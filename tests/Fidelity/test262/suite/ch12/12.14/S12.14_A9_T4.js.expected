{
    "isDeclaration": false,
    "languageVersion": "EcmaScript5",
    "parseOptions": {
        "allowAutomaticSemicolonInsertion": true
    },
    "sourceUnit": {
        "kind": "SourceUnit",
        "fullStart": 0,
        "fullEnd": 1017,
        "start": 380,
        "end": 1017,
        "fullWidth": 1017,
        "width": 637,
        "moduleElements": [
            {
                "kind": "VariableStatement",
                "fullStart": 0,
                "fullEnd": 396,
                "start": 380,
                "end": 395,
                "fullWidth": 396,
                "width": 15,
                "modifiers": [],
                "variableDeclaration": {
                    "kind": "VariableDeclaration",
                    "fullStart": 0,
                    "fullEnd": 394,
                    "start": 380,
                    "end": 394,
                    "fullWidth": 394,
                    "width": 14,
                    "varKeyword": {
                        "kind": "VarKeyword",
                        "fullStart": 0,
                        "fullEnd": 384,
                        "start": 380,
                        "end": 383,
                        "fullWidth": 384,
                        "width": 3,
                        "text": "var",
                        "value": "var",
                        "valueText": "var",
                        "hasLeadingTrivia": true,
                        "hasLeadingComment": true,
                        "hasLeadingNewLine": true,
                        "hasTrailingTrivia": true,
                        "leadingTrivia": [
                            {
                                "kind": "SingleLineCommentTrivia",
                                "text": "// Copyright 2009 the Sputnik authors.  All rights reserved."
                            },
                            {
                                "kind": "NewLineTrivia",
                                "text": "\n"
                            },
                            {
                                "kind": "SingleLineCommentTrivia",
                                "text": "// This code is governed by the BSD license found in the LICENSE file."
                            },
                            {
                                "kind": "NewLineTrivia",
                                "text": "\n"
                            },
                            {
                                "kind": "NewLineTrivia",
                                "text": "\n"
                            },
                            {
                                "kind": "MultiLineCommentTrivia",
                                "text": "/**\n * \"try\" with \"catch\" or \"finally\" statement within/without an \"do while\" statement\n *\n * @path ch12/12.14/S12.14_A9_T4.js\n * @description \"try\" statement within a loop, the statement contains \"continue\" and \"break\" statements\n */"
                            },
                            {
                                "kind": "NewLineTrivia",
                                "text": "\n"
                            },
                            {
                                "kind": "NewLineTrivia",
                                "text": "\n"
                            },
                            {
                                "kind": "SingleLineCommentTrivia",
                                "text": "// CHECK#1"
                            },
                            {
                                "kind": "NewLineTrivia",
                                "text": "\n"
                            }
                        ],
                        "trailingTrivia": [
                            {
                                "kind": "WhitespaceTrivia",
                                "text": " "
                            }
                        ]
                    },
                    "variableDeclarators": [
                        {
                            "kind": "VariableDeclarator",
                            "fullStart": 384,
                            "fullEnd": 388,
                            "start": 384,
                            "end": 388,
                            "fullWidth": 4,
<<<<<<< HEAD
                            "width": 4,
                            "identifier": {
=======
                            "propertyName": {
>>>>>>> 85e84683
                                "kind": "IdentifierName",
                                "fullStart": 384,
                                "fullEnd": 386,
                                "start": 384,
                                "end": 386,
                                "fullWidth": 2,
                                "width": 2,
                                "text": "c1",
                                "value": "c1",
                                "valueText": "c1"
                            },
                            "equalsValueClause": {
                                "kind": "EqualsValueClause",
                                "fullStart": 386,
                                "fullEnd": 388,
                                "start": 386,
                                "end": 388,
                                "fullWidth": 2,
                                "width": 2,
                                "equalsToken": {
                                    "kind": "EqualsToken",
                                    "fullStart": 386,
                                    "fullEnd": 387,
                                    "start": 386,
                                    "end": 387,
                                    "fullWidth": 1,
                                    "width": 1,
                                    "text": "=",
                                    "value": "=",
                                    "valueText": "="
                                },
                                "value": {
                                    "kind": "NumericLiteral",
                                    "fullStart": 387,
                                    "fullEnd": 388,
                                    "start": 387,
                                    "end": 388,
                                    "fullWidth": 1,
                                    "width": 1,
                                    "text": "0",
                                    "value": 0,
                                    "valueText": "0"
                                }
                            }
                        },
                        {
                            "kind": "CommaToken",
                            "fullStart": 388,
                            "fullEnd": 389,
                            "start": 388,
                            "end": 389,
                            "fullWidth": 1,
                            "width": 1,
                            "text": ",",
                            "value": ",",
                            "valueText": ","
                        },
                        {
                            "kind": "VariableDeclarator",
                            "fullStart": 389,
                            "fullEnd": 394,
                            "start": 389,
                            "end": 394,
                            "fullWidth": 5,
<<<<<<< HEAD
                            "width": 5,
                            "identifier": {
=======
                            "propertyName": {
>>>>>>> 85e84683
                                "kind": "IdentifierName",
                                "fullStart": 389,
                                "fullEnd": 392,
                                "start": 389,
                                "end": 392,
                                "fullWidth": 3,
                                "width": 3,
                                "text": "fin",
                                "value": "fin",
                                "valueText": "fin"
                            },
                            "equalsValueClause": {
                                "kind": "EqualsValueClause",
                                "fullStart": 392,
                                "fullEnd": 394,
                                "start": 392,
                                "end": 394,
                                "fullWidth": 2,
                                "width": 2,
                                "equalsToken": {
                                    "kind": "EqualsToken",
                                    "fullStart": 392,
                                    "fullEnd": 393,
                                    "start": 392,
                                    "end": 393,
                                    "fullWidth": 1,
                                    "width": 1,
                                    "text": "=",
                                    "value": "=",
                                    "valueText": "="
                                },
                                "value": {
                                    "kind": "NumericLiteral",
                                    "fullStart": 393,
                                    "fullEnd": 394,
                                    "start": 393,
                                    "end": 394,
                                    "fullWidth": 1,
                                    "width": 1,
                                    "text": "0",
                                    "value": 0,
                                    "valueText": "0"
                                }
                            }
                        }
                    ]
                },
                "semicolonToken": {
                    "kind": "SemicolonToken",
                    "fullStart": 394,
                    "fullEnd": 396,
                    "start": 394,
                    "end": 395,
                    "fullWidth": 2,
                    "width": 1,
                    "text": ";",
                    "value": ";",
                    "valueText": ";",
                    "hasTrailingTrivia": true,
                    "hasTrailingNewLine": true,
                    "trailingTrivia": [
                        {
                            "kind": "NewLineTrivia",
                            "text": "\n"
                        }
                    ]
                }
            },
            {
                "kind": "DoStatement",
                "fullStart": 396,
                "fullEnd": 522,
                "start": 396,
                "end": 521,
                "fullWidth": 126,
                "width": 125,
                "doKeyword": {
                    "kind": "DoKeyword",
                    "fullStart": 396,
                    "fullEnd": 398,
                    "start": 396,
                    "end": 398,
                    "fullWidth": 2,
                    "width": 2,
                    "text": "do",
                    "value": "do",
                    "valueText": "do"
                },
                "statement": {
                    "kind": "Block",
                    "fullStart": 398,
                    "fullEnd": 509,
                    "start": 398,
                    "end": 508,
                    "fullWidth": 111,
                    "width": 110,
                    "openBraceToken": {
                        "kind": "OpenBraceToken",
                        "fullStart": 398,
                        "fullEnd": 400,
                        "start": 398,
                        "end": 399,
                        "fullWidth": 2,
                        "width": 1,
                        "text": "{",
                        "value": "{",
                        "valueText": "{",
                        "hasTrailingTrivia": true,
                        "hasTrailingNewLine": true,
                        "trailingTrivia": [
                            {
                                "kind": "NewLineTrivia",
                                "text": "\n"
                            }
                        ]
                    },
                    "statements": [
                        {
                            "kind": "TryStatement",
                            "fullStart": 400,
                            "fullEnd": 488,
                            "start": 402,
                            "end": 487,
                            "fullWidth": 88,
                            "width": 85,
                            "tryKeyword": {
                                "kind": "TryKeyword",
                                "fullStart": 400,
                                "fullEnd": 405,
                                "start": 402,
                                "end": 405,
                                "fullWidth": 5,
                                "width": 3,
                                "text": "try",
                                "value": "try",
                                "valueText": "try",
                                "hasLeadingTrivia": true,
                                "leadingTrivia": [
                                    {
                                        "kind": "WhitespaceTrivia",
                                        "text": "  "
                                    }
                                ]
                            },
                            "block": {
                                "kind": "Block",
                                "fullStart": 405,
                                "fullEnd": 433,
                                "start": 405,
                                "end": 432,
                                "fullWidth": 28,
                                "width": 27,
                                "openBraceToken": {
                                    "kind": "OpenBraceToken",
                                    "fullStart": 405,
                                    "fullEnd": 407,
                                    "start": 405,
                                    "end": 406,
                                    "fullWidth": 2,
                                    "width": 1,
                                    "text": "{",
                                    "value": "{",
                                    "valueText": "{",
                                    "hasTrailingTrivia": true,
                                    "hasTrailingNewLine": true,
                                    "trailingTrivia": [
                                        {
                                            "kind": "NewLineTrivia",
                                            "text": "\n"
                                        }
                                    ]
                                },
                                "statements": [
                                    {
                                        "kind": "ExpressionStatement",
                                        "fullStart": 407,
                                        "fullEnd": 418,
                                        "start": 411,
                                        "end": 417,
                                        "fullWidth": 11,
                                        "width": 6,
                                        "expression": {
                                            "kind": "AddAssignmentExpression",
                                            "fullStart": 407,
                                            "fullEnd": 416,
                                            "start": 411,
                                            "end": 416,
                                            "fullWidth": 9,
                                            "width": 5,
                                            "left": {
                                                "kind": "IdentifierName",
                                                "fullStart": 407,
                                                "fullEnd": 413,
                                                "start": 411,
                                                "end": 413,
                                                "fullWidth": 6,
                                                "width": 2,
                                                "text": "c1",
                                                "value": "c1",
                                                "valueText": "c1",
                                                "hasLeadingTrivia": true,
                                                "leadingTrivia": [
                                                    {
                                                        "kind": "WhitespaceTrivia",
                                                        "text": "    "
                                                    }
                                                ]
                                            },
                                            "operatorToken": {
                                                "kind": "PlusEqualsToken",
                                                "fullStart": 413,
                                                "fullEnd": 415,
                                                "start": 413,
                                                "end": 415,
                                                "fullWidth": 2,
                                                "width": 2,
                                                "text": "+=",
                                                "value": "+=",
                                                "valueText": "+="
                                            },
                                            "right": {
                                                "kind": "NumericLiteral",
                                                "fullStart": 415,
                                                "fullEnd": 416,
                                                "start": 415,
                                                "end": 416,
                                                "fullWidth": 1,
                                                "width": 1,
                                                "text": "1",
                                                "value": 1,
                                                "valueText": "1"
                                            }
                                        },
                                        "semicolonToken": {
                                            "kind": "SemicolonToken",
                                            "fullStart": 416,
                                            "fullEnd": 418,
                                            "start": 416,
                                            "end": 417,
                                            "fullWidth": 2,
                                            "width": 1,
                                            "text": ";",
                                            "value": ";",
                                            "valueText": ";",
                                            "hasTrailingTrivia": true,
                                            "hasTrailingNewLine": true,
                                            "trailingTrivia": [
                                                {
                                                    "kind": "NewLineTrivia",
                                                    "text": "\n"
                                                }
                                            ]
                                        }
                                    },
                                    {
                                        "kind": "BreakStatement",
                                        "fullStart": 418,
                                        "fullEnd": 429,
                                        "start": 422,
                                        "end": 428,
                                        "fullWidth": 11,
                                        "width": 6,
                                        "breakKeyword": {
                                            "kind": "BreakKeyword",
                                            "fullStart": 418,
                                            "fullEnd": 427,
                                            "start": 422,
                                            "end": 427,
                                            "fullWidth": 9,
                                            "width": 5,
                                            "text": "break",
                                            "value": "break",
                                            "valueText": "break",
                                            "hasLeadingTrivia": true,
                                            "leadingTrivia": [
                                                {
                                                    "kind": "WhitespaceTrivia",
                                                    "text": "    "
                                                }
                                            ]
                                        },
                                        "semicolonToken": {
                                            "kind": "SemicolonToken",
                                            "fullStart": 427,
                                            "fullEnd": 429,
                                            "start": 427,
                                            "end": 428,
                                            "fullWidth": 2,
                                            "width": 1,
                                            "text": ";",
                                            "value": ";",
                                            "valueText": ";",
                                            "hasTrailingTrivia": true,
                                            "hasTrailingNewLine": true,
                                            "trailingTrivia": [
                                                {
                                                    "kind": "NewLineTrivia",
                                                    "text": "\n"
                                                }
                                            ]
                                        }
                                    }
                                ],
                                "closeBraceToken": {
                                    "kind": "CloseBraceToken",
                                    "fullStart": 429,
                                    "fullEnd": 433,
                                    "start": 431,
                                    "end": 432,
                                    "fullWidth": 4,
                                    "width": 1,
                                    "text": "}",
                                    "value": "}",
                                    "valueText": "}",
                                    "hasLeadingTrivia": true,
                                    "hasTrailingTrivia": true,
                                    "hasTrailingNewLine": true,
                                    "leadingTrivia": [
                                        {
                                            "kind": "WhitespaceTrivia",
                                            "text": "  "
                                        }
                                    ],
                                    "trailingTrivia": [
                                        {
                                            "kind": "NewLineTrivia",
                                            "text": "\n"
                                        }
                                    ]
                                }
                            },
                            "catchClause": {
                                "kind": "CatchClause",
                                "fullStart": 433,
                                "fullEnd": 448,
                                "start": 435,
                                "end": 447,
                                "fullWidth": 15,
                                "width": 12,
                                "catchKeyword": {
                                    "kind": "CatchKeyword",
                                    "fullStart": 433,
                                    "fullEnd": 440,
                                    "start": 435,
                                    "end": 440,
                                    "fullWidth": 7,
                                    "width": 5,
                                    "text": "catch",
                                    "value": "catch",
                                    "valueText": "catch",
                                    "hasLeadingTrivia": true,
                                    "leadingTrivia": [
                                        {
                                            "kind": "WhitespaceTrivia",
                                            "text": "  "
                                        }
                                    ]
                                },
                                "openParenToken": {
                                    "kind": "OpenParenToken",
                                    "fullStart": 440,
                                    "fullEnd": 441,
                                    "start": 440,
                                    "end": 441,
                                    "fullWidth": 1,
                                    "width": 1,
                                    "text": "(",
                                    "value": "(",
                                    "valueText": "("
                                },
                                "identifier": {
                                    "kind": "IdentifierName",
                                    "fullStart": 441,
                                    "fullEnd": 444,
                                    "start": 441,
                                    "end": 444,
                                    "fullWidth": 3,
                                    "width": 3,
                                    "text": "er1",
                                    "value": "er1",
                                    "valueText": "er1"
                                },
                                "closeParenToken": {
                                    "kind": "CloseParenToken",
                                    "fullStart": 444,
                                    "fullEnd": 445,
                                    "start": 444,
                                    "end": 445,
                                    "fullWidth": 1,
                                    "width": 1,
                                    "text": ")",
                                    "value": ")",
                                    "valueText": ")"
                                },
                                "block": {
                                    "kind": "Block",
                                    "fullStart": 445,
                                    "fullEnd": 448,
                                    "start": 445,
                                    "end": 447,
                                    "fullWidth": 3,
                                    "width": 2,
                                    "openBraceToken": {
                                        "kind": "OpenBraceToken",
                                        "fullStart": 445,
                                        "fullEnd": 446,
                                        "start": 445,
                                        "end": 446,
                                        "fullWidth": 1,
                                        "width": 1,
                                        "text": "{",
                                        "value": "{",
                                        "valueText": "{"
                                    },
                                    "statements": [],
                                    "closeBraceToken": {
                                        "kind": "CloseBraceToken",
                                        "fullStart": 446,
                                        "fullEnd": 448,
                                        "start": 446,
                                        "end": 447,
                                        "fullWidth": 2,
                                        "width": 1,
                                        "text": "}",
                                        "value": "}",
                                        "valueText": "}",
                                        "hasTrailingTrivia": true,
                                        "hasTrailingNewLine": true,
                                        "trailingTrivia": [
                                            {
                                                "kind": "NewLineTrivia",
                                                "text": "\n"
                                            }
                                        ]
                                    }
                                }
                            },
                            "finallyClause": {
                                "kind": "FinallyClause",
                                "fullStart": 448,
                                "fullEnd": 488,
                                "start": 450,
                                "end": 487,
                                "fullWidth": 40,
                                "width": 37,
                                "finallyKeyword": {
                                    "kind": "FinallyKeyword",
                                    "fullStart": 448,
                                    "fullEnd": 457,
                                    "start": 450,
                                    "end": 457,
                                    "fullWidth": 9,
                                    "width": 7,
                                    "text": "finally",
                                    "value": "finally",
                                    "valueText": "finally",
                                    "hasLeadingTrivia": true,
                                    "leadingTrivia": [
                                        {
                                            "kind": "WhitespaceTrivia",
                                            "text": "  "
                                        }
                                    ]
                                },
                                "block": {
                                    "kind": "Block",
                                    "fullStart": 457,
                                    "fullEnd": 488,
                                    "start": 457,
                                    "end": 487,
                                    "fullWidth": 31,
                                    "width": 30,
                                    "openBraceToken": {
                                        "kind": "OpenBraceToken",
                                        "fullStart": 457,
                                        "fullEnd": 459,
                                        "start": 457,
                                        "end": 458,
                                        "fullWidth": 2,
                                        "width": 1,
                                        "text": "{",
                                        "value": "{",
                                        "valueText": "{",
                                        "hasTrailingTrivia": true,
                                        "hasTrailingNewLine": true,
                                        "trailingTrivia": [
                                            {
                                                "kind": "NewLineTrivia",
                                                "text": "\n"
                                            }
                                        ]
                                    },
                                    "statements": [
                                        {
                                            "kind": "ExpressionStatement",
                                            "fullStart": 459,
                                            "fullEnd": 470,
                                            "start": 463,
                                            "end": 469,
                                            "fullWidth": 11,
                                            "width": 6,
                                            "expression": {
                                                "kind": "AssignmentExpression",
                                                "fullStart": 459,
                                                "fullEnd": 468,
                                                "start": 463,
                                                "end": 468,
                                                "fullWidth": 9,
                                                "width": 5,
                                                "left": {
                                                    "kind": "IdentifierName",
                                                    "fullStart": 459,
                                                    "fullEnd": 466,
                                                    "start": 463,
                                                    "end": 466,
                                                    "fullWidth": 7,
                                                    "width": 3,
                                                    "text": "fin",
                                                    "value": "fin",
                                                    "valueText": "fin",
                                                    "hasLeadingTrivia": true,
                                                    "leadingTrivia": [
                                                        {
                                                            "kind": "WhitespaceTrivia",
                                                            "text": "    "
                                                        }
                                                    ]
                                                },
                                                "operatorToken": {
                                                    "kind": "EqualsToken",
                                                    "fullStart": 466,
                                                    "fullEnd": 467,
                                                    "start": 466,
                                                    "end": 467,
                                                    "fullWidth": 1,
                                                    "width": 1,
                                                    "text": "=",
                                                    "value": "=",
                                                    "valueText": "="
                                                },
                                                "right": {
                                                    "kind": "NumericLiteral",
                                                    "fullStart": 467,
                                                    "fullEnd": 468,
                                                    "start": 467,
                                                    "end": 468,
                                                    "fullWidth": 1,
                                                    "width": 1,
                                                    "text": "1",
                                                    "value": 1,
                                                    "valueText": "1"
                                                }
                                            },
                                            "semicolonToken": {
                                                "kind": "SemicolonToken",
                                                "fullStart": 468,
                                                "fullEnd": 470,
                                                "start": 468,
                                                "end": 469,
                                                "fullWidth": 2,
                                                "width": 1,
                                                "text": ";",
                                                "value": ";",
                                                "valueText": ";",
                                                "hasTrailingTrivia": true,
                                                "hasTrailingNewLine": true,
                                                "trailingTrivia": [
                                                    {
                                                        "kind": "NewLineTrivia",
                                                        "text": "\n"
                                                    }
                                                ]
                                            }
                                        },
                                        {
                                            "kind": "ContinueStatement",
                                            "fullStart": 470,
                                            "fullEnd": 484,
                                            "start": 474,
                                            "end": 483,
                                            "fullWidth": 14,
                                            "width": 9,
                                            "continueKeyword": {
                                                "kind": "ContinueKeyword",
                                                "fullStart": 470,
                                                "fullEnd": 482,
                                                "start": 474,
                                                "end": 482,
                                                "fullWidth": 12,
                                                "width": 8,
                                                "text": "continue",
                                                "value": "continue",
                                                "valueText": "continue",
                                                "hasLeadingTrivia": true,
                                                "leadingTrivia": [
                                                    {
                                                        "kind": "WhitespaceTrivia",
                                                        "text": "    "
                                                    }
                                                ]
                                            },
                                            "semicolonToken": {
                                                "kind": "SemicolonToken",
                                                "fullStart": 482,
                                                "fullEnd": 484,
                                                "start": 482,
                                                "end": 483,
                                                "fullWidth": 2,
                                                "width": 1,
                                                "text": ";",
                                                "value": ";",
                                                "valueText": ";",
                                                "hasTrailingTrivia": true,
                                                "hasTrailingNewLine": true,
                                                "trailingTrivia": [
                                                    {
                                                        "kind": "NewLineTrivia",
                                                        "text": "\n"
                                                    }
                                                ]
                                            }
                                        }
                                    ],
                                    "closeBraceToken": {
                                        "kind": "CloseBraceToken",
                                        "fullStart": 484,
                                        "fullEnd": 488,
                                        "start": 486,
                                        "end": 487,
                                        "fullWidth": 4,
                                        "width": 1,
                                        "text": "}",
                                        "value": "}",
                                        "valueText": "}",
                                        "hasLeadingTrivia": true,
                                        "hasTrailingTrivia": true,
                                        "hasTrailingNewLine": true,
                                        "leadingTrivia": [
                                            {
                                                "kind": "WhitespaceTrivia",
                                                "text": "  "
                                            }
                                        ],
                                        "trailingTrivia": [
                                            {
                                                "kind": "NewLineTrivia",
                                                "text": "\n"
                                            }
                                        ]
                                    }
                                }
                            }
                        },
                        {
                            "kind": "ExpressionStatement",
                            "fullStart": 488,
                            "fullEnd": 498,
                            "start": 490,
                            "end": 497,
                            "fullWidth": 10,
                            "width": 7,
                            "expression": {
                                "kind": "AssignmentExpression",
                                "fullStart": 488,
                                "fullEnd": 496,
                                "start": 490,
                                "end": 496,
                                "fullWidth": 8,
                                "width": 6,
                                "left": {
                                    "kind": "IdentifierName",
                                    "fullStart": 488,
                                    "fullEnd": 493,
                                    "start": 490,
                                    "end": 493,
                                    "fullWidth": 5,
                                    "width": 3,
                                    "text": "fin",
                                    "value": "fin",
                                    "valueText": "fin",
                                    "hasLeadingTrivia": true,
                                    "leadingTrivia": [
                                        {
                                            "kind": "WhitespaceTrivia",
                                            "text": "  "
                                        }
                                    ]
                                },
                                "operatorToken": {
                                    "kind": "EqualsToken",
                                    "fullStart": 493,
                                    "fullEnd": 494,
                                    "start": 493,
                                    "end": 494,
                                    "fullWidth": 1,
                                    "width": 1,
                                    "text": "=",
                                    "value": "=",
                                    "valueText": "="
                                },
                                "right": {
                                    "kind": "NegateExpression",
                                    "fullStart": 494,
                                    "fullEnd": 496,
                                    "start": 494,
                                    "end": 496,
                                    "fullWidth": 2,
                                    "width": 2,
                                    "operatorToken": {
                                        "kind": "MinusToken",
                                        "fullStart": 494,
                                        "fullEnd": 495,
                                        "start": 494,
                                        "end": 495,
                                        "fullWidth": 1,
                                        "width": 1,
                                        "text": "-",
                                        "value": "-",
                                        "valueText": "-"
                                    },
                                    "operand": {
                                        "kind": "NumericLiteral",
                                        "fullStart": 495,
                                        "fullEnd": 496,
                                        "start": 495,
                                        "end": 496,
                                        "fullWidth": 1,
                                        "width": 1,
                                        "text": "1",
                                        "value": 1,
                                        "valueText": "1"
                                    }
                                }
                            },
                            "semicolonToken": {
                                "kind": "SemicolonToken",
                                "fullStart": 496,
                                "fullEnd": 498,
                                "start": 496,
                                "end": 497,
                                "fullWidth": 2,
                                "width": 1,
                                "text": ";",
                                "value": ";",
                                "valueText": ";",
                                "hasTrailingTrivia": true,
                                "hasTrailingNewLine": true,
                                "trailingTrivia": [
                                    {
                                        "kind": "NewLineTrivia",
                                        "text": "\n"
                                    }
                                ]
                            }
                        },
                        {
                            "kind": "ExpressionStatement",
                            "fullStart": 498,
                            "fullEnd": 507,
                            "start": 500,
                            "end": 506,
                            "fullWidth": 9,
                            "width": 6,
                            "expression": {
                                "kind": "AddAssignmentExpression",
                                "fullStart": 498,
                                "fullEnd": 505,
                                "start": 500,
                                "end": 505,
                                "fullWidth": 7,
                                "width": 5,
                                "left": {
                                    "kind": "IdentifierName",
                                    "fullStart": 498,
                                    "fullEnd": 502,
                                    "start": 500,
                                    "end": 502,
                                    "fullWidth": 4,
                                    "width": 2,
                                    "text": "c1",
                                    "value": "c1",
                                    "valueText": "c1",
                                    "hasLeadingTrivia": true,
                                    "leadingTrivia": [
                                        {
                                            "kind": "WhitespaceTrivia",
                                            "text": "  "
                                        }
                                    ]
                                },
                                "operatorToken": {
                                    "kind": "PlusEqualsToken",
                                    "fullStart": 502,
                                    "fullEnd": 504,
                                    "start": 502,
                                    "end": 504,
                                    "fullWidth": 2,
                                    "width": 2,
                                    "text": "+=",
                                    "value": "+=",
                                    "valueText": "+="
                                },
                                "right": {
                                    "kind": "NumericLiteral",
                                    "fullStart": 504,
                                    "fullEnd": 505,
                                    "start": 504,
                                    "end": 505,
                                    "fullWidth": 1,
                                    "width": 1,
                                    "text": "2",
                                    "value": 2,
                                    "valueText": "2"
                                }
                            },
                            "semicolonToken": {
                                "kind": "SemicolonToken",
                                "fullStart": 505,
                                "fullEnd": 507,
                                "start": 505,
                                "end": 506,
                                "fullWidth": 2,
                                "width": 1,
                                "text": ";",
                                "value": ";",
                                "valueText": ";",
                                "hasTrailingTrivia": true,
                                "hasTrailingNewLine": true,
                                "trailingTrivia": [
                                    {
                                        "kind": "NewLineTrivia",
                                        "text": "\n"
                                    }
                                ]
                            }
                        }
                    ],
                    "closeBraceToken": {
                        "kind": "CloseBraceToken",
                        "fullStart": 507,
                        "fullEnd": 509,
                        "start": 507,
                        "end": 508,
                        "fullWidth": 2,
                        "width": 1,
                        "text": "}",
                        "value": "}",
                        "valueText": "}",
                        "hasTrailingTrivia": true,
                        "hasTrailingNewLine": true,
                        "trailingTrivia": [
                            {
                                "kind": "NewLineTrivia",
                                "text": "\n"
                            }
                        ]
                    }
                },
                "whileKeyword": {
                    "kind": "WhileKeyword",
                    "fullStart": 509,
                    "fullEnd": 514,
                    "start": 509,
                    "end": 514,
                    "fullWidth": 5,
                    "width": 5,
                    "text": "while",
                    "value": "while",
                    "valueText": "while"
                },
                "openParenToken": {
                    "kind": "OpenParenToken",
                    "fullStart": 514,
                    "fullEnd": 515,
                    "start": 514,
                    "end": 515,
                    "fullWidth": 1,
                    "width": 1,
                    "text": "(",
                    "value": "(",
                    "valueText": "("
                },
                "condition": {
                    "kind": "LessThanExpression",
                    "fullStart": 515,
                    "fullEnd": 519,
                    "start": 515,
                    "end": 519,
                    "fullWidth": 4,
                    "width": 4,
                    "left": {
                        "kind": "IdentifierName",
                        "fullStart": 515,
                        "fullEnd": 517,
                        "start": 515,
                        "end": 517,
                        "fullWidth": 2,
                        "width": 2,
                        "text": "c1",
                        "value": "c1",
                        "valueText": "c1"
                    },
                    "operatorToken": {
                        "kind": "LessThanToken",
                        "fullStart": 517,
                        "fullEnd": 518,
                        "start": 517,
                        "end": 518,
                        "fullWidth": 1,
                        "width": 1,
                        "text": "<",
                        "value": "<",
                        "valueText": "<"
                    },
                    "right": {
                        "kind": "NumericLiteral",
                        "fullStart": 518,
                        "fullEnd": 519,
                        "start": 518,
                        "end": 519,
                        "fullWidth": 1,
                        "width": 1,
                        "text": "2",
                        "value": 2,
                        "valueText": "2"
                    }
                },
                "closeParenToken": {
                    "kind": "CloseParenToken",
                    "fullStart": 519,
                    "fullEnd": 520,
                    "start": 519,
                    "end": 520,
                    "fullWidth": 1,
                    "width": 1,
                    "text": ")",
                    "value": ")",
                    "valueText": ")"
                },
                "semicolonToken": {
                    "kind": "SemicolonToken",
                    "fullStart": 520,
                    "fullEnd": 522,
                    "start": 520,
                    "end": 521,
                    "fullWidth": 2,
                    "width": 1,
                    "text": ";",
                    "value": ";",
                    "valueText": ";",
                    "hasTrailingTrivia": true,
                    "hasTrailingNewLine": true,
                    "trailingTrivia": [
                        {
                            "kind": "NewLineTrivia",
                            "text": "\n"
                        }
                    ]
                }
            },
            {
                "kind": "IfStatement",
                "fullStart": 522,
                "fullEnd": 590,
                "start": 522,
                "end": 589,
                "fullWidth": 68,
                "width": 67,
                "ifKeyword": {
                    "kind": "IfKeyword",
                    "fullStart": 522,
                    "fullEnd": 524,
                    "start": 522,
                    "end": 524,
                    "fullWidth": 2,
                    "width": 2,
                    "text": "if",
                    "value": "if",
                    "valueText": "if"
                },
                "openParenToken": {
                    "kind": "OpenParenToken",
                    "fullStart": 524,
                    "fullEnd": 525,
                    "start": 524,
                    "end": 525,
                    "fullWidth": 1,
                    "width": 1,
                    "text": "(",
                    "value": "(",
                    "valueText": "("
                },
                "condition": {
                    "kind": "NotEqualsExpression",
                    "fullStart": 525,
                    "fullEnd": 532,
                    "start": 525,
                    "end": 532,
                    "fullWidth": 7,
                    "width": 7,
                    "left": {
                        "kind": "IdentifierName",
                        "fullStart": 525,
                        "fullEnd": 528,
                        "start": 525,
                        "end": 528,
                        "fullWidth": 3,
                        "width": 3,
                        "text": "fin",
                        "value": "fin",
                        "valueText": "fin"
                    },
                    "operatorToken": {
                        "kind": "ExclamationEqualsEqualsToken",
                        "fullStart": 528,
                        "fullEnd": 531,
                        "start": 528,
                        "end": 531,
                        "fullWidth": 3,
                        "width": 3,
                        "text": "!==",
                        "value": "!==",
                        "valueText": "!=="
                    },
                    "right": {
                        "kind": "NumericLiteral",
                        "fullStart": 531,
                        "fullEnd": 532,
                        "start": 531,
                        "end": 532,
                        "fullWidth": 1,
                        "width": 1,
                        "text": "1",
                        "value": 1,
                        "valueText": "1"
                    }
                },
                "closeParenToken": {
                    "kind": "CloseParenToken",
                    "fullStart": 532,
                    "fullEnd": 533,
                    "start": 532,
                    "end": 533,
                    "fullWidth": 1,
                    "width": 1,
                    "text": ")",
                    "value": ")",
                    "valueText": ")"
                },
                "statement": {
                    "kind": "Block",
                    "fullStart": 533,
                    "fullEnd": 590,
                    "start": 533,
                    "end": 589,
                    "fullWidth": 57,
                    "width": 56,
                    "openBraceToken": {
                        "kind": "OpenBraceToken",
                        "fullStart": 533,
                        "fullEnd": 535,
                        "start": 533,
                        "end": 534,
                        "fullWidth": 2,
                        "width": 1,
                        "text": "{",
                        "value": "{",
                        "valueText": "{",
                        "hasTrailingTrivia": true,
                        "hasTrailingNewLine": true,
                        "trailingTrivia": [
                            {
                                "kind": "NewLineTrivia",
                                "text": "\n"
                            }
                        ]
                    },
                    "statements": [
                        {
                            "kind": "ExpressionStatement",
                            "fullStart": 535,
                            "fullEnd": 588,
                            "start": 537,
                            "end": 587,
                            "fullWidth": 53,
                            "width": 50,
                            "expression": {
                                "kind": "InvocationExpression",
                                "fullStart": 535,
                                "fullEnd": 586,
                                "start": 537,
                                "end": 586,
                                "fullWidth": 51,
                                "width": 49,
                                "expression": {
                                    "kind": "IdentifierName",
                                    "fullStart": 535,
                                    "fullEnd": 543,
                                    "start": 537,
                                    "end": 543,
                                    "fullWidth": 8,
                                    "width": 6,
                                    "text": "$ERROR",
                                    "value": "$ERROR",
                                    "valueText": "$ERROR",
                                    "hasLeadingTrivia": true,
                                    "leadingTrivia": [
                                        {
                                            "kind": "WhitespaceTrivia",
                                            "text": "  "
                                        }
                                    ]
                                },
                                "argumentList": {
                                    "kind": "ArgumentList",
                                    "fullStart": 543,
                                    "fullEnd": 586,
                                    "start": 543,
                                    "end": 586,
                                    "fullWidth": 43,
                                    "width": 43,
                                    "openParenToken": {
                                        "kind": "OpenParenToken",
                                        "fullStart": 543,
                                        "fullEnd": 544,
                                        "start": 543,
                                        "end": 544,
                                        "fullWidth": 1,
                                        "width": 1,
                                        "text": "(",
                                        "value": "(",
                                        "valueText": "("
                                    },
                                    "arguments": [
                                        {
                                            "kind": "StringLiteral",
                                            "fullStart": 544,
                                            "fullEnd": 585,
                                            "start": 544,
                                            "end": 585,
                                            "fullWidth": 41,
                                            "width": 41,
                                            "text": "'#1.1: \"finally\" block must be evaluated'",
                                            "value": "#1.1: \"finally\" block must be evaluated",
                                            "valueText": "#1.1: \"finally\" block must be evaluated"
                                        }
                                    ],
                                    "closeParenToken": {
                                        "kind": "CloseParenToken",
                                        "fullStart": 585,
                                        "fullEnd": 586,
                                        "start": 585,
                                        "end": 586,
                                        "fullWidth": 1,
                                        "width": 1,
                                        "text": ")",
                                        "value": ")",
                                        "valueText": ")"
                                    }
                                }
                            },
                            "semicolonToken": {
                                "kind": "SemicolonToken",
                                "fullStart": 586,
                                "fullEnd": 588,
                                "start": 586,
                                "end": 587,
                                "fullWidth": 2,
                                "width": 1,
                                "text": ";",
                                "value": ";",
                                "valueText": ";",
                                "hasTrailingTrivia": true,
                                "hasTrailingNewLine": true,
                                "trailingTrivia": [
                                    {
                                        "kind": "NewLineTrivia",
                                        "text": "\n"
                                    }
                                ]
                            }
                        }
                    ],
                    "closeBraceToken": {
                        "kind": "CloseBraceToken",
                        "fullStart": 588,
                        "fullEnd": 590,
                        "start": 588,
                        "end": 589,
                        "fullWidth": 2,
                        "width": 1,
                        "text": "}",
                        "value": "}",
                        "valueText": "}",
                        "hasTrailingTrivia": true,
                        "hasTrailingNewLine": true,
                        "trailingTrivia": [
                            {
                                "kind": "NewLineTrivia",
                                "text": "\n"
                            }
                        ]
                    }
                }
            },
            {
                "kind": "IfStatement",
                "fullStart": 590,
                "fullEnd": 680,
                "start": 590,
                "end": 679,
                "fullWidth": 90,
                "width": 89,
                "ifKeyword": {
                    "kind": "IfKeyword",
                    "fullStart": 590,
                    "fullEnd": 592,
                    "start": 590,
                    "end": 592,
                    "fullWidth": 2,
                    "width": 2,
                    "text": "if",
                    "value": "if",
                    "valueText": "if"
                },
                "openParenToken": {
                    "kind": "OpenParenToken",
                    "fullStart": 592,
                    "fullEnd": 593,
                    "start": 592,
                    "end": 593,
                    "fullWidth": 1,
                    "width": 1,
                    "text": "(",
                    "value": "(",
                    "valueText": "("
                },
                "condition": {
                    "kind": "NotEqualsExpression",
                    "fullStart": 593,
                    "fullEnd": 599,
                    "start": 593,
                    "end": 599,
                    "fullWidth": 6,
                    "width": 6,
                    "left": {
                        "kind": "IdentifierName",
                        "fullStart": 593,
                        "fullEnd": 595,
                        "start": 593,
                        "end": 595,
                        "fullWidth": 2,
                        "width": 2,
                        "text": "c1",
                        "value": "c1",
                        "valueText": "c1"
                    },
                    "operatorToken": {
                        "kind": "ExclamationEqualsEqualsToken",
                        "fullStart": 595,
                        "fullEnd": 598,
                        "start": 595,
                        "end": 598,
                        "fullWidth": 3,
                        "width": 3,
                        "text": "!==",
                        "value": "!==",
                        "valueText": "!=="
                    },
                    "right": {
                        "kind": "NumericLiteral",
                        "fullStart": 598,
                        "fullEnd": 599,
                        "start": 598,
                        "end": 599,
                        "fullWidth": 1,
                        "width": 1,
                        "text": "2",
                        "value": 2,
                        "valueText": "2"
                    }
                },
                "closeParenToken": {
                    "kind": "CloseParenToken",
                    "fullStart": 599,
                    "fullEnd": 600,
                    "start": 599,
                    "end": 600,
                    "fullWidth": 1,
                    "width": 1,
                    "text": ")",
                    "value": ")",
                    "valueText": ")"
                },
                "statement": {
                    "kind": "Block",
                    "fullStart": 600,
                    "fullEnd": 680,
                    "start": 600,
                    "end": 679,
                    "fullWidth": 80,
                    "width": 79,
                    "openBraceToken": {
                        "kind": "OpenBraceToken",
                        "fullStart": 600,
                        "fullEnd": 602,
                        "start": 600,
                        "end": 601,
                        "fullWidth": 2,
                        "width": 1,
                        "text": "{",
                        "value": "{",
                        "valueText": "{",
                        "hasTrailingTrivia": true,
                        "hasTrailingNewLine": true,
                        "trailingTrivia": [
                            {
                                "kind": "NewLineTrivia",
                                "text": "\n"
                            }
                        ]
                    },
                    "statements": [
                        {
                            "kind": "ExpressionStatement",
                            "fullStart": 602,
                            "fullEnd": 678,
                            "start": 604,
                            "end": 677,
                            "fullWidth": 76,
                            "width": 73,
                            "expression": {
                                "kind": "InvocationExpression",
                                "fullStart": 602,
                                "fullEnd": 676,
                                "start": 604,
                                "end": 676,
                                "fullWidth": 74,
                                "width": 72,
                                "expression": {
                                    "kind": "IdentifierName",
                                    "fullStart": 602,
                                    "fullEnd": 610,
                                    "start": 604,
                                    "end": 610,
                                    "fullWidth": 8,
                                    "width": 6,
                                    "text": "$ERROR",
                                    "value": "$ERROR",
                                    "valueText": "$ERROR",
                                    "hasLeadingTrivia": true,
                                    "leadingTrivia": [
                                        {
                                            "kind": "WhitespaceTrivia",
                                            "text": "  "
                                        }
                                    ]
                                },
                                "argumentList": {
                                    "kind": "ArgumentList",
                                    "fullStart": 610,
                                    "fullEnd": 676,
                                    "start": 610,
                                    "end": 676,
                                    "fullWidth": 66,
                                    "width": 66,
                                    "openParenToken": {
                                        "kind": "OpenParenToken",
                                        "fullStart": 610,
                                        "fullEnd": 611,
                                        "start": 610,
                                        "end": 611,
                                        "fullWidth": 1,
                                        "width": 1,
                                        "text": "(",
                                        "value": "(",
                                        "valueText": "("
                                    },
                                    "arguments": [
                                        {
                                            "kind": "StringLiteral",
                                            "fullStart": 611,
                                            "fullEnd": 675,
                                            "start": 611,
                                            "end": 675,
                                            "fullWidth": 64,
                                            "width": 64,
                                            "text": "'#1.2: \"try{break} catch finally{continue}\" must work correctly'",
                                            "value": "#1.2: \"try{break} catch finally{continue}\" must work correctly",
                                            "valueText": "#1.2: \"try{break} catch finally{continue}\" must work correctly"
                                        }
                                    ],
                                    "closeParenToken": {
                                        "kind": "CloseParenToken",
                                        "fullStart": 675,
                                        "fullEnd": 676,
                                        "start": 675,
                                        "end": 676,
                                        "fullWidth": 1,
                                        "width": 1,
                                        "text": ")",
                                        "value": ")",
                                        "valueText": ")"
                                    }
                                }
                            },
                            "semicolonToken": {
                                "kind": "SemicolonToken",
                                "fullStart": 676,
                                "fullEnd": 678,
                                "start": 676,
                                "end": 677,
                                "fullWidth": 2,
                                "width": 1,
                                "text": ";",
                                "value": ";",
                                "valueText": ";",
                                "hasTrailingTrivia": true,
                                "hasTrailingNewLine": true,
                                "trailingTrivia": [
                                    {
                                        "kind": "NewLineTrivia",
                                        "text": "\n"
                                    }
                                ]
                            }
                        }
                    ],
                    "closeBraceToken": {
                        "kind": "CloseBraceToken",
                        "fullStart": 678,
                        "fullEnd": 680,
                        "start": 678,
                        "end": 679,
                        "fullWidth": 2,
                        "width": 1,
                        "text": "}",
                        "value": "}",
                        "valueText": "}",
                        "hasTrailingTrivia": true,
                        "hasTrailingNewLine": true,
                        "trailingTrivia": [
                            {
                                "kind": "NewLineTrivia",
                                "text": "\n"
                            }
                        ]
                    }
                }
            },
            {
                "kind": "VariableStatement",
                "fullStart": 680,
                "fullEnd": 709,
                "start": 692,
                "end": 708,
                "fullWidth": 29,
                "width": 16,
                "modifiers": [],
                "variableDeclaration": {
                    "kind": "VariableDeclaration",
                    "fullStart": 680,
                    "fullEnd": 707,
                    "start": 692,
                    "end": 707,
                    "fullWidth": 27,
                    "width": 15,
                    "varKeyword": {
                        "kind": "VarKeyword",
                        "fullStart": 680,
                        "fullEnd": 696,
                        "start": 692,
                        "end": 695,
                        "fullWidth": 16,
                        "width": 3,
                        "text": "var",
                        "value": "var",
                        "valueText": "var",
                        "hasLeadingTrivia": true,
                        "hasLeadingComment": true,
                        "hasLeadingNewLine": true,
                        "hasTrailingTrivia": true,
                        "leadingTrivia": [
                            {
                                "kind": "NewLineTrivia",
                                "text": "\n"
                            },
                            {
                                "kind": "SingleLineCommentTrivia",
                                "text": "// CHECK#2"
                            },
                            {
                                "kind": "NewLineTrivia",
                                "text": "\n"
                            }
                        ],
                        "trailingTrivia": [
                            {
                                "kind": "WhitespaceTrivia",
                                "text": " "
                            }
                        ]
                    },
                    "variableDeclarators": [
                        {
                            "kind": "VariableDeclarator",
                            "fullStart": 696,
                            "fullEnd": 700,
                            "start": 696,
                            "end": 700,
                            "fullWidth": 4,
<<<<<<< HEAD
                            "width": 4,
                            "identifier": {
=======
                            "propertyName": {
>>>>>>> 85e84683
                                "kind": "IdentifierName",
                                "fullStart": 696,
                                "fullEnd": 698,
                                "start": 696,
                                "end": 698,
                                "fullWidth": 2,
                                "width": 2,
                                "text": "c2",
                                "value": "c2",
                                "valueText": "c2"
                            },
                            "equalsValueClause": {
                                "kind": "EqualsValueClause",
                                "fullStart": 698,
                                "fullEnd": 700,
                                "start": 698,
                                "end": 700,
                                "fullWidth": 2,
                                "width": 2,
                                "equalsToken": {
                                    "kind": "EqualsToken",
                                    "fullStart": 698,
                                    "fullEnd": 699,
                                    "start": 698,
                                    "end": 699,
                                    "fullWidth": 1,
                                    "width": 1,
                                    "text": "=",
                                    "value": "=",
                                    "valueText": "="
                                },
                                "value": {
                                    "kind": "NumericLiteral",
                                    "fullStart": 699,
                                    "fullEnd": 700,
                                    "start": 699,
                                    "end": 700,
                                    "fullWidth": 1,
                                    "width": 1,
                                    "text": "0",
                                    "value": 0,
                                    "valueText": "0"
                                }
                            }
                        },
                        {
                            "kind": "CommaToken",
                            "fullStart": 700,
                            "fullEnd": 701,
                            "start": 700,
                            "end": 701,
                            "fullWidth": 1,
                            "width": 1,
                            "text": ",",
                            "value": ",",
                            "valueText": ","
                        },
                        {
                            "kind": "VariableDeclarator",
                            "fullStart": 701,
                            "fullEnd": 707,
                            "start": 701,
                            "end": 707,
                            "fullWidth": 6,
<<<<<<< HEAD
                            "width": 6,
                            "identifier": {
=======
                            "propertyName": {
>>>>>>> 85e84683
                                "kind": "IdentifierName",
                                "fullStart": 701,
                                "fullEnd": 705,
                                "start": 701,
                                "end": 705,
                                "fullWidth": 4,
                                "width": 4,
                                "text": "fin2",
                                "value": "fin2",
                                "valueText": "fin2"
                            },
                            "equalsValueClause": {
                                "kind": "EqualsValueClause",
                                "fullStart": 705,
                                "fullEnd": 707,
                                "start": 705,
                                "end": 707,
                                "fullWidth": 2,
                                "width": 2,
                                "equalsToken": {
                                    "kind": "EqualsToken",
                                    "fullStart": 705,
                                    "fullEnd": 706,
                                    "start": 705,
                                    "end": 706,
                                    "fullWidth": 1,
                                    "width": 1,
                                    "text": "=",
                                    "value": "=",
                                    "valueText": "="
                                },
                                "value": {
                                    "kind": "NumericLiteral",
                                    "fullStart": 706,
                                    "fullEnd": 707,
                                    "start": 706,
                                    "end": 707,
                                    "fullWidth": 1,
                                    "width": 1,
                                    "text": "0",
                                    "value": 0,
                                    "valueText": "0"
                                }
                            }
                        }
                    ]
                },
                "semicolonToken": {
                    "kind": "SemicolonToken",
                    "fullStart": 707,
                    "fullEnd": 709,
                    "start": 707,
                    "end": 708,
                    "fullWidth": 2,
                    "width": 1,
                    "text": ";",
                    "value": ";",
                    "valueText": ";",
                    "hasTrailingTrivia": true,
                    "hasTrailingNewLine": true,
                    "trailingTrivia": [
                        {
                            "kind": "NewLineTrivia",
                            "text": "\n"
                        }
                    ]
                }
            },
            {
                "kind": "DoStatement",
                "fullStart": 709,
                "fullEnd": 857,
                "start": 709,
                "end": 856,
                "fullWidth": 148,
                "width": 147,
                "doKeyword": {
                    "kind": "DoKeyword",
                    "fullStart": 709,
                    "fullEnd": 711,
                    "start": 709,
                    "end": 711,
                    "fullWidth": 2,
                    "width": 2,
                    "text": "do",
                    "value": "do",
                    "valueText": "do"
                },
                "statement": {
                    "kind": "Block",
                    "fullStart": 711,
                    "fullEnd": 844,
                    "start": 711,
                    "end": 843,
                    "fullWidth": 133,
                    "width": 132,
                    "openBraceToken": {
                        "kind": "OpenBraceToken",
                        "fullStart": 711,
                        "fullEnd": 713,
                        "start": 711,
                        "end": 712,
                        "fullWidth": 2,
                        "width": 1,
                        "text": "{",
                        "value": "{",
                        "valueText": "{",
                        "hasTrailingTrivia": true,
                        "hasTrailingNewLine": true,
                        "trailingTrivia": [
                            {
                                "kind": "NewLineTrivia",
                                "text": "\n"
                            }
                        ]
                    },
                    "statements": [
                        {
                            "kind": "TryStatement",
                            "fullStart": 713,
                            "fullEnd": 822,
                            "start": 715,
                            "end": 821,
                            "fullWidth": 109,
                            "width": 106,
                            "tryKeyword": {
                                "kind": "TryKeyword",
                                "fullStart": 713,
                                "fullEnd": 718,
                                "start": 715,
                                "end": 718,
                                "fullWidth": 5,
                                "width": 3,
                                "text": "try",
                                "value": "try",
                                "valueText": "try",
                                "hasLeadingTrivia": true,
                                "leadingTrivia": [
                                    {
                                        "kind": "WhitespaceTrivia",
                                        "text": "  "
                                    }
                                ]
                            },
                            "block": {
                                "kind": "Block",
                                "fullStart": 718,
                                "fullEnd": 741,
                                "start": 718,
                                "end": 740,
                                "fullWidth": 23,
                                "width": 22,
                                "openBraceToken": {
                                    "kind": "OpenBraceToken",
                                    "fullStart": 718,
                                    "fullEnd": 720,
                                    "start": 718,
                                    "end": 719,
                                    "fullWidth": 2,
                                    "width": 1,
                                    "text": "{",
                                    "value": "{",
                                    "valueText": "{",
                                    "hasTrailingTrivia": true,
                                    "hasTrailingNewLine": true,
                                    "trailingTrivia": [
                                        {
                                            "kind": "NewLineTrivia",
                                            "text": "\n"
                                        }
                                    ]
                                },
                                "statements": [
                                    {
                                        "kind": "ThrowStatement",
                                        "fullStart": 720,
                                        "fullEnd": 737,
                                        "start": 724,
                                        "end": 736,
                                        "fullWidth": 17,
                                        "width": 12,
                                        "throwKeyword": {
                                            "kind": "ThrowKeyword",
                                            "fullStart": 720,
                                            "fullEnd": 730,
                                            "start": 724,
                                            "end": 729,
                                            "fullWidth": 10,
                                            "width": 5,
                                            "text": "throw",
                                            "value": "throw",
                                            "valueText": "throw",
                                            "hasLeadingTrivia": true,
                                            "hasTrailingTrivia": true,
                                            "leadingTrivia": [
                                                {
                                                    "kind": "WhitespaceTrivia",
                                                    "text": "    "
                                                }
                                            ],
                                            "trailingTrivia": [
                                                {
                                                    "kind": "WhitespaceTrivia",
                                                    "text": " "
                                                }
                                            ]
                                        },
                                        "expression": {
                                            "kind": "StringLiteral",
                                            "fullStart": 730,
                                            "fullEnd": 735,
                                            "start": 730,
                                            "end": 735,
                                            "fullWidth": 5,
                                            "width": 5,
                                            "text": "\"ex1\"",
                                            "value": "ex1",
                                            "valueText": "ex1"
                                        },
                                        "semicolonToken": {
                                            "kind": "SemicolonToken",
                                            "fullStart": 735,
                                            "fullEnd": 737,
                                            "start": 735,
                                            "end": 736,
                                            "fullWidth": 2,
                                            "width": 1,
                                            "text": ";",
                                            "value": ";",
                                            "valueText": ";",
                                            "hasTrailingTrivia": true,
                                            "hasTrailingNewLine": true,
                                            "trailingTrivia": [
                                                {
                                                    "kind": "NewLineTrivia",
                                                    "text": "\n"
                                                }
                                            ]
                                        }
                                    }
                                ],
                                "closeBraceToken": {
                                    "kind": "CloseBraceToken",
                                    "fullStart": 737,
                                    "fullEnd": 741,
                                    "start": 739,
                                    "end": 740,
                                    "fullWidth": 4,
                                    "width": 1,
                                    "text": "}",
                                    "value": "}",
                                    "valueText": "}",
                                    "hasLeadingTrivia": true,
                                    "hasTrailingTrivia": true,
                                    "hasTrailingNewLine": true,
                                    "leadingTrivia": [
                                        {
                                            "kind": "WhitespaceTrivia",
                                            "text": "  "
                                        }
                                    ],
                                    "trailingTrivia": [
                                        {
                                            "kind": "NewLineTrivia",
                                            "text": "\n"
                                        }
                                    ]
                                }
                            },
                            "catchClause": {
                                "kind": "CatchClause",
                                "fullStart": 741,
                                "fullEnd": 781,
                                "start": 743,
                                "end": 780,
                                "fullWidth": 40,
                                "width": 37,
                                "catchKeyword": {
                                    "kind": "CatchKeyword",
                                    "fullStart": 741,
                                    "fullEnd": 748,
                                    "start": 743,
                                    "end": 748,
                                    "fullWidth": 7,
                                    "width": 5,
                                    "text": "catch",
                                    "value": "catch",
                                    "valueText": "catch",
                                    "hasLeadingTrivia": true,
                                    "leadingTrivia": [
                                        {
                                            "kind": "WhitespaceTrivia",
                                            "text": "  "
                                        }
                                    ]
                                },
                                "openParenToken": {
                                    "kind": "OpenParenToken",
                                    "fullStart": 748,
                                    "fullEnd": 749,
                                    "start": 748,
                                    "end": 749,
                                    "fullWidth": 1,
                                    "width": 1,
                                    "text": "(",
                                    "value": "(",
                                    "valueText": "("
                                },
                                "identifier": {
                                    "kind": "IdentifierName",
                                    "fullStart": 749,
                                    "fullEnd": 752,
                                    "start": 749,
                                    "end": 752,
                                    "fullWidth": 3,
                                    "width": 3,
                                    "text": "er1",
                                    "value": "er1",
                                    "valueText": "er1"
                                },
                                "closeParenToken": {
                                    "kind": "CloseParenToken",
                                    "fullStart": 752,
                                    "fullEnd": 753,
                                    "start": 752,
                                    "end": 753,
                                    "fullWidth": 1,
                                    "width": 1,
                                    "text": ")",
                                    "value": ")",
                                    "valueText": ")"
                                },
                                "block": {
                                    "kind": "Block",
                                    "fullStart": 753,
                                    "fullEnd": 781,
                                    "start": 753,
                                    "end": 780,
                                    "fullWidth": 28,
                                    "width": 27,
                                    "openBraceToken": {
                                        "kind": "OpenBraceToken",
                                        "fullStart": 753,
                                        "fullEnd": 755,
                                        "start": 753,
                                        "end": 754,
                                        "fullWidth": 2,
                                        "width": 1,
                                        "text": "{",
                                        "value": "{",
                                        "valueText": "{",
                                        "hasTrailingTrivia": true,
                                        "hasTrailingNewLine": true,
                                        "trailingTrivia": [
                                            {
                                                "kind": "NewLineTrivia",
                                                "text": "\n"
                                            }
                                        ]
                                    },
                                    "statements": [
                                        {
                                            "kind": "ExpressionStatement",
                                            "fullStart": 755,
                                            "fullEnd": 766,
                                            "start": 759,
                                            "end": 765,
                                            "fullWidth": 11,
                                            "width": 6,
                                            "expression": {
                                                "kind": "AddAssignmentExpression",
                                                "fullStart": 755,
                                                "fullEnd": 764,
                                                "start": 759,
                                                "end": 764,
                                                "fullWidth": 9,
                                                "width": 5,
                                                "left": {
                                                    "kind": "IdentifierName",
                                                    "fullStart": 755,
                                                    "fullEnd": 761,
                                                    "start": 759,
                                                    "end": 761,
                                                    "fullWidth": 6,
                                                    "width": 2,
                                                    "text": "c2",
                                                    "value": "c2",
                                                    "valueText": "c2",
                                                    "hasLeadingTrivia": true,
                                                    "leadingTrivia": [
                                                        {
                                                            "kind": "WhitespaceTrivia",
                                                            "text": "    "
                                                        }
                                                    ]
                                                },
                                                "operatorToken": {
                                                    "kind": "PlusEqualsToken",
                                                    "fullStart": 761,
                                                    "fullEnd": 763,
                                                    "start": 761,
                                                    "end": 763,
                                                    "fullWidth": 2,
                                                    "width": 2,
                                                    "text": "+=",
                                                    "value": "+=",
                                                    "valueText": "+="
                                                },
                                                "right": {
                                                    "kind": "NumericLiteral",
                                                    "fullStart": 763,
                                                    "fullEnd": 764,
                                                    "start": 763,
                                                    "end": 764,
                                                    "fullWidth": 1,
                                                    "width": 1,
                                                    "text": "1",
                                                    "value": 1,
                                                    "valueText": "1"
                                                }
                                            },
                                            "semicolonToken": {
                                                "kind": "SemicolonToken",
                                                "fullStart": 764,
                                                "fullEnd": 766,
                                                "start": 764,
                                                "end": 765,
                                                "fullWidth": 2,
                                                "width": 1,
                                                "text": ";",
                                                "value": ";",
                                                "valueText": ";",
                                                "hasTrailingTrivia": true,
                                                "hasTrailingNewLine": true,
                                                "trailingTrivia": [
                                                    {
                                                        "kind": "NewLineTrivia",
                                                        "text": "\n"
                                                    }
                                                ]
                                            }
                                        },
                                        {
                                            "kind": "BreakStatement",
                                            "fullStart": 766,
                                            "fullEnd": 777,
                                            "start": 770,
                                            "end": 776,
                                            "fullWidth": 11,
                                            "width": 6,
                                            "breakKeyword": {
                                                "kind": "BreakKeyword",
                                                "fullStart": 766,
                                                "fullEnd": 775,
                                                "start": 770,
                                                "end": 775,
                                                "fullWidth": 9,
                                                "width": 5,
                                                "text": "break",
                                                "value": "break",
                                                "valueText": "break",
                                                "hasLeadingTrivia": true,
                                                "leadingTrivia": [
                                                    {
                                                        "kind": "WhitespaceTrivia",
                                                        "text": "    "
                                                    }
                                                ]
                                            },
                                            "semicolonToken": {
                                                "kind": "SemicolonToken",
                                                "fullStart": 775,
                                                "fullEnd": 777,
                                                "start": 775,
                                                "end": 776,
                                                "fullWidth": 2,
                                                "width": 1,
                                                "text": ";",
                                                "value": ";",
                                                "valueText": ";",
                                                "hasTrailingTrivia": true,
                                                "hasTrailingNewLine": true,
                                                "trailingTrivia": [
                                                    {
                                                        "kind": "NewLineTrivia",
                                                        "text": "\n"
                                                    }
                                                ]
                                            }
                                        }
                                    ],
                                    "closeBraceToken": {
                                        "kind": "CloseBraceToken",
                                        "fullStart": 777,
                                        "fullEnd": 781,
                                        "start": 779,
                                        "end": 780,
                                        "fullWidth": 4,
                                        "width": 1,
                                        "text": "}",
                                        "value": "}",
                                        "valueText": "}",
                                        "hasLeadingTrivia": true,
                                        "hasTrailingTrivia": true,
                                        "hasTrailingNewLine": true,
                                        "leadingTrivia": [
                                            {
                                                "kind": "WhitespaceTrivia",
                                                "text": "  "
                                            }
                                        ],
                                        "trailingTrivia": [
                                            {
                                                "kind": "NewLineTrivia",
                                                "text": "\n"
                                            }
                                        ]
                                    }
                                }
                            },
                            "finallyClause": {
                                "kind": "FinallyClause",
                                "fullStart": 781,
                                "fullEnd": 822,
                                "start": 783,
                                "end": 821,
                                "fullWidth": 41,
                                "width": 38,
                                "finallyKeyword": {
                                    "kind": "FinallyKeyword",
                                    "fullStart": 781,
                                    "fullEnd": 790,
                                    "start": 783,
                                    "end": 790,
                                    "fullWidth": 9,
                                    "width": 7,
                                    "text": "finally",
                                    "value": "finally",
                                    "valueText": "finally",
                                    "hasLeadingTrivia": true,
                                    "leadingTrivia": [
                                        {
                                            "kind": "WhitespaceTrivia",
                                            "text": "  "
                                        }
                                    ]
                                },
                                "block": {
                                    "kind": "Block",
                                    "fullStart": 790,
                                    "fullEnd": 822,
                                    "start": 790,
                                    "end": 821,
                                    "fullWidth": 32,
                                    "width": 31,
                                    "openBraceToken": {
                                        "kind": "OpenBraceToken",
                                        "fullStart": 790,
                                        "fullEnd": 792,
                                        "start": 790,
                                        "end": 791,
                                        "fullWidth": 2,
                                        "width": 1,
                                        "text": "{",
                                        "value": "{",
                                        "valueText": "{",
                                        "hasTrailingTrivia": true,
                                        "hasTrailingNewLine": true,
                                        "trailingTrivia": [
                                            {
                                                "kind": "NewLineTrivia",
                                                "text": "\n"
                                            }
                                        ]
                                    },
                                    "statements": [
                                        {
                                            "kind": "ExpressionStatement",
                                            "fullStart": 792,
                                            "fullEnd": 804,
                                            "start": 796,
                                            "end": 803,
                                            "fullWidth": 12,
                                            "width": 7,
                                            "expression": {
                                                "kind": "AssignmentExpression",
                                                "fullStart": 792,
                                                "fullEnd": 802,
                                                "start": 796,
                                                "end": 802,
                                                "fullWidth": 10,
                                                "width": 6,
                                                "left": {
                                                    "kind": "IdentifierName",
                                                    "fullStart": 792,
                                                    "fullEnd": 800,
                                                    "start": 796,
                                                    "end": 800,
                                                    "fullWidth": 8,
                                                    "width": 4,
                                                    "text": "fin2",
                                                    "value": "fin2",
                                                    "valueText": "fin2",
                                                    "hasLeadingTrivia": true,
                                                    "leadingTrivia": [
                                                        {
                                                            "kind": "WhitespaceTrivia",
                                                            "text": "    "
                                                        }
                                                    ]
                                                },
                                                "operatorToken": {
                                                    "kind": "EqualsToken",
                                                    "fullStart": 800,
                                                    "fullEnd": 801,
                                                    "start": 800,
                                                    "end": 801,
                                                    "fullWidth": 1,
                                                    "width": 1,
                                                    "text": "=",
                                                    "value": "=",
                                                    "valueText": "="
                                                },
                                                "right": {
                                                    "kind": "NumericLiteral",
                                                    "fullStart": 801,
                                                    "fullEnd": 802,
                                                    "start": 801,
                                                    "end": 802,
                                                    "fullWidth": 1,
                                                    "width": 1,
                                                    "text": "1",
                                                    "value": 1,
                                                    "valueText": "1"
                                                }
                                            },
                                            "semicolonToken": {
                                                "kind": "SemicolonToken",
                                                "fullStart": 802,
                                                "fullEnd": 804,
                                                "start": 802,
                                                "end": 803,
                                                "fullWidth": 2,
                                                "width": 1,
                                                "text": ";",
                                                "value": ";",
                                                "valueText": ";",
                                                "hasTrailingTrivia": true,
                                                "hasTrailingNewLine": true,
                                                "trailingTrivia": [
                                                    {
                                                        "kind": "NewLineTrivia",
                                                        "text": "\n"
                                                    }
                                                ]
                                            }
                                        },
                                        {
                                            "kind": "ContinueStatement",
                                            "fullStart": 804,
                                            "fullEnd": 818,
                                            "start": 808,
                                            "end": 817,
                                            "fullWidth": 14,
                                            "width": 9,
                                            "continueKeyword": {
                                                "kind": "ContinueKeyword",
                                                "fullStart": 804,
                                                "fullEnd": 816,
                                                "start": 808,
                                                "end": 816,
                                                "fullWidth": 12,
                                                "width": 8,
                                                "text": "continue",
                                                "value": "continue",
                                                "valueText": "continue",
                                                "hasLeadingTrivia": true,
                                                "leadingTrivia": [
                                                    {
                                                        "kind": "WhitespaceTrivia",
                                                        "text": "    "
                                                    }
                                                ]
                                            },
                                            "semicolonToken": {
                                                "kind": "SemicolonToken",
                                                "fullStart": 816,
                                                "fullEnd": 818,
                                                "start": 816,
                                                "end": 817,
                                                "fullWidth": 2,
                                                "width": 1,
                                                "text": ";",
                                                "value": ";",
                                                "valueText": ";",
                                                "hasTrailingTrivia": true,
                                                "hasTrailingNewLine": true,
                                                "trailingTrivia": [
                                                    {
                                                        "kind": "NewLineTrivia",
                                                        "text": "\n"
                                                    }
                                                ]
                                            }
                                        }
                                    ],
                                    "closeBraceToken": {
                                        "kind": "CloseBraceToken",
                                        "fullStart": 818,
                                        "fullEnd": 822,
                                        "start": 820,
                                        "end": 821,
                                        "fullWidth": 4,
                                        "width": 1,
                                        "text": "}",
                                        "value": "}",
                                        "valueText": "}",
                                        "hasLeadingTrivia": true,
                                        "hasTrailingTrivia": true,
                                        "hasTrailingNewLine": true,
                                        "leadingTrivia": [
                                            {
                                                "kind": "WhitespaceTrivia",
                                                "text": "  "
                                            }
                                        ],
                                        "trailingTrivia": [
                                            {
                                                "kind": "NewLineTrivia",
                                                "text": "\n"
                                            }
                                        ]
                                    }
                                }
                            }
                        },
                        {
                            "kind": "ExpressionStatement",
                            "fullStart": 822,
                            "fullEnd": 831,
                            "start": 824,
                            "end": 830,
                            "fullWidth": 9,
                            "width": 6,
                            "expression": {
                                "kind": "AddAssignmentExpression",
                                "fullStart": 822,
                                "fullEnd": 829,
                                "start": 824,
                                "end": 829,
                                "fullWidth": 7,
                                "width": 5,
                                "left": {
                                    "kind": "IdentifierName",
                                    "fullStart": 822,
                                    "fullEnd": 826,
                                    "start": 824,
                                    "end": 826,
                                    "fullWidth": 4,
                                    "width": 2,
                                    "text": "c2",
                                    "value": "c2",
                                    "valueText": "c2",
                                    "hasLeadingTrivia": true,
                                    "leadingTrivia": [
                                        {
                                            "kind": "WhitespaceTrivia",
                                            "text": "  "
                                        }
                                    ]
                                },
                                "operatorToken": {
                                    "kind": "PlusEqualsToken",
                                    "fullStart": 826,
                                    "fullEnd": 828,
                                    "start": 826,
                                    "end": 828,
                                    "fullWidth": 2,
                                    "width": 2,
                                    "text": "+=",
                                    "value": "+=",
                                    "valueText": "+="
                                },
                                "right": {
                                    "kind": "NumericLiteral",
                                    "fullStart": 828,
                                    "fullEnd": 829,
                                    "start": 828,
                                    "end": 829,
                                    "fullWidth": 1,
                                    "width": 1,
                                    "text": "2",
                                    "value": 2,
                                    "valueText": "2"
                                }
                            },
                            "semicolonToken": {
                                "kind": "SemicolonToken",
                                "fullStart": 829,
                                "fullEnd": 831,
                                "start": 829,
                                "end": 830,
                                "fullWidth": 2,
                                "width": 1,
                                "text": ";",
                                "value": ";",
                                "valueText": ";",
                                "hasTrailingTrivia": true,
                                "hasTrailingNewLine": true,
                                "trailingTrivia": [
                                    {
                                        "kind": "NewLineTrivia",
                                        "text": "\n"
                                    }
                                ]
                            }
                        },
                        {
                            "kind": "ExpressionStatement",
                            "fullStart": 831,
                            "fullEnd": 842,
                            "start": 833,
                            "end": 841,
                            "fullWidth": 11,
                            "width": 8,
                            "expression": {
                                "kind": "AssignmentExpression",
                                "fullStart": 831,
                                "fullEnd": 840,
                                "start": 833,
                                "end": 840,
                                "fullWidth": 9,
                                "width": 7,
                                "left": {
                                    "kind": "IdentifierName",
                                    "fullStart": 831,
                                    "fullEnd": 837,
                                    "start": 833,
                                    "end": 837,
                                    "fullWidth": 6,
                                    "width": 4,
                                    "text": "fin2",
                                    "value": "fin2",
                                    "valueText": "fin2",
                                    "hasLeadingTrivia": true,
                                    "leadingTrivia": [
                                        {
                                            "kind": "WhitespaceTrivia",
                                            "text": "  "
                                        }
                                    ]
                                },
                                "operatorToken": {
                                    "kind": "EqualsToken",
                                    "fullStart": 837,
                                    "fullEnd": 838,
                                    "start": 837,
                                    "end": 838,
                                    "fullWidth": 1,
                                    "width": 1,
                                    "text": "=",
                                    "value": "=",
                                    "valueText": "="
                                },
                                "right": {
                                    "kind": "NegateExpression",
                                    "fullStart": 838,
                                    "fullEnd": 840,
                                    "start": 838,
                                    "end": 840,
                                    "fullWidth": 2,
                                    "width": 2,
                                    "operatorToken": {
                                        "kind": "MinusToken",
                                        "fullStart": 838,
                                        "fullEnd": 839,
                                        "start": 838,
                                        "end": 839,
                                        "fullWidth": 1,
                                        "width": 1,
                                        "text": "-",
                                        "value": "-",
                                        "valueText": "-"
                                    },
                                    "operand": {
                                        "kind": "NumericLiteral",
                                        "fullStart": 839,
                                        "fullEnd": 840,
                                        "start": 839,
                                        "end": 840,
                                        "fullWidth": 1,
                                        "width": 1,
                                        "text": "1",
                                        "value": 1,
                                        "valueText": "1"
                                    }
                                }
                            },
                            "semicolonToken": {
                                "kind": "SemicolonToken",
                                "fullStart": 840,
                                "fullEnd": 842,
                                "start": 840,
                                "end": 841,
                                "fullWidth": 2,
                                "width": 1,
                                "text": ";",
                                "value": ";",
                                "valueText": ";",
                                "hasTrailingTrivia": true,
                                "hasTrailingNewLine": true,
                                "trailingTrivia": [
                                    {
                                        "kind": "NewLineTrivia",
                                        "text": "\n"
                                    }
                                ]
                            }
                        }
                    ],
                    "closeBraceToken": {
                        "kind": "CloseBraceToken",
                        "fullStart": 842,
                        "fullEnd": 844,
                        "start": 842,
                        "end": 843,
                        "fullWidth": 2,
                        "width": 1,
                        "text": "}",
                        "value": "}",
                        "valueText": "}",
                        "hasTrailingTrivia": true,
                        "hasTrailingNewLine": true,
                        "trailingTrivia": [
                            {
                                "kind": "NewLineTrivia",
                                "text": "\n"
                            }
                        ]
                    }
                },
                "whileKeyword": {
                    "kind": "WhileKeyword",
                    "fullStart": 844,
                    "fullEnd": 849,
                    "start": 844,
                    "end": 849,
                    "fullWidth": 5,
                    "width": 5,
                    "text": "while",
                    "value": "while",
                    "valueText": "while"
                },
                "openParenToken": {
                    "kind": "OpenParenToken",
                    "fullStart": 849,
                    "fullEnd": 850,
                    "start": 849,
                    "end": 850,
                    "fullWidth": 1,
                    "width": 1,
                    "text": "(",
                    "value": "(",
                    "valueText": "("
                },
                "condition": {
                    "kind": "LessThanExpression",
                    "fullStart": 850,
                    "fullEnd": 854,
                    "start": 850,
                    "end": 854,
                    "fullWidth": 4,
                    "width": 4,
                    "left": {
                        "kind": "IdentifierName",
                        "fullStart": 850,
                        "fullEnd": 852,
                        "start": 850,
                        "end": 852,
                        "fullWidth": 2,
                        "width": 2,
                        "text": "c2",
                        "value": "c2",
                        "valueText": "c2"
                    },
                    "operatorToken": {
                        "kind": "LessThanToken",
                        "fullStart": 852,
                        "fullEnd": 853,
                        "start": 852,
                        "end": 853,
                        "fullWidth": 1,
                        "width": 1,
                        "text": "<",
                        "value": "<",
                        "valueText": "<"
                    },
                    "right": {
                        "kind": "NumericLiteral",
                        "fullStart": 853,
                        "fullEnd": 854,
                        "start": 853,
                        "end": 854,
                        "fullWidth": 1,
                        "width": 1,
                        "text": "2",
                        "value": 2,
                        "valueText": "2"
                    }
                },
                "closeParenToken": {
                    "kind": "CloseParenToken",
                    "fullStart": 854,
                    "fullEnd": 855,
                    "start": 854,
                    "end": 855,
                    "fullWidth": 1,
                    "width": 1,
                    "text": ")",
                    "value": ")",
                    "valueText": ")"
                },
                "semicolonToken": {
                    "kind": "SemicolonToken",
                    "fullStart": 855,
                    "fullEnd": 857,
                    "start": 855,
                    "end": 856,
                    "fullWidth": 2,
                    "width": 1,
                    "text": ";",
                    "value": ";",
                    "valueText": ";",
                    "hasTrailingTrivia": true,
                    "hasTrailingNewLine": true,
                    "trailingTrivia": [
                        {
                            "kind": "NewLineTrivia",
                            "text": "\n"
                        }
                    ]
                }
            },
            {
                "kind": "IfStatement",
                "fullStart": 857,
                "fullEnd": 926,
                "start": 857,
                "end": 925,
                "fullWidth": 69,
                "width": 68,
                "ifKeyword": {
                    "kind": "IfKeyword",
                    "fullStart": 857,
                    "fullEnd": 859,
                    "start": 857,
                    "end": 859,
                    "fullWidth": 2,
                    "width": 2,
                    "text": "if",
                    "value": "if",
                    "valueText": "if"
                },
                "openParenToken": {
                    "kind": "OpenParenToken",
                    "fullStart": 859,
                    "fullEnd": 860,
                    "start": 859,
                    "end": 860,
                    "fullWidth": 1,
                    "width": 1,
                    "text": "(",
                    "value": "(",
                    "valueText": "("
                },
                "condition": {
                    "kind": "NotEqualsExpression",
                    "fullStart": 860,
                    "fullEnd": 868,
                    "start": 860,
                    "end": 868,
                    "fullWidth": 8,
                    "width": 8,
                    "left": {
                        "kind": "IdentifierName",
                        "fullStart": 860,
                        "fullEnd": 864,
                        "start": 860,
                        "end": 864,
                        "fullWidth": 4,
                        "width": 4,
                        "text": "fin2",
                        "value": "fin2",
                        "valueText": "fin2"
                    },
                    "operatorToken": {
                        "kind": "ExclamationEqualsEqualsToken",
                        "fullStart": 864,
                        "fullEnd": 867,
                        "start": 864,
                        "end": 867,
                        "fullWidth": 3,
                        "width": 3,
                        "text": "!==",
                        "value": "!==",
                        "valueText": "!=="
                    },
                    "right": {
                        "kind": "NumericLiteral",
                        "fullStart": 867,
                        "fullEnd": 868,
                        "start": 867,
                        "end": 868,
                        "fullWidth": 1,
                        "width": 1,
                        "text": "1",
                        "value": 1,
                        "valueText": "1"
                    }
                },
                "closeParenToken": {
                    "kind": "CloseParenToken",
                    "fullStart": 868,
                    "fullEnd": 869,
                    "start": 868,
                    "end": 869,
                    "fullWidth": 1,
                    "width": 1,
                    "text": ")",
                    "value": ")",
                    "valueText": ")"
                },
                "statement": {
                    "kind": "Block",
                    "fullStart": 869,
                    "fullEnd": 926,
                    "start": 869,
                    "end": 925,
                    "fullWidth": 57,
                    "width": 56,
                    "openBraceToken": {
                        "kind": "OpenBraceToken",
                        "fullStart": 869,
                        "fullEnd": 871,
                        "start": 869,
                        "end": 870,
                        "fullWidth": 2,
                        "width": 1,
                        "text": "{",
                        "value": "{",
                        "valueText": "{",
                        "hasTrailingTrivia": true,
                        "hasTrailingNewLine": true,
                        "trailingTrivia": [
                            {
                                "kind": "NewLineTrivia",
                                "text": "\n"
                            }
                        ]
                    },
                    "statements": [
                        {
                            "kind": "ExpressionStatement",
                            "fullStart": 871,
                            "fullEnd": 924,
                            "start": 873,
                            "end": 923,
                            "fullWidth": 53,
                            "width": 50,
                            "expression": {
                                "kind": "InvocationExpression",
                                "fullStart": 871,
                                "fullEnd": 922,
                                "start": 873,
                                "end": 922,
                                "fullWidth": 51,
                                "width": 49,
                                "expression": {
                                    "kind": "IdentifierName",
                                    "fullStart": 871,
                                    "fullEnd": 879,
                                    "start": 873,
                                    "end": 879,
                                    "fullWidth": 8,
                                    "width": 6,
                                    "text": "$ERROR",
                                    "value": "$ERROR",
                                    "valueText": "$ERROR",
                                    "hasLeadingTrivia": true,
                                    "leadingTrivia": [
                                        {
                                            "kind": "WhitespaceTrivia",
                                            "text": "  "
                                        }
                                    ]
                                },
                                "argumentList": {
                                    "kind": "ArgumentList",
                                    "fullStart": 879,
                                    "fullEnd": 922,
                                    "start": 879,
                                    "end": 922,
                                    "fullWidth": 43,
                                    "width": 43,
                                    "openParenToken": {
                                        "kind": "OpenParenToken",
                                        "fullStart": 879,
                                        "fullEnd": 880,
                                        "start": 879,
                                        "end": 880,
                                        "fullWidth": 1,
                                        "width": 1,
                                        "text": "(",
                                        "value": "(",
                                        "valueText": "("
                                    },
                                    "arguments": [
                                        {
                                            "kind": "StringLiteral",
                                            "fullStart": 880,
                                            "fullEnd": 921,
                                            "start": 880,
                                            "end": 921,
                                            "fullWidth": 41,
                                            "width": 41,
                                            "text": "'#2.1: \"finally\" block must be evaluated'",
                                            "value": "#2.1: \"finally\" block must be evaluated",
                                            "valueText": "#2.1: \"finally\" block must be evaluated"
                                        }
                                    ],
                                    "closeParenToken": {
                                        "kind": "CloseParenToken",
                                        "fullStart": 921,
                                        "fullEnd": 922,
                                        "start": 921,
                                        "end": 922,
                                        "fullWidth": 1,
                                        "width": 1,
                                        "text": ")",
                                        "value": ")",
                                        "valueText": ")"
                                    }
                                }
                            },
                            "semicolonToken": {
                                "kind": "SemicolonToken",
                                "fullStart": 922,
                                "fullEnd": 924,
                                "start": 922,
                                "end": 923,
                                "fullWidth": 2,
                                "width": 1,
                                "text": ";",
                                "value": ";",
                                "valueText": ";",
                                "hasTrailingTrivia": true,
                                "hasTrailingNewLine": true,
                                "trailingTrivia": [
                                    {
                                        "kind": "NewLineTrivia",
                                        "text": "\n"
                                    }
                                ]
                            }
                        }
                    ],
                    "closeBraceToken": {
                        "kind": "CloseBraceToken",
                        "fullStart": 924,
                        "fullEnd": 926,
                        "start": 924,
                        "end": 925,
                        "fullWidth": 2,
                        "width": 1,
                        "text": "}",
                        "value": "}",
                        "valueText": "}",
                        "hasTrailingTrivia": true,
                        "hasTrailingNewLine": true,
                        "trailingTrivia": [
                            {
                                "kind": "NewLineTrivia",
                                "text": "\n"
                            }
                        ]
                    }
                }
            },
            {
                "kind": "IfStatement",
                "fullStart": 926,
                "fullEnd": 1016,
                "start": 926,
                "end": 1015,
                "fullWidth": 90,
                "width": 89,
                "ifKeyword": {
                    "kind": "IfKeyword",
                    "fullStart": 926,
                    "fullEnd": 928,
                    "start": 926,
                    "end": 928,
                    "fullWidth": 2,
                    "width": 2,
                    "text": "if",
                    "value": "if",
                    "valueText": "if"
                },
                "openParenToken": {
                    "kind": "OpenParenToken",
                    "fullStart": 928,
                    "fullEnd": 929,
                    "start": 928,
                    "end": 929,
                    "fullWidth": 1,
                    "width": 1,
                    "text": "(",
                    "value": "(",
                    "valueText": "("
                },
                "condition": {
                    "kind": "NotEqualsExpression",
                    "fullStart": 929,
                    "fullEnd": 935,
                    "start": 929,
                    "end": 935,
                    "fullWidth": 6,
                    "width": 6,
                    "left": {
                        "kind": "IdentifierName",
                        "fullStart": 929,
                        "fullEnd": 931,
                        "start": 929,
                        "end": 931,
                        "fullWidth": 2,
                        "width": 2,
                        "text": "c2",
                        "value": "c2",
                        "valueText": "c2"
                    },
                    "operatorToken": {
                        "kind": "ExclamationEqualsEqualsToken",
                        "fullStart": 931,
                        "fullEnd": 934,
                        "start": 931,
                        "end": 934,
                        "fullWidth": 3,
                        "width": 3,
                        "text": "!==",
                        "value": "!==",
                        "valueText": "!=="
                    },
                    "right": {
                        "kind": "NumericLiteral",
                        "fullStart": 934,
                        "fullEnd": 935,
                        "start": 934,
                        "end": 935,
                        "fullWidth": 1,
                        "width": 1,
                        "text": "2",
                        "value": 2,
                        "valueText": "2"
                    }
                },
                "closeParenToken": {
                    "kind": "CloseParenToken",
                    "fullStart": 935,
                    "fullEnd": 936,
                    "start": 935,
                    "end": 936,
                    "fullWidth": 1,
                    "width": 1,
                    "text": ")",
                    "value": ")",
                    "valueText": ")"
                },
                "statement": {
                    "kind": "Block",
                    "fullStart": 936,
                    "fullEnd": 1016,
                    "start": 936,
                    "end": 1015,
                    "fullWidth": 80,
                    "width": 79,
                    "openBraceToken": {
                        "kind": "OpenBraceToken",
                        "fullStart": 936,
                        "fullEnd": 938,
                        "start": 936,
                        "end": 937,
                        "fullWidth": 2,
                        "width": 1,
                        "text": "{",
                        "value": "{",
                        "valueText": "{",
                        "hasTrailingTrivia": true,
                        "hasTrailingNewLine": true,
                        "trailingTrivia": [
                            {
                                "kind": "NewLineTrivia",
                                "text": "\n"
                            }
                        ]
                    },
                    "statements": [
                        {
                            "kind": "ExpressionStatement",
                            "fullStart": 938,
                            "fullEnd": 1014,
                            "start": 940,
                            "end": 1013,
                            "fullWidth": 76,
                            "width": 73,
                            "expression": {
                                "kind": "InvocationExpression",
                                "fullStart": 938,
                                "fullEnd": 1012,
                                "start": 940,
                                "end": 1012,
                                "fullWidth": 74,
                                "width": 72,
                                "expression": {
                                    "kind": "IdentifierName",
                                    "fullStart": 938,
                                    "fullEnd": 946,
                                    "start": 940,
                                    "end": 946,
                                    "fullWidth": 8,
                                    "width": 6,
                                    "text": "$ERROR",
                                    "value": "$ERROR",
                                    "valueText": "$ERROR",
                                    "hasLeadingTrivia": true,
                                    "leadingTrivia": [
                                        {
                                            "kind": "WhitespaceTrivia",
                                            "text": "  "
                                        }
                                    ]
                                },
                                "argumentList": {
                                    "kind": "ArgumentList",
                                    "fullStart": 946,
                                    "fullEnd": 1012,
                                    "start": 946,
                                    "end": 1012,
                                    "fullWidth": 66,
                                    "width": 66,
                                    "openParenToken": {
                                        "kind": "OpenParenToken",
                                        "fullStart": 946,
                                        "fullEnd": 947,
                                        "start": 946,
                                        "end": 947,
                                        "fullWidth": 1,
                                        "width": 1,
                                        "text": "(",
                                        "value": "(",
                                        "valueText": "("
                                    },
                                    "arguments": [
                                        {
                                            "kind": "StringLiteral",
                                            "fullStart": 947,
                                            "fullEnd": 1011,
                                            "start": 947,
                                            "end": 1011,
                                            "fullWidth": 64,
                                            "width": 64,
                                            "text": "'#2.2: \"try catch{break} finally{continue}\" must work correctly'",
                                            "value": "#2.2: \"try catch{break} finally{continue}\" must work correctly",
                                            "valueText": "#2.2: \"try catch{break} finally{continue}\" must work correctly"
                                        }
                                    ],
                                    "closeParenToken": {
                                        "kind": "CloseParenToken",
                                        "fullStart": 1011,
                                        "fullEnd": 1012,
                                        "start": 1011,
                                        "end": 1012,
                                        "fullWidth": 1,
                                        "width": 1,
                                        "text": ")",
                                        "value": ")",
                                        "valueText": ")"
                                    }
                                }
                            },
                            "semicolonToken": {
                                "kind": "SemicolonToken",
                                "fullStart": 1012,
                                "fullEnd": 1014,
                                "start": 1012,
                                "end": 1013,
                                "fullWidth": 2,
                                "width": 1,
                                "text": ";",
                                "value": ";",
                                "valueText": ";",
                                "hasTrailingTrivia": true,
                                "hasTrailingNewLine": true,
                                "trailingTrivia": [
                                    {
                                        "kind": "NewLineTrivia",
                                        "text": "\n"
                                    }
                                ]
                            }
                        }
                    ],
                    "closeBraceToken": {
                        "kind": "CloseBraceToken",
                        "fullStart": 1014,
                        "fullEnd": 1016,
                        "start": 1014,
                        "end": 1015,
                        "fullWidth": 2,
                        "width": 1,
                        "text": "}",
                        "value": "}",
                        "valueText": "}",
                        "hasTrailingTrivia": true,
                        "hasTrailingNewLine": true,
                        "trailingTrivia": [
                            {
                                "kind": "NewLineTrivia",
                                "text": "\n"
                            }
                        ]
                    }
                }
            }
        ],
        "endOfFileToken": {
            "kind": "EndOfFileToken",
            "fullStart": 1016,
            "fullEnd": 1017,
            "start": 1017,
            "end": 1017,
            "fullWidth": 1,
            "width": 0,
            "text": "",
            "hasLeadingTrivia": true,
            "hasLeadingNewLine": true,
            "leadingTrivia": [
                {
                    "kind": "NewLineTrivia",
                    "text": "\n"
                }
            ]
        }
    },
    "lineMap": {
        "lineStarts": [
            0,
            61,
            132,
            133,
            137,
            221,
            224,
            260,
            364,
            368,
            369,
            380,
            396,
            400,
            407,
            418,
            429,
            433,
            448,
            459,
            470,
            484,
            488,
            498,
            507,
            509,
            522,
            535,
            588,
            590,
            602,
            678,
            680,
            681,
            692,
            709,
            713,
            720,
            737,
            741,
            755,
            766,
            777,
            781,
            792,
            804,
            818,
            822,
            831,
            842,
            844,
            857,
            871,
            924,
            926,
            938,
            1014,
            1016,
            1017
        ],
        "length": 1017
    }
}<|MERGE_RESOLUTION|>--- conflicted
+++ resolved
@@ -102,12 +102,8 @@
                             "start": 384,
                             "end": 388,
                             "fullWidth": 4,
-<<<<<<< HEAD
                             "width": 4,
-                            "identifier": {
-=======
                             "propertyName": {
->>>>>>> 85e84683
                                 "kind": "IdentifierName",
                                 "fullStart": 384,
                                 "fullEnd": 386,
@@ -172,12 +168,8 @@
                             "start": 389,
                             "end": 394,
                             "fullWidth": 5,
-<<<<<<< HEAD
                             "width": 5,
-                            "identifier": {
-=======
                             "propertyName": {
->>>>>>> 85e84683
                                 "kind": "IdentifierName",
                                 "fullStart": 389,
                                 "fullEnd": 392,
@@ -1689,12 +1681,8 @@
                             "start": 696,
                             "end": 700,
                             "fullWidth": 4,
-<<<<<<< HEAD
                             "width": 4,
-                            "identifier": {
-=======
                             "propertyName": {
->>>>>>> 85e84683
                                 "kind": "IdentifierName",
                                 "fullStart": 696,
                                 "fullEnd": 698,
@@ -1759,12 +1747,8 @@
                             "start": 701,
                             "end": 707,
                             "fullWidth": 6,
-<<<<<<< HEAD
                             "width": 6,
-                            "identifier": {
-=======
                             "propertyName": {
->>>>>>> 85e84683
                                 "kind": "IdentifierName",
                                 "fullStart": 701,
                                 "fullEnd": 705,
