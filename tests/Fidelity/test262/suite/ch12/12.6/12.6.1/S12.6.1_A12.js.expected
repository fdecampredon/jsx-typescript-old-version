--- conflicted
+++ resolved
@@ -149,12 +149,8 @@
                                 "start": 443,
                                 "end": 446,
                                 "fullWidth": 3,
-<<<<<<< HEAD
                                 "width": 3,
-                                "identifier": {
-=======
                                 "propertyName": {
->>>>>>> 85e84683
                                     "kind": "IdentifierName",
                                     "fullStart": 443,
                                     "fullEnd": 444,
@@ -317,12 +313,8 @@
                             "start": 452,
                             "end": 456,
                             "fullWidth": 4,
-<<<<<<< HEAD
                             "width": 4,
-                            "identifier": {
-=======
                             "propertyName": {
->>>>>>> 85e84683
                                 "kind": "IdentifierName",
                                 "fullStart": 452,
                                 "fullEnd": 454,
