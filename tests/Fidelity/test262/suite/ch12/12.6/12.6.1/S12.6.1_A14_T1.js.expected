--- conflicted
+++ resolved
@@ -166,12 +166,8 @@
                                         "start": 441,
                                         "end": 454,
                                         "fullWidth": 13,
-<<<<<<< HEAD
                                         "width": 13,
-                                        "identifier": {
-=======
                                         "propertyName": {
->>>>>>> 85e84683
                                             "kind": "IdentifierName",
                                             "fullStart": 441,
                                             "fullEnd": 451,
