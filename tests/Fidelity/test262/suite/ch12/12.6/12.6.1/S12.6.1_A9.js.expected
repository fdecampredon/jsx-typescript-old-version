{
    "isDeclaration": false,
    "languageVersion": "EcmaScript5",
    "parseOptions": {
        "allowAutomaticSemicolonInsertion": true
    },
    "sourceUnit": {
        "kind": "SourceUnit",
        "fullStart": 0,
        "fullEnd": 733,
        "start": 401,
        "end": 733,
        "fullWidth": 733,
        "width": 332,
        "moduleElements": [
            {
                "kind": "TryStatement",
                "fullStart": 0,
                "fullEnd": 585,
                "start": 401,
                "end": 584,
                "fullWidth": 585,
                "width": 183,
                "tryKeyword": {
                    "kind": "TryKeyword",
                    "fullStart": 0,
                    "fullEnd": 405,
                    "start": 401,
                    "end": 404,
                    "fullWidth": 405,
                    "width": 3,
                    "text": "try",
                    "value": "try",
                    "valueText": "try",
                    "hasLeadingTrivia": true,
                    "hasLeadingComment": true,
                    "hasLeadingNewLine": true,
                    "hasTrailingTrivia": true,
                    "leadingTrivia": [
                        {
                            "kind": "SingleLineCommentTrivia",
                            "text": "// Copyright 2009 the Sputnik authors.  All rights reserved."
                        },
                        {
                            "kind": "NewLineTrivia",
                            "text": "\n"
                        },
                        {
                            "kind": "SingleLineCommentTrivia",
                            "text": "// This code is governed by the BSD license found in the LICENSE file."
                        },
                        {
                            "kind": "NewLineTrivia",
                            "text": "\n"
                        },
                        {
                            "kind": "NewLineTrivia",
                            "text": "\n"
                        },
                        {
                            "kind": "MultiLineCommentTrivia",
                            "text": "/**\n * \"do-while\" Statement is evaluated without syntax checks\n *\n * @path ch12/12.6/12.6.1/S12.6.1_A9.js\n * @description Throwing system exception whithin a \"do-while\" loop\n */"
                        },
                        {
                            "kind": "NewLineTrivia",
                            "text": "\n"
                        },
                        {
                            "kind": "NewLineTrivia",
                            "text": "\n"
                        },
                        {
                            "kind": "SingleLineCommentTrivia",
                            "text": "//////////////////////////////////////////////////////////////////////////////"
                        },
                        {
                            "kind": "NewLineTrivia",
                            "text": "\n"
                        },
                        {
                            "kind": "SingleLineCommentTrivia",
                            "text": "//CHECK#1"
                        },
                        {
                            "kind": "NewLineTrivia",
                            "text": "\n"
                        }
                    ],
                    "trailingTrivia": [
                        {
                            "kind": "WhitespaceTrivia",
                            "text": " "
                        }
                    ]
                },
                "block": {
                    "kind": "Block",
                    "fullStart": 405,
                    "fullEnd": 526,
                    "start": 405,
                    "end": 525,
                    "fullWidth": 121,
                    "width": 120,
                    "openBraceToken": {
                        "kind": "OpenBraceToken",
                        "fullStart": 405,
                        "fullEnd": 407,
                        "start": 405,
                        "end": 406,
                        "fullWidth": 2,
                        "width": 1,
                        "text": "{",
                        "value": "{",
                        "valueText": "{",
                        "hasTrailingTrivia": true,
                        "hasTrailingNewLine": true,
                        "trailingTrivia": [
                            {
                                "kind": "NewLineTrivia",
                                "text": "\n"
                            }
                        ]
                    },
                    "statements": [
                        {
                            "kind": "DoStatement",
                            "fullStart": 407,
                            "fullEnd": 463,
                            "start": 408,
                            "end": 462,
                            "fullWidth": 56,
                            "width": 54,
                            "doKeyword": {
                                "kind": "DoKeyword",
                                "fullStart": 407,
                                "fullEnd": 411,
                                "start": 408,
                                "end": 410,
                                "fullWidth": 4,
                                "width": 2,
                                "text": "do",
                                "value": "do",
                                "valueText": "do",
                                "hasLeadingTrivia": true,
                                "hasTrailingTrivia": true,
                                "leadingTrivia": [
                                    {
                                        "kind": "WhitespaceTrivia",
                                        "text": "\t"
                                    }
                                ],
                                "trailingTrivia": [
                                    {
                                        "kind": "WhitespaceTrivia",
                                        "text": " "
                                    }
                                ]
                            },
                            "statement": {
                                "kind": "Block",
                                "fullStart": 411,
                                "fullEnd": 453,
                                "start": 411,
                                "end": 452,
                                "fullWidth": 42,
                                "width": 41,
                                "openBraceToken": {
                                    "kind": "OpenBraceToken",
                                    "fullStart": 411,
                                    "fullEnd": 413,
                                    "start": 411,
                                    "end": 412,
                                    "fullWidth": 2,
                                    "width": 1,
                                    "text": "{",
                                    "value": "{",
                                    "valueText": "{",
                                    "hasTrailingTrivia": true,
                                    "hasTrailingNewLine": true,
                                    "trailingTrivia": [
                                        {
                                            "kind": "NewLineTrivia",
                                            "text": "\n"
                                        }
                                    ]
                                },
                                "statements": [
                                    {
                                        "kind": "VariableStatement",
                                        "fullStart": 413,
                                        "fullEnd": 430,
                                        "start": 418,
                                        "end": 428,
                                        "fullWidth": 17,
                                        "width": 10,
                                        "modifiers": [],
                                        "variableDeclaration": {
                                            "kind": "VariableDeclaration",
                                            "fullStart": 413,
                                            "fullEnd": 427,
                                            "start": 418,
                                            "end": 427,
                                            "fullWidth": 14,
                                            "width": 9,
                                            "varKeyword": {
                                                "kind": "VarKeyword",
                                                "fullStart": 413,
                                                "fullEnd": 422,
                                                "start": 418,
                                                "end": 421,
                                                "fullWidth": 9,
                                                "width": 3,
                                                "text": "var",
                                                "value": "var",
                                                "valueText": "var",
                                                "hasLeadingTrivia": true,
                                                "hasTrailingTrivia": true,
                                                "leadingTrivia": [
                                                    {
                                                        "kind": "WhitespaceTrivia",
                                                        "text": "\t    "
                                                    }
                                                ],
                                                "trailingTrivia": [
                                                    {
                                                        "kind": "WhitespaceTrivia",
                                                        "text": " "
                                                    }
                                                ]
                                            },
                                            "variableDeclarators": [
                                                {
                                                    "kind": "VariableDeclarator",
                                                    "fullStart": 422,
                                                    "fullEnd": 427,
                                                    "start": 422,
                                                    "end": 427,
                                                    "fullWidth": 5,
<<<<<<< HEAD
                                                    "width": 5,
                                                    "identifier": {
=======
                                                    "propertyName": {
>>>>>>> 85e84683
                                                        "kind": "IdentifierName",
                                                        "fullStart": 422,
                                                        "fullEnd": 424,
                                                        "start": 422,
                                                        "end": 423,
                                                        "fullWidth": 2,
                                                        "width": 1,
                                                        "text": "x",
                                                        "value": "x",
                                                        "valueText": "x",
                                                        "hasTrailingTrivia": true,
                                                        "trailingTrivia": [
                                                            {
                                                                "kind": "WhitespaceTrivia",
                                                                "text": " "
                                                            }
                                                        ]
                                                    },
                                                    "equalsValueClause": {
                                                        "kind": "EqualsValueClause",
                                                        "fullStart": 424,
                                                        "fullEnd": 427,
                                                        "start": 424,
                                                        "end": 427,
                                                        "fullWidth": 3,
                                                        "width": 3,
                                                        "equalsToken": {
                                                            "kind": "EqualsToken",
                                                            "fullStart": 424,
                                                            "fullEnd": 426,
                                                            "start": 424,
                                                            "end": 425,
                                                            "fullWidth": 2,
                                                            "width": 1,
                                                            "text": "=",
                                                            "value": "=",
                                                            "valueText": "=",
                                                            "hasTrailingTrivia": true,
                                                            "trailingTrivia": [
                                                                {
                                                                    "kind": "WhitespaceTrivia",
                                                                    "text": " "
                                                                }
                                                            ]
                                                        },
                                                        "value": {
                                                            "kind": "NumericLiteral",
                                                            "fullStart": 426,
                                                            "fullEnd": 427,
                                                            "start": 426,
                                                            "end": 427,
                                                            "fullWidth": 1,
                                                            "width": 1,
                                                            "text": "1",
                                                            "value": 1,
                                                            "valueText": "1"
                                                        }
                                                    }
                                                }
                                            ]
                                        },
                                        "semicolonToken": {
                                            "kind": "SemicolonToken",
                                            "fullStart": 427,
                                            "fullEnd": 430,
                                            "start": 427,
                                            "end": 428,
                                            "fullWidth": 3,
                                            "width": 1,
                                            "text": ";",
                                            "value": ";",
                                            "valueText": ";",
                                            "hasTrailingTrivia": true,
                                            "hasTrailingNewLine": true,
                                            "trailingTrivia": [
                                                {
                                                    "kind": "WhitespaceTrivia",
                                                    "text": " "
                                                },
                                                {
                                                    "kind": "NewLineTrivia",
                                                    "text": "\n"
                                                }
                                            ]
                                        }
                                    },
                                    {
                                        "kind": "ExpressionStatement",
                                        "fullStart": 430,
                                        "fullEnd": 450,
                                        "start": 435,
                                        "end": 449,
                                        "fullWidth": 20,
                                        "width": 14,
                                        "expression": {
                                            "kind": "IdentifierName",
                                            "fullStart": 430,
                                            "fullEnd": 448,
                                            "start": 435,
                                            "end": 448,
                                            "fullWidth": 18,
                                            "width": 13,
                                            "text": "abaracadabara",
                                            "value": "abaracadabara",
                                            "valueText": "abaracadabara",
                                            "hasLeadingTrivia": true,
                                            "leadingTrivia": [
                                                {
                                                    "kind": "WhitespaceTrivia",
                                                    "text": "\t    "
                                                }
                                            ]
                                        },
                                        "semicolonToken": {
                                            "kind": "SemicolonToken",
                                            "fullStart": 448,
                                            "fullEnd": 450,
                                            "start": 448,
                                            "end": 449,
                                            "fullWidth": 2,
                                            "width": 1,
                                            "text": ";",
                                            "value": ";",
                                            "valueText": ";",
                                            "hasTrailingTrivia": true,
                                            "hasTrailingNewLine": true,
                                            "trailingTrivia": [
                                                {
                                                    "kind": "NewLineTrivia",
                                                    "text": "\n"
                                                }
                                            ]
                                        }
                                    }
                                ],
                                "closeBraceToken": {
                                    "kind": "CloseBraceToken",
                                    "fullStart": 450,
                                    "fullEnd": 453,
                                    "start": 451,
                                    "end": 452,
                                    "fullWidth": 3,
                                    "width": 1,
                                    "text": "}",
                                    "value": "}",
                                    "valueText": "}",
                                    "hasLeadingTrivia": true,
                                    "hasTrailingTrivia": true,
                                    "leadingTrivia": [
                                        {
                                            "kind": "WhitespaceTrivia",
                                            "text": "\t"
                                        }
                                    ],
                                    "trailingTrivia": [
                                        {
                                            "kind": "WhitespaceTrivia",
                                            "text": " "
                                        }
                                    ]
                                }
                            },
                            "whileKeyword": {
                                "kind": "WhileKeyword",
                                "fullStart": 453,
                                "fullEnd": 458,
                                "start": 453,
                                "end": 458,
                                "fullWidth": 5,
                                "width": 5,
                                "text": "while",
                                "value": "while",
                                "valueText": "while"
                            },
                            "openParenToken": {
                                "kind": "OpenParenToken",
                                "fullStart": 458,
                                "fullEnd": 459,
                                "start": 458,
                                "end": 459,
                                "fullWidth": 1,
                                "width": 1,
                                "text": "(",
                                "value": "(",
                                "valueText": "("
                            },
                            "condition": {
                                "kind": "NumericLiteral",
                                "fullStart": 459,
                                "fullEnd": 460,
                                "start": 459,
                                "end": 460,
                                "fullWidth": 1,
                                "width": 1,
                                "text": "0",
                                "value": 0,
                                "valueText": "0"
                            },
                            "closeParenToken": {
                                "kind": "CloseParenToken",
                                "fullStart": 460,
                                "fullEnd": 461,
                                "start": 460,
                                "end": 461,
                                "fullWidth": 1,
                                "width": 1,
                                "text": ")",
                                "value": ")",
                                "valueText": ")"
                            },
                            "semicolonToken": {
                                "kind": "SemicolonToken",
                                "fullStart": 461,
                                "fullEnd": 463,
                                "start": 461,
                                "end": 462,
                                "fullWidth": 2,
                                "width": 1,
                                "text": ";",
                                "value": ";",
                                "valueText": ";",
                                "hasTrailingTrivia": true,
                                "hasTrailingNewLine": true,
                                "trailingTrivia": [
                                    {
                                        "kind": "NewLineTrivia",
                                        "text": "\n"
                                    }
                                ]
                            }
                        },
                        {
                            "kind": "ExpressionStatement",
                            "fullStart": 463,
                            "fullEnd": 522,
                            "start": 464,
                            "end": 520,
                            "fullWidth": 59,
                            "width": 56,
                            "expression": {
                                "kind": "InvocationExpression",
                                "fullStart": 463,
                                "fullEnd": 519,
                                "start": 464,
                                "end": 519,
                                "fullWidth": 56,
                                "width": 55,
                                "expression": {
                                    "kind": "IdentifierName",
                                    "fullStart": 463,
                                    "fullEnd": 470,
                                    "start": 464,
                                    "end": 470,
                                    "fullWidth": 7,
                                    "width": 6,
                                    "text": "$ERROR",
                                    "value": "$ERROR",
                                    "valueText": "$ERROR",
                                    "hasLeadingTrivia": true,
                                    "leadingTrivia": [
                                        {
                                            "kind": "WhitespaceTrivia",
                                            "text": "\t"
                                        }
                                    ]
                                },
                                "argumentList": {
                                    "kind": "ArgumentList",
                                    "fullStart": 470,
                                    "fullEnd": 519,
                                    "start": 470,
                                    "end": 519,
                                    "fullWidth": 49,
                                    "width": 49,
                                    "openParenToken": {
                                        "kind": "OpenParenToken",
                                        "fullStart": 470,
                                        "fullEnd": 471,
                                        "start": 470,
                                        "end": 471,
                                        "fullWidth": 1,
                                        "width": 1,
                                        "text": "(",
                                        "value": "(",
                                        "valueText": "("
                                    },
                                    "arguments": [
                                        {
                                            "kind": "StringLiteral",
                                            "fullStart": 471,
                                            "fullEnd": 518,
                                            "start": 471,
                                            "end": 518,
                                            "fullWidth": 47,
                                            "width": 47,
                                            "text": "'#1: \"abbracadabra\" lead to throwing exception'",
                                            "value": "#1: \"abbracadabra\" lead to throwing exception",
                                            "valueText": "#1: \"abbracadabra\" lead to throwing exception"
                                        }
                                    ],
                                    "closeParenToken": {
                                        "kind": "CloseParenToken",
                                        "fullStart": 518,
                                        "fullEnd": 519,
                                        "start": 518,
                                        "end": 519,
                                        "fullWidth": 1,
                                        "width": 1,
                                        "text": ")",
                                        "value": ")",
                                        "valueText": ")"
                                    }
                                }
                            },
                            "semicolonToken": {
                                "kind": "SemicolonToken",
                                "fullStart": 519,
                                "fullEnd": 522,
                                "start": 519,
                                "end": 520,
                                "fullWidth": 3,
                                "width": 1,
                                "text": ";",
                                "value": ";",
                                "valueText": ";",
                                "hasTrailingTrivia": true,
                                "hasTrailingNewLine": true,
                                "trailingTrivia": [
                                    {
                                        "kind": "NewLineTrivia",
                                        "text": "\r\n"
                                    }
                                ]
                            }
                        }
                    ],
                    "closeBraceToken": {
                        "kind": "CloseBraceToken",
                        "fullStart": 522,
                        "fullEnd": 526,
                        "start": 524,
                        "end": 525,
                        "fullWidth": 4,
                        "width": 1,
                        "text": "}",
                        "value": "}",
                        "valueText": "}",
                        "hasLeadingTrivia": true,
                        "hasLeadingNewLine": true,
                        "hasTrailingTrivia": true,
                        "leadingTrivia": [
                            {
                                "kind": "NewLineTrivia",
                                "text": "\r\n"
                            }
                        ],
                        "trailingTrivia": [
                            {
                                "kind": "WhitespaceTrivia",
                                "text": " "
                            }
                        ]
                    }
                },
                "catchClause": {
                    "kind": "CatchClause",
                    "fullStart": 526,
                    "fullEnd": 585,
                    "start": 526,
                    "end": 584,
                    "fullWidth": 59,
                    "width": 58,
                    "catchKeyword": {
                        "kind": "CatchKeyword",
                        "fullStart": 526,
                        "fullEnd": 532,
                        "start": 526,
                        "end": 531,
                        "fullWidth": 6,
                        "width": 5,
                        "text": "catch",
                        "value": "catch",
                        "valueText": "catch",
                        "hasTrailingTrivia": true,
                        "trailingTrivia": [
                            {
                                "kind": "WhitespaceTrivia",
                                "text": " "
                            }
                        ]
                    },
                    "openParenToken": {
                        "kind": "OpenParenToken",
                        "fullStart": 532,
                        "fullEnd": 533,
                        "start": 532,
                        "end": 533,
                        "fullWidth": 1,
                        "width": 1,
                        "text": "(",
                        "value": "(",
                        "valueText": "("
                    },
                    "identifier": {
                        "kind": "IdentifierName",
                        "fullStart": 533,
                        "fullEnd": 534,
                        "start": 533,
                        "end": 534,
                        "fullWidth": 1,
                        "width": 1,
                        "text": "e",
                        "value": "e",
                        "valueText": "e"
                    },
                    "closeParenToken": {
                        "kind": "CloseParenToken",
                        "fullStart": 534,
                        "fullEnd": 536,
                        "start": 534,
                        "end": 535,
                        "fullWidth": 2,
                        "width": 1,
                        "text": ")",
                        "value": ")",
                        "valueText": ")",
                        "hasTrailingTrivia": true,
                        "trailingTrivia": [
                            {
                                "kind": "WhitespaceTrivia",
                                "text": " "
                            }
                        ]
                    },
                    "block": {
                        "kind": "Block",
                        "fullStart": 536,
                        "fullEnd": 585,
                        "start": 536,
                        "end": 584,
                        "fullWidth": 49,
                        "width": 48,
                        "openBraceToken": {
                            "kind": "OpenBraceToken",
                            "fullStart": 536,
                            "fullEnd": 539,
                            "start": 536,
                            "end": 537,
                            "fullWidth": 3,
                            "width": 1,
                            "text": "{",
                            "value": "{",
                            "valueText": "{",
                            "hasTrailingTrivia": true,
                            "hasTrailingNewLine": true,
                            "trailingTrivia": [
                                {
                                    "kind": "NewLineTrivia",
                                    "text": "\r\n"
                                }
                            ]
                        },
                        "statements": [
                            {
                                "kind": "IfStatement",
                                "fullStart": 539,
                                "fullEnd": 583,
                                "start": 543,
                                "end": 582,
                                "fullWidth": 44,
                                "width": 39,
                                "ifKeyword": {
                                    "kind": "IfKeyword",
                                    "fullStart": 539,
                                    "fullEnd": 546,
                                    "start": 543,
                                    "end": 545,
                                    "fullWidth": 7,
                                    "width": 2,
                                    "text": "if",
                                    "value": "if",
                                    "valueText": "if",
                                    "hasLeadingTrivia": true,
                                    "hasTrailingTrivia": true,
                                    "leadingTrivia": [
                                        {
                                            "kind": "WhitespaceTrivia",
                                            "text": "    "
                                        }
                                    ],
                                    "trailingTrivia": [
                                        {
                                            "kind": "WhitespaceTrivia",
                                            "text": " "
                                        }
                                    ]
                                },
                                "openParenToken": {
                                    "kind": "OpenParenToken",
                                    "fullStart": 546,
                                    "fullEnd": 547,
                                    "start": 546,
                                    "end": 547,
                                    "fullWidth": 1,
                                    "width": 1,
                                    "text": "(",
                                    "value": "(",
                                    "valueText": "("
                                },
                                "condition": {
                                    "kind": "InstanceOfExpression",
                                    "fullStart": 547,
                                    "fullEnd": 572,
                                    "start": 547,
                                    "end": 572,
                                    "fullWidth": 25,
                                    "width": 25,
                                    "left": {
                                        "kind": "IdentifierName",
                                        "fullStart": 547,
                                        "fullEnd": 549,
                                        "start": 547,
                                        "end": 548,
                                        "fullWidth": 2,
                                        "width": 1,
                                        "text": "e",
                                        "value": "e",
                                        "valueText": "e",
                                        "hasTrailingTrivia": true,
                                        "trailingTrivia": [
                                            {
                                                "kind": "WhitespaceTrivia",
                                                "text": " "
                                            }
                                        ]
                                    },
                                    "operatorToken": {
                                        "kind": "InstanceOfKeyword",
                                        "fullStart": 549,
                                        "fullEnd": 560,
                                        "start": 549,
                                        "end": 559,
                                        "fullWidth": 11,
                                        "width": 10,
                                        "text": "instanceof",
                                        "value": "instanceof",
                                        "valueText": "instanceof",
                                        "hasTrailingTrivia": true,
                                        "trailingTrivia": [
                                            {
                                                "kind": "WhitespaceTrivia",
                                                "text": " "
                                            }
                                        ]
                                    },
                                    "right": {
                                        "kind": "IdentifierName",
                                        "fullStart": 560,
                                        "fullEnd": 572,
                                        "start": 560,
                                        "end": 572,
                                        "fullWidth": 12,
                                        "width": 12,
                                        "text": "Test262Error",
                                        "value": "Test262Error",
                                        "valueText": "Test262Error"
                                    }
                                },
                                "closeParenToken": {
                                    "kind": "CloseParenToken",
                                    "fullStart": 572,
                                    "fullEnd": 574,
                                    "start": 572,
                                    "end": 573,
                                    "fullWidth": 2,
                                    "width": 1,
                                    "text": ")",
                                    "value": ")",
                                    "valueText": ")",
                                    "hasTrailingTrivia": true,
                                    "trailingTrivia": [
                                        {
                                            "kind": "WhitespaceTrivia",
                                            "text": " "
                                        }
                                    ]
                                },
                                "statement": {
                                    "kind": "ThrowStatement",
                                    "fullStart": 574,
                                    "fullEnd": 583,
                                    "start": 574,
                                    "end": 582,
                                    "fullWidth": 9,
                                    "width": 8,
                                    "throwKeyword": {
                                        "kind": "ThrowKeyword",
                                        "fullStart": 574,
                                        "fullEnd": 580,
                                        "start": 574,
                                        "end": 579,
                                        "fullWidth": 6,
                                        "width": 5,
                                        "text": "throw",
                                        "value": "throw",
                                        "valueText": "throw",
                                        "hasTrailingTrivia": true,
                                        "trailingTrivia": [
                                            {
                                                "kind": "WhitespaceTrivia",
                                                "text": " "
                                            }
                                        ]
                                    },
                                    "expression": {
                                        "kind": "IdentifierName",
                                        "fullStart": 580,
                                        "fullEnd": 581,
                                        "start": 580,
                                        "end": 581,
                                        "fullWidth": 1,
                                        "width": 1,
                                        "text": "e",
                                        "value": "e",
                                        "valueText": "e"
                                    },
                                    "semicolonToken": {
                                        "kind": "SemicolonToken",
                                        "fullStart": 581,
                                        "fullEnd": 583,
                                        "start": 581,
                                        "end": 582,
                                        "fullWidth": 2,
                                        "width": 1,
                                        "text": ";",
                                        "value": ";",
                                        "valueText": ";",
                                        "hasTrailingTrivia": true,
                                        "hasTrailingNewLine": true,
                                        "trailingTrivia": [
                                            {
                                                "kind": "NewLineTrivia",
                                                "text": "\n"
                                            }
                                        ]
                                    }
                                }
                            }
                        ],
                        "closeBraceToken": {
                            "kind": "CloseBraceToken",
                            "fullStart": 583,
                            "fullEnd": 585,
                            "start": 583,
                            "end": 584,
                            "fullWidth": 2,
                            "width": 1,
                            "text": "}",
                            "value": "}",
                            "valueText": "}",
                            "hasTrailingTrivia": true,
                            "hasTrailingNewLine": true,
                            "trailingTrivia": [
                                {
                                    "kind": "NewLineTrivia",
                                    "text": "\n"
                                }
                            ]
                        }
                    }
                }
            },
            {
                "kind": "IfStatement",
                "fullStart": 585,
                "fullEnd": 650,
                "start": 586,
                "end": 649,
                "fullWidth": 65,
                "width": 63,
                "ifKeyword": {
                    "kind": "IfKeyword",
                    "fullStart": 585,
                    "fullEnd": 589,
                    "start": 586,
                    "end": 588,
                    "fullWidth": 4,
                    "width": 2,
                    "text": "if",
                    "value": "if",
                    "valueText": "if",
                    "hasLeadingTrivia": true,
                    "hasLeadingNewLine": true,
                    "hasTrailingTrivia": true,
                    "leadingTrivia": [
                        {
                            "kind": "NewLineTrivia",
                            "text": "\n"
                        }
                    ],
                    "trailingTrivia": [
                        {
                            "kind": "WhitespaceTrivia",
                            "text": " "
                        }
                    ]
                },
                "openParenToken": {
                    "kind": "OpenParenToken",
                    "fullStart": 589,
                    "fullEnd": 590,
                    "start": 589,
                    "end": 590,
                    "fullWidth": 1,
                    "width": 1,
                    "text": "(",
                    "value": "(",
                    "valueText": "("
                },
                "condition": {
                    "kind": "NotEqualsExpression",
                    "fullStart": 590,
                    "fullEnd": 597,
                    "start": 590,
                    "end": 597,
                    "fullWidth": 7,
                    "width": 7,
                    "left": {
                        "kind": "IdentifierName",
                        "fullStart": 590,
                        "fullEnd": 592,
                        "start": 590,
                        "end": 591,
                        "fullWidth": 2,
                        "width": 1,
                        "text": "x",
                        "value": "x",
                        "valueText": "x",
                        "hasTrailingTrivia": true,
                        "trailingTrivia": [
                            {
                                "kind": "WhitespaceTrivia",
                                "text": " "
                            }
                        ]
                    },
                    "operatorToken": {
                        "kind": "ExclamationEqualsEqualsToken",
                        "fullStart": 592,
                        "fullEnd": 596,
                        "start": 592,
                        "end": 595,
                        "fullWidth": 4,
                        "width": 3,
                        "text": "!==",
                        "value": "!==",
                        "valueText": "!==",
                        "hasTrailingTrivia": true,
                        "trailingTrivia": [
                            {
                                "kind": "WhitespaceTrivia",
                                "text": " "
                            }
                        ]
                    },
                    "right": {
                        "kind": "NumericLiteral",
                        "fullStart": 596,
                        "fullEnd": 597,
                        "start": 596,
                        "end": 597,
                        "fullWidth": 1,
                        "width": 1,
                        "text": "1",
                        "value": 1,
                        "valueText": "1"
                    }
                },
                "closeParenToken": {
                    "kind": "CloseParenToken",
                    "fullStart": 597,
                    "fullEnd": 599,
                    "start": 597,
                    "end": 598,
                    "fullWidth": 2,
                    "width": 1,
                    "text": ")",
                    "value": ")",
                    "valueText": ")",
                    "hasTrailingTrivia": true,
                    "trailingTrivia": [
                        {
                            "kind": "WhitespaceTrivia",
                            "text": " "
                        }
                    ]
                },
                "statement": {
                    "kind": "Block",
                    "fullStart": 599,
                    "fullEnd": 650,
                    "start": 599,
                    "end": 649,
                    "fullWidth": 51,
                    "width": 50,
                    "openBraceToken": {
                        "kind": "OpenBraceToken",
                        "fullStart": 599,
                        "fullEnd": 601,
                        "start": 599,
                        "end": 600,
                        "fullWidth": 2,
                        "width": 1,
                        "text": "{",
                        "value": "{",
                        "valueText": "{",
                        "hasTrailingTrivia": true,
                        "hasTrailingNewLine": true,
                        "trailingTrivia": [
                            {
                                "kind": "NewLineTrivia",
                                "text": "\n"
                            }
                        ]
                    },
                    "statements": [
                        {
                            "kind": "ExpressionStatement",
                            "fullStart": 601,
                            "fullEnd": 648,
                            "start": 602,
                            "end": 647,
                            "fullWidth": 47,
                            "width": 45,
                            "expression": {
                                "kind": "InvocationExpression",
                                "fullStart": 601,
                                "fullEnd": 646,
                                "start": 602,
                                "end": 646,
                                "fullWidth": 45,
                                "width": 44,
                                "expression": {
                                    "kind": "IdentifierName",
                                    "fullStart": 601,
                                    "fullEnd": 608,
                                    "start": 602,
                                    "end": 608,
                                    "fullWidth": 7,
                                    "width": 6,
                                    "text": "$ERROR",
                                    "value": "$ERROR",
                                    "valueText": "$ERROR",
                                    "hasLeadingTrivia": true,
                                    "leadingTrivia": [
                                        {
                                            "kind": "WhitespaceTrivia",
                                            "text": "\t"
                                        }
                                    ]
                                },
                                "argumentList": {
                                    "kind": "ArgumentList",
                                    "fullStart": 608,
                                    "fullEnd": 646,
                                    "start": 608,
                                    "end": 646,
                                    "fullWidth": 38,
                                    "width": 38,
                                    "openParenToken": {
                                        "kind": "OpenParenToken",
                                        "fullStart": 608,
                                        "fullEnd": 609,
                                        "start": 608,
                                        "end": 609,
                                        "fullWidth": 1,
                                        "width": 1,
                                        "text": "(",
                                        "value": "(",
                                        "valueText": "("
                                    },
                                    "arguments": [
                                        {
                                            "kind": "AddExpression",
                                            "fullStart": 609,
                                            "fullEnd": 645,
                                            "start": 609,
                                            "end": 643,
                                            "fullWidth": 36,
                                            "width": 34,
                                            "left": {
                                                "kind": "StringLiteral",
                                                "fullStart": 609,
                                                "fullEnd": 640,
                                                "start": 609,
                                                "end": 640,
                                                "fullWidth": 31,
                                                "width": 31,
                                                "text": "'#1.1: x === 1. Actual:  x ==='",
                                                "value": "#1.1: x === 1. Actual:  x ===",
                                                "valueText": "#1.1: x === 1. Actual:  x ==="
                                            },
                                            "operatorToken": {
                                                "kind": "PlusToken",
                                                "fullStart": 640,
                                                "fullEnd": 642,
                                                "start": 640,
                                                "end": 641,
                                                "fullWidth": 2,
                                                "width": 1,
                                                "text": "+",
                                                "value": "+",
                                                "valueText": "+",
                                                "hasTrailingTrivia": true,
                                                "trailingTrivia": [
                                                    {
                                                        "kind": "WhitespaceTrivia",
                                                        "text": " "
                                                    }
                                                ]
                                            },
                                            "right": {
                                                "kind": "IdentifierName",
                                                "fullStart": 642,
                                                "fullEnd": 645,
                                                "start": 642,
                                                "end": 643,
                                                "fullWidth": 3,
                                                "width": 1,
                                                "text": "x",
                                                "value": "x",
                                                "valueText": "x",
                                                "hasTrailingTrivia": true,
                                                "trailingTrivia": [
                                                    {
                                                        "kind": "WhitespaceTrivia",
                                                        "text": "  "
                                                    }
                                                ]
                                            }
                                        }
                                    ],
                                    "closeParenToken": {
                                        "kind": "CloseParenToken",
                                        "fullStart": 645,
                                        "fullEnd": 646,
                                        "start": 645,
                                        "end": 646,
                                        "fullWidth": 1,
                                        "width": 1,
                                        "text": ")",
                                        "value": ")",
                                        "valueText": ")"
                                    }
                                }
                            },
                            "semicolonToken": {
                                "kind": "SemicolonToken",
                                "fullStart": 646,
                                "fullEnd": 648,
                                "start": 646,
                                "end": 647,
                                "fullWidth": 2,
                                "width": 1,
                                "text": ";",
                                "value": ";",
                                "valueText": ";",
                                "hasTrailingTrivia": true,
                                "hasTrailingNewLine": true,
                                "trailingTrivia": [
                                    {
                                        "kind": "NewLineTrivia",
                                        "text": "\n"
                                    }
                                ]
                            }
                        }
                    ],
                    "closeBraceToken": {
                        "kind": "CloseBraceToken",
                        "fullStart": 648,
                        "fullEnd": 650,
                        "start": 648,
                        "end": 649,
                        "fullWidth": 2,
                        "width": 1,
                        "text": "}",
                        "value": "}",
                        "valueText": "}",
                        "hasTrailingTrivia": true,
                        "hasTrailingNewLine": true,
                        "trailingTrivia": [
                            {
                                "kind": "NewLineTrivia",
                                "text": "\n"
                            }
                        ]
                    }
                }
            }
        ],
        "endOfFileToken": {
            "kind": "EndOfFileToken",
            "fullStart": 650,
            "fullEnd": 733,
            "start": 733,
            "end": 733,
            "fullWidth": 83,
            "width": 0,
            "text": "",
            "hasLeadingTrivia": true,
            "hasLeadingComment": true,
            "hasLeadingNewLine": true,
            "leadingTrivia": [
                {
                    "kind": "SingleLineCommentTrivia",
                    "text": "//"
                },
                {
                    "kind": "NewLineTrivia",
                    "text": "\n"
                },
                {
                    "kind": "SingleLineCommentTrivia",
                    "text": "//////////////////////////////////////////////////////////////////////////////"
                },
                {
                    "kind": "NewLineTrivia",
                    "text": "\n"
                },
                {
                    "kind": "NewLineTrivia",
                    "text": "\n"
                }
            ]
        }
    },
    "lineMap": {
        "lineStarts": [
            0,
            61,
            132,
            133,
            137,
            196,
            199,
            239,
            307,
            311,
            312,
            391,
            401,
            407,
            413,
            430,
            450,
            463,
            522,
            524,
            539,
            583,
            585,
            586,
            601,
            648,
            650,
            653,
            732,
            733
        ],
        "length": 733
    }
}<|MERGE_RESOLUTION|>--- conflicted
+++ resolved
@@ -236,12 +236,8 @@
                                                     "start": 422,
                                                     "end": 427,
                                                     "fullWidth": 5,
-<<<<<<< HEAD
                                                     "width": 5,
-                                                    "identifier": {
-=======
                                                     "propertyName": {
->>>>>>> 85e84683
                                                         "kind": "IdentifierName",
                                                         "fullStart": 422,
                                                         "fullEnd": 424,
