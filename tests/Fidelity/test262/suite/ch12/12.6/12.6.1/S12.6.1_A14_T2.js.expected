--- conflicted
+++ resolved
@@ -166,12 +166,8 @@
                                         "start": 444,
                                         "end": 457,
                                         "fullWidth": 13,
-<<<<<<< HEAD
                                         "width": 13,
-                                        "identifier": {
-=======
                                         "propertyName": {
->>>>>>> 85e84683
                                             "kind": "IdentifierName",
                                             "fullStart": 444,
                                             "fullEnd": 454,
