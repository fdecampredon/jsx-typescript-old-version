{
    "isDeclaration": false,
    "languageVersion": "EcmaScript5",
    "parseOptions": {
        "allowAutomaticSemicolonInsertion": true
    },
    "sourceUnit": {
        "kind": "SourceUnit",
        "fullStart": 0,
        "fullEnd": 973,
        "start": 277,
        "end": 973,
        "fullWidth": 973,
        "width": 696,
        "moduleElements": [
            {
                "kind": "VariableStatement",
                "fullStart": 0,
                "fullEnd": 308,
                "start": 277,
                "end": 307,
                "fullWidth": 308,
                "width": 30,
                "modifiers": [],
                "variableDeclaration": {
                    "kind": "VariableDeclaration",
                    "fullStart": 0,
                    "fullEnd": 306,
                    "start": 277,
                    "end": 306,
                    "fullWidth": 306,
                    "width": 29,
                    "varKeyword": {
                        "kind": "VarKeyword",
                        "fullStart": 0,
                        "fullEnd": 281,
                        "start": 277,
                        "end": 280,
                        "fullWidth": 281,
                        "width": 3,
                        "text": "var",
                        "value": "var",
                        "valueText": "var",
                        "hasLeadingTrivia": true,
                        "hasLeadingComment": true,
                        "hasLeadingNewLine": true,
                        "hasTrailingTrivia": true,
                        "leadingTrivia": [
                            {
                                "kind": "SingleLineCommentTrivia",
                                "text": "// Copyright 2009 the Sputnik authors.  All rights reserved."
                            },
                            {
                                "kind": "NewLineTrivia",
                                "text": "\n"
                            },
                            {
                                "kind": "SingleLineCommentTrivia",
                                "text": "// This code is governed by the BSD license found in the LICENSE file."
                            },
                            {
                                "kind": "NewLineTrivia",
                                "text": "\n"
                            },
                            {
                                "kind": "NewLineTrivia",
                                "text": "\n"
                            },
                            {
                                "kind": "MultiLineCommentTrivia",
                                "text": "/**\n * \"continue\" statement within a \"do-while\" Statement is allowed\n *\n * @path ch12/12.6/12.6.1/S12.6.1_A8.js\n * @description Using eval\n */"
                            },
                            {
                                "kind": "NewLineTrivia",
                                "text": "\n"
                            },
                            {
                                "kind": "NewLineTrivia",
                                "text": "\n"
                            }
                        ],
                        "trailingTrivia": [
                            {
                                "kind": "WhitespaceTrivia",
                                "text": " "
                            }
                        ]
                    },
                    "variableDeclarators": [
                        {
                            "kind": "VariableDeclarator",
                            "fullStart": 281,
                            "fullEnd": 296,
                            "start": 281,
                            "end": 296,
                            "fullWidth": 15,
<<<<<<< HEAD
                            "width": 15,
                            "identifier": {
=======
                            "propertyName": {
>>>>>>> 85e84683
                                "kind": "IdentifierName",
                                "fullStart": 281,
                                "fullEnd": 293,
                                "start": 281,
                                "end": 292,
                                "fullWidth": 12,
                                "width": 11,
                                "text": "__condition",
                                "value": "__condition",
                                "valueText": "__condition",
                                "hasTrailingTrivia": true,
                                "trailingTrivia": [
                                    {
                                        "kind": "WhitespaceTrivia",
                                        "text": " "
                                    }
                                ]
                            },
                            "equalsValueClause": {
                                "kind": "EqualsValueClause",
                                "fullStart": 293,
                                "fullEnd": 296,
                                "start": 293,
                                "end": 296,
                                "fullWidth": 3,
                                "width": 3,
                                "equalsToken": {
                                    "kind": "EqualsToken",
                                    "fullStart": 293,
                                    "fullEnd": 295,
                                    "start": 293,
                                    "end": 294,
                                    "fullWidth": 2,
                                    "width": 1,
                                    "text": "=",
                                    "value": "=",
                                    "valueText": "=",
                                    "hasTrailingTrivia": true,
                                    "trailingTrivia": [
                                        {
                                            "kind": "WhitespaceTrivia",
                                            "text": " "
                                        }
                                    ]
                                },
                                "value": {
                                    "kind": "NumericLiteral",
                                    "fullStart": 295,
                                    "fullEnd": 296,
                                    "start": 295,
                                    "end": 296,
                                    "fullWidth": 1,
                                    "width": 1,
                                    "text": "0",
                                    "value": 0,
                                    "valueText": "0"
                                }
                            }
                        },
                        {
                            "kind": "CommaToken",
                            "fullStart": 296,
                            "fullEnd": 298,
                            "start": 296,
                            "end": 297,
                            "fullWidth": 2,
                            "width": 1,
                            "text": ",",
                            "value": ",",
                            "valueText": ",",
                            "hasTrailingTrivia": true,
                            "trailingTrivia": [
                                {
                                    "kind": "WhitespaceTrivia",
                                    "text": " "
                                }
                            ]
                        },
                        {
                            "kind": "VariableDeclarator",
                            "fullStart": 298,
                            "fullEnd": 306,
                            "start": 298,
                            "end": 306,
                            "fullWidth": 8,
<<<<<<< HEAD
                            "width": 8,
                            "identifier": {
=======
                            "propertyName": {
>>>>>>> 85e84683
                                "kind": "IdentifierName",
                                "fullStart": 298,
                                "fullEnd": 304,
                                "start": 298,
                                "end": 304,
                                "fullWidth": 6,
                                "width": 6,
                                "text": "__odds",
                                "value": "__odds",
                                "valueText": "__odds"
                            },
                            "equalsValueClause": {
                                "kind": "EqualsValueClause",
                                "fullStart": 304,
                                "fullEnd": 306,
                                "start": 304,
                                "end": 306,
                                "fullWidth": 2,
                                "width": 2,
                                "equalsToken": {
                                    "kind": "EqualsToken",
                                    "fullStart": 304,
                                    "fullEnd": 305,
                                    "start": 304,
                                    "end": 305,
                                    "fullWidth": 1,
                                    "width": 1,
                                    "text": "=",
                                    "value": "=",
                                    "valueText": "="
                                },
                                "value": {
                                    "kind": "NumericLiteral",
                                    "fullStart": 305,
                                    "fullEnd": 306,
                                    "start": 305,
                                    "end": 306,
                                    "fullWidth": 1,
                                    "width": 1,
                                    "text": "0",
                                    "value": 0,
                                    "valueText": "0"
                                }
                            }
                        }
                    ]
                },
                "semicolonToken": {
                    "kind": "SemicolonToken",
                    "fullStart": 306,
                    "fullEnd": 308,
                    "start": 306,
                    "end": 307,
                    "fullWidth": 2,
                    "width": 1,
                    "text": ";",
                    "value": ";",
                    "valueText": ";",
                    "hasTrailingTrivia": true,
                    "hasTrailingNewLine": true,
                    "trailingTrivia": [
                        {
                            "kind": "NewLineTrivia",
                            "text": "\n"
                        }
                    ]
                }
            },
            {
                "kind": "ExpressionStatement",
                "fullStart": 308,
                "fullEnd": 443,
                "start": 309,
                "end": 442,
                "fullWidth": 135,
                "width": 133,
                "expression": {
                    "kind": "AssignmentExpression",
                    "fullStart": 308,
                    "fullEnd": 441,
                    "start": 309,
                    "end": 441,
                    "fullWidth": 133,
                    "width": 132,
                    "left": {
                        "kind": "IdentifierName",
                        "fullStart": 308,
                        "fullEnd": 321,
                        "start": 309,
                        "end": 320,
                        "fullWidth": 13,
                        "width": 11,
                        "text": "__evaluated",
                        "value": "__evaluated",
                        "valueText": "__evaluated",
                        "hasLeadingTrivia": true,
                        "hasLeadingNewLine": true,
                        "hasTrailingTrivia": true,
                        "leadingTrivia": [
                            {
                                "kind": "NewLineTrivia",
                                "text": "\n"
                            }
                        ],
                        "trailingTrivia": [
                            {
                                "kind": "WhitespaceTrivia",
                                "text": " "
                            }
                        ]
                    },
                    "operatorToken": {
                        "kind": "EqualsToken",
                        "fullStart": 321,
                        "fullEnd": 323,
                        "start": 321,
                        "end": 322,
                        "fullWidth": 2,
                        "width": 1,
                        "text": "=",
                        "value": "=",
                        "valueText": "=",
                        "hasTrailingTrivia": true,
                        "trailingTrivia": [
                            {
                                "kind": "WhitespaceTrivia",
                                "text": " "
                            }
                        ]
                    },
                    "right": {
                        "kind": "InvocationExpression",
                        "fullStart": 323,
                        "fullEnd": 441,
                        "start": 323,
                        "end": 441,
                        "fullWidth": 118,
                        "width": 118,
                        "expression": {
                            "kind": "IdentifierName",
                            "fullStart": 323,
                            "fullEnd": 327,
                            "start": 323,
                            "end": 327,
                            "fullWidth": 4,
                            "width": 4,
                            "text": "eval",
                            "value": "eval",
                            "valueText": "eval"
                        },
                        "argumentList": {
                            "kind": "ArgumentList",
                            "fullStart": 327,
                            "fullEnd": 441,
                            "start": 327,
                            "end": 441,
                            "fullWidth": 114,
                            "width": 114,
                            "openParenToken": {
                                "kind": "OpenParenToken",
                                "fullStart": 327,
                                "fullEnd": 328,
                                "start": 327,
                                "end": 328,
                                "fullWidth": 1,
                                "width": 1,
                                "text": "(",
                                "value": "(",
                                "valueText": "("
                            },
                            "arguments": [
                                {
                                    "kind": "StringLiteral",
                                    "fullStart": 328,
                                    "fullEnd": 440,
                                    "start": 328,
                                    "end": 440,
                                    "fullWidth": 112,
                                    "width": 112,
                                    "text": "\"do { __condition++; if (((''+__condition/2).split('.')).length>1) continue; __odds++;} while(__condition < 10)\"",
                                    "value": "do { __condition++; if (((''+__condition/2).split('.')).length>1) continue; __odds++;} while(__condition < 10)",
                                    "valueText": "do { __condition++; if (((''+__condition/2).split('.')).length>1) continue; __odds++;} while(__condition < 10)"
                                }
                            ],
                            "closeParenToken": {
                                "kind": "CloseParenToken",
                                "fullStart": 440,
                                "fullEnd": 441,
                                "start": 440,
                                "end": 441,
                                "fullWidth": 1,
                                "width": 1,
                                "text": ")",
                                "value": ")",
                                "valueText": ")"
                            }
                        }
                    }
                },
                "semicolonToken": {
                    "kind": "SemicolonToken",
                    "fullStart": 441,
                    "fullEnd": 443,
                    "start": 441,
                    "end": 442,
                    "fullWidth": 2,
                    "width": 1,
                    "text": ";",
                    "value": ";",
                    "valueText": ";",
                    "hasTrailingTrivia": true,
                    "hasTrailingNewLine": true,
                    "trailingTrivia": [
                        {
                            "kind": "NewLineTrivia",
                            "text": "\n"
                        }
                    ]
                }
            },
            {
                "kind": "IfStatement",
                "fullStart": 443,
                "fullEnd": 615,
                "start": 533,
                "end": 614,
                "fullWidth": 172,
                "width": 81,
                "ifKeyword": {
                    "kind": "IfKeyword",
                    "fullStart": 443,
                    "fullEnd": 536,
                    "start": 533,
                    "end": 535,
                    "fullWidth": 93,
                    "width": 2,
                    "text": "if",
                    "value": "if",
                    "valueText": "if",
                    "hasLeadingTrivia": true,
                    "hasLeadingComment": true,
                    "hasLeadingNewLine": true,
                    "hasTrailingTrivia": true,
                    "leadingTrivia": [
                        {
                            "kind": "NewLineTrivia",
                            "text": "\n"
                        },
                        {
                            "kind": "SingleLineCommentTrivia",
                            "text": "//////////////////////////////////////////////////////////////////////////////"
                        },
                        {
                            "kind": "NewLineTrivia",
                            "text": "\n"
                        },
                        {
                            "kind": "SingleLineCommentTrivia",
                            "text": "//CHECK#1"
                        },
                        {
                            "kind": "NewLineTrivia",
                            "text": "\n"
                        }
                    ],
                    "trailingTrivia": [
                        {
                            "kind": "WhitespaceTrivia",
                            "text": " "
                        }
                    ]
                },
                "openParenToken": {
                    "kind": "OpenParenToken",
                    "fullStart": 536,
                    "fullEnd": 537,
                    "start": 536,
                    "end": 537,
                    "fullWidth": 1,
                    "width": 1,
                    "text": "(",
                    "value": "(",
                    "valueText": "("
                },
                "condition": {
                    "kind": "NotEqualsExpression",
                    "fullStart": 537,
                    "fullEnd": 549,
                    "start": 537,
                    "end": 549,
                    "fullWidth": 12,
                    "width": 12,
                    "left": {
                        "kind": "IdentifierName",
                        "fullStart": 537,
                        "fullEnd": 544,
                        "start": 537,
                        "end": 543,
                        "fullWidth": 7,
                        "width": 6,
                        "text": "__odds",
                        "value": "__odds",
                        "valueText": "__odds",
                        "hasTrailingTrivia": true,
                        "trailingTrivia": [
                            {
                                "kind": "WhitespaceTrivia",
                                "text": " "
                            }
                        ]
                    },
                    "operatorToken": {
                        "kind": "ExclamationEqualsEqualsToken",
                        "fullStart": 544,
                        "fullEnd": 548,
                        "start": 544,
                        "end": 547,
                        "fullWidth": 4,
                        "width": 3,
                        "text": "!==",
                        "value": "!==",
                        "valueText": "!==",
                        "hasTrailingTrivia": true,
                        "trailingTrivia": [
                            {
                                "kind": "WhitespaceTrivia",
                                "text": " "
                            }
                        ]
                    },
                    "right": {
                        "kind": "NumericLiteral",
                        "fullStart": 548,
                        "fullEnd": 549,
                        "start": 548,
                        "end": 549,
                        "fullWidth": 1,
                        "width": 1,
                        "text": "5",
                        "value": 5,
                        "valueText": "5"
                    }
                },
                "closeParenToken": {
                    "kind": "CloseParenToken",
                    "fullStart": 549,
                    "fullEnd": 551,
                    "start": 549,
                    "end": 550,
                    "fullWidth": 2,
                    "width": 1,
                    "text": ")",
                    "value": ")",
                    "valueText": ")",
                    "hasTrailingTrivia": true,
                    "trailingTrivia": [
                        {
                            "kind": "WhitespaceTrivia",
                            "text": " "
                        }
                    ]
                },
                "statement": {
                    "kind": "Block",
                    "fullStart": 551,
                    "fullEnd": 615,
                    "start": 551,
                    "end": 614,
                    "fullWidth": 64,
                    "width": 63,
                    "openBraceToken": {
                        "kind": "OpenBraceToken",
                        "fullStart": 551,
                        "fullEnd": 553,
                        "start": 551,
                        "end": 552,
                        "fullWidth": 2,
                        "width": 1,
                        "text": "{",
                        "value": "{",
                        "valueText": "{",
                        "hasTrailingTrivia": true,
                        "hasTrailingNewLine": true,
                        "trailingTrivia": [
                            {
                                "kind": "NewLineTrivia",
                                "text": "\n"
                            }
                        ]
                    },
                    "statements": [
                        {
                            "kind": "ExpressionStatement",
                            "fullStart": 553,
                            "fullEnd": 613,
                            "start": 554,
                            "end": 612,
                            "fullWidth": 60,
                            "width": 58,
                            "expression": {
                                "kind": "InvocationExpression",
                                "fullStart": 553,
                                "fullEnd": 611,
                                "start": 554,
                                "end": 611,
                                "fullWidth": 58,
                                "width": 57,
                                "expression": {
                                    "kind": "IdentifierName",
                                    "fullStart": 553,
                                    "fullEnd": 560,
                                    "start": 554,
                                    "end": 560,
                                    "fullWidth": 7,
                                    "width": 6,
                                    "text": "$ERROR",
                                    "value": "$ERROR",
                                    "valueText": "$ERROR",
                                    "hasLeadingTrivia": true,
                                    "leadingTrivia": [
                                        {
                                            "kind": "WhitespaceTrivia",
                                            "text": "\t"
                                        }
                                    ]
                                },
                                "argumentList": {
                                    "kind": "ArgumentList",
                                    "fullStart": 560,
                                    "fullEnd": 611,
                                    "start": 560,
                                    "end": 611,
                                    "fullWidth": 51,
                                    "width": 51,
                                    "openParenToken": {
                                        "kind": "OpenParenToken",
                                        "fullStart": 560,
                                        "fullEnd": 561,
                                        "start": 560,
                                        "end": 561,
                                        "fullWidth": 1,
                                        "width": 1,
                                        "text": "(",
                                        "value": "(",
                                        "valueText": "("
                                    },
                                    "arguments": [
                                        {
                                            "kind": "AddExpression",
                                            "fullStart": 561,
                                            "fullEnd": 610,
                                            "start": 561,
                                            "end": 608,
                                            "fullWidth": 49,
                                            "width": 47,
                                            "left": {
                                                "kind": "StringLiteral",
                                                "fullStart": 561,
                                                "fullEnd": 600,
                                                "start": 561,
                                                "end": 600,
                                                "fullWidth": 39,
                                                "width": 39,
                                                "text": "'#1: __odds === 5. Actual:  __odds ==='",
                                                "value": "#1: __odds === 5. Actual:  __odds ===",
                                                "valueText": "#1: __odds === 5. Actual:  __odds ==="
                                            },
                                            "operatorToken": {
                                                "kind": "PlusToken",
                                                "fullStart": 600,
                                                "fullEnd": 602,
                                                "start": 600,
                                                "end": 601,
                                                "fullWidth": 2,
                                                "width": 1,
                                                "text": "+",
                                                "value": "+",
                                                "valueText": "+",
                                                "hasTrailingTrivia": true,
                                                "trailingTrivia": [
                                                    {
                                                        "kind": "WhitespaceTrivia",
                                                        "text": " "
                                                    }
                                                ]
                                            },
                                            "right": {
                                                "kind": "IdentifierName",
                                                "fullStart": 602,
                                                "fullEnd": 610,
                                                "start": 602,
                                                "end": 608,
                                                "fullWidth": 8,
                                                "width": 6,
                                                "text": "__odds",
                                                "value": "__odds",
                                                "valueText": "__odds",
                                                "hasTrailingTrivia": true,
                                                "trailingTrivia": [
                                                    {
                                                        "kind": "WhitespaceTrivia",
                                                        "text": "  "
                                                    }
                                                ]
                                            }
                                        }
                                    ],
                                    "closeParenToken": {
                                        "kind": "CloseParenToken",
                                        "fullStart": 610,
                                        "fullEnd": 611,
                                        "start": 610,
                                        "end": 611,
                                        "fullWidth": 1,
                                        "width": 1,
                                        "text": ")",
                                        "value": ")",
                                        "valueText": ")"
                                    }
                                }
                            },
                            "semicolonToken": {
                                "kind": "SemicolonToken",
                                "fullStart": 611,
                                "fullEnd": 613,
                                "start": 611,
                                "end": 612,
                                "fullWidth": 2,
                                "width": 1,
                                "text": ";",
                                "value": ";",
                                "valueText": ";",
                                "hasTrailingTrivia": true,
                                "hasTrailingNewLine": true,
                                "trailingTrivia": [
                                    {
                                        "kind": "NewLineTrivia",
                                        "text": "\n"
                                    }
                                ]
                            }
                        }
                    ],
                    "closeBraceToken": {
                        "kind": "CloseBraceToken",
                        "fullStart": 613,
                        "fullEnd": 615,
                        "start": 613,
                        "end": 614,
                        "fullWidth": 2,
                        "width": 1,
                        "text": "}",
                        "value": "}",
                        "valueText": "}",
                        "hasTrailingTrivia": true,
                        "hasTrailingNewLine": true,
                        "trailingTrivia": [
                            {
                                "kind": "NewLineTrivia",
                                "text": "\n"
                            }
                        ]
                    }
                }
            },
            {
                "kind": "IfStatement",
                "fullStart": 615,
                "fullEnd": 889,
                "start": 787,
                "end": 888,
                "fullWidth": 274,
                "width": 101,
                "ifKeyword": {
                    "kind": "IfKeyword",
                    "fullStart": 615,
                    "fullEnd": 790,
                    "start": 787,
                    "end": 789,
                    "fullWidth": 175,
                    "width": 2,
                    "text": "if",
                    "value": "if",
                    "valueText": "if",
                    "hasLeadingTrivia": true,
                    "hasLeadingComment": true,
                    "hasLeadingNewLine": true,
                    "hasTrailingTrivia": true,
                    "leadingTrivia": [
                        {
                            "kind": "SingleLineCommentTrivia",
                            "text": "//"
                        },
                        {
                            "kind": "NewLineTrivia",
                            "text": "\n"
                        },
                        {
                            "kind": "SingleLineCommentTrivia",
                            "text": "//////////////////////////////////////////////////////////////////////////////"
                        },
                        {
                            "kind": "NewLineTrivia",
                            "text": "\n"
                        },
                        {
                            "kind": "NewLineTrivia",
                            "text": "\n"
                        },
                        {
                            "kind": "SingleLineCommentTrivia",
                            "text": "//////////////////////////////////////////////////////////////////////////////"
                        },
                        {
                            "kind": "NewLineTrivia",
                            "text": "\n"
                        },
                        {
                            "kind": "SingleLineCommentTrivia",
                            "text": "//CHECK#2"
                        },
                        {
                            "kind": "NewLineTrivia",
                            "text": "\n"
                        }
                    ],
                    "trailingTrivia": [
                        {
                            "kind": "WhitespaceTrivia",
                            "text": " "
                        }
                    ]
                },
                "openParenToken": {
                    "kind": "OpenParenToken",
                    "fullStart": 790,
                    "fullEnd": 791,
                    "start": 790,
                    "end": 791,
                    "fullWidth": 1,
                    "width": 1,
                    "text": "(",
                    "value": "(",
                    "valueText": "("
                },
                "condition": {
                    "kind": "NotEqualsExpression",
                    "fullStart": 791,
                    "fullEnd": 808,
                    "start": 791,
                    "end": 808,
                    "fullWidth": 17,
                    "width": 17,
                    "left": {
                        "kind": "IdentifierName",
                        "fullStart": 791,
                        "fullEnd": 803,
                        "start": 791,
                        "end": 802,
                        "fullWidth": 12,
                        "width": 11,
                        "text": "__evaluated",
                        "value": "__evaluated",
                        "valueText": "__evaluated",
                        "hasTrailingTrivia": true,
                        "trailingTrivia": [
                            {
                                "kind": "WhitespaceTrivia",
                                "text": " "
                            }
                        ]
                    },
                    "operatorToken": {
                        "kind": "ExclamationEqualsEqualsToken",
                        "fullStart": 803,
                        "fullEnd": 807,
                        "start": 803,
                        "end": 806,
                        "fullWidth": 4,
                        "width": 3,
                        "text": "!==",
                        "value": "!==",
                        "valueText": "!==",
                        "hasTrailingTrivia": true,
                        "trailingTrivia": [
                            {
                                "kind": "WhitespaceTrivia",
                                "text": " "
                            }
                        ]
                    },
                    "right": {
                        "kind": "NumericLiteral",
                        "fullStart": 807,
                        "fullEnd": 808,
                        "start": 807,
                        "end": 808,
                        "fullWidth": 1,
                        "width": 1,
                        "text": "4",
                        "value": 4,
                        "valueText": "4"
                    }
                },
                "closeParenToken": {
                    "kind": "CloseParenToken",
                    "fullStart": 808,
                    "fullEnd": 810,
                    "start": 808,
                    "end": 809,
                    "fullWidth": 2,
                    "width": 1,
                    "text": ")",
                    "value": ")",
                    "valueText": ")",
                    "hasTrailingTrivia": true,
                    "trailingTrivia": [
                        {
                            "kind": "WhitespaceTrivia",
                            "text": " "
                        }
                    ]
                },
                "statement": {
                    "kind": "Block",
                    "fullStart": 810,
                    "fullEnd": 889,
                    "start": 810,
                    "end": 888,
                    "fullWidth": 79,
                    "width": 78,
                    "openBraceToken": {
                        "kind": "OpenBraceToken",
                        "fullStart": 810,
                        "fullEnd": 812,
                        "start": 810,
                        "end": 811,
                        "fullWidth": 2,
                        "width": 1,
                        "text": "{",
                        "value": "{",
                        "valueText": "{",
                        "hasTrailingTrivia": true,
                        "hasTrailingNewLine": true,
                        "trailingTrivia": [
                            {
                                "kind": "NewLineTrivia",
                                "text": "\n"
                            }
                        ]
                    },
                    "statements": [
                        {
                            "kind": "ExpressionStatement",
                            "fullStart": 812,
                            "fullEnd": 887,
                            "start": 813,
                            "end": 886,
                            "fullWidth": 75,
                            "width": 73,
                            "expression": {
                                "kind": "InvocationExpression",
                                "fullStart": 812,
                                "fullEnd": 885,
                                "start": 813,
                                "end": 885,
                                "fullWidth": 73,
                                "width": 72,
                                "expression": {
                                    "kind": "IdentifierName",
                                    "fullStart": 812,
                                    "fullEnd": 819,
                                    "start": 813,
                                    "end": 819,
                                    "fullWidth": 7,
                                    "width": 6,
                                    "text": "$ERROR",
                                    "value": "$ERROR",
                                    "valueText": "$ERROR",
                                    "hasLeadingTrivia": true,
                                    "leadingTrivia": [
                                        {
                                            "kind": "WhitespaceTrivia",
                                            "text": "\t"
                                        }
                                    ]
                                },
                                "argumentList": {
                                    "kind": "ArgumentList",
                                    "fullStart": 819,
                                    "fullEnd": 885,
                                    "start": 819,
                                    "end": 885,
                                    "fullWidth": 66,
                                    "width": 66,
                                    "openParenToken": {
                                        "kind": "OpenParenToken",
                                        "fullStart": 819,
                                        "fullEnd": 820,
                                        "start": 819,
                                        "end": 820,
                                        "fullWidth": 1,
                                        "width": 1,
                                        "text": "(",
                                        "value": "(",
                                        "valueText": "("
                                    },
                                    "arguments": [
                                        {
                                            "kind": "AddExpression",
                                            "fullStart": 820,
                                            "fullEnd": 884,
                                            "start": 820,
                                            "end": 882,
                                            "fullWidth": 64,
                                            "width": 62,
                                            "left": {
                                                "kind": "StringLiteral",
                                                "fullStart": 820,
                                                "fullEnd": 869,
                                                "start": 820,
                                                "end": 869,
                                                "fullWidth": 49,
                                                "width": 49,
                                                "text": "'#2: __evaluated === 4. Actual:  __evaluated ==='",
                                                "value": "#2: __evaluated === 4. Actual:  __evaluated ===",
                                                "valueText": "#2: __evaluated === 4. Actual:  __evaluated ==="
                                            },
                                            "operatorToken": {
                                                "kind": "PlusToken",
                                                "fullStart": 869,
                                                "fullEnd": 871,
                                                "start": 869,
                                                "end": 870,
                                                "fullWidth": 2,
                                                "width": 1,
                                                "text": "+",
                                                "value": "+",
                                                "valueText": "+",
                                                "hasTrailingTrivia": true,
                                                "trailingTrivia": [
                                                    {
                                                        "kind": "WhitespaceTrivia",
                                                        "text": " "
                                                    }
                                                ]
                                            },
                                            "right": {
                                                "kind": "IdentifierName",
                                                "fullStart": 871,
                                                "fullEnd": 884,
                                                "start": 871,
                                                "end": 882,
                                                "fullWidth": 13,
                                                "width": 11,
                                                "text": "__evaluated",
                                                "value": "__evaluated",
                                                "valueText": "__evaluated",
                                                "hasTrailingTrivia": true,
                                                "trailingTrivia": [
                                                    {
                                                        "kind": "WhitespaceTrivia",
                                                        "text": "  "
                                                    }
                                                ]
                                            }
                                        }
                                    ],
                                    "closeParenToken": {
                                        "kind": "CloseParenToken",
                                        "fullStart": 884,
                                        "fullEnd": 885,
                                        "start": 884,
                                        "end": 885,
                                        "fullWidth": 1,
                                        "width": 1,
                                        "text": ")",
                                        "value": ")",
                                        "valueText": ")"
                                    }
                                }
                            },
                            "semicolonToken": {
                                "kind": "SemicolonToken",
                                "fullStart": 885,
                                "fullEnd": 887,
                                "start": 885,
                                "end": 886,
                                "fullWidth": 2,
                                "width": 1,
                                "text": ";",
                                "value": ";",
                                "valueText": ";",
                                "hasTrailingTrivia": true,
                                "hasTrailingNewLine": true,
                                "trailingTrivia": [
                                    {
                                        "kind": "NewLineTrivia",
                                        "text": "\n"
                                    }
                                ]
                            }
                        }
                    ],
                    "closeBraceToken": {
                        "kind": "CloseBraceToken",
                        "fullStart": 887,
                        "fullEnd": 889,
                        "start": 887,
                        "end": 888,
                        "fullWidth": 2,
                        "width": 1,
                        "text": "}",
                        "value": "}",
                        "valueText": "}",
                        "hasTrailingTrivia": true,
                        "hasTrailingNewLine": true,
                        "trailingTrivia": [
                            {
                                "kind": "NewLineTrivia",
                                "text": "\n"
                            }
                        ]
                    }
                }
            }
        ],
        "endOfFileToken": {
            "kind": "EndOfFileToken",
            "fullStart": 889,
            "fullEnd": 973,
            "start": 973,
            "end": 973,
            "fullWidth": 84,
            "width": 0,
            "text": "",
            "hasLeadingTrivia": true,
            "hasLeadingComment": true,
            "hasLeadingNewLine": true,
            "leadingTrivia": [
                {
                    "kind": "SingleLineCommentTrivia",
                    "text": "//"
                },
                {
                    "kind": "NewLineTrivia",
                    "text": "\n"
                },
                {
                    "kind": "SingleLineCommentTrivia",
                    "text": "//////////////////////////////////////////////////////////////////////////////"
                },
                {
                    "kind": "NewLineTrivia",
                    "text": "\n"
                },
                {
                    "kind": "NewLineTrivia",
                    "text": "\n"
                },
                {
                    "kind": "NewLineTrivia",
                    "text": "\n"
                }
            ]
        }
    },
    "lineMap": {
        "lineStarts": [
            0,
            61,
            132,
            133,
            137,
            202,
            205,
            245,
            272,
            276,
            277,
            308,
            309,
            443,
            444,
            523,
            533,
            553,
            613,
            615,
            618,
            697,
            698,
            777,
            787,
            812,
            887,
            889,
            892,
            971,
            972,
            973
        ],
        "length": 973
    }
}<|MERGE_RESOLUTION|>--- conflicted
+++ resolved
@@ -94,12 +94,8 @@
                             "start": 281,
                             "end": 296,
                             "fullWidth": 15,
-<<<<<<< HEAD
                             "width": 15,
-                            "identifier": {
-=======
                             "propertyName": {
->>>>>>> 85e84683
                                 "kind": "IdentifierName",
                                 "fullStart": 281,
                                 "fullEnd": 293,
@@ -185,12 +181,8 @@
                             "start": 298,
                             "end": 306,
                             "fullWidth": 8,
-<<<<<<< HEAD
                             "width": 8,
-                            "identifier": {
-=======
                             "propertyName": {
->>>>>>> 85e84683
                                 "kind": "IdentifierName",
                                 "fullStart": 298,
                                 "fullEnd": 304,
