--- conflicted
+++ resolved
@@ -377,12 +377,8 @@
                                             "start": 417,
                                             "end": 448,
                                             "fullWidth": 31,
-<<<<<<< HEAD
                                             "width": 31,
-                                            "identifier": {
-=======
                                             "propertyName": {
->>>>>>> 85e84683
                                                 "kind": "IdentifierName",
                                                 "fullStart": 417,
                                                 "fullEnd": 440,
@@ -654,12 +650,8 @@
                                                             "start": 486,
                                                             "end": 519,
                                                             "fullWidth": 33,
-<<<<<<< HEAD
                                                             "width": 33,
-                                                            "identifier": {
-=======
                                                             "propertyName": {
->>>>>>> 85e84683
                                                                 "kind": "IdentifierName",
                                                                 "fullStart": 486,
                                                                 "fullEnd": 513,
@@ -827,12 +819,8 @@
                                                             "start": 548,
                                                             "end": 579,
                                                             "fullWidth": 31,
-<<<<<<< HEAD
                                                             "width": 31,
-                                                            "identifier": {
-=======
                                                             "propertyName": {
->>>>>>> 85e84683
                                                                 "kind": "IdentifierName",
                                                                 "fullStart": 548,
                                                                 "fullEnd": 574,
@@ -1011,12 +999,8 @@
                                             "start": 597,
                                             "end": 634,
                                             "fullWidth": 37,
-<<<<<<< HEAD
                                             "width": 37,
-                                            "identifier": {
-=======
                                             "propertyName": {
->>>>>>> 85e84683
                                                 "kind": "IdentifierName",
                                                 "fullStart": 597,
                                                 "fullEnd": 619,
