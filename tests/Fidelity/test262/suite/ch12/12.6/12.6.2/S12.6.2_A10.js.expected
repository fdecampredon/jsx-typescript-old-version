--- conflicted
+++ resolved
@@ -94,12 +94,8 @@
                             "start": 377,
                             "end": 384,
                             "fullWidth": 7,
-<<<<<<< HEAD
                             "width": 7,
-                            "identifier": {
-=======
                             "propertyName": {
->>>>>>> 85e84683
                                 "kind": "IdentifierName",
                                 "fullStart": 377,
                                 "fullEnd": 382,
