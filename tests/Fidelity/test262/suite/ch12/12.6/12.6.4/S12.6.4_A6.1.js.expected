--- conflicted
+++ resolved
@@ -704,12 +704,8 @@
                             "start": 519,
                             "end": 543,
                             "fullWidth": 24,
-<<<<<<< HEAD
                             "width": 24,
-                            "identifier": {
-=======
                             "propertyName": {
->>>>>>> 85e84683
                                 "kind": "IdentifierName",
                                 "fullStart": 519,
                                 "fullEnd": 530,
@@ -984,12 +980,8 @@
                             "start": 568,
                             "end": 571,
                             "fullWidth": 4,
-<<<<<<< HEAD
                             "width": 3,
-                            "identifier": {
-=======
                             "propertyName": {
->>>>>>> 85e84683
                                 "kind": "IdentifierName",
                                 "fullStart": 568,
                                 "fullEnd": 572,
