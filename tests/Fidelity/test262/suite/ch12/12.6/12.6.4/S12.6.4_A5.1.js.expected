--- conflicted
+++ resolved
@@ -1490,12 +1490,8 @@
                             "start": 510,
                             "end": 515,
                             "fullWidth": 6,
-<<<<<<< HEAD
                             "width": 5,
-                            "identifier": {
-=======
                             "propertyName": {
->>>>>>> 85e84683
                                 "kind": "IdentifierName",
                                 "fullStart": 510,
                                 "fullEnd": 516,
@@ -1670,12 +1666,8 @@
                                         "start": 546,
                                         "end": 551,
                                         "fullWidth": 6,
-<<<<<<< HEAD
                                         "width": 5,
-                                        "identifier": {
-=======
                                         "propertyName": {
->>>>>>> 85e84683
                                             "kind": "IdentifierName",
                                             "fullStart": 546,
                                             "fullEnd": 552,
