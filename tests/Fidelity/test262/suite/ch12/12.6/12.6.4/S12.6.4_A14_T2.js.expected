--- conflicted
+++ resolved
@@ -509,12 +509,8 @@
                                         "start": 464,
                                         "end": 477,
                                         "fullWidth": 13,
-<<<<<<< HEAD
                                         "width": 13,
-                                        "identifier": {
-=======
                                         "propertyName": {
->>>>>>> 85e84683
                                             "kind": "IdentifierName",
                                             "fullStart": 464,
                                             "fullEnd": 474,
