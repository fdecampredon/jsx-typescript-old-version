{
    "isDeclaration": false,
    "languageVersion": "EcmaScript5",
    "parseOptions": {
        "allowAutomaticSemicolonInsertion": true
    },
    "sourceUnit": {
        "kind": "SourceUnit",
        "fullStart": 0,
        "fullEnd": 992,
        "start": 740,
        "end": 992,
        "fullWidth": 992,
        "width": 252,
        "isIncrementallyUnusable": true,
        "moduleElements": [
            {
                "kind": "FunctionDeclaration",
                "fullStart": 0,
                "fullEnd": 968,
                "start": 740,
                "end": 966,
                "fullWidth": 968,
                "width": 226,
                "modifiers": [],
                "functionKeyword": {
                    "kind": "FunctionKeyword",
                    "fullStart": 0,
                    "fullEnd": 749,
                    "start": 740,
                    "end": 748,
                    "fullWidth": 749,
                    "width": 8,
                    "text": "function",
                    "value": "function",
                    "valueText": "function",
                    "hasLeadingTrivia": true,
                    "hasLeadingComment": true,
                    "hasLeadingNewLine": true,
                    "hasTrailingTrivia": true,
                    "leadingTrivia": [
                        {
                            "kind": "SingleLineCommentTrivia",
                            "text": "/// Copyright (c) 2012 Ecma International.  All rights reserved. "
                        },
                        {
                            "kind": "NewLineTrivia",
                            "text": "\r\n"
                        },
                        {
                            "kind": "SingleLineCommentTrivia",
                            "text": "/// Ecma International makes this code available under the terms and conditions set"
                        },
                        {
                            "kind": "NewLineTrivia",
                            "text": "\r\n"
                        },
                        {
                            "kind": "SingleLineCommentTrivia",
                            "text": "/// forth on http://hg.ecmascript.org/tests/test262/raw-file/tip/LICENSE (the "
                        },
                        {
                            "kind": "NewLineTrivia",
                            "text": "\r\n"
                        },
                        {
                            "kind": "SingleLineCommentTrivia",
                            "text": "/// \"Use Terms\").   Any redistribution of this code must retain the above "
                        },
                        {
                            "kind": "NewLineTrivia",
                            "text": "\r\n"
                        },
                        {
                            "kind": "SingleLineCommentTrivia",
                            "text": "/// copyright and this notice and otherwise comply with the Use Terms."
                        },
                        {
                            "kind": "NewLineTrivia",
                            "text": "\r\n"
                        },
                        {
                            "kind": "MultiLineCommentTrivia",
                            "text": "/**\r\n * Refer 12.6.3; \r\n * The production \r\n *     IterationStatement : for ( var VariableDeclarationListNoIn ; Expressionopt ; Expressionopt ) Statement\r\n * is evaluated as follows:\r\n *\r\n * @path ch12/12.6/12.6.3/12.6.3_2-3-a-ii-2.js\r\n * @description The for Statement - (normal, V, empty) will be returned when first Expression is a Boolean object\r\n */"
                        },
                        {
                            "kind": "NewLineTrivia",
                            "text": "\r\n"
                        },
                        {
                            "kind": "NewLineTrivia",
                            "text": "\r\n"
                        },
                        {
                            "kind": "NewLineTrivia",
                            "text": "\r\n"
                        }
                    ],
                    "trailingTrivia": [
                        {
                            "kind": "WhitespaceTrivia",
                            "text": " "
                        }
                    ]
                },
                "identifier": {
                    "kind": "IdentifierName",
                    "fullStart": 749,
                    "fullEnd": 757,
                    "start": 749,
                    "end": 757,
                    "fullWidth": 8,
                    "width": 8,
                    "text": "testcase",
                    "value": "testcase",
                    "valueText": "testcase"
                },
                "callSignature": {
                    "kind": "CallSignature",
                    "fullStart": 757,
                    "fullEnd": 760,
                    "start": 757,
                    "end": 759,
                    "fullWidth": 3,
                    "width": 2,
                    "parameterList": {
                        "kind": "ParameterList",
                        "fullStart": 757,
                        "fullEnd": 760,
                        "start": 757,
                        "end": 759,
                        "fullWidth": 3,
                        "width": 2,
                        "openParenToken": {
                            "kind": "OpenParenToken",
                            "fullStart": 757,
                            "fullEnd": 758,
                            "start": 757,
                            "end": 758,
                            "fullWidth": 1,
                            "width": 1,
                            "text": "(",
                            "value": "(",
                            "valueText": "("
                        },
                        "parameters": [],
                        "closeParenToken": {
                            "kind": "CloseParenToken",
                            "fullStart": 758,
                            "fullEnd": 760,
                            "start": 758,
                            "end": 759,
                            "fullWidth": 2,
                            "width": 1,
                            "text": ")",
                            "value": ")",
                            "valueText": ")",
                            "hasTrailingTrivia": true,
                            "trailingTrivia": [
                                {
                                    "kind": "WhitespaceTrivia",
                                    "text": " "
                                }
                            ]
                        }
                    }
                },
                "block": {
                    "kind": "Block",
                    "fullStart": 760,
                    "fullEnd": 968,
                    "start": 760,
                    "end": 966,
                    "fullWidth": 208,
                    "width": 206,
                    "openBraceToken": {
                        "kind": "OpenBraceToken",
                        "fullStart": 760,
                        "fullEnd": 763,
                        "start": 760,
                        "end": 761,
                        "fullWidth": 3,
                        "width": 1,
                        "text": "{",
                        "value": "{",
                        "valueText": "{",
                        "hasTrailingTrivia": true,
                        "hasTrailingNewLine": true,
                        "trailingTrivia": [
                            {
                                "kind": "NewLineTrivia",
                                "text": "\r\n"
                            }
                        ]
                    },
                    "statements": [
                        {
                            "kind": "VariableStatement",
                            "fullStart": 763,
                            "fullEnd": 794,
                            "start": 771,
                            "end": 792,
                            "fullWidth": 31,
                            "width": 21,
                            "modifiers": [],
                            "variableDeclaration": {
                                "kind": "VariableDeclaration",
                                "fullStart": 763,
                                "fullEnd": 791,
                                "start": 771,
                                "end": 791,
                                "fullWidth": 28,
                                "width": 20,
                                "varKeyword": {
                                    "kind": "VarKeyword",
                                    "fullStart": 763,
                                    "fullEnd": 775,
                                    "start": 771,
                                    "end": 774,
                                    "fullWidth": 12,
                                    "width": 3,
                                    "text": "var",
                                    "value": "var",
                                    "valueText": "var",
                                    "hasLeadingTrivia": true,
                                    "hasTrailingTrivia": true,
                                    "leadingTrivia": [
                                        {
                                            "kind": "WhitespaceTrivia",
                                            "text": "        "
                                        }
                                    ],
                                    "trailingTrivia": [
                                        {
                                            "kind": "WhitespaceTrivia",
                                            "text": " "
                                        }
                                    ]
                                },
                                "variableDeclarators": [
                                    {
                                        "kind": "VariableDeclarator",
                                        "fullStart": 775,
                                        "fullEnd": 791,
                                        "start": 775,
                                        "end": 791,
                                        "fullWidth": 16,
<<<<<<< HEAD
                                        "width": 16,
                                        "identifier": {
=======
                                        "propertyName": {
>>>>>>> 85e84683
                                            "kind": "IdentifierName",
                                            "fullStart": 775,
                                            "fullEnd": 784,
                                            "start": 775,
                                            "end": 783,
                                            "fullWidth": 9,
                                            "width": 8,
                                            "text": "accessed",
                                            "value": "accessed",
                                            "valueText": "accessed",
                                            "hasTrailingTrivia": true,
                                            "trailingTrivia": [
                                                {
                                                    "kind": "WhitespaceTrivia",
                                                    "text": " "
                                                }
                                            ]
                                        },
                                        "equalsValueClause": {
                                            "kind": "EqualsValueClause",
                                            "fullStart": 784,
                                            "fullEnd": 791,
                                            "start": 784,
                                            "end": 791,
                                            "fullWidth": 7,
                                            "width": 7,
                                            "equalsToken": {
                                                "kind": "EqualsToken",
                                                "fullStart": 784,
                                                "fullEnd": 786,
                                                "start": 784,
                                                "end": 785,
                                                "fullWidth": 2,
                                                "width": 1,
                                                "text": "=",
                                                "value": "=",
                                                "valueText": "=",
                                                "hasTrailingTrivia": true,
                                                "trailingTrivia": [
                                                    {
                                                        "kind": "WhitespaceTrivia",
                                                        "text": " "
                                                    }
                                                ]
                                            },
                                            "value": {
                                                "kind": "FalseKeyword",
                                                "fullStart": 786,
                                                "fullEnd": 791,
                                                "start": 786,
                                                "end": 791,
                                                "fullWidth": 5,
                                                "width": 5,
                                                "text": "false",
                                                "value": false,
                                                "valueText": "false"
                                            }
                                        }
                                    }
                                ]
                            },
                            "semicolonToken": {
                                "kind": "SemicolonToken",
                                "fullStart": 791,
                                "fullEnd": 794,
                                "start": 791,
                                "end": 792,
                                "fullWidth": 3,
                                "width": 1,
                                "text": ";",
                                "value": ";",
                                "valueText": ";",
                                "hasTrailingTrivia": true,
                                "hasTrailingNewLine": true,
                                "trailingTrivia": [
                                    {
                                        "kind": "NewLineTrivia",
                                        "text": "\r\n"
                                    }
                                ]
                            }
                        },
                        {
                            "kind": "VariableStatement",
                            "fullStart": 794,
                            "fullEnd": 837,
                            "start": 802,
                            "end": 835,
                            "fullWidth": 43,
                            "width": 33,
                            "modifiers": [],
                            "variableDeclaration": {
                                "kind": "VariableDeclaration",
                                "fullStart": 794,
                                "fullEnd": 834,
                                "start": 802,
                                "end": 834,
                                "fullWidth": 40,
                                "width": 32,
                                "varKeyword": {
                                    "kind": "VarKeyword",
                                    "fullStart": 794,
                                    "fullEnd": 806,
                                    "start": 802,
                                    "end": 805,
                                    "fullWidth": 12,
                                    "width": 3,
                                    "text": "var",
                                    "value": "var",
                                    "valueText": "var",
                                    "hasLeadingTrivia": true,
                                    "hasTrailingTrivia": true,
                                    "leadingTrivia": [
                                        {
                                            "kind": "WhitespaceTrivia",
                                            "text": "        "
                                        }
                                    ],
                                    "trailingTrivia": [
                                        {
                                            "kind": "WhitespaceTrivia",
                                            "text": " "
                                        }
                                    ]
                                },
                                "variableDeclarators": [
                                    {
                                        "kind": "VariableDeclarator",
                                        "fullStart": 806,
                                        "fullEnd": 834,
                                        "start": 806,
                                        "end": 834,
                                        "fullWidth": 28,
<<<<<<< HEAD
                                        "width": 28,
                                        "identifier": {
=======
                                        "propertyName": {
>>>>>>> 85e84683
                                            "kind": "IdentifierName",
                                            "fullStart": 806,
                                            "fullEnd": 814,
                                            "start": 806,
                                            "end": 813,
                                            "fullWidth": 8,
                                            "width": 7,
                                            "text": "boolObj",
                                            "value": "boolObj",
                                            "valueText": "boolObj",
                                            "hasTrailingTrivia": true,
                                            "trailingTrivia": [
                                                {
                                                    "kind": "WhitespaceTrivia",
                                                    "text": " "
                                                }
                                            ]
                                        },
                                        "equalsValueClause": {
                                            "kind": "EqualsValueClause",
                                            "fullStart": 814,
                                            "fullEnd": 834,
                                            "start": 814,
                                            "end": 834,
                                            "fullWidth": 20,
                                            "width": 20,
                                            "equalsToken": {
                                                "kind": "EqualsToken",
                                                "fullStart": 814,
                                                "fullEnd": 816,
                                                "start": 814,
                                                "end": 815,
                                                "fullWidth": 2,
                                                "width": 1,
                                                "text": "=",
                                                "value": "=",
                                                "valueText": "=",
                                                "hasTrailingTrivia": true,
                                                "trailingTrivia": [
                                                    {
                                                        "kind": "WhitespaceTrivia",
                                                        "text": " "
                                                    }
                                                ]
                                            },
                                            "value": {
                                                "kind": "ObjectCreationExpression",
                                                "fullStart": 816,
                                                "fullEnd": 834,
                                                "start": 816,
                                                "end": 834,
                                                "fullWidth": 18,
                                                "width": 18,
                                                "newKeyword": {
                                                    "kind": "NewKeyword",
                                                    "fullStart": 816,
                                                    "fullEnd": 820,
                                                    "start": 816,
                                                    "end": 819,
                                                    "fullWidth": 4,
                                                    "width": 3,
                                                    "text": "new",
                                                    "value": "new",
                                                    "valueText": "new",
                                                    "hasTrailingTrivia": true,
                                                    "trailingTrivia": [
                                                        {
                                                            "kind": "WhitespaceTrivia",
                                                            "text": " "
                                                        }
                                                    ]
                                                },
                                                "expression": {
                                                    "kind": "IdentifierName",
                                                    "fullStart": 820,
                                                    "fullEnd": 827,
                                                    "start": 820,
                                                    "end": 827,
                                                    "fullWidth": 7,
                                                    "width": 7,
                                                    "text": "Boolean",
                                                    "value": "Boolean",
                                                    "valueText": "Boolean"
                                                },
                                                "argumentList": {
                                                    "kind": "ArgumentList",
                                                    "fullStart": 827,
                                                    "fullEnd": 834,
                                                    "start": 827,
                                                    "end": 834,
                                                    "fullWidth": 7,
                                                    "width": 7,
                                                    "openParenToken": {
                                                        "kind": "OpenParenToken",
                                                        "fullStart": 827,
                                                        "fullEnd": 828,
                                                        "start": 827,
                                                        "end": 828,
                                                        "fullWidth": 1,
                                                        "width": 1,
                                                        "text": "(",
                                                        "value": "(",
                                                        "valueText": "("
                                                    },
                                                    "arguments": [
                                                        {
                                                            "kind": "FalseKeyword",
                                                            "fullStart": 828,
                                                            "fullEnd": 833,
                                                            "start": 828,
                                                            "end": 833,
                                                            "fullWidth": 5,
                                                            "width": 5,
                                                            "text": "false",
                                                            "value": false,
                                                            "valueText": "false"
                                                        }
                                                    ],
                                                    "closeParenToken": {
                                                        "kind": "CloseParenToken",
                                                        "fullStart": 833,
                                                        "fullEnd": 834,
                                                        "start": 833,
                                                        "end": 834,
                                                        "fullWidth": 1,
                                                        "width": 1,
                                                        "text": ")",
                                                        "value": ")",
                                                        "valueText": ")"
                                                    }
                                                }
                                            }
                                        }
                                    }
                                ]
                            },
                            "semicolonToken": {
                                "kind": "SemicolonToken",
                                "fullStart": 834,
                                "fullEnd": 837,
                                "start": 834,
                                "end": 835,
                                "fullWidth": 3,
                                "width": 1,
                                "text": ";",
                                "value": ";",
                                "valueText": ";",
                                "hasTrailingTrivia": true,
                                "hasTrailingNewLine": true,
                                "trailingTrivia": [
                                    {
                                        "kind": "NewLineTrivia",
                                        "text": "\r\n"
                                    }
                                ]
                            }
                        },
                        {
                            "kind": "ForStatement",
                            "fullStart": 837,
                            "fullEnd": 935,
                            "start": 845,
                            "end": 933,
                            "fullWidth": 98,
                            "width": 88,
                            "forKeyword": {
                                "kind": "ForKeyword",
                                "fullStart": 837,
                                "fullEnd": 849,
                                "start": 845,
                                "end": 848,
                                "fullWidth": 12,
                                "width": 3,
                                "text": "for",
                                "value": "for",
                                "valueText": "for",
                                "hasLeadingTrivia": true,
                                "hasTrailingTrivia": true,
                                "leadingTrivia": [
                                    {
                                        "kind": "WhitespaceTrivia",
                                        "text": "        "
                                    }
                                ],
                                "trailingTrivia": [
                                    {
                                        "kind": "WhitespaceTrivia",
                                        "text": " "
                                    }
                                ]
                            },
                            "openParenToken": {
                                "kind": "OpenParenToken",
                                "fullStart": 849,
                                "fullEnd": 850,
                                "start": 849,
                                "end": 850,
                                "fullWidth": 1,
                                "width": 1,
                                "text": "(",
                                "value": "(",
                                "valueText": "("
                            },
                            "variableDeclaration": {
                                "kind": "VariableDeclaration",
                                "fullStart": 850,
                                "fullEnd": 859,
                                "start": 850,
                                "end": 859,
                                "fullWidth": 9,
                                "width": 9,
                                "varKeyword": {
                                    "kind": "VarKeyword",
                                    "fullStart": 850,
                                    "fullEnd": 854,
                                    "start": 850,
                                    "end": 853,
                                    "fullWidth": 4,
                                    "width": 3,
                                    "text": "var",
                                    "value": "var",
                                    "valueText": "var",
                                    "hasTrailingTrivia": true,
                                    "trailingTrivia": [
                                        {
                                            "kind": "WhitespaceTrivia",
                                            "text": " "
                                        }
                                    ]
                                },
                                "variableDeclarators": [
                                    {
                                        "kind": "VariableDeclarator",
                                        "fullStart": 854,
                                        "fullEnd": 859,
                                        "start": 854,
                                        "end": 859,
                                        "fullWidth": 5,
<<<<<<< HEAD
                                        "width": 5,
                                        "identifier": {
=======
                                        "propertyName": {
>>>>>>> 85e84683
                                            "kind": "IdentifierName",
                                            "fullStart": 854,
                                            "fullEnd": 856,
                                            "start": 854,
                                            "end": 855,
                                            "fullWidth": 2,
                                            "width": 1,
                                            "text": "i",
                                            "value": "i",
                                            "valueText": "i",
                                            "hasTrailingTrivia": true,
                                            "trailingTrivia": [
                                                {
                                                    "kind": "WhitespaceTrivia",
                                                    "text": " "
                                                }
                                            ]
                                        },
                                        "equalsValueClause": {
                                            "kind": "EqualsValueClause",
                                            "fullStart": 856,
                                            "fullEnd": 859,
                                            "start": 856,
                                            "end": 859,
                                            "fullWidth": 3,
                                            "width": 3,
                                            "equalsToken": {
                                                "kind": "EqualsToken",
                                                "fullStart": 856,
                                                "fullEnd": 858,
                                                "start": 856,
                                                "end": 857,
                                                "fullWidth": 2,
                                                "width": 1,
                                                "text": "=",
                                                "value": "=",
                                                "valueText": "=",
                                                "hasTrailingTrivia": true,
                                                "trailingTrivia": [
                                                    {
                                                        "kind": "WhitespaceTrivia",
                                                        "text": " "
                                                    }
                                                ]
                                            },
                                            "value": {
                                                "kind": "NumericLiteral",
                                                "fullStart": 858,
                                                "fullEnd": 859,
                                                "start": 858,
                                                "end": 859,
                                                "fullWidth": 1,
                                                "width": 1,
                                                "text": "0",
                                                "value": 0,
                                                "valueText": "0"
                                            }
                                        }
                                    }
                                ]
                            },
                            "firstSemicolonToken": {
                                "kind": "SemicolonToken",
                                "fullStart": 859,
                                "fullEnd": 861,
                                "start": 859,
                                "end": 860,
                                "fullWidth": 2,
                                "width": 1,
                                "text": ";",
                                "value": ";",
                                "valueText": ";",
                                "hasTrailingTrivia": true,
                                "trailingTrivia": [
                                    {
                                        "kind": "WhitespaceTrivia",
                                        "text": " "
                                    }
                                ]
                            },
                            "condition": {
                                "kind": "IdentifierName",
                                "fullStart": 861,
                                "fullEnd": 868,
                                "start": 861,
                                "end": 868,
                                "fullWidth": 7,
                                "width": 7,
                                "text": "boolObj",
                                "value": "boolObj",
                                "valueText": "boolObj"
                            },
                            "secondSemicolonToken": {
                                "kind": "SemicolonToken",
                                "fullStart": 868,
                                "fullEnd": 869,
                                "start": 868,
                                "end": 869,
                                "fullWidth": 1,
                                "width": 1,
                                "text": ";",
                                "value": ";",
                                "valueText": ";"
                            },
                            "closeParenToken": {
                                "kind": "CloseParenToken",
                                "fullStart": 869,
                                "fullEnd": 871,
                                "start": 869,
                                "end": 870,
                                "fullWidth": 2,
                                "width": 1,
                                "text": ")",
                                "value": ")",
                                "valueText": ")",
                                "hasTrailingTrivia": true,
                                "trailingTrivia": [
                                    {
                                        "kind": "WhitespaceTrivia",
                                        "text": " "
                                    }
                                ]
                            },
                            "statement": {
                                "kind": "Block",
                                "fullStart": 871,
                                "fullEnd": 935,
                                "start": 871,
                                "end": 933,
                                "fullWidth": 64,
                                "width": 62,
                                "openBraceToken": {
                                    "kind": "OpenBraceToken",
                                    "fullStart": 871,
                                    "fullEnd": 874,
                                    "start": 871,
                                    "end": 872,
                                    "fullWidth": 3,
                                    "width": 1,
                                    "text": "{",
                                    "value": "{",
                                    "valueText": "{",
                                    "hasTrailingTrivia": true,
                                    "hasTrailingNewLine": true,
                                    "trailingTrivia": [
                                        {
                                            "kind": "NewLineTrivia",
                                            "text": "\r\n"
                                        }
                                    ]
                                },
                                "statements": [
                                    {
                                        "kind": "ExpressionStatement",
                                        "fullStart": 874,
                                        "fullEnd": 904,
                                        "start": 886,
                                        "end": 902,
                                        "fullWidth": 30,
                                        "width": 16,
                                        "expression": {
                                            "kind": "AssignmentExpression",
                                            "fullStart": 874,
                                            "fullEnd": 901,
                                            "start": 886,
                                            "end": 901,
                                            "fullWidth": 27,
                                            "width": 15,
                                            "left": {
                                                "kind": "IdentifierName",
                                                "fullStart": 874,
                                                "fullEnd": 895,
                                                "start": 886,
                                                "end": 894,
                                                "fullWidth": 21,
                                                "width": 8,
                                                "text": "accessed",
                                                "value": "accessed",
                                                "valueText": "accessed",
                                                "hasLeadingTrivia": true,
                                                "hasTrailingTrivia": true,
                                                "leadingTrivia": [
                                                    {
                                                        "kind": "WhitespaceTrivia",
                                                        "text": "            "
                                                    }
                                                ],
                                                "trailingTrivia": [
                                                    {
                                                        "kind": "WhitespaceTrivia",
                                                        "text": " "
                                                    }
                                                ]
                                            },
                                            "operatorToken": {
                                                "kind": "EqualsToken",
                                                "fullStart": 895,
                                                "fullEnd": 897,
                                                "start": 895,
                                                "end": 896,
                                                "fullWidth": 2,
                                                "width": 1,
                                                "text": "=",
                                                "value": "=",
                                                "valueText": "=",
                                                "hasTrailingTrivia": true,
                                                "trailingTrivia": [
                                                    {
                                                        "kind": "WhitespaceTrivia",
                                                        "text": " "
                                                    }
                                                ]
                                            },
                                            "right": {
                                                "kind": "TrueKeyword",
                                                "fullStart": 897,
                                                "fullEnd": 901,
                                                "start": 897,
                                                "end": 901,
                                                "fullWidth": 4,
                                                "width": 4,
                                                "text": "true",
                                                "value": true,
                                                "valueText": "true"
                                            }
                                        },
                                        "semicolonToken": {
                                            "kind": "SemicolonToken",
                                            "fullStart": 901,
                                            "fullEnd": 904,
                                            "start": 901,
                                            "end": 902,
                                            "fullWidth": 3,
                                            "width": 1,
                                            "text": ";",
                                            "value": ";",
                                            "valueText": ";",
                                            "hasTrailingTrivia": true,
                                            "hasTrailingNewLine": true,
                                            "trailingTrivia": [
                                                {
                                                    "kind": "NewLineTrivia",
                                                    "text": "\r\n"
                                                }
                                            ]
                                        }
                                    },
                                    {
                                        "kind": "BreakStatement",
                                        "fullStart": 904,
                                        "fullEnd": 924,
                                        "start": 916,
                                        "end": 922,
                                        "fullWidth": 20,
                                        "width": 6,
                                        "breakKeyword": {
                                            "kind": "BreakKeyword",
                                            "fullStart": 904,
                                            "fullEnd": 921,
                                            "start": 916,
                                            "end": 921,
                                            "fullWidth": 17,
                                            "width": 5,
                                            "text": "break",
                                            "value": "break",
                                            "valueText": "break",
                                            "hasLeadingTrivia": true,
                                            "leadingTrivia": [
                                                {
                                                    "kind": "WhitespaceTrivia",
                                                    "text": "            "
                                                }
                                            ]
                                        },
                                        "semicolonToken": {
                                            "kind": "SemicolonToken",
                                            "fullStart": 921,
                                            "fullEnd": 924,
                                            "start": 921,
                                            "end": 922,
                                            "fullWidth": 3,
                                            "width": 1,
                                            "text": ";",
                                            "value": ";",
                                            "valueText": ";",
                                            "hasTrailingTrivia": true,
                                            "hasTrailingNewLine": true,
                                            "trailingTrivia": [
                                                {
                                                    "kind": "NewLineTrivia",
                                                    "text": "\r\n"
                                                }
                                            ]
                                        }
                                    }
                                ],
                                "closeBraceToken": {
                                    "kind": "CloseBraceToken",
                                    "fullStart": 924,
                                    "fullEnd": 935,
                                    "start": 932,
                                    "end": 933,
                                    "fullWidth": 11,
                                    "width": 1,
                                    "text": "}",
                                    "value": "}",
                                    "valueText": "}",
                                    "hasLeadingTrivia": true,
                                    "hasTrailingTrivia": true,
                                    "hasTrailingNewLine": true,
                                    "leadingTrivia": [
                                        {
                                            "kind": "WhitespaceTrivia",
                                            "text": "        "
                                        }
                                    ],
                                    "trailingTrivia": [
                                        {
                                            "kind": "NewLineTrivia",
                                            "text": "\r\n"
                                        }
                                    ]
                                }
                            }
                        },
                        {
                            "kind": "ReturnStatement",
                            "fullStart": 935,
                            "fullEnd": 961,
                            "start": 943,
                            "end": 959,
                            "fullWidth": 26,
                            "width": 16,
                            "returnKeyword": {
                                "kind": "ReturnKeyword",
                                "fullStart": 935,
                                "fullEnd": 950,
                                "start": 943,
                                "end": 949,
                                "fullWidth": 15,
                                "width": 6,
                                "text": "return",
                                "value": "return",
                                "valueText": "return",
                                "hasLeadingTrivia": true,
                                "hasTrailingTrivia": true,
                                "leadingTrivia": [
                                    {
                                        "kind": "WhitespaceTrivia",
                                        "text": "        "
                                    }
                                ],
                                "trailingTrivia": [
                                    {
                                        "kind": "WhitespaceTrivia",
                                        "text": " "
                                    }
                                ]
                            },
                            "expression": {
                                "kind": "IdentifierName",
                                "fullStart": 950,
                                "fullEnd": 958,
                                "start": 950,
                                "end": 958,
                                "fullWidth": 8,
                                "width": 8,
                                "text": "accessed",
                                "value": "accessed",
                                "valueText": "accessed"
                            },
                            "semicolonToken": {
                                "kind": "SemicolonToken",
                                "fullStart": 958,
                                "fullEnd": 961,
                                "start": 958,
                                "end": 959,
                                "fullWidth": 3,
                                "width": 1,
                                "text": ";",
                                "value": ";",
                                "valueText": ";",
                                "hasTrailingTrivia": true,
                                "hasTrailingNewLine": true,
                                "trailingTrivia": [
                                    {
                                        "kind": "NewLineTrivia",
                                        "text": "\r\n"
                                    }
                                ]
                            }
                        }
                    ],
                    "closeBraceToken": {
                        "kind": "CloseBraceToken",
                        "fullStart": 961,
                        "fullEnd": 968,
                        "start": 965,
                        "end": 966,
                        "fullWidth": 7,
                        "width": 1,
                        "text": "}",
                        "value": "}",
                        "valueText": "}",
                        "hasLeadingTrivia": true,
                        "hasTrailingTrivia": true,
                        "hasTrailingNewLine": true,
                        "leadingTrivia": [
                            {
                                "kind": "WhitespaceTrivia",
                                "text": "    "
                            }
                        ],
                        "trailingTrivia": [
                            {
                                "kind": "NewLineTrivia",
                                "text": "\r\n"
                            }
                        ]
                    }
                }
            },
            {
                "kind": "ExpressionStatement",
                "fullStart": 968,
                "fullEnd": 992,
                "start": 968,
                "end": 990,
                "fullWidth": 24,
                "width": 22,
                "expression": {
                    "kind": "InvocationExpression",
                    "fullStart": 968,
                    "fullEnd": 989,
                    "start": 968,
                    "end": 989,
                    "fullWidth": 21,
                    "width": 21,
                    "expression": {
                        "kind": "IdentifierName",
                        "fullStart": 968,
                        "fullEnd": 979,
                        "start": 968,
                        "end": 979,
                        "fullWidth": 11,
                        "width": 11,
                        "text": "runTestCase",
                        "value": "runTestCase",
                        "valueText": "runTestCase"
                    },
                    "argumentList": {
                        "kind": "ArgumentList",
                        "fullStart": 979,
                        "fullEnd": 989,
                        "start": 979,
                        "end": 989,
                        "fullWidth": 10,
                        "width": 10,
                        "openParenToken": {
                            "kind": "OpenParenToken",
                            "fullStart": 979,
                            "fullEnd": 980,
                            "start": 979,
                            "end": 980,
                            "fullWidth": 1,
                            "width": 1,
                            "text": "(",
                            "value": "(",
                            "valueText": "("
                        },
                        "arguments": [
                            {
                                "kind": "IdentifierName",
                                "fullStart": 980,
                                "fullEnd": 988,
                                "start": 980,
                                "end": 988,
                                "fullWidth": 8,
                                "width": 8,
                                "text": "testcase",
                                "value": "testcase",
                                "valueText": "testcase"
                            }
                        ],
                        "closeParenToken": {
                            "kind": "CloseParenToken",
                            "fullStart": 988,
                            "fullEnd": 989,
                            "start": 988,
                            "end": 989,
                            "fullWidth": 1,
                            "width": 1,
                            "text": ")",
                            "value": ")",
                            "valueText": ")"
                        }
                    }
                },
                "semicolonToken": {
                    "kind": "SemicolonToken",
                    "fullStart": 989,
                    "fullEnd": 992,
                    "start": 989,
                    "end": 990,
                    "fullWidth": 3,
                    "width": 1,
                    "text": ";",
                    "value": ";",
                    "valueText": ";",
                    "hasTrailingTrivia": true,
                    "hasTrailingNewLine": true,
                    "trailingTrivia": [
                        {
                            "kind": "NewLineTrivia",
                            "text": "\r\n"
                        }
                    ]
                }
            }
        ],
        "endOfFileToken": {
            "kind": "EndOfFileToken",
            "fullStart": 992,
            "fullEnd": 992,
            "start": 992,
            "end": 992,
            "fullWidth": 0,
            "width": 0,
            "text": ""
        }
    },
    "lineMap": {
        "lineStarts": [
            0,
            67,
            152,
            232,
            308,
            380,
            385,
            404,
            424,
            535,
            564,
            568,
            616,
            731,
            736,
            738,
            740,
            763,
            794,
            837,
            874,
            904,
            924,
            935,
            961,
            968,
            992
        ],
        "length": 992
    }
}<|MERGE_RESOLUTION|>--- conflicted
+++ resolved
@@ -245,12 +245,8 @@
                                         "start": 775,
                                         "end": 791,
                                         "fullWidth": 16,
-<<<<<<< HEAD
                                         "width": 16,
-                                        "identifier": {
-=======
                                         "propertyName": {
->>>>>>> 85e84683
                                             "kind": "IdentifierName",
                                             "fullStart": 775,
                                             "fullEnd": 784,
@@ -384,12 +380,8 @@
                                         "start": 806,
                                         "end": 834,
                                         "fullWidth": 28,
-<<<<<<< HEAD
                                         "width": 28,
-                                        "identifier": {
-=======
                                         "propertyName": {
->>>>>>> 85e84683
                                             "kind": "IdentifierName",
                                             "fullStart": 806,
                                             "fullEnd": 814,
@@ -628,12 +620,8 @@
                                         "start": 854,
                                         "end": 859,
                                         "fullWidth": 5,
-<<<<<<< HEAD
                                         "width": 5,
-                                        "identifier": {
-=======
                                         "propertyName": {
->>>>>>> 85e84683
                                             "kind": "IdentifierName",
                                             "fullStart": 854,
                                             "fullEnd": 856,
