--- conflicted
+++ resolved
@@ -251,12 +251,8 @@
                                 "start": 553,
                                 "end": 560,
                                 "fullWidth": 7,
-<<<<<<< HEAD
                                 "width": 7,
-                                "identifier": {
-=======
                                 "propertyName": {
->>>>>>> 85e84683
                                     "kind": "IdentifierName",
                                     "fullStart": 553,
                                     "fullEnd": 558,
@@ -568,12 +564,8 @@
                                                 "start": 599,
                                                 "end": 608,
                                                 "fullWidth": 9,
-<<<<<<< HEAD
                                                 "width": 9,
-                                                "identifier": {
-=======
                                                 "propertyName": {
->>>>>>> 85e84683
                                                     "kind": "IdentifierName",
                                                     "fullStart": 599,
                                                     "fullEnd": 606,
