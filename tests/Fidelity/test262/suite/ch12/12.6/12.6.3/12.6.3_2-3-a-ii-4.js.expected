{
    "isDeclaration": false,
    "languageVersion": "EcmaScript5",
    "parseOptions": {
        "allowAutomaticSemicolonInsertion": true
    },
    "sourceUnit": {
        "kind": "SourceUnit",
        "fullStart": 0,
        "fullEnd": 999,
        "start": 753,
        "end": 999,
        "fullWidth": 999,
        "width": 246,
        "isIncrementallyUnusable": true,
        "moduleElements": [
            {
                "kind": "FunctionDeclaration",
                "fullStart": 0,
                "fullEnd": 975,
                "start": 753,
                "end": 973,
                "fullWidth": 975,
                "width": 220,
                "modifiers": [],
                "functionKeyword": {
                    "kind": "FunctionKeyword",
                    "fullStart": 0,
                    "fullEnd": 762,
                    "start": 753,
                    "end": 761,
                    "fullWidth": 762,
                    "width": 8,
                    "text": "function",
                    "value": "function",
                    "valueText": "function",
                    "hasLeadingTrivia": true,
                    "hasLeadingComment": true,
                    "hasLeadingNewLine": true,
                    "hasTrailingTrivia": true,
                    "leadingTrivia": [
                        {
                            "kind": "SingleLineCommentTrivia",
                            "text": "/// Copyright (c) 2012 Ecma International.  All rights reserved. "
                        },
                        {
                            "kind": "NewLineTrivia",
                            "text": "\r\n"
                        },
                        {
                            "kind": "SingleLineCommentTrivia",
                            "text": "/// Ecma International makes this code available under the terms and conditions set"
                        },
                        {
                            "kind": "NewLineTrivia",
                            "text": "\r\n"
                        },
                        {
                            "kind": "SingleLineCommentTrivia",
                            "text": "/// forth on http://hg.ecmascript.org/tests/test262/raw-file/tip/LICENSE (the "
                        },
                        {
                            "kind": "NewLineTrivia",
                            "text": "\r\n"
                        },
                        {
                            "kind": "SingleLineCommentTrivia",
                            "text": "/// \"Use Terms\").   Any redistribution of this code must retain the above "
                        },
                        {
                            "kind": "NewLineTrivia",
                            "text": "\r\n"
                        },
                        {
                            "kind": "SingleLineCommentTrivia",
                            "text": "/// copyright and this notice and otherwise comply with the Use Terms."
                        },
                        {
                            "kind": "NewLineTrivia",
                            "text": "\r\n"
                        },
                        {
                            "kind": "MultiLineCommentTrivia",
                            "text": "/**\r\n * Refer 12.6.3; \r\n * The production \r\n *     IterationStatement : for ( var VariableDeclarationListNoIn ; Expressionopt ; Expressionopt ) Statement\r\n * is evaluated as follows:\r\n *\r\n * @path ch12/12.6/12.6.3/12.6.3_2-3-a-ii-4.js\r\n * @description The for Statement - (normal, V, empty) will be returned when first Expression is a Number object (value is +0)\r\n */"
                        },
                        {
                            "kind": "NewLineTrivia",
                            "text": "\r\n"
                        },
                        {
                            "kind": "NewLineTrivia",
                            "text": "\r\n"
                        },
                        {
                            "kind": "NewLineTrivia",
                            "text": "\r\n"
                        }
                    ],
                    "trailingTrivia": [
                        {
                            "kind": "WhitespaceTrivia",
                            "text": " "
                        }
                    ]
                },
                "identifier": {
                    "kind": "IdentifierName",
                    "fullStart": 762,
                    "fullEnd": 770,
                    "start": 762,
                    "end": 770,
                    "fullWidth": 8,
                    "width": 8,
                    "text": "testcase",
                    "value": "testcase",
                    "valueText": "testcase"
                },
                "callSignature": {
                    "kind": "CallSignature",
                    "fullStart": 770,
                    "fullEnd": 773,
                    "start": 770,
                    "end": 772,
                    "fullWidth": 3,
                    "width": 2,
                    "parameterList": {
                        "kind": "ParameterList",
                        "fullStart": 770,
                        "fullEnd": 773,
                        "start": 770,
                        "end": 772,
                        "fullWidth": 3,
                        "width": 2,
                        "openParenToken": {
                            "kind": "OpenParenToken",
                            "fullStart": 770,
                            "fullEnd": 771,
                            "start": 770,
                            "end": 771,
                            "fullWidth": 1,
                            "width": 1,
                            "text": "(",
                            "value": "(",
                            "valueText": "("
                        },
                        "parameters": [],
                        "closeParenToken": {
                            "kind": "CloseParenToken",
                            "fullStart": 771,
                            "fullEnd": 773,
                            "start": 771,
                            "end": 772,
                            "fullWidth": 2,
                            "width": 1,
                            "text": ")",
                            "value": ")",
                            "valueText": ")",
                            "hasTrailingTrivia": true,
                            "trailingTrivia": [
                                {
                                    "kind": "WhitespaceTrivia",
                                    "text": " "
                                }
                            ]
                        }
                    }
                },
                "block": {
                    "kind": "Block",
                    "fullStart": 773,
                    "fullEnd": 975,
                    "start": 773,
                    "end": 973,
                    "fullWidth": 202,
                    "width": 200,
                    "openBraceToken": {
                        "kind": "OpenBraceToken",
                        "fullStart": 773,
                        "fullEnd": 776,
                        "start": 773,
                        "end": 774,
                        "fullWidth": 3,
                        "width": 1,
                        "text": "{",
                        "value": "{",
                        "valueText": "{",
                        "hasTrailingTrivia": true,
                        "hasTrailingNewLine": true,
                        "trailingTrivia": [
                            {
                                "kind": "NewLineTrivia",
                                "text": "\r\n"
                            }
                        ]
                    },
                    "statements": [
                        {
                            "kind": "VariableStatement",
                            "fullStart": 776,
                            "fullEnd": 807,
                            "start": 784,
                            "end": 805,
                            "fullWidth": 31,
                            "width": 21,
                            "modifiers": [],
                            "variableDeclaration": {
                                "kind": "VariableDeclaration",
                                "fullStart": 776,
                                "fullEnd": 804,
                                "start": 784,
                                "end": 804,
                                "fullWidth": 28,
                                "width": 20,
                                "varKeyword": {
                                    "kind": "VarKeyword",
                                    "fullStart": 776,
                                    "fullEnd": 788,
                                    "start": 784,
                                    "end": 787,
                                    "fullWidth": 12,
                                    "width": 3,
                                    "text": "var",
                                    "value": "var",
                                    "valueText": "var",
                                    "hasLeadingTrivia": true,
                                    "hasTrailingTrivia": true,
                                    "leadingTrivia": [
                                        {
                                            "kind": "WhitespaceTrivia",
                                            "text": "        "
                                        }
                                    ],
                                    "trailingTrivia": [
                                        {
                                            "kind": "WhitespaceTrivia",
                                            "text": " "
                                        }
                                    ]
                                },
                                "variableDeclarators": [
                                    {
                                        "kind": "VariableDeclarator",
                                        "fullStart": 788,
                                        "fullEnd": 804,
                                        "start": 788,
                                        "end": 804,
                                        "fullWidth": 16,
<<<<<<< HEAD
                                        "width": 16,
                                        "identifier": {
=======
                                        "propertyName": {
>>>>>>> 85e84683
                                            "kind": "IdentifierName",
                                            "fullStart": 788,
                                            "fullEnd": 797,
                                            "start": 788,
                                            "end": 796,
                                            "fullWidth": 9,
                                            "width": 8,
                                            "text": "accessed",
                                            "value": "accessed",
                                            "valueText": "accessed",
                                            "hasTrailingTrivia": true,
                                            "trailingTrivia": [
                                                {
                                                    "kind": "WhitespaceTrivia",
                                                    "text": " "
                                                }
                                            ]
                                        },
                                        "equalsValueClause": {
                                            "kind": "EqualsValueClause",
                                            "fullStart": 797,
                                            "fullEnd": 804,
                                            "start": 797,
                                            "end": 804,
                                            "fullWidth": 7,
                                            "width": 7,
                                            "equalsToken": {
                                                "kind": "EqualsToken",
                                                "fullStart": 797,
                                                "fullEnd": 799,
                                                "start": 797,
                                                "end": 798,
                                                "fullWidth": 2,
                                                "width": 1,
                                                "text": "=",
                                                "value": "=",
                                                "valueText": "=",
                                                "hasTrailingTrivia": true,
                                                "trailingTrivia": [
                                                    {
                                                        "kind": "WhitespaceTrivia",
                                                        "text": " "
                                                    }
                                                ]
                                            },
                                            "value": {
                                                "kind": "FalseKeyword",
                                                "fullStart": 799,
                                                "fullEnd": 804,
                                                "start": 799,
                                                "end": 804,
                                                "fullWidth": 5,
                                                "width": 5,
                                                "text": "false",
                                                "value": false,
                                                "valueText": "false"
                                            }
                                        }
                                    }
                                ]
                            },
                            "semicolonToken": {
                                "kind": "SemicolonToken",
                                "fullStart": 804,
                                "fullEnd": 807,
                                "start": 804,
                                "end": 805,
                                "fullWidth": 3,
                                "width": 1,
                                "text": ";",
                                "value": ";",
                                "valueText": ";",
                                "hasTrailingTrivia": true,
                                "hasTrailingNewLine": true,
                                "trailingTrivia": [
                                    {
                                        "kind": "NewLineTrivia",
                                        "text": "\r\n"
                                    }
                                ]
                            }
                        },
                        {
                            "kind": "VariableStatement",
                            "fullStart": 807,
                            "fullEnd": 845,
                            "start": 815,
                            "end": 843,
                            "fullWidth": 38,
                            "width": 28,
                            "modifiers": [],
                            "variableDeclaration": {
                                "kind": "VariableDeclaration",
                                "fullStart": 807,
                                "fullEnd": 842,
                                "start": 815,
                                "end": 842,
                                "fullWidth": 35,
                                "width": 27,
                                "varKeyword": {
                                    "kind": "VarKeyword",
                                    "fullStart": 807,
                                    "fullEnd": 819,
                                    "start": 815,
                                    "end": 818,
                                    "fullWidth": 12,
                                    "width": 3,
                                    "text": "var",
                                    "value": "var",
                                    "valueText": "var",
                                    "hasLeadingTrivia": true,
                                    "hasTrailingTrivia": true,
                                    "leadingTrivia": [
                                        {
                                            "kind": "WhitespaceTrivia",
                                            "text": "        "
                                        }
                                    ],
                                    "trailingTrivia": [
                                        {
                                            "kind": "WhitespaceTrivia",
                                            "text": " "
                                        }
                                    ]
                                },
                                "variableDeclarators": [
                                    {
                                        "kind": "VariableDeclarator",
                                        "fullStart": 819,
                                        "fullEnd": 842,
                                        "start": 819,
                                        "end": 842,
                                        "fullWidth": 23,
<<<<<<< HEAD
                                        "width": 23,
                                        "identifier": {
=======
                                        "propertyName": {
>>>>>>> 85e84683
                                            "kind": "IdentifierName",
                                            "fullStart": 819,
                                            "fullEnd": 826,
                                            "start": 819,
                                            "end": 825,
                                            "fullWidth": 7,
                                            "width": 6,
                                            "text": "numObj",
                                            "value": "numObj",
                                            "valueText": "numObj",
                                            "hasTrailingTrivia": true,
                                            "trailingTrivia": [
                                                {
                                                    "kind": "WhitespaceTrivia",
                                                    "text": " "
                                                }
                                            ]
                                        },
                                        "equalsValueClause": {
                                            "kind": "EqualsValueClause",
                                            "fullStart": 826,
                                            "fullEnd": 842,
                                            "start": 826,
                                            "end": 842,
                                            "fullWidth": 16,
                                            "width": 16,
                                            "equalsToken": {
                                                "kind": "EqualsToken",
                                                "fullStart": 826,
                                                "fullEnd": 828,
                                                "start": 826,
                                                "end": 827,
                                                "fullWidth": 2,
                                                "width": 1,
                                                "text": "=",
                                                "value": "=",
                                                "valueText": "=",
                                                "hasTrailingTrivia": true,
                                                "trailingTrivia": [
                                                    {
                                                        "kind": "WhitespaceTrivia",
                                                        "text": " "
                                                    }
                                                ]
                                            },
                                            "value": {
                                                "kind": "ObjectCreationExpression",
                                                "fullStart": 828,
                                                "fullEnd": 842,
                                                "start": 828,
                                                "end": 842,
                                                "fullWidth": 14,
                                                "width": 14,
                                                "newKeyword": {
                                                    "kind": "NewKeyword",
                                                    "fullStart": 828,
                                                    "fullEnd": 832,
                                                    "start": 828,
                                                    "end": 831,
                                                    "fullWidth": 4,
                                                    "width": 3,
                                                    "text": "new",
                                                    "value": "new",
                                                    "valueText": "new",
                                                    "hasTrailingTrivia": true,
                                                    "trailingTrivia": [
                                                        {
                                                            "kind": "WhitespaceTrivia",
                                                            "text": " "
                                                        }
                                                    ]
                                                },
                                                "expression": {
                                                    "kind": "IdentifierName",
                                                    "fullStart": 832,
                                                    "fullEnd": 838,
                                                    "start": 832,
                                                    "end": 838,
                                                    "fullWidth": 6,
                                                    "width": 6,
                                                    "text": "Number",
                                                    "value": "Number",
                                                    "valueText": "Number"
                                                },
                                                "argumentList": {
                                                    "kind": "ArgumentList",
                                                    "fullStart": 838,
                                                    "fullEnd": 842,
                                                    "start": 838,
                                                    "end": 842,
                                                    "fullWidth": 4,
                                                    "width": 4,
                                                    "openParenToken": {
                                                        "kind": "OpenParenToken",
                                                        "fullStart": 838,
                                                        "fullEnd": 839,
                                                        "start": 838,
                                                        "end": 839,
                                                        "fullWidth": 1,
                                                        "width": 1,
                                                        "text": "(",
                                                        "value": "(",
                                                        "valueText": "("
                                                    },
                                                    "arguments": [
                                                        {
                                                            "kind": "PlusExpression",
                                                            "fullStart": 839,
                                                            "fullEnd": 841,
                                                            "start": 839,
                                                            "end": 841,
                                                            "fullWidth": 2,
                                                            "width": 2,
                                                            "operatorToken": {
                                                                "kind": "PlusToken",
                                                                "fullStart": 839,
                                                                "fullEnd": 840,
                                                                "start": 839,
                                                                "end": 840,
                                                                "fullWidth": 1,
                                                                "width": 1,
                                                                "text": "+",
                                                                "value": "+",
                                                                "valueText": "+"
                                                            },
                                                            "operand": {
                                                                "kind": "NumericLiteral",
                                                                "fullStart": 840,
                                                                "fullEnd": 841,
                                                                "start": 840,
                                                                "end": 841,
                                                                "fullWidth": 1,
                                                                "width": 1,
                                                                "text": "0",
                                                                "value": 0,
                                                                "valueText": "0"
                                                            }
                                                        }
                                                    ],
                                                    "closeParenToken": {
                                                        "kind": "CloseParenToken",
                                                        "fullStart": 841,
                                                        "fullEnd": 842,
                                                        "start": 841,
                                                        "end": 842,
                                                        "fullWidth": 1,
                                                        "width": 1,
                                                        "text": ")",
                                                        "value": ")",
                                                        "valueText": ")"
                                                    }
                                                }
                                            }
                                        }
                                    }
                                ]
                            },
                            "semicolonToken": {
                                "kind": "SemicolonToken",
                                "fullStart": 842,
                                "fullEnd": 845,
                                "start": 842,
                                "end": 843,
                                "fullWidth": 3,
                                "width": 1,
                                "text": ";",
                                "value": ";",
                                "valueText": ";",
                                "hasTrailingTrivia": true,
                                "hasTrailingNewLine": true,
                                "trailingTrivia": [
                                    {
                                        "kind": "NewLineTrivia",
                                        "text": "\r\n"
                                    }
                                ]
                            }
                        },
                        {
                            "kind": "ForStatement",
                            "fullStart": 845,
                            "fullEnd": 942,
                            "start": 853,
                            "end": 940,
                            "fullWidth": 97,
                            "width": 87,
                            "forKeyword": {
                                "kind": "ForKeyword",
                                "fullStart": 845,
                                "fullEnd": 857,
                                "start": 853,
                                "end": 856,
                                "fullWidth": 12,
                                "width": 3,
                                "text": "for",
                                "value": "for",
                                "valueText": "for",
                                "hasLeadingTrivia": true,
                                "hasTrailingTrivia": true,
                                "leadingTrivia": [
                                    {
                                        "kind": "WhitespaceTrivia",
                                        "text": "        "
                                    }
                                ],
                                "trailingTrivia": [
                                    {
                                        "kind": "WhitespaceTrivia",
                                        "text": " "
                                    }
                                ]
                            },
                            "openParenToken": {
                                "kind": "OpenParenToken",
                                "fullStart": 857,
                                "fullEnd": 858,
                                "start": 857,
                                "end": 858,
                                "fullWidth": 1,
                                "width": 1,
                                "text": "(",
                                "value": "(",
                                "valueText": "("
                            },
                            "variableDeclaration": {
                                "kind": "VariableDeclaration",
                                "fullStart": 858,
                                "fullEnd": 867,
                                "start": 858,
                                "end": 867,
                                "fullWidth": 9,
                                "width": 9,
                                "varKeyword": {
                                    "kind": "VarKeyword",
                                    "fullStart": 858,
                                    "fullEnd": 862,
                                    "start": 858,
                                    "end": 861,
                                    "fullWidth": 4,
                                    "width": 3,
                                    "text": "var",
                                    "value": "var",
                                    "valueText": "var",
                                    "hasTrailingTrivia": true,
                                    "trailingTrivia": [
                                        {
                                            "kind": "WhitespaceTrivia",
                                            "text": " "
                                        }
                                    ]
                                },
                                "variableDeclarators": [
                                    {
                                        "kind": "VariableDeclarator",
                                        "fullStart": 862,
                                        "fullEnd": 867,
                                        "start": 862,
                                        "end": 867,
                                        "fullWidth": 5,
<<<<<<< HEAD
                                        "width": 5,
                                        "identifier": {
=======
                                        "propertyName": {
>>>>>>> 85e84683
                                            "kind": "IdentifierName",
                                            "fullStart": 862,
                                            "fullEnd": 864,
                                            "start": 862,
                                            "end": 863,
                                            "fullWidth": 2,
                                            "width": 1,
                                            "text": "i",
                                            "value": "i",
                                            "valueText": "i",
                                            "hasTrailingTrivia": true,
                                            "trailingTrivia": [
                                                {
                                                    "kind": "WhitespaceTrivia",
                                                    "text": " "
                                                }
                                            ]
                                        },
                                        "equalsValueClause": {
                                            "kind": "EqualsValueClause",
                                            "fullStart": 864,
                                            "fullEnd": 867,
                                            "start": 864,
                                            "end": 867,
                                            "fullWidth": 3,
                                            "width": 3,
                                            "equalsToken": {
                                                "kind": "EqualsToken",
                                                "fullStart": 864,
                                                "fullEnd": 866,
                                                "start": 864,
                                                "end": 865,
                                                "fullWidth": 2,
                                                "width": 1,
                                                "text": "=",
                                                "value": "=",
                                                "valueText": "=",
                                                "hasTrailingTrivia": true,
                                                "trailingTrivia": [
                                                    {
                                                        "kind": "WhitespaceTrivia",
                                                        "text": " "
                                                    }
                                                ]
                                            },
                                            "value": {
                                                "kind": "NumericLiteral",
                                                "fullStart": 866,
                                                "fullEnd": 867,
                                                "start": 866,
                                                "end": 867,
                                                "fullWidth": 1,
                                                "width": 1,
                                                "text": "0",
                                                "value": 0,
                                                "valueText": "0"
                                            }
                                        }
                                    }
                                ]
                            },
                            "firstSemicolonToken": {
                                "kind": "SemicolonToken",
                                "fullStart": 867,
                                "fullEnd": 869,
                                "start": 867,
                                "end": 868,
                                "fullWidth": 2,
                                "width": 1,
                                "text": ";",
                                "value": ";",
                                "valueText": ";",
                                "hasTrailingTrivia": true,
                                "trailingTrivia": [
                                    {
                                        "kind": "WhitespaceTrivia",
                                        "text": " "
                                    }
                                ]
                            },
                            "condition": {
                                "kind": "IdentifierName",
                                "fullStart": 869,
                                "fullEnd": 875,
                                "start": 869,
                                "end": 875,
                                "fullWidth": 6,
                                "width": 6,
                                "text": "numObj",
                                "value": "numObj",
                                "valueText": "numObj"
                            },
                            "secondSemicolonToken": {
                                "kind": "SemicolonToken",
                                "fullStart": 875,
                                "fullEnd": 876,
                                "start": 875,
                                "end": 876,
                                "fullWidth": 1,
                                "width": 1,
                                "text": ";",
                                "value": ";",
                                "valueText": ";"
                            },
                            "closeParenToken": {
                                "kind": "CloseParenToken",
                                "fullStart": 876,
                                "fullEnd": 878,
                                "start": 876,
                                "end": 877,
                                "fullWidth": 2,
                                "width": 1,
                                "text": ")",
                                "value": ")",
                                "valueText": ")",
                                "hasTrailingTrivia": true,
                                "trailingTrivia": [
                                    {
                                        "kind": "WhitespaceTrivia",
                                        "text": " "
                                    }
                                ]
                            },
                            "statement": {
                                "kind": "Block",
                                "fullStart": 878,
                                "fullEnd": 942,
                                "start": 878,
                                "end": 940,
                                "fullWidth": 64,
                                "width": 62,
                                "openBraceToken": {
                                    "kind": "OpenBraceToken",
                                    "fullStart": 878,
                                    "fullEnd": 881,
                                    "start": 878,
                                    "end": 879,
                                    "fullWidth": 3,
                                    "width": 1,
                                    "text": "{",
                                    "value": "{",
                                    "valueText": "{",
                                    "hasTrailingTrivia": true,
                                    "hasTrailingNewLine": true,
                                    "trailingTrivia": [
                                        {
                                            "kind": "NewLineTrivia",
                                            "text": "\r\n"
                                        }
                                    ]
                                },
                                "statements": [
                                    {
                                        "kind": "ExpressionStatement",
                                        "fullStart": 881,
                                        "fullEnd": 911,
                                        "start": 893,
                                        "end": 909,
                                        "fullWidth": 30,
                                        "width": 16,
                                        "expression": {
                                            "kind": "AssignmentExpression",
                                            "fullStart": 881,
                                            "fullEnd": 908,
                                            "start": 893,
                                            "end": 908,
                                            "fullWidth": 27,
                                            "width": 15,
                                            "left": {
                                                "kind": "IdentifierName",
                                                "fullStart": 881,
                                                "fullEnd": 902,
                                                "start": 893,
                                                "end": 901,
                                                "fullWidth": 21,
                                                "width": 8,
                                                "text": "accessed",
                                                "value": "accessed",
                                                "valueText": "accessed",
                                                "hasLeadingTrivia": true,
                                                "hasTrailingTrivia": true,
                                                "leadingTrivia": [
                                                    {
                                                        "kind": "WhitespaceTrivia",
                                                        "text": "            "
                                                    }
                                                ],
                                                "trailingTrivia": [
                                                    {
                                                        "kind": "WhitespaceTrivia",
                                                        "text": " "
                                                    }
                                                ]
                                            },
                                            "operatorToken": {
                                                "kind": "EqualsToken",
                                                "fullStart": 902,
                                                "fullEnd": 904,
                                                "start": 902,
                                                "end": 903,
                                                "fullWidth": 2,
                                                "width": 1,
                                                "text": "=",
                                                "value": "=",
                                                "valueText": "=",
                                                "hasTrailingTrivia": true,
                                                "trailingTrivia": [
                                                    {
                                                        "kind": "WhitespaceTrivia",
                                                        "text": " "
                                                    }
                                                ]
                                            },
                                            "right": {
                                                "kind": "TrueKeyword",
                                                "fullStart": 904,
                                                "fullEnd": 908,
                                                "start": 904,
                                                "end": 908,
                                                "fullWidth": 4,
                                                "width": 4,
                                                "text": "true",
                                                "value": true,
                                                "valueText": "true"
                                            }
                                        },
                                        "semicolonToken": {
                                            "kind": "SemicolonToken",
                                            "fullStart": 908,
                                            "fullEnd": 911,
                                            "start": 908,
                                            "end": 909,
                                            "fullWidth": 3,
                                            "width": 1,
                                            "text": ";",
                                            "value": ";",
                                            "valueText": ";",
                                            "hasTrailingTrivia": true,
                                            "hasTrailingNewLine": true,
                                            "trailingTrivia": [
                                                {
                                                    "kind": "NewLineTrivia",
                                                    "text": "\r\n"
                                                }
                                            ]
                                        }
                                    },
                                    {
                                        "kind": "BreakStatement",
                                        "fullStart": 911,
                                        "fullEnd": 931,
                                        "start": 923,
                                        "end": 929,
                                        "fullWidth": 20,
                                        "width": 6,
                                        "breakKeyword": {
                                            "kind": "BreakKeyword",
                                            "fullStart": 911,
                                            "fullEnd": 928,
                                            "start": 923,
                                            "end": 928,
                                            "fullWidth": 17,
                                            "width": 5,
                                            "text": "break",
                                            "value": "break",
                                            "valueText": "break",
                                            "hasLeadingTrivia": true,
                                            "leadingTrivia": [
                                                {
                                                    "kind": "WhitespaceTrivia",
                                                    "text": "            "
                                                }
                                            ]
                                        },
                                        "semicolonToken": {
                                            "kind": "SemicolonToken",
                                            "fullStart": 928,
                                            "fullEnd": 931,
                                            "start": 928,
                                            "end": 929,
                                            "fullWidth": 3,
                                            "width": 1,
                                            "text": ";",
                                            "value": ";",
                                            "valueText": ";",
                                            "hasTrailingTrivia": true,
                                            "hasTrailingNewLine": true,
                                            "trailingTrivia": [
                                                {
                                                    "kind": "NewLineTrivia",
                                                    "text": "\r\n"
                                                }
                                            ]
                                        }
                                    }
                                ],
                                "closeBraceToken": {
                                    "kind": "CloseBraceToken",
                                    "fullStart": 931,
                                    "fullEnd": 942,
                                    "start": 939,
                                    "end": 940,
                                    "fullWidth": 11,
                                    "width": 1,
                                    "text": "}",
                                    "value": "}",
                                    "valueText": "}",
                                    "hasLeadingTrivia": true,
                                    "hasTrailingTrivia": true,
                                    "hasTrailingNewLine": true,
                                    "leadingTrivia": [
                                        {
                                            "kind": "WhitespaceTrivia",
                                            "text": "        "
                                        }
                                    ],
                                    "trailingTrivia": [
                                        {
                                            "kind": "NewLineTrivia",
                                            "text": "\r\n"
                                        }
                                    ]
                                }
                            }
                        },
                        {
                            "kind": "ReturnStatement",
                            "fullStart": 942,
                            "fullEnd": 968,
                            "start": 950,
                            "end": 966,
                            "fullWidth": 26,
                            "width": 16,
                            "returnKeyword": {
                                "kind": "ReturnKeyword",
                                "fullStart": 942,
                                "fullEnd": 957,
                                "start": 950,
                                "end": 956,
                                "fullWidth": 15,
                                "width": 6,
                                "text": "return",
                                "value": "return",
                                "valueText": "return",
                                "hasLeadingTrivia": true,
                                "hasTrailingTrivia": true,
                                "leadingTrivia": [
                                    {
                                        "kind": "WhitespaceTrivia",
                                        "text": "        "
                                    }
                                ],
                                "trailingTrivia": [
                                    {
                                        "kind": "WhitespaceTrivia",
                                        "text": " "
                                    }
                                ]
                            },
                            "expression": {
                                "kind": "IdentifierName",
                                "fullStart": 957,
                                "fullEnd": 965,
                                "start": 957,
                                "end": 965,
                                "fullWidth": 8,
                                "width": 8,
                                "text": "accessed",
                                "value": "accessed",
                                "valueText": "accessed"
                            },
                            "semicolonToken": {
                                "kind": "SemicolonToken",
                                "fullStart": 965,
                                "fullEnd": 968,
                                "start": 965,
                                "end": 966,
                                "fullWidth": 3,
                                "width": 1,
                                "text": ";",
                                "value": ";",
                                "valueText": ";",
                                "hasTrailingTrivia": true,
                                "hasTrailingNewLine": true,
                                "trailingTrivia": [
                                    {
                                        "kind": "NewLineTrivia",
                                        "text": "\r\n"
                                    }
                                ]
                            }
                        }
                    ],
                    "closeBraceToken": {
                        "kind": "CloseBraceToken",
                        "fullStart": 968,
                        "fullEnd": 975,
                        "start": 972,
                        "end": 973,
                        "fullWidth": 7,
                        "width": 1,
                        "text": "}",
                        "value": "}",
                        "valueText": "}",
                        "hasLeadingTrivia": true,
                        "hasTrailingTrivia": true,
                        "hasTrailingNewLine": true,
                        "leadingTrivia": [
                            {
                                "kind": "WhitespaceTrivia",
                                "text": "    "
                            }
                        ],
                        "trailingTrivia": [
                            {
                                "kind": "NewLineTrivia",
                                "text": "\r\n"
                            }
                        ]
                    }
                }
            },
            {
                "kind": "ExpressionStatement",
                "fullStart": 975,
                "fullEnd": 999,
                "start": 975,
                "end": 997,
                "fullWidth": 24,
                "width": 22,
                "expression": {
                    "kind": "InvocationExpression",
                    "fullStart": 975,
                    "fullEnd": 996,
                    "start": 975,
                    "end": 996,
                    "fullWidth": 21,
                    "width": 21,
                    "expression": {
                        "kind": "IdentifierName",
                        "fullStart": 975,
                        "fullEnd": 986,
                        "start": 975,
                        "end": 986,
                        "fullWidth": 11,
                        "width": 11,
                        "text": "runTestCase",
                        "value": "runTestCase",
                        "valueText": "runTestCase"
                    },
                    "argumentList": {
                        "kind": "ArgumentList",
                        "fullStart": 986,
                        "fullEnd": 996,
                        "start": 986,
                        "end": 996,
                        "fullWidth": 10,
                        "width": 10,
                        "openParenToken": {
                            "kind": "OpenParenToken",
                            "fullStart": 986,
                            "fullEnd": 987,
                            "start": 986,
                            "end": 987,
                            "fullWidth": 1,
                            "width": 1,
                            "text": "(",
                            "value": "(",
                            "valueText": "("
                        },
                        "arguments": [
                            {
                                "kind": "IdentifierName",
                                "fullStart": 987,
                                "fullEnd": 995,
                                "start": 987,
                                "end": 995,
                                "fullWidth": 8,
                                "width": 8,
                                "text": "testcase",
                                "value": "testcase",
                                "valueText": "testcase"
                            }
                        ],
                        "closeParenToken": {
                            "kind": "CloseParenToken",
                            "fullStart": 995,
                            "fullEnd": 996,
                            "start": 995,
                            "end": 996,
                            "fullWidth": 1,
                            "width": 1,
                            "text": ")",
                            "value": ")",
                            "valueText": ")"
                        }
                    }
                },
                "semicolonToken": {
                    "kind": "SemicolonToken",
                    "fullStart": 996,
                    "fullEnd": 999,
                    "start": 996,
                    "end": 997,
                    "fullWidth": 3,
                    "width": 1,
                    "text": ";",
                    "value": ";",
                    "valueText": ";",
                    "hasTrailingTrivia": true,
                    "hasTrailingNewLine": true,
                    "trailingTrivia": [
                        {
                            "kind": "NewLineTrivia",
                            "text": "\r\n"
                        }
                    ]
                }
            }
        ],
        "endOfFileToken": {
            "kind": "EndOfFileToken",
            "fullStart": 999,
            "fullEnd": 999,
            "start": 999,
            "end": 999,
            "fullWidth": 0,
            "width": 0,
            "text": ""
        }
    },
    "lineMap": {
        "lineStarts": [
            0,
            67,
            152,
            232,
            308,
            380,
            385,
            404,
            424,
            535,
            564,
            568,
            616,
            744,
            749,
            751,
            753,
            776,
            807,
            845,
            881,
            911,
            931,
            942,
            968,
            975,
            999
        ],
        "length": 999
    }
}<|MERGE_RESOLUTION|>--- conflicted
+++ resolved
@@ -245,12 +245,8 @@
                                         "start": 788,
                                         "end": 804,
                                         "fullWidth": 16,
-<<<<<<< HEAD
                                         "width": 16,
-                                        "identifier": {
-=======
                                         "propertyName": {
->>>>>>> 85e84683
                                             "kind": "IdentifierName",
                                             "fullStart": 788,
                                             "fullEnd": 797,
@@ -384,12 +380,8 @@
                                         "start": 819,
                                         "end": 842,
                                         "fullWidth": 23,
-<<<<<<< HEAD
                                         "width": 23,
-                                        "identifier": {
-=======
                                         "propertyName": {
->>>>>>> 85e84683
                                             "kind": "IdentifierName",
                                             "fullStart": 819,
                                             "fullEnd": 826,
@@ -649,12 +641,8 @@
                                         "start": 862,
                                         "end": 867,
                                         "fullWidth": 5,
-<<<<<<< HEAD
                                         "width": 5,
-                                        "identifier": {
-=======
                                         "propertyName": {
->>>>>>> 85e84683
                                             "kind": "IdentifierName",
                                             "fullStart": 862,
                                             "fullEnd": 864,
