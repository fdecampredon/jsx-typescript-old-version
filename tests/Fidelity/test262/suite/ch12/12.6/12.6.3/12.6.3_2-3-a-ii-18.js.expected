{
    "isDeclaration": false,
    "languageVersion": "EcmaScript5",
    "parseOptions": {
        "allowAutomaticSemicolonInsertion": true
    },
    "sourceUnit": {
        "kind": "SourceUnit",
        "fullStart": 0,
        "fullEnd": 929,
        "start": 757,
        "end": 929,
        "fullWidth": 929,
        "width": 172,
        "isIncrementallyUnusable": true,
        "moduleElements": [
            {
                "kind": "FunctionDeclaration",
                "fullStart": 0,
                "fullEnd": 905,
                "start": 757,
                "end": 903,
                "fullWidth": 905,
                "width": 146,
                "modifiers": [],
                "functionKeyword": {
                    "kind": "FunctionKeyword",
                    "fullStart": 0,
                    "fullEnd": 766,
                    "start": 757,
                    "end": 765,
                    "fullWidth": 766,
                    "width": 8,
                    "text": "function",
                    "value": "function",
                    "valueText": "function",
                    "hasLeadingTrivia": true,
                    "hasLeadingComment": true,
                    "hasLeadingNewLine": true,
                    "hasTrailingTrivia": true,
                    "leadingTrivia": [
                        {
                            "kind": "SingleLineCommentTrivia",
                            "text": "/// Copyright (c) 2012 Ecma International.  All rights reserved. "
                        },
                        {
                            "kind": "NewLineTrivia",
                            "text": "\r\n"
                        },
                        {
                            "kind": "SingleLineCommentTrivia",
                            "text": "/// Ecma International makes this code available under the terms and conditions set"
                        },
                        {
                            "kind": "NewLineTrivia",
                            "text": "\r\n"
                        },
                        {
                            "kind": "SingleLineCommentTrivia",
                            "text": "/// forth on http://hg.ecmascript.org/tests/test262/raw-file/tip/LICENSE (the "
                        },
                        {
                            "kind": "NewLineTrivia",
                            "text": "\r\n"
                        },
                        {
                            "kind": "SingleLineCommentTrivia",
                            "text": "/// \"Use Terms\").   Any redistribution of this code must retain the above "
                        },
                        {
                            "kind": "NewLineTrivia",
                            "text": "\r\n"
                        },
                        {
                            "kind": "SingleLineCommentTrivia",
                            "text": "/// copyright and this notice and otherwise comply with the Use Terms."
                        },
                        {
                            "kind": "NewLineTrivia",
                            "text": "\r\n"
                        },
                        {
                            "kind": "MultiLineCommentTrivia",
                            "text": "/**\r\n * Refer 12.6.3; \r\n * The production \r\n *     IterationStatement : for ( var VariableDeclarationListNoIn ; Expressionopt ; Expressionopt ) Statement\r\n * is evaluated as follows:\r\n *\r\n * @path ch12/12.6/12.6.3/12.6.3_2-3-a-ii-18.js\r\n * @description The for Statement - (normal, V, empty) will be returned when first Expression is a string (value is empty string)\r\n */"
                        },
                        {
                            "kind": "NewLineTrivia",
                            "text": "\r\n"
                        },
                        {
                            "kind": "NewLineTrivia",
                            "text": "\r\n"
                        },
                        {
                            "kind": "NewLineTrivia",
                            "text": "\r\n"
                        }
                    ],
                    "trailingTrivia": [
                        {
                            "kind": "WhitespaceTrivia",
                            "text": " "
                        }
                    ]
                },
                "identifier": {
                    "kind": "IdentifierName",
                    "fullStart": 766,
                    "fullEnd": 774,
                    "start": 766,
                    "end": 774,
                    "fullWidth": 8,
                    "width": 8,
                    "text": "testcase",
                    "value": "testcase",
                    "valueText": "testcase"
                },
                "callSignature": {
                    "kind": "CallSignature",
                    "fullStart": 774,
                    "fullEnd": 777,
                    "start": 774,
                    "end": 776,
                    "fullWidth": 3,
                    "width": 2,
                    "parameterList": {
                        "kind": "ParameterList",
                        "fullStart": 774,
                        "fullEnd": 777,
                        "start": 774,
                        "end": 776,
                        "fullWidth": 3,
                        "width": 2,
                        "openParenToken": {
                            "kind": "OpenParenToken",
                            "fullStart": 774,
                            "fullEnd": 775,
                            "start": 774,
                            "end": 775,
                            "fullWidth": 1,
                            "width": 1,
                            "text": "(",
                            "value": "(",
                            "valueText": "("
                        },
                        "parameters": [],
                        "closeParenToken": {
                            "kind": "CloseParenToken",
                            "fullStart": 775,
                            "fullEnd": 777,
                            "start": 775,
                            "end": 776,
                            "fullWidth": 2,
                            "width": 1,
                            "text": ")",
                            "value": ")",
                            "valueText": ")",
                            "hasTrailingTrivia": true,
                            "trailingTrivia": [
                                {
                                    "kind": "WhitespaceTrivia",
                                    "text": " "
                                }
                            ]
                        }
                    }
                },
                "block": {
                    "kind": "Block",
                    "fullStart": 777,
                    "fullEnd": 905,
                    "start": 777,
                    "end": 903,
                    "fullWidth": 128,
                    "width": 126,
                    "openBraceToken": {
                        "kind": "OpenBraceToken",
                        "fullStart": 777,
                        "fullEnd": 780,
                        "start": 777,
                        "end": 778,
                        "fullWidth": 3,
                        "width": 1,
                        "text": "{",
                        "value": "{",
                        "valueText": "{",
                        "hasTrailingTrivia": true,
                        "hasTrailingNewLine": true,
                        "trailingTrivia": [
                            {
                                "kind": "NewLineTrivia",
                                "text": "\r\n"
                            }
                        ]
                    },
                    "statements": [
                        {
                            "kind": "VariableStatement",
                            "fullStart": 780,
                            "fullEnd": 804,
                            "start": 788,
                            "end": 802,
                            "fullWidth": 24,
                            "width": 14,
                            "modifiers": [],
                            "variableDeclaration": {
                                "kind": "VariableDeclaration",
                                "fullStart": 780,
                                "fullEnd": 801,
                                "start": 788,
                                "end": 801,
                                "fullWidth": 21,
                                "width": 13,
                                "varKeyword": {
                                    "kind": "VarKeyword",
                                    "fullStart": 780,
                                    "fullEnd": 792,
                                    "start": 788,
                                    "end": 791,
                                    "fullWidth": 12,
                                    "width": 3,
                                    "text": "var",
                                    "value": "var",
                                    "valueText": "var",
                                    "hasLeadingTrivia": true,
                                    "hasTrailingTrivia": true,
                                    "leadingTrivia": [
                                        {
                                            "kind": "WhitespaceTrivia",
                                            "text": "        "
                                        }
                                    ],
                                    "trailingTrivia": [
                                        {
                                            "kind": "WhitespaceTrivia",
                                            "text": " "
                                        }
                                    ]
                                },
                                "variableDeclarators": [
                                    {
                                        "kind": "VariableDeclarator",
                                        "fullStart": 792,
                                        "fullEnd": 801,
                                        "start": 792,
                                        "end": 801,
                                        "fullWidth": 9,
<<<<<<< HEAD
                                        "width": 9,
                                        "identifier": {
=======
                                        "propertyName": {
>>>>>>> 85e84683
                                            "kind": "IdentifierName",
                                            "fullStart": 792,
                                            "fullEnd": 798,
                                            "start": 792,
                                            "end": 797,
                                            "fullWidth": 6,
                                            "width": 5,
                                            "text": "count",
                                            "value": "count",
                                            "valueText": "count",
                                            "hasTrailingTrivia": true,
                                            "trailingTrivia": [
                                                {
                                                    "kind": "WhitespaceTrivia",
                                                    "text": " "
                                                }
                                            ]
                                        },
                                        "equalsValueClause": {
                                            "kind": "EqualsValueClause",
                                            "fullStart": 798,
                                            "fullEnd": 801,
                                            "start": 798,
                                            "end": 801,
                                            "fullWidth": 3,
                                            "width": 3,
                                            "equalsToken": {
                                                "kind": "EqualsToken",
                                                "fullStart": 798,
                                                "fullEnd": 800,
                                                "start": 798,
                                                "end": 799,
                                                "fullWidth": 2,
                                                "width": 1,
                                                "text": "=",
                                                "value": "=",
                                                "valueText": "=",
                                                "hasTrailingTrivia": true,
                                                "trailingTrivia": [
                                                    {
                                                        "kind": "WhitespaceTrivia",
                                                        "text": " "
                                                    }
                                                ]
                                            },
                                            "value": {
                                                "kind": "NumericLiteral",
                                                "fullStart": 800,
                                                "fullEnd": 801,
                                                "start": 800,
                                                "end": 801,
                                                "fullWidth": 1,
                                                "width": 1,
                                                "text": "0",
                                                "value": 0,
                                                "valueText": "0"
                                            }
                                        }
                                    }
                                ]
                            },
                            "semicolonToken": {
                                "kind": "SemicolonToken",
                                "fullStart": 801,
                                "fullEnd": 804,
                                "start": 801,
                                "end": 802,
                                "fullWidth": 3,
                                "width": 1,
                                "text": ";",
                                "value": ";",
                                "valueText": ";",
                                "hasTrailingTrivia": true,
                                "hasTrailingNewLine": true,
                                "trailingTrivia": [
                                    {
                                        "kind": "NewLineTrivia",
                                        "text": "\r\n"
                                    }
                                ]
                            }
                        },
                        {
                            "kind": "ForStatement",
                            "fullStart": 804,
                            "fullEnd": 869,
                            "start": 812,
                            "end": 867,
                            "fullWidth": 65,
                            "width": 55,
                            "forKeyword": {
                                "kind": "ForKeyword",
                                "fullStart": 804,
                                "fullEnd": 816,
                                "start": 812,
                                "end": 815,
                                "fullWidth": 12,
                                "width": 3,
                                "text": "for",
                                "value": "for",
                                "valueText": "for",
                                "hasLeadingTrivia": true,
                                "hasTrailingTrivia": true,
                                "leadingTrivia": [
                                    {
                                        "kind": "WhitespaceTrivia",
                                        "text": "        "
                                    }
                                ],
                                "trailingTrivia": [
                                    {
                                        "kind": "WhitespaceTrivia",
                                        "text": " "
                                    }
                                ]
                            },
                            "openParenToken": {
                                "kind": "OpenParenToken",
                                "fullStart": 816,
                                "fullEnd": 817,
                                "start": 816,
                                "end": 817,
                                "fullWidth": 1,
                                "width": 1,
                                "text": "(",
                                "value": "(",
                                "valueText": "("
                            },
                            "variableDeclaration": {
                                "kind": "VariableDeclaration",
                                "fullStart": 817,
                                "fullEnd": 826,
                                "start": 817,
                                "end": 826,
                                "fullWidth": 9,
                                "width": 9,
                                "varKeyword": {
                                    "kind": "VarKeyword",
                                    "fullStart": 817,
                                    "fullEnd": 821,
                                    "start": 817,
                                    "end": 820,
                                    "fullWidth": 4,
                                    "width": 3,
                                    "text": "var",
                                    "value": "var",
                                    "valueText": "var",
                                    "hasTrailingTrivia": true,
                                    "trailingTrivia": [
                                        {
                                            "kind": "WhitespaceTrivia",
                                            "text": " "
                                        }
                                    ]
                                },
                                "variableDeclarators": [
                                    {
                                        "kind": "VariableDeclarator",
                                        "fullStart": 821,
                                        "fullEnd": 826,
                                        "start": 821,
                                        "end": 826,
                                        "fullWidth": 5,
<<<<<<< HEAD
                                        "width": 5,
                                        "identifier": {
=======
                                        "propertyName": {
>>>>>>> 85e84683
                                            "kind": "IdentifierName",
                                            "fullStart": 821,
                                            "fullEnd": 823,
                                            "start": 821,
                                            "end": 822,
                                            "fullWidth": 2,
                                            "width": 1,
                                            "text": "i",
                                            "value": "i",
                                            "valueText": "i",
                                            "hasTrailingTrivia": true,
                                            "trailingTrivia": [
                                                {
                                                    "kind": "WhitespaceTrivia",
                                                    "text": " "
                                                }
                                            ]
                                        },
                                        "equalsValueClause": {
                                            "kind": "EqualsValueClause",
                                            "fullStart": 823,
                                            "fullEnd": 826,
                                            "start": 823,
                                            "end": 826,
                                            "fullWidth": 3,
                                            "width": 3,
                                            "equalsToken": {
                                                "kind": "EqualsToken",
                                                "fullStart": 823,
                                                "fullEnd": 825,
                                                "start": 823,
                                                "end": 824,
                                                "fullWidth": 2,
                                                "width": 1,
                                                "text": "=",
                                                "value": "=",
                                                "valueText": "=",
                                                "hasTrailingTrivia": true,
                                                "trailingTrivia": [
                                                    {
                                                        "kind": "WhitespaceTrivia",
                                                        "text": " "
                                                    }
                                                ]
                                            },
                                            "value": {
                                                "kind": "NumericLiteral",
                                                "fullStart": 825,
                                                "fullEnd": 826,
                                                "start": 825,
                                                "end": 826,
                                                "fullWidth": 1,
                                                "width": 1,
                                                "text": "0",
                                                "value": 0,
                                                "valueText": "0"
                                            }
                                        }
                                    }
                                ]
                            },
                            "firstSemicolonToken": {
                                "kind": "SemicolonToken",
                                "fullStart": 826,
                                "fullEnd": 828,
                                "start": 826,
                                "end": 827,
                                "fullWidth": 2,
                                "width": 1,
                                "text": ";",
                                "value": ";",
                                "valueText": ";",
                                "hasTrailingTrivia": true,
                                "trailingTrivia": [
                                    {
                                        "kind": "WhitespaceTrivia",
                                        "text": " "
                                    }
                                ]
                            },
                            "condition": {
                                "kind": "StringLiteral",
                                "fullStart": 828,
                                "fullEnd": 830,
                                "start": 828,
                                "end": 830,
                                "fullWidth": 2,
                                "width": 2,
                                "text": "\"\"",
                                "value": "",
                                "valueText": ""
                            },
                            "secondSemicolonToken": {
                                "kind": "SemicolonToken",
                                "fullStart": 830,
                                "fullEnd": 831,
                                "start": 830,
                                "end": 831,
                                "fullWidth": 1,
                                "width": 1,
                                "text": ";",
                                "value": ";",
                                "valueText": ";"
                            },
                            "closeParenToken": {
                                "kind": "CloseParenToken",
                                "fullStart": 831,
                                "fullEnd": 833,
                                "start": 831,
                                "end": 832,
                                "fullWidth": 2,
                                "width": 1,
                                "text": ")",
                                "value": ")",
                                "valueText": ")",
                                "hasTrailingTrivia": true,
                                "trailingTrivia": [
                                    {
                                        "kind": "WhitespaceTrivia",
                                        "text": " "
                                    }
                                ]
                            },
                            "statement": {
                                "kind": "Block",
                                "fullStart": 833,
                                "fullEnd": 869,
                                "start": 833,
                                "end": 867,
                                "fullWidth": 36,
                                "width": 34,
                                "openBraceToken": {
                                    "kind": "OpenBraceToken",
                                    "fullStart": 833,
                                    "fullEnd": 836,
                                    "start": 833,
                                    "end": 834,
                                    "fullWidth": 3,
                                    "width": 1,
                                    "text": "{",
                                    "value": "{",
                                    "valueText": "{",
                                    "hasTrailingTrivia": true,
                                    "hasTrailingNewLine": true,
                                    "trailingTrivia": [
                                        {
                                            "kind": "NewLineTrivia",
                                            "text": "\r\n"
                                        }
                                    ]
                                },
                                "statements": [
                                    {
                                        "kind": "ExpressionStatement",
                                        "fullStart": 836,
                                        "fullEnd": 858,
                                        "start": 848,
                                        "end": 856,
                                        "fullWidth": 22,
                                        "width": 8,
                                        "expression": {
                                            "kind": "PostIncrementExpression",
                                            "fullStart": 836,
                                            "fullEnd": 855,
                                            "start": 848,
                                            "end": 855,
                                            "fullWidth": 19,
                                            "width": 7,
                                            "operand": {
                                                "kind": "IdentifierName",
                                                "fullStart": 836,
                                                "fullEnd": 853,
                                                "start": 848,
                                                "end": 853,
                                                "fullWidth": 17,
                                                "width": 5,
                                                "text": "count",
                                                "value": "count",
                                                "valueText": "count",
                                                "hasLeadingTrivia": true,
                                                "leadingTrivia": [
                                                    {
                                                        "kind": "WhitespaceTrivia",
                                                        "text": "            "
                                                    }
                                                ]
                                            },
                                            "operatorToken": {
                                                "kind": "PlusPlusToken",
                                                "fullStart": 853,
                                                "fullEnd": 855,
                                                "start": 853,
                                                "end": 855,
                                                "fullWidth": 2,
                                                "width": 2,
                                                "text": "++",
                                                "value": "++",
                                                "valueText": "++"
                                            }
                                        },
                                        "semicolonToken": {
                                            "kind": "SemicolonToken",
                                            "fullStart": 855,
                                            "fullEnd": 858,
                                            "start": 855,
                                            "end": 856,
                                            "fullWidth": 3,
                                            "width": 1,
                                            "text": ";",
                                            "value": ";",
                                            "valueText": ";",
                                            "hasTrailingTrivia": true,
                                            "hasTrailingNewLine": true,
                                            "trailingTrivia": [
                                                {
                                                    "kind": "NewLineTrivia",
                                                    "text": "\r\n"
                                                }
                                            ]
                                        }
                                    }
                                ],
                                "closeBraceToken": {
                                    "kind": "CloseBraceToken",
                                    "fullStart": 858,
                                    "fullEnd": 869,
                                    "start": 866,
                                    "end": 867,
                                    "fullWidth": 11,
                                    "width": 1,
                                    "text": "}",
                                    "value": "}",
                                    "valueText": "}",
                                    "hasLeadingTrivia": true,
                                    "hasTrailingTrivia": true,
                                    "hasTrailingNewLine": true,
                                    "leadingTrivia": [
                                        {
                                            "kind": "WhitespaceTrivia",
                                            "text": "        "
                                        }
                                    ],
                                    "trailingTrivia": [
                                        {
                                            "kind": "NewLineTrivia",
                                            "text": "\r\n"
                                        }
                                    ]
                                }
                            }
                        },
                        {
                            "kind": "ReturnStatement",
                            "fullStart": 869,
                            "fullEnd": 898,
                            "start": 877,
                            "end": 896,
                            "fullWidth": 29,
                            "width": 19,
                            "returnKeyword": {
                                "kind": "ReturnKeyword",
                                "fullStart": 869,
                                "fullEnd": 884,
                                "start": 877,
                                "end": 883,
                                "fullWidth": 15,
                                "width": 6,
                                "text": "return",
                                "value": "return",
                                "valueText": "return",
                                "hasLeadingTrivia": true,
                                "hasTrailingTrivia": true,
                                "leadingTrivia": [
                                    {
                                        "kind": "WhitespaceTrivia",
                                        "text": "        "
                                    }
                                ],
                                "trailingTrivia": [
                                    {
                                        "kind": "WhitespaceTrivia",
                                        "text": " "
                                    }
                                ]
                            },
                            "expression": {
                                "kind": "EqualsExpression",
                                "fullStart": 884,
                                "fullEnd": 895,
                                "start": 884,
                                "end": 895,
                                "fullWidth": 11,
                                "width": 11,
                                "left": {
                                    "kind": "IdentifierName",
                                    "fullStart": 884,
                                    "fullEnd": 890,
                                    "start": 884,
                                    "end": 889,
                                    "fullWidth": 6,
                                    "width": 5,
                                    "text": "count",
                                    "value": "count",
                                    "valueText": "count",
                                    "hasTrailingTrivia": true,
                                    "trailingTrivia": [
                                        {
                                            "kind": "WhitespaceTrivia",
                                            "text": " "
                                        }
                                    ]
                                },
                                "operatorToken": {
                                    "kind": "EqualsEqualsEqualsToken",
                                    "fullStart": 890,
                                    "fullEnd": 894,
                                    "start": 890,
                                    "end": 893,
                                    "fullWidth": 4,
                                    "width": 3,
                                    "text": "===",
                                    "value": "===",
                                    "valueText": "===",
                                    "hasTrailingTrivia": true,
                                    "trailingTrivia": [
                                        {
                                            "kind": "WhitespaceTrivia",
                                            "text": " "
                                        }
                                    ]
                                },
                                "right": {
                                    "kind": "NumericLiteral",
                                    "fullStart": 894,
                                    "fullEnd": 895,
                                    "start": 894,
                                    "end": 895,
                                    "fullWidth": 1,
                                    "width": 1,
                                    "text": "0",
                                    "value": 0,
                                    "valueText": "0"
                                }
                            },
                            "semicolonToken": {
                                "kind": "SemicolonToken",
                                "fullStart": 895,
                                "fullEnd": 898,
                                "start": 895,
                                "end": 896,
                                "fullWidth": 3,
                                "width": 1,
                                "text": ";",
                                "value": ";",
                                "valueText": ";",
                                "hasTrailingTrivia": true,
                                "hasTrailingNewLine": true,
                                "trailingTrivia": [
                                    {
                                        "kind": "NewLineTrivia",
                                        "text": "\r\n"
                                    }
                                ]
                            }
                        }
                    ],
                    "closeBraceToken": {
                        "kind": "CloseBraceToken",
                        "fullStart": 898,
                        "fullEnd": 905,
                        "start": 902,
                        "end": 903,
                        "fullWidth": 7,
                        "width": 1,
                        "text": "}",
                        "value": "}",
                        "valueText": "}",
                        "hasLeadingTrivia": true,
                        "hasTrailingTrivia": true,
                        "hasTrailingNewLine": true,
                        "leadingTrivia": [
                            {
                                "kind": "WhitespaceTrivia",
                                "text": "    "
                            }
                        ],
                        "trailingTrivia": [
                            {
                                "kind": "NewLineTrivia",
                                "text": "\r\n"
                            }
                        ]
                    }
                }
            },
            {
                "kind": "ExpressionStatement",
                "fullStart": 905,
                "fullEnd": 929,
                "start": 905,
                "end": 927,
                "fullWidth": 24,
                "width": 22,
                "expression": {
                    "kind": "InvocationExpression",
                    "fullStart": 905,
                    "fullEnd": 926,
                    "start": 905,
                    "end": 926,
                    "fullWidth": 21,
                    "width": 21,
                    "expression": {
                        "kind": "IdentifierName",
                        "fullStart": 905,
                        "fullEnd": 916,
                        "start": 905,
                        "end": 916,
                        "fullWidth": 11,
                        "width": 11,
                        "text": "runTestCase",
                        "value": "runTestCase",
                        "valueText": "runTestCase"
                    },
                    "argumentList": {
                        "kind": "ArgumentList",
                        "fullStart": 916,
                        "fullEnd": 926,
                        "start": 916,
                        "end": 926,
                        "fullWidth": 10,
                        "width": 10,
                        "openParenToken": {
                            "kind": "OpenParenToken",
                            "fullStart": 916,
                            "fullEnd": 917,
                            "start": 916,
                            "end": 917,
                            "fullWidth": 1,
                            "width": 1,
                            "text": "(",
                            "value": "(",
                            "valueText": "("
                        },
                        "arguments": [
                            {
                                "kind": "IdentifierName",
                                "fullStart": 917,
                                "fullEnd": 925,
                                "start": 917,
                                "end": 925,
                                "fullWidth": 8,
                                "width": 8,
                                "text": "testcase",
                                "value": "testcase",
                                "valueText": "testcase"
                            }
                        ],
                        "closeParenToken": {
                            "kind": "CloseParenToken",
                            "fullStart": 925,
                            "fullEnd": 926,
                            "start": 925,
                            "end": 926,
                            "fullWidth": 1,
                            "width": 1,
                            "text": ")",
                            "value": ")",
                            "valueText": ")"
                        }
                    }
                },
                "semicolonToken": {
                    "kind": "SemicolonToken",
                    "fullStart": 926,
                    "fullEnd": 929,
                    "start": 926,
                    "end": 927,
                    "fullWidth": 3,
                    "width": 1,
                    "text": ";",
                    "value": ";",
                    "valueText": ";",
                    "hasTrailingTrivia": true,
                    "hasTrailingNewLine": true,
                    "trailingTrivia": [
                        {
                            "kind": "NewLineTrivia",
                            "text": "\r\n"
                        }
                    ]
                }
            }
        ],
        "endOfFileToken": {
            "kind": "EndOfFileToken",
            "fullStart": 929,
            "fullEnd": 929,
            "start": 929,
            "end": 929,
            "fullWidth": 0,
            "width": 0,
            "text": ""
        }
    },
    "lineMap": {
        "lineStarts": [
            0,
            67,
            152,
            232,
            308,
            380,
            385,
            404,
            424,
            535,
            564,
            568,
            617,
            748,
            753,
            755,
            757,
            780,
            804,
            836,
            858,
            869,
            898,
            905,
            929
        ],
        "length": 929
    }
}<|MERGE_RESOLUTION|>--- conflicted
+++ resolved
@@ -245,12 +245,8 @@
                                         "start": 792,
                                         "end": 801,
                                         "fullWidth": 9,
-<<<<<<< HEAD
                                         "width": 9,
-                                        "identifier": {
-=======
                                         "propertyName": {
->>>>>>> 85e84683
                                             "kind": "IdentifierName",
                                             "fullStart": 792,
                                             "fullEnd": 798,
@@ -414,12 +410,8 @@
                                         "start": 821,
                                         "end": 826,
                                         "fullWidth": 5,
-<<<<<<< HEAD
                                         "width": 5,
-                                        "identifier": {
-=======
                                         "propertyName": {
->>>>>>> 85e84683
                                             "kind": "IdentifierName",
                                             "fullStart": 821,
                                             "fullEnd": 823,
