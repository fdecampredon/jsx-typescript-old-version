{
    "isDeclaration": false,
    "languageVersion": "EcmaScript5",
    "parseOptions": {
        "allowAutomaticSemicolonInsertion": true
    },
    "sourceUnit": {
        "kind": "SourceUnit",
        "fullStart": 0,
        "fullEnd": 1123,
        "start": 362,
        "end": 1123,
        "fullWidth": 1123,
        "width": 761,
        "isIncrementallyUnusable": true,
        "moduleElements": [
            {
                "kind": "ForStatement",
                "fullStart": 0,
                "fullEnd": 386,
                "start": 362,
                "end": 385,
                "fullWidth": 386,
                "width": 23,
                "forKeyword": {
                    "kind": "ForKeyword",
                    "fullStart": 0,
                    "fullEnd": 365,
                    "start": 362,
                    "end": 365,
                    "fullWidth": 365,
                    "width": 3,
                    "text": "for",
                    "value": "for",
                    "valueText": "for",
                    "hasLeadingTrivia": true,
                    "hasLeadingComment": true,
                    "hasLeadingNewLine": true,
                    "leadingTrivia": [
                        {
                            "kind": "SingleLineCommentTrivia",
                            "text": "// Copyright 2009 the Sputnik authors.  All rights reserved."
                        },
                        {
                            "kind": "NewLineTrivia",
                            "text": "\n"
                        },
                        {
                            "kind": "SingleLineCommentTrivia",
                            "text": "// This code is governed by the BSD license found in the LICENSE file."
                        },
                        {
                            "kind": "NewLineTrivia",
                            "text": "\n"
                        },
                        {
                            "kind": "NewLineTrivia",
                            "text": "\n"
                        },
                        {
                            "kind": "MultiLineCommentTrivia",
                            "text": "/**\n * The production IterationStatement: \"for (var VariableDeclarationListNoIn; Expression; Expression) Statement\"\n *\n * @path ch12/12.6/12.6.3/S12.6.3_A14.js\n * @description Using +,*,/, as the second Expression\n */"
                        },
                        {
                            "kind": "NewLineTrivia",
                            "text": "\n"
                        },
                        {
                            "kind": "NewLineTrivia",
                            "text": "\n"
                        },
                        {
                            "kind": "SingleLineCommentTrivia",
                            "text": "//CHECK#1"
                        },
                        {
                            "kind": "NewLineTrivia",
                            "text": "\n"
                        }
                    ]
                },
                "openParenToken": {
                    "kind": "OpenParenToken",
                    "fullStart": 365,
                    "fullEnd": 366,
                    "start": 365,
                    "end": 366,
                    "fullWidth": 1,
                    "width": 1,
                    "text": "(",
                    "value": "(",
                    "valueText": "("
                },
                "variableDeclaration": {
                    "kind": "VariableDeclaration",
                    "fullStart": 366,
                    "fullEnd": 373,
                    "start": 366,
                    "end": 373,
                    "fullWidth": 7,
                    "width": 7,
                    "varKeyword": {
                        "kind": "VarKeyword",
                        "fullStart": 366,
                        "fullEnd": 370,
                        "start": 366,
                        "end": 369,
                        "fullWidth": 4,
                        "width": 3,
                        "text": "var",
                        "value": "var",
                        "valueText": "var",
                        "hasTrailingTrivia": true,
                        "trailingTrivia": [
                            {
                                "kind": "WhitespaceTrivia",
                                "text": " "
                            }
                        ]
                    },
                    "variableDeclarators": [
                        {
                            "kind": "VariableDeclarator",
                            "fullStart": 370,
                            "fullEnd": 373,
                            "start": 370,
                            "end": 373,
                            "fullWidth": 3,
<<<<<<< HEAD
                            "width": 3,
                            "identifier": {
=======
                            "propertyName": {
>>>>>>> 85e84683
                                "kind": "IdentifierName",
                                "fullStart": 370,
                                "fullEnd": 371,
                                "start": 370,
                                "end": 371,
                                "fullWidth": 1,
                                "width": 1,
                                "text": "i",
                                "value": "i",
                                "valueText": "i"
                            },
                            "equalsValueClause": {
                                "kind": "EqualsValueClause",
                                "fullStart": 371,
                                "fullEnd": 373,
                                "start": 371,
                                "end": 373,
                                "fullWidth": 2,
                                "width": 2,
                                "equalsToken": {
                                    "kind": "EqualsToken",
                                    "fullStart": 371,
                                    "fullEnd": 372,
                                    "start": 371,
                                    "end": 372,
                                    "fullWidth": 1,
                                    "width": 1,
                                    "text": "=",
                                    "value": "=",
                                    "valueText": "="
                                },
                                "value": {
                                    "kind": "NumericLiteral",
                                    "fullStart": 372,
                                    "fullEnd": 373,
                                    "start": 372,
                                    "end": 373,
                                    "fullWidth": 1,
                                    "width": 1,
                                    "text": "0",
                                    "value": 0,
                                    "valueText": "0"
                                }
                            }
                        }
                    ]
                },
                "firstSemicolonToken": {
                    "kind": "SemicolonToken",
                    "fullStart": 373,
                    "fullEnd": 374,
                    "start": 373,
                    "end": 374,
                    "fullWidth": 1,
                    "width": 1,
                    "text": ";",
                    "value": ";",
                    "valueText": ";"
                },
                "condition": {
                    "kind": "LessThanExpression",
                    "fullStart": 374,
                    "fullEnd": 378,
                    "start": 374,
                    "end": 378,
                    "fullWidth": 4,
                    "width": 4,
                    "left": {
                        "kind": "IdentifierName",
                        "fullStart": 374,
                        "fullEnd": 375,
                        "start": 374,
                        "end": 375,
                        "fullWidth": 1,
                        "width": 1,
                        "text": "i",
                        "value": "i",
                        "valueText": "i"
                    },
                    "operatorToken": {
                        "kind": "LessThanToken",
                        "fullStart": 375,
                        "fullEnd": 376,
                        "start": 375,
                        "end": 376,
                        "fullWidth": 1,
                        "width": 1,
                        "text": "<",
                        "value": "<",
                        "valueText": "<"
                    },
                    "right": {
                        "kind": "NumericLiteral",
                        "fullStart": 376,
                        "fullEnd": 378,
                        "start": 376,
                        "end": 378,
                        "fullWidth": 2,
                        "width": 2,
                        "text": "10",
                        "value": 10,
                        "valueText": "10"
                    }
                },
                "secondSemicolonToken": {
                    "kind": "SemicolonToken",
                    "fullStart": 378,
                    "fullEnd": 379,
                    "start": 378,
                    "end": 379,
                    "fullWidth": 1,
                    "width": 1,
                    "text": ";",
                    "value": ";",
                    "valueText": ";"
                },
                "incrementor": {
                    "kind": "PostIncrementExpression",
                    "fullStart": 379,
                    "fullEnd": 382,
                    "start": 379,
                    "end": 382,
                    "fullWidth": 3,
                    "width": 3,
                    "operand": {
                        "kind": "IdentifierName",
                        "fullStart": 379,
                        "fullEnd": 380,
                        "start": 379,
                        "end": 380,
                        "fullWidth": 1,
                        "width": 1,
                        "text": "i",
                        "value": "i",
                        "valueText": "i"
                    },
                    "operatorToken": {
                        "kind": "PlusPlusToken",
                        "fullStart": 380,
                        "fullEnd": 382,
                        "start": 380,
                        "end": 382,
                        "fullWidth": 2,
                        "width": 2,
                        "text": "++",
                        "value": "++",
                        "valueText": "++"
                    }
                },
                "closeParenToken": {
                    "kind": "CloseParenToken",
                    "fullStart": 382,
                    "fullEnd": 383,
                    "start": 382,
                    "end": 383,
                    "fullWidth": 1,
                    "width": 1,
                    "text": ")",
                    "value": ")",
                    "valueText": ")"
                },
                "statement": {
                    "kind": "Block",
                    "fullStart": 383,
                    "fullEnd": 386,
                    "start": 383,
                    "end": 385,
                    "fullWidth": 3,
                    "width": 2,
                    "openBraceToken": {
                        "kind": "OpenBraceToken",
                        "fullStart": 383,
                        "fullEnd": 384,
                        "start": 383,
                        "end": 384,
                        "fullWidth": 1,
                        "width": 1,
                        "text": "{",
                        "value": "{",
                        "valueText": "{"
                    },
                    "statements": [],
                    "closeBraceToken": {
                        "kind": "CloseBraceToken",
                        "fullStart": 384,
                        "fullEnd": 386,
                        "start": 384,
                        "end": 385,
                        "fullWidth": 2,
                        "width": 1,
                        "text": "}",
                        "value": "}",
                        "valueText": "}",
                        "hasTrailingTrivia": true,
                        "hasTrailingNewLine": true,
                        "trailingTrivia": [
                            {
                                "kind": "NewLineTrivia",
                                "text": "\n"
                            }
                        ]
                    }
                }
            },
            {
                "kind": "IfStatement",
                "fullStart": 386,
                "fullEnd": 443,
                "start": 386,
                "end": 442,
                "fullWidth": 57,
                "width": 56,
                "ifKeyword": {
                    "kind": "IfKeyword",
                    "fullStart": 386,
                    "fullEnd": 389,
                    "start": 386,
                    "end": 388,
                    "fullWidth": 3,
                    "width": 2,
                    "text": "if",
                    "value": "if",
                    "valueText": "if",
                    "hasTrailingTrivia": true,
                    "trailingTrivia": [
                        {
                            "kind": "WhitespaceTrivia",
                            "text": " "
                        }
                    ]
                },
                "openParenToken": {
                    "kind": "OpenParenToken",
                    "fullStart": 389,
                    "fullEnd": 390,
                    "start": 389,
                    "end": 390,
                    "fullWidth": 1,
                    "width": 1,
                    "text": "(",
                    "value": "(",
                    "valueText": "("
                },
                "condition": {
                    "kind": "NotEqualsExpression",
                    "fullStart": 390,
                    "fullEnd": 396,
                    "start": 390,
                    "end": 396,
                    "fullWidth": 6,
                    "width": 6,
                    "left": {
                        "kind": "IdentifierName",
                        "fullStart": 390,
                        "fullEnd": 391,
                        "start": 390,
                        "end": 391,
                        "fullWidth": 1,
                        "width": 1,
                        "text": "i",
                        "value": "i",
                        "valueText": "i"
                    },
                    "operatorToken": {
                        "kind": "ExclamationEqualsEqualsToken",
                        "fullStart": 391,
                        "fullEnd": 394,
                        "start": 391,
                        "end": 394,
                        "fullWidth": 3,
                        "width": 3,
                        "text": "!==",
                        "value": "!==",
                        "valueText": "!=="
                    },
                    "right": {
                        "kind": "NumericLiteral",
                        "fullStart": 394,
                        "fullEnd": 396,
                        "start": 394,
                        "end": 396,
                        "fullWidth": 2,
                        "width": 2,
                        "text": "10",
                        "value": 10,
                        "valueText": "10"
                    }
                },
                "closeParenToken": {
                    "kind": "CloseParenToken",
                    "fullStart": 396,
                    "fullEnd": 398,
                    "start": 396,
                    "end": 397,
                    "fullWidth": 2,
                    "width": 1,
                    "text": ")",
                    "value": ")",
                    "valueText": ")",
                    "hasTrailingTrivia": true,
                    "trailingTrivia": [
                        {
                            "kind": "WhitespaceTrivia",
                            "text": "\t"
                        }
                    ]
                },
                "statement": {
                    "kind": "ExpressionStatement",
                    "fullStart": 398,
                    "fullEnd": 443,
                    "start": 398,
                    "end": 442,
                    "fullWidth": 45,
                    "width": 44,
                    "expression": {
                        "kind": "InvocationExpression",
                        "fullStart": 398,
                        "fullEnd": 441,
                        "start": 398,
                        "end": 441,
                        "fullWidth": 43,
                        "width": 43,
                        "expression": {
                            "kind": "IdentifierName",
                            "fullStart": 398,
                            "fullEnd": 404,
                            "start": 398,
                            "end": 404,
                            "fullWidth": 6,
                            "width": 6,
                            "text": "$ERROR",
                            "value": "$ERROR",
                            "valueText": "$ERROR"
                        },
                        "argumentList": {
                            "kind": "ArgumentList",
                            "fullStart": 404,
                            "fullEnd": 441,
                            "start": 404,
                            "end": 441,
                            "fullWidth": 37,
                            "width": 37,
                            "openParenToken": {
                                "kind": "OpenParenToken",
                                "fullStart": 404,
                                "fullEnd": 405,
                                "start": 404,
                                "end": 405,
                                "fullWidth": 1,
                                "width": 1,
                                "text": "(",
                                "value": "(",
                                "valueText": "("
                            },
                            "arguments": [
                                {
                                    "kind": "AddExpression",
                                    "fullStart": 405,
                                    "fullEnd": 440,
                                    "start": 405,
                                    "end": 438,
                                    "fullWidth": 35,
                                    "width": 33,
                                    "left": {
                                        "kind": "StringLiteral",
                                        "fullStart": 405,
                                        "fullEnd": 435,
                                        "start": 405,
                                        "end": 435,
                                        "fullWidth": 30,
                                        "width": 30,
                                        "text": "'#1: i === 10. Actual:  i ==='",
                                        "value": "#1: i === 10. Actual:  i ===",
                                        "valueText": "#1: i === 10. Actual:  i ==="
                                    },
                                    "operatorToken": {
                                        "kind": "PlusToken",
                                        "fullStart": 435,
                                        "fullEnd": 437,
                                        "start": 435,
                                        "end": 436,
                                        "fullWidth": 2,
                                        "width": 1,
                                        "text": "+",
                                        "value": "+",
                                        "valueText": "+",
                                        "hasTrailingTrivia": true,
                                        "trailingTrivia": [
                                            {
                                                "kind": "WhitespaceTrivia",
                                                "text": " "
                                            }
                                        ]
                                    },
                                    "right": {
                                        "kind": "IdentifierName",
                                        "fullStart": 437,
                                        "fullEnd": 440,
                                        "start": 437,
                                        "end": 438,
                                        "fullWidth": 3,
                                        "width": 1,
                                        "text": "i",
                                        "value": "i",
                                        "valueText": "i",
                                        "hasTrailingTrivia": true,
                                        "trailingTrivia": [
                                            {
                                                "kind": "WhitespaceTrivia",
                                                "text": "  "
                                            }
                                        ]
                                    }
                                }
                            ],
                            "closeParenToken": {
                                "kind": "CloseParenToken",
                                "fullStart": 440,
                                "fullEnd": 441,
                                "start": 440,
                                "end": 441,
                                "fullWidth": 1,
                                "width": 1,
                                "text": ")",
                                "value": ")",
                                "valueText": ")"
                            }
                        }
                    },
                    "semicolonToken": {
                        "kind": "SemicolonToken",
                        "fullStart": 441,
                        "fullEnd": 443,
                        "start": 441,
                        "end": 442,
                        "fullWidth": 2,
                        "width": 1,
                        "text": ";",
                        "value": ";",
                        "valueText": ";",
                        "hasTrailingTrivia": true,
                        "hasTrailingNewLine": true,
                        "trailingTrivia": [
                            {
                                "kind": "NewLineTrivia",
                                "text": "\n"
                            }
                        ]
                    }
                }
            },
            {
                "kind": "VariableStatement",
                "fullStart": 443,
                "fullEnd": 463,
                "start": 454,
                "end": 462,
                "fullWidth": 20,
                "width": 8,
                "modifiers": [],
                "variableDeclaration": {
                    "kind": "VariableDeclaration",
                    "fullStart": 443,
                    "fullEnd": 461,
                    "start": 454,
                    "end": 461,
                    "fullWidth": 18,
                    "width": 7,
                    "varKeyword": {
                        "kind": "VarKeyword",
                        "fullStart": 443,
                        "fullEnd": 458,
                        "start": 454,
                        "end": 457,
                        "fullWidth": 15,
                        "width": 3,
                        "text": "var",
                        "value": "var",
                        "valueText": "var",
                        "hasLeadingTrivia": true,
                        "hasLeadingComment": true,
                        "hasLeadingNewLine": true,
                        "hasTrailingTrivia": true,
                        "leadingTrivia": [
                            {
                                "kind": "NewLineTrivia",
                                "text": "\n"
                            },
                            {
                                "kind": "SingleLineCommentTrivia",
                                "text": "//CHECK#2"
                            },
                            {
                                "kind": "NewLineTrivia",
                                "text": "\n"
                            }
                        ],
                        "trailingTrivia": [
                            {
                                "kind": "WhitespaceTrivia",
                                "text": " "
                            }
                        ]
                    },
                    "variableDeclarators": [
                        {
                            "kind": "VariableDeclarator",
                            "fullStart": 458,
                            "fullEnd": 461,
                            "start": 458,
                            "end": 461,
                            "fullWidth": 3,
<<<<<<< HEAD
                            "width": 3,
                            "identifier": {
=======
                            "propertyName": {
>>>>>>> 85e84683
                                "kind": "IdentifierName",
                                "fullStart": 458,
                                "fullEnd": 459,
                                "start": 458,
                                "end": 459,
                                "fullWidth": 1,
                                "width": 1,
                                "text": "j",
                                "value": "j",
                                "valueText": "j"
                            },
                            "equalsValueClause": {
                                "kind": "EqualsValueClause",
                                "fullStart": 459,
                                "fullEnd": 461,
                                "start": 459,
                                "end": 461,
                                "fullWidth": 2,
                                "width": 2,
                                "equalsToken": {
                                    "kind": "EqualsToken",
                                    "fullStart": 459,
                                    "fullEnd": 460,
                                    "start": 459,
                                    "end": 460,
                                    "fullWidth": 1,
                                    "width": 1,
                                    "text": "=",
                                    "value": "=",
                                    "valueText": "="
                                },
                                "value": {
                                    "kind": "NumericLiteral",
                                    "fullStart": 460,
                                    "fullEnd": 461,
                                    "start": 460,
                                    "end": 461,
                                    "fullWidth": 1,
                                    "width": 1,
                                    "text": "0",
                                    "value": 0,
                                    "valueText": "0"
                                }
                            }
                        }
                    ]
                },
                "semicolonToken": {
                    "kind": "SemicolonToken",
                    "fullStart": 461,
                    "fullEnd": 463,
                    "start": 461,
                    "end": 462,
                    "fullWidth": 2,
                    "width": 1,
                    "text": ";",
                    "value": ";",
                    "valueText": ";",
                    "hasTrailingTrivia": true,
                    "hasTrailingNewLine": true,
                    "trailingTrivia": [
                        {
                            "kind": "NewLineTrivia",
                            "text": "\n"
                        }
                    ]
                }
            },
            {
                "kind": "ForStatement",
                "fullStart": 463,
                "fullEnd": 495,
                "start": 463,
                "end": 494,
                "fullWidth": 32,
                "width": 31,
                "forKeyword": {
                    "kind": "ForKeyword",
                    "fullStart": 463,
                    "fullEnd": 466,
                    "start": 463,
                    "end": 466,
                    "fullWidth": 3,
                    "width": 3,
                    "text": "for",
                    "value": "for",
                    "valueText": "for"
                },
                "openParenToken": {
                    "kind": "OpenParenToken",
                    "fullStart": 466,
                    "fullEnd": 467,
                    "start": 466,
                    "end": 467,
                    "fullWidth": 1,
                    "width": 1,
                    "text": "(",
                    "value": "(",
                    "valueText": "("
                },
                "variableDeclaration": {
                    "kind": "VariableDeclaration",
                    "fullStart": 467,
                    "fullEnd": 474,
                    "start": 467,
                    "end": 474,
                    "fullWidth": 7,
                    "width": 7,
                    "varKeyword": {
                        "kind": "VarKeyword",
                        "fullStart": 467,
                        "fullEnd": 471,
                        "start": 467,
                        "end": 470,
                        "fullWidth": 4,
                        "width": 3,
                        "text": "var",
                        "value": "var",
                        "valueText": "var",
                        "hasTrailingTrivia": true,
                        "trailingTrivia": [
                            {
                                "kind": "WhitespaceTrivia",
                                "text": " "
                            }
                        ]
                    },
                    "variableDeclarators": [
                        {
                            "kind": "VariableDeclarator",
                            "fullStart": 471,
                            "fullEnd": 474,
                            "start": 471,
                            "end": 474,
                            "fullWidth": 3,
<<<<<<< HEAD
                            "width": 3,
                            "identifier": {
=======
                            "propertyName": {
>>>>>>> 85e84683
                                "kind": "IdentifierName",
                                "fullStart": 471,
                                "fullEnd": 472,
                                "start": 471,
                                "end": 472,
                                "fullWidth": 1,
                                "width": 1,
                                "text": "i",
                                "value": "i",
                                "valueText": "i"
                            },
                            "equalsValueClause": {
                                "kind": "EqualsValueClause",
                                "fullStart": 472,
                                "fullEnd": 474,
                                "start": 472,
                                "end": 474,
                                "fullWidth": 2,
                                "width": 2,
                                "equalsToken": {
                                    "kind": "EqualsToken",
                                    "fullStart": 472,
                                    "fullEnd": 473,
                                    "start": 472,
                                    "end": 473,
                                    "fullWidth": 1,
                                    "width": 1,
                                    "text": "=",
                                    "value": "=",
                                    "valueText": "="
                                },
                                "value": {
                                    "kind": "NumericLiteral",
                                    "fullStart": 473,
                                    "fullEnd": 474,
                                    "start": 473,
                                    "end": 474,
                                    "fullWidth": 1,
                                    "width": 1,
                                    "text": "1",
                                    "value": 1,
                                    "valueText": "1"
                                }
                            }
                        }
                    ]
                },
                "firstSemicolonToken": {
                    "kind": "SemicolonToken",
                    "fullStart": 474,
                    "fullEnd": 475,
                    "start": 474,
                    "end": 475,
                    "fullWidth": 1,
                    "width": 1,
                    "text": ";",
                    "value": ";",
                    "valueText": ";"
                },
                "condition": {
                    "kind": "LessThanExpression",
                    "fullStart": 475,
                    "fullEnd": 479,
                    "start": 475,
                    "end": 479,
                    "fullWidth": 4,
                    "width": 4,
                    "left": {
                        "kind": "IdentifierName",
                        "fullStart": 475,
                        "fullEnd": 476,
                        "start": 475,
                        "end": 476,
                        "fullWidth": 1,
                        "width": 1,
                        "text": "i",
                        "value": "i",
                        "valueText": "i"
                    },
                    "operatorToken": {
                        "kind": "LessThanToken",
                        "fullStart": 476,
                        "fullEnd": 477,
                        "start": 476,
                        "end": 477,
                        "fullWidth": 1,
                        "width": 1,
                        "text": "<",
                        "value": "<",
                        "valueText": "<"
                    },
                    "right": {
                        "kind": "NumericLiteral",
                        "fullStart": 477,
                        "fullEnd": 479,
                        "start": 477,
                        "end": 479,
                        "fullWidth": 2,
                        "width": 2,
                        "text": "10",
                        "value": 10,
                        "valueText": "10"
                    }
                },
                "secondSemicolonToken": {
                    "kind": "SemicolonToken",
                    "fullStart": 479,
                    "fullEnd": 480,
                    "start": 479,
                    "end": 480,
                    "fullWidth": 1,
                    "width": 1,
                    "text": ";",
                    "value": ";",
                    "valueText": ";"
                },
                "incrementor": {
                    "kind": "MultiplyAssignmentExpression",
                    "fullStart": 480,
                    "fullEnd": 484,
                    "start": 480,
                    "end": 484,
                    "fullWidth": 4,
                    "width": 4,
                    "left": {
                        "kind": "IdentifierName",
                        "fullStart": 480,
                        "fullEnd": 481,
                        "start": 480,
                        "end": 481,
                        "fullWidth": 1,
                        "width": 1,
                        "text": "i",
                        "value": "i",
                        "valueText": "i"
                    },
                    "operatorToken": {
                        "kind": "AsteriskEqualsToken",
                        "fullStart": 481,
                        "fullEnd": 483,
                        "start": 481,
                        "end": 483,
                        "fullWidth": 2,
                        "width": 2,
                        "text": "*=",
                        "value": "*=",
                        "valueText": "*="
                    },
                    "right": {
                        "kind": "NumericLiteral",
                        "fullStart": 483,
                        "fullEnd": 484,
                        "start": 483,
                        "end": 484,
                        "fullWidth": 1,
                        "width": 1,
                        "text": "2",
                        "value": 2,
                        "valueText": "2"
                    }
                },
                "closeParenToken": {
                    "kind": "CloseParenToken",
                    "fullStart": 484,
                    "fullEnd": 485,
                    "start": 484,
                    "end": 485,
                    "fullWidth": 1,
                    "width": 1,
                    "text": ")",
                    "value": ")",
                    "valueText": ")"
                },
                "statement": {
                    "kind": "Block",
                    "fullStart": 485,
                    "fullEnd": 495,
                    "start": 485,
                    "end": 494,
                    "fullWidth": 10,
                    "width": 9,
                    "openBraceToken": {
                        "kind": "OpenBraceToken",
                        "fullStart": 485,
                        "fullEnd": 487,
                        "start": 485,
                        "end": 486,
                        "fullWidth": 2,
                        "width": 1,
                        "text": "{",
                        "value": "{",
                        "valueText": "{",
                        "hasTrailingTrivia": true,
                        "hasTrailingNewLine": true,
                        "trailingTrivia": [
                            {
                                "kind": "NewLineTrivia",
                                "text": "\n"
                            }
                        ]
                    },
                    "statements": [
                        {
                            "kind": "ExpressionStatement",
                            "fullStart": 487,
                            "fullEnd": 493,
                            "start": 488,
                            "end": 492,
                            "fullWidth": 6,
                            "width": 4,
                            "expression": {
                                "kind": "PostIncrementExpression",
                                "fullStart": 487,
                                "fullEnd": 491,
                                "start": 488,
                                "end": 491,
                                "fullWidth": 4,
                                "width": 3,
                                "operand": {
                                    "kind": "IdentifierName",
                                    "fullStart": 487,
                                    "fullEnd": 489,
                                    "start": 488,
                                    "end": 489,
                                    "fullWidth": 2,
                                    "width": 1,
                                    "text": "j",
                                    "value": "j",
                                    "valueText": "j",
                                    "hasLeadingTrivia": true,
                                    "leadingTrivia": [
                                        {
                                            "kind": "WhitespaceTrivia",
                                            "text": "\t"
                                        }
                                    ]
                                },
                                "operatorToken": {
                                    "kind": "PlusPlusToken",
                                    "fullStart": 489,
                                    "fullEnd": 491,
                                    "start": 489,
                                    "end": 491,
                                    "fullWidth": 2,
                                    "width": 2,
                                    "text": "++",
                                    "value": "++",
                                    "valueText": "++"
                                }
                            },
                            "semicolonToken": {
                                "kind": "SemicolonToken",
                                "fullStart": 491,
                                "fullEnd": 493,
                                "start": 491,
                                "end": 492,
                                "fullWidth": 2,
                                "width": 1,
                                "text": ";",
                                "value": ";",
                                "valueText": ";",
                                "hasTrailingTrivia": true,
                                "hasTrailingNewLine": true,
                                "trailingTrivia": [
                                    {
                                        "kind": "NewLineTrivia",
                                        "text": "\n"
                                    }
                                ]
                            }
                        }
                    ],
                    "closeBraceToken": {
                        "kind": "CloseBraceToken",
                        "fullStart": 493,
                        "fullEnd": 495,
                        "start": 493,
                        "end": 494,
                        "fullWidth": 2,
                        "width": 1,
                        "text": "}",
                        "value": "}",
                        "valueText": "}",
                        "hasTrailingTrivia": true,
                        "hasTrailingNewLine": true,
                        "trailingTrivia": [
                            {
                                "kind": "NewLineTrivia",
                                "text": "\n"
                            }
                        ]
                    }
                }
            },
            {
                "kind": "IfStatement",
                "fullStart": 495,
                "fullEnd": 555,
                "start": 495,
                "end": 554,
                "fullWidth": 60,
                "width": 59,
                "ifKeyword": {
                    "kind": "IfKeyword",
                    "fullStart": 495,
                    "fullEnd": 498,
                    "start": 495,
                    "end": 497,
                    "fullWidth": 3,
                    "width": 2,
                    "text": "if",
                    "value": "if",
                    "valueText": "if",
                    "hasTrailingTrivia": true,
                    "trailingTrivia": [
                        {
                            "kind": "WhitespaceTrivia",
                            "text": " "
                        }
                    ]
                },
                "openParenToken": {
                    "kind": "OpenParenToken",
                    "fullStart": 498,
                    "fullEnd": 499,
                    "start": 498,
                    "end": 499,
                    "fullWidth": 1,
                    "width": 1,
                    "text": "(",
                    "value": "(",
                    "valueText": "("
                },
                "condition": {
                    "kind": "NotEqualsExpression",
                    "fullStart": 499,
                    "fullEnd": 505,
                    "start": 499,
                    "end": 505,
                    "fullWidth": 6,
                    "width": 6,
                    "left": {
                        "kind": "IdentifierName",
                        "fullStart": 499,
                        "fullEnd": 500,
                        "start": 499,
                        "end": 500,
                        "fullWidth": 1,
                        "width": 1,
                        "text": "i",
                        "value": "i",
                        "valueText": "i"
                    },
                    "operatorToken": {
                        "kind": "ExclamationEqualsEqualsToken",
                        "fullStart": 500,
                        "fullEnd": 503,
                        "start": 500,
                        "end": 503,
                        "fullWidth": 3,
                        "width": 3,
                        "text": "!==",
                        "value": "!==",
                        "valueText": "!=="
                    },
                    "right": {
                        "kind": "NumericLiteral",
                        "fullStart": 503,
                        "fullEnd": 505,
                        "start": 503,
                        "end": 505,
                        "fullWidth": 2,
                        "width": 2,
                        "text": "16",
                        "value": 16,
                        "valueText": "16"
                    }
                },
                "closeParenToken": {
                    "kind": "CloseParenToken",
                    "fullStart": 505,
                    "fullEnd": 508,
                    "start": 505,
                    "end": 506,
                    "fullWidth": 3,
                    "width": 1,
                    "text": ")",
                    "value": ")",
                    "valueText": ")",
                    "hasTrailingTrivia": true,
                    "trailingTrivia": [
                        {
                            "kind": "WhitespaceTrivia",
                            "text": "  "
                        }
                    ]
                },
                "statement": {
                    "kind": "ExpressionStatement",
                    "fullStart": 508,
                    "fullEnd": 555,
                    "start": 508,
                    "end": 554,
                    "fullWidth": 47,
                    "width": 46,
                    "expression": {
                        "kind": "InvocationExpression",
                        "fullStart": 508,
                        "fullEnd": 553,
                        "start": 508,
                        "end": 553,
                        "fullWidth": 45,
                        "width": 45,
                        "expression": {
                            "kind": "IdentifierName",
                            "fullStart": 508,
                            "fullEnd": 514,
                            "start": 508,
                            "end": 514,
                            "fullWidth": 6,
                            "width": 6,
                            "text": "$ERROR",
                            "value": "$ERROR",
                            "valueText": "$ERROR"
                        },
                        "argumentList": {
                            "kind": "ArgumentList",
                            "fullStart": 514,
                            "fullEnd": 553,
                            "start": 514,
                            "end": 553,
                            "fullWidth": 39,
                            "width": 39,
                            "openParenToken": {
                                "kind": "OpenParenToken",
                                "fullStart": 514,
                                "fullEnd": 515,
                                "start": 514,
                                "end": 515,
                                "fullWidth": 1,
                                "width": 1,
                                "text": "(",
                                "value": "(",
                                "valueText": "("
                            },
                            "arguments": [
                                {
                                    "kind": "AddExpression",
                                    "fullStart": 515,
                                    "fullEnd": 552,
                                    "start": 515,
                                    "end": 550,
                                    "fullWidth": 37,
                                    "width": 35,
                                    "left": {
                                        "kind": "StringLiteral",
                                        "fullStart": 515,
                                        "fullEnd": 547,
                                        "start": 515,
                                        "end": 547,
                                        "fullWidth": 32,
                                        "width": 32,
                                        "text": "'#2.1: i === 16. Actual:  i ==='",
                                        "value": "#2.1: i === 16. Actual:  i ===",
                                        "valueText": "#2.1: i === 16. Actual:  i ==="
                                    },
                                    "operatorToken": {
                                        "kind": "PlusToken",
                                        "fullStart": 547,
                                        "fullEnd": 549,
                                        "start": 547,
                                        "end": 548,
                                        "fullWidth": 2,
                                        "width": 1,
                                        "text": "+",
                                        "value": "+",
                                        "valueText": "+",
                                        "hasTrailingTrivia": true,
                                        "trailingTrivia": [
                                            {
                                                "kind": "WhitespaceTrivia",
                                                "text": " "
                                            }
                                        ]
                                    },
                                    "right": {
                                        "kind": "IdentifierName",
                                        "fullStart": 549,
                                        "fullEnd": 552,
                                        "start": 549,
                                        "end": 550,
                                        "fullWidth": 3,
                                        "width": 1,
                                        "text": "i",
                                        "value": "i",
                                        "valueText": "i",
                                        "hasTrailingTrivia": true,
                                        "trailingTrivia": [
                                            {
                                                "kind": "WhitespaceTrivia",
                                                "text": "  "
                                            }
                                        ]
                                    }
                                }
                            ],
                            "closeParenToken": {
                                "kind": "CloseParenToken",
                                "fullStart": 552,
                                "fullEnd": 553,
                                "start": 552,
                                "end": 553,
                                "fullWidth": 1,
                                "width": 1,
                                "text": ")",
                                "value": ")",
                                "valueText": ")"
                            }
                        }
                    },
                    "semicolonToken": {
                        "kind": "SemicolonToken",
                        "fullStart": 553,
                        "fullEnd": 555,
                        "start": 553,
                        "end": 554,
                        "fullWidth": 2,
                        "width": 1,
                        "text": ";",
                        "value": ";",
                        "valueText": ";",
                        "hasTrailingTrivia": true,
                        "hasTrailingNewLine": true,
                        "trailingTrivia": [
                            {
                                "kind": "NewLineTrivia",
                                "text": "\n"
                            }
                        ]
                    }
                }
            },
            {
                "kind": "IfStatement",
                "fullStart": 555,
                "fullEnd": 613,
                "start": 555,
                "end": 612,
                "fullWidth": 58,
                "width": 57,
                "ifKeyword": {
                    "kind": "IfKeyword",
                    "fullStart": 555,
                    "fullEnd": 558,
                    "start": 555,
                    "end": 557,
                    "fullWidth": 3,
                    "width": 2,
                    "text": "if",
                    "value": "if",
                    "valueText": "if",
                    "hasTrailingTrivia": true,
                    "trailingTrivia": [
                        {
                            "kind": "WhitespaceTrivia",
                            "text": " "
                        }
                    ]
                },
                "openParenToken": {
                    "kind": "OpenParenToken",
                    "fullStart": 558,
                    "fullEnd": 559,
                    "start": 558,
                    "end": 559,
                    "fullWidth": 1,
                    "width": 1,
                    "text": "(",
                    "value": "(",
                    "valueText": "("
                },
                "condition": {
                    "kind": "NotEqualsExpression",
                    "fullStart": 559,
                    "fullEnd": 564,
                    "start": 559,
                    "end": 564,
                    "fullWidth": 5,
                    "width": 5,
                    "left": {
                        "kind": "IdentifierName",
                        "fullStart": 559,
                        "fullEnd": 560,
                        "start": 559,
                        "end": 560,
                        "fullWidth": 1,
                        "width": 1,
                        "text": "j",
                        "value": "j",
                        "valueText": "j"
                    },
                    "operatorToken": {
                        "kind": "ExclamationEqualsEqualsToken",
                        "fullStart": 560,
                        "fullEnd": 563,
                        "start": 560,
                        "end": 563,
                        "fullWidth": 3,
                        "width": 3,
                        "text": "!==",
                        "value": "!==",
                        "valueText": "!=="
                    },
                    "right": {
                        "kind": "NumericLiteral",
                        "fullStart": 563,
                        "fullEnd": 564,
                        "start": 563,
                        "end": 564,
                        "fullWidth": 1,
                        "width": 1,
                        "text": "4",
                        "value": 4,
                        "valueText": "4"
                    }
                },
                "closeParenToken": {
                    "kind": "CloseParenToken",
                    "fullStart": 564,
                    "fullEnd": 567,
                    "start": 564,
                    "end": 565,
                    "fullWidth": 3,
                    "width": 1,
                    "text": ")",
                    "value": ")",
                    "valueText": ")",
                    "hasTrailingTrivia": true,
                    "trailingTrivia": [
                        {
                            "kind": "WhitespaceTrivia",
                            "text": "  "
                        }
                    ]
                },
                "statement": {
                    "kind": "ExpressionStatement",
                    "fullStart": 567,
                    "fullEnd": 613,
                    "start": 567,
                    "end": 612,
                    "fullWidth": 46,
                    "width": 45,
                    "expression": {
                        "kind": "InvocationExpression",
                        "fullStart": 567,
                        "fullEnd": 611,
                        "start": 567,
                        "end": 611,
                        "fullWidth": 44,
                        "width": 44,
                        "expression": {
                            "kind": "IdentifierName",
                            "fullStart": 567,
                            "fullEnd": 573,
                            "start": 567,
                            "end": 573,
                            "fullWidth": 6,
                            "width": 6,
                            "text": "$ERROR",
                            "value": "$ERROR",
                            "valueText": "$ERROR"
                        },
                        "argumentList": {
                            "kind": "ArgumentList",
                            "fullStart": 573,
                            "fullEnd": 611,
                            "start": 573,
                            "end": 611,
                            "fullWidth": 38,
                            "width": 38,
                            "openParenToken": {
                                "kind": "OpenParenToken",
                                "fullStart": 573,
                                "fullEnd": 574,
                                "start": 573,
                                "end": 574,
                                "fullWidth": 1,
                                "width": 1,
                                "text": "(",
                                "value": "(",
                                "valueText": "("
                            },
                            "arguments": [
                                {
                                    "kind": "AddExpression",
                                    "fullStart": 574,
                                    "fullEnd": 610,
                                    "start": 574,
                                    "end": 608,
                                    "fullWidth": 36,
                                    "width": 34,
                                    "left": {
                                        "kind": "StringLiteral",
                                        "fullStart": 574,
                                        "fullEnd": 605,
                                        "start": 574,
                                        "end": 605,
                                        "fullWidth": 31,
                                        "width": 31,
                                        "text": "'#2.2: j === 4. Actual:  j ==='",
                                        "value": "#2.2: j === 4. Actual:  j ===",
                                        "valueText": "#2.2: j === 4. Actual:  j ==="
                                    },
                                    "operatorToken": {
                                        "kind": "PlusToken",
                                        "fullStart": 605,
                                        "fullEnd": 607,
                                        "start": 605,
                                        "end": 606,
                                        "fullWidth": 2,
                                        "width": 1,
                                        "text": "+",
                                        "value": "+",
                                        "valueText": "+",
                                        "hasTrailingTrivia": true,
                                        "trailingTrivia": [
                                            {
                                                "kind": "WhitespaceTrivia",
                                                "text": " "
                                            }
                                        ]
                                    },
                                    "right": {
                                        "kind": "IdentifierName",
                                        "fullStart": 607,
                                        "fullEnd": 610,
                                        "start": 607,
                                        "end": 608,
                                        "fullWidth": 3,
                                        "width": 1,
                                        "text": "j",
                                        "value": "j",
                                        "valueText": "j",
                                        "hasTrailingTrivia": true,
                                        "trailingTrivia": [
                                            {
                                                "kind": "WhitespaceTrivia",
                                                "text": "  "
                                            }
                                        ]
                                    }
                                }
                            ],
                            "closeParenToken": {
                                "kind": "CloseParenToken",
                                "fullStart": 610,
                                "fullEnd": 611,
                                "start": 610,
                                "end": 611,
                                "fullWidth": 1,
                                "width": 1,
                                "text": ")",
                                "value": ")",
                                "valueText": ")"
                            }
                        }
                    },
                    "semicolonToken": {
                        "kind": "SemicolonToken",
                        "fullStart": 611,
                        "fullEnd": 613,
                        "start": 611,
                        "end": 612,
                        "fullWidth": 2,
                        "width": 1,
                        "text": ";",
                        "value": ";",
                        "valueText": ";",
                        "hasTrailingTrivia": true,
                        "hasTrailingNewLine": true,
                        "trailingTrivia": [
                            {
                                "kind": "NewLineTrivia",
                                "text": "\n"
                            }
                        ]
                    }
                }
            },
            {
                "kind": "VariableStatement",
                "fullStart": 613,
                "fullEnd": 633,
                "start": 624,
                "end": 632,
                "fullWidth": 20,
                "width": 8,
                "modifiers": [],
                "variableDeclaration": {
                    "kind": "VariableDeclaration",
                    "fullStart": 613,
                    "fullEnd": 631,
                    "start": 624,
                    "end": 631,
                    "fullWidth": 18,
                    "width": 7,
                    "varKeyword": {
                        "kind": "VarKeyword",
                        "fullStart": 613,
                        "fullEnd": 628,
                        "start": 624,
                        "end": 627,
                        "fullWidth": 15,
                        "width": 3,
                        "text": "var",
                        "value": "var",
                        "valueText": "var",
                        "hasLeadingTrivia": true,
                        "hasLeadingComment": true,
                        "hasLeadingNewLine": true,
                        "hasTrailingTrivia": true,
                        "leadingTrivia": [
                            {
                                "kind": "NewLineTrivia",
                                "text": "\n"
                            },
                            {
                                "kind": "SingleLineCommentTrivia",
                                "text": "//CHECK#3"
                            },
                            {
                                "kind": "NewLineTrivia",
                                "text": "\n"
                            }
                        ],
                        "trailingTrivia": [
                            {
                                "kind": "WhitespaceTrivia",
                                "text": " "
                            }
                        ]
                    },
                    "variableDeclarators": [
                        {
                            "kind": "VariableDeclarator",
                            "fullStart": 628,
                            "fullEnd": 631,
                            "start": 628,
                            "end": 631,
                            "fullWidth": 3,
<<<<<<< HEAD
                            "width": 3,
                            "identifier": {
=======
                            "propertyName": {
>>>>>>> 85e84683
                                "kind": "IdentifierName",
                                "fullStart": 628,
                                "fullEnd": 629,
                                "start": 628,
                                "end": 629,
                                "fullWidth": 1,
                                "width": 1,
                                "text": "j",
                                "value": "j",
                                "valueText": "j"
                            },
                            "equalsValueClause": {
                                "kind": "EqualsValueClause",
                                "fullStart": 629,
                                "fullEnd": 631,
                                "start": 629,
                                "end": 631,
                                "fullWidth": 2,
                                "width": 2,
                                "equalsToken": {
                                    "kind": "EqualsToken",
                                    "fullStart": 629,
                                    "fullEnd": 630,
                                    "start": 629,
                                    "end": 630,
                                    "fullWidth": 1,
                                    "width": 1,
                                    "text": "=",
                                    "value": "=",
                                    "valueText": "="
                                },
                                "value": {
                                    "kind": "NumericLiteral",
                                    "fullStart": 630,
                                    "fullEnd": 631,
                                    "start": 630,
                                    "end": 631,
                                    "fullWidth": 1,
                                    "width": 1,
                                    "text": "0",
                                    "value": 0,
                                    "valueText": "0"
                                }
                            }
                        }
                    ]
                },
                "semicolonToken": {
                    "kind": "SemicolonToken",
                    "fullStart": 631,
                    "fullEnd": 633,
                    "start": 631,
                    "end": 632,
                    "fullWidth": 2,
                    "width": 1,
                    "text": ";",
                    "value": ";",
                    "valueText": ";",
                    "hasTrailingTrivia": true,
                    "hasTrailingNewLine": true,
                    "trailingTrivia": [
                        {
                            "kind": "NewLineTrivia",
                            "text": "\n"
                        }
                    ]
                }
            },
            {
                "kind": "ForStatement",
                "fullStart": 633,
                "fullEnd": 667,
                "start": 633,
                "end": 666,
                "fullWidth": 34,
                "width": 33,
                "isIncrementallyUnusable": true,
                "forKeyword": {
                    "kind": "ForKeyword",
                    "fullStart": 633,
                    "fullEnd": 636,
                    "start": 633,
                    "end": 636,
                    "fullWidth": 3,
                    "width": 3,
                    "text": "for",
                    "value": "for",
                    "valueText": "for"
                },
                "openParenToken": {
                    "kind": "OpenParenToken",
                    "fullStart": 636,
                    "fullEnd": 637,
                    "start": 636,
                    "end": 637,
                    "fullWidth": 1,
                    "width": 1,
                    "text": "(",
                    "value": "(",
                    "valueText": "("
                },
                "variableDeclaration": {
                    "kind": "VariableDeclaration",
                    "fullStart": 637,
                    "fullEnd": 645,
                    "start": 637,
                    "end": 645,
                    "fullWidth": 8,
                    "width": 8,
                    "varKeyword": {
                        "kind": "VarKeyword",
                        "fullStart": 637,
                        "fullEnd": 641,
                        "start": 637,
                        "end": 640,
                        "fullWidth": 4,
                        "width": 3,
                        "text": "var",
                        "value": "var",
                        "valueText": "var",
                        "hasTrailingTrivia": true,
                        "trailingTrivia": [
                            {
                                "kind": "WhitespaceTrivia",
                                "text": " "
                            }
                        ]
                    },
                    "variableDeclarators": [
                        {
                            "kind": "VariableDeclarator",
                            "fullStart": 641,
                            "fullEnd": 645,
                            "start": 641,
                            "end": 645,
                            "fullWidth": 4,
<<<<<<< HEAD
                            "width": 4,
                            "identifier": {
=======
                            "propertyName": {
>>>>>>> 85e84683
                                "kind": "IdentifierName",
                                "fullStart": 641,
                                "fullEnd": 642,
                                "start": 641,
                                "end": 642,
                                "fullWidth": 1,
                                "width": 1,
                                "text": "i",
                                "value": "i",
                                "valueText": "i"
                            },
                            "equalsValueClause": {
                                "kind": "EqualsValueClause",
                                "fullStart": 642,
                                "fullEnd": 645,
                                "start": 642,
                                "end": 645,
                                "fullWidth": 3,
                                "width": 3,
                                "equalsToken": {
                                    "kind": "EqualsToken",
                                    "fullStart": 642,
                                    "fullEnd": 643,
                                    "start": 642,
                                    "end": 643,
                                    "fullWidth": 1,
                                    "width": 1,
                                    "text": "=",
                                    "value": "=",
                                    "valueText": "="
                                },
                                "value": {
                                    "kind": "NumericLiteral",
                                    "fullStart": 643,
                                    "fullEnd": 645,
                                    "start": 643,
                                    "end": 645,
                                    "fullWidth": 2,
                                    "width": 2,
                                    "text": "16",
                                    "value": 16,
                                    "valueText": "16"
                                }
                            }
                        }
                    ]
                },
                "firstSemicolonToken": {
                    "kind": "SemicolonToken",
                    "fullStart": 645,
                    "fullEnd": 646,
                    "start": 645,
                    "end": 646,
                    "fullWidth": 1,
                    "width": 1,
                    "text": ";",
                    "value": ";",
                    "valueText": ";"
                },
                "condition": {
                    "kind": "GreaterThanExpression",
                    "fullStart": 646,
                    "fullEnd": 649,
                    "start": 646,
                    "end": 649,
                    "fullWidth": 3,
                    "width": 3,
                    "left": {
                        "kind": "IdentifierName",
                        "fullStart": 646,
                        "fullEnd": 647,
                        "start": 646,
                        "end": 647,
                        "fullWidth": 1,
                        "width": 1,
                        "text": "i",
                        "value": "i",
                        "valueText": "i"
                    },
                    "operatorToken": {
                        "kind": "GreaterThanToken",
                        "fullStart": 647,
                        "fullEnd": 648,
                        "start": 647,
                        "end": 648,
                        "fullWidth": 1,
                        "width": 1,
                        "text": ">",
                        "value": ">",
                        "valueText": ">"
                    },
                    "right": {
                        "kind": "NumericLiteral",
                        "fullStart": 648,
                        "fullEnd": 649,
                        "start": 648,
                        "end": 649,
                        "fullWidth": 1,
                        "width": 1,
                        "text": "1",
                        "value": 1,
                        "valueText": "1"
                    }
                },
                "secondSemicolonToken": {
                    "kind": "SemicolonToken",
                    "fullStart": 649,
                    "fullEnd": 650,
                    "start": 649,
                    "end": 650,
                    "fullWidth": 1,
                    "width": 1,
                    "text": ";",
                    "value": ";",
                    "valueText": ";"
                },
                "incrementor": {
                    "kind": "AssignmentExpression",
                    "fullStart": 650,
                    "fullEnd": 655,
                    "start": 650,
                    "end": 655,
                    "fullWidth": 5,
                    "width": 5,
                    "isIncrementallyUnusable": true,
                    "left": {
                        "kind": "IdentifierName",
                        "fullStart": 650,
                        "fullEnd": 651,
                        "start": 650,
                        "end": 651,
                        "fullWidth": 1,
                        "width": 1,
                        "text": "i",
                        "value": "i",
                        "valueText": "i"
                    },
                    "operatorToken": {
                        "kind": "EqualsToken",
                        "fullStart": 651,
                        "fullEnd": 652,
                        "start": 651,
                        "end": 652,
                        "fullWidth": 1,
                        "width": 1,
                        "text": "=",
                        "value": "=",
                        "valueText": "="
                    },
                    "right": {
                        "kind": "DivideExpression",
                        "fullStart": 652,
                        "fullEnd": 655,
                        "start": 652,
                        "end": 655,
                        "fullWidth": 3,
                        "width": 3,
                        "isIncrementallyUnusable": true,
                        "left": {
                            "kind": "IdentifierName",
                            "fullStart": 652,
                            "fullEnd": 653,
                            "start": 652,
                            "end": 653,
                            "fullWidth": 1,
                            "width": 1,
                            "text": "i",
                            "value": "i",
                            "valueText": "i"
                        },
                        "operatorToken": {
                            "kind": "SlashToken",
                            "fullStart": 653,
                            "fullEnd": 654,
                            "start": 653,
                            "end": 654,
                            "fullWidth": 1,
                            "width": 1,
                            "text": "/",
                            "value": "/",
                            "valueText": "/"
                        },
                        "right": {
                            "kind": "NumericLiteral",
                            "fullStart": 654,
                            "fullEnd": 655,
                            "start": 654,
                            "end": 655,
                            "fullWidth": 1,
                            "width": 1,
                            "text": "2",
                            "value": 2,
                            "valueText": "2"
                        }
                    }
                },
                "closeParenToken": {
                    "kind": "CloseParenToken",
                    "fullStart": 655,
                    "fullEnd": 656,
                    "start": 655,
                    "end": 656,
                    "fullWidth": 1,
                    "width": 1,
                    "text": ")",
                    "value": ")",
                    "valueText": ")"
                },
                "statement": {
                    "kind": "Block",
                    "fullStart": 656,
                    "fullEnd": 667,
                    "start": 656,
                    "end": 666,
                    "fullWidth": 11,
                    "width": 10,
                    "openBraceToken": {
                        "kind": "OpenBraceToken",
                        "fullStart": 656,
                        "fullEnd": 658,
                        "start": 656,
                        "end": 657,
                        "fullWidth": 2,
                        "width": 1,
                        "text": "{",
                        "value": "{",
                        "valueText": "{",
                        "hasTrailingTrivia": true,
                        "hasTrailingNewLine": true,
                        "trailingTrivia": [
                            {
                                "kind": "NewLineTrivia",
                                "text": "\n"
                            }
                        ]
                    },
                    "statements": [
                        {
                            "kind": "ExpressionStatement",
                            "fullStart": 658,
                            "fullEnd": 665,
                            "start": 660,
                            "end": 664,
                            "fullWidth": 7,
                            "width": 4,
                            "expression": {
                                "kind": "PostIncrementExpression",
                                "fullStart": 658,
                                "fullEnd": 663,
                                "start": 660,
                                "end": 663,
                                "fullWidth": 5,
                                "width": 3,
                                "operand": {
                                    "kind": "IdentifierName",
                                    "fullStart": 658,
                                    "fullEnd": 661,
                                    "start": 660,
                                    "end": 661,
                                    "fullWidth": 3,
                                    "width": 1,
                                    "text": "j",
                                    "value": "j",
                                    "valueText": "j",
                                    "hasLeadingTrivia": true,
                                    "leadingTrivia": [
                                        {
                                            "kind": "WhitespaceTrivia",
                                            "text": "  "
                                        }
                                    ]
                                },
                                "operatorToken": {
                                    "kind": "PlusPlusToken",
                                    "fullStart": 661,
                                    "fullEnd": 663,
                                    "start": 661,
                                    "end": 663,
                                    "fullWidth": 2,
                                    "width": 2,
                                    "text": "++",
                                    "value": "++",
                                    "valueText": "++"
                                }
                            },
                            "semicolonToken": {
                                "kind": "SemicolonToken",
                                "fullStart": 663,
                                "fullEnd": 665,
                                "start": 663,
                                "end": 664,
                                "fullWidth": 2,
                                "width": 1,
                                "text": ";",
                                "value": ";",
                                "valueText": ";",
                                "hasTrailingTrivia": true,
                                "hasTrailingNewLine": true,
                                "trailingTrivia": [
                                    {
                                        "kind": "NewLineTrivia",
                                        "text": "\n"
                                    }
                                ]
                            }
                        }
                    ],
                    "closeBraceToken": {
                        "kind": "CloseBraceToken",
                        "fullStart": 665,
                        "fullEnd": 667,
                        "start": 665,
                        "end": 666,
                        "fullWidth": 2,
                        "width": 1,
                        "text": "}",
                        "value": "}",
                        "valueText": "}",
                        "hasTrailingTrivia": true,
                        "hasTrailingNewLine": true,
                        "trailingTrivia": [
                            {
                                "kind": "NewLineTrivia",
                                "text": "\n"
                            }
                        ]
                    }
                }
            },
            {
                "kind": "IfStatement",
                "fullStart": 667,
                "fullEnd": 725,
                "start": 667,
                "end": 724,
                "fullWidth": 58,
                "width": 57,
                "ifKeyword": {
                    "kind": "IfKeyword",
                    "fullStart": 667,
                    "fullEnd": 670,
                    "start": 667,
                    "end": 669,
                    "fullWidth": 3,
                    "width": 2,
                    "text": "if",
                    "value": "if",
                    "valueText": "if",
                    "hasTrailingTrivia": true,
                    "trailingTrivia": [
                        {
                            "kind": "WhitespaceTrivia",
                            "text": " "
                        }
                    ]
                },
                "openParenToken": {
                    "kind": "OpenParenToken",
                    "fullStart": 670,
                    "fullEnd": 671,
                    "start": 670,
                    "end": 671,
                    "fullWidth": 1,
                    "width": 1,
                    "text": "(",
                    "value": "(",
                    "valueText": "("
                },
                "condition": {
                    "kind": "NotEqualsExpression",
                    "fullStart": 671,
                    "fullEnd": 676,
                    "start": 671,
                    "end": 676,
                    "fullWidth": 5,
                    "width": 5,
                    "left": {
                        "kind": "IdentifierName",
                        "fullStart": 671,
                        "fullEnd": 672,
                        "start": 671,
                        "end": 672,
                        "fullWidth": 1,
                        "width": 1,
                        "text": "i",
                        "value": "i",
                        "valueText": "i"
                    },
                    "operatorToken": {
                        "kind": "ExclamationEqualsEqualsToken",
                        "fullStart": 672,
                        "fullEnd": 675,
                        "start": 672,
                        "end": 675,
                        "fullWidth": 3,
                        "width": 3,
                        "text": "!==",
                        "value": "!==",
                        "valueText": "!=="
                    },
                    "right": {
                        "kind": "NumericLiteral",
                        "fullStart": 675,
                        "fullEnd": 676,
                        "start": 675,
                        "end": 676,
                        "fullWidth": 1,
                        "width": 1,
                        "text": "1",
                        "value": 1,
                        "valueText": "1"
                    }
                },
                "closeParenToken": {
                    "kind": "CloseParenToken",
                    "fullStart": 676,
                    "fullEnd": 679,
                    "start": 676,
                    "end": 677,
                    "fullWidth": 3,
                    "width": 1,
                    "text": ")",
                    "value": ")",
                    "valueText": ")",
                    "hasTrailingTrivia": true,
                    "trailingTrivia": [
                        {
                            "kind": "WhitespaceTrivia",
                            "text": "  "
                        }
                    ]
                },
                "statement": {
                    "kind": "ExpressionStatement",
                    "fullStart": 679,
                    "fullEnd": 725,
                    "start": 679,
                    "end": 724,
                    "fullWidth": 46,
                    "width": 45,
                    "expression": {
                        "kind": "InvocationExpression",
                        "fullStart": 679,
                        "fullEnd": 723,
                        "start": 679,
                        "end": 723,
                        "fullWidth": 44,
                        "width": 44,
                        "expression": {
                            "kind": "IdentifierName",
                            "fullStart": 679,
                            "fullEnd": 685,
                            "start": 679,
                            "end": 685,
                            "fullWidth": 6,
                            "width": 6,
                            "text": "$ERROR",
                            "value": "$ERROR",
                            "valueText": "$ERROR"
                        },
                        "argumentList": {
                            "kind": "ArgumentList",
                            "fullStart": 685,
                            "fullEnd": 723,
                            "start": 685,
                            "end": 723,
                            "fullWidth": 38,
                            "width": 38,
                            "openParenToken": {
                                "kind": "OpenParenToken",
                                "fullStart": 685,
                                "fullEnd": 686,
                                "start": 685,
                                "end": 686,
                                "fullWidth": 1,
                                "width": 1,
                                "text": "(",
                                "value": "(",
                                "valueText": "("
                            },
                            "arguments": [
                                {
                                    "kind": "AddExpression",
                                    "fullStart": 686,
                                    "fullEnd": 722,
                                    "start": 686,
                                    "end": 720,
                                    "fullWidth": 36,
                                    "width": 34,
                                    "left": {
                                        "kind": "StringLiteral",
                                        "fullStart": 686,
                                        "fullEnd": 717,
                                        "start": 686,
                                        "end": 717,
                                        "fullWidth": 31,
                                        "width": 31,
                                        "text": "'#3.1: i === 1. Actual:  i ==='",
                                        "value": "#3.1: i === 1. Actual:  i ===",
                                        "valueText": "#3.1: i === 1. Actual:  i ==="
                                    },
                                    "operatorToken": {
                                        "kind": "PlusToken",
                                        "fullStart": 717,
                                        "fullEnd": 719,
                                        "start": 717,
                                        "end": 718,
                                        "fullWidth": 2,
                                        "width": 1,
                                        "text": "+",
                                        "value": "+",
                                        "valueText": "+",
                                        "hasTrailingTrivia": true,
                                        "trailingTrivia": [
                                            {
                                                "kind": "WhitespaceTrivia",
                                                "text": " "
                                            }
                                        ]
                                    },
                                    "right": {
                                        "kind": "IdentifierName",
                                        "fullStart": 719,
                                        "fullEnd": 722,
                                        "start": 719,
                                        "end": 720,
                                        "fullWidth": 3,
                                        "width": 1,
                                        "text": "i",
                                        "value": "i",
                                        "valueText": "i",
                                        "hasTrailingTrivia": true,
                                        "trailingTrivia": [
                                            {
                                                "kind": "WhitespaceTrivia",
                                                "text": "  "
                                            }
                                        ]
                                    }
                                }
                            ],
                            "closeParenToken": {
                                "kind": "CloseParenToken",
                                "fullStart": 722,
                                "fullEnd": 723,
                                "start": 722,
                                "end": 723,
                                "fullWidth": 1,
                                "width": 1,
                                "text": ")",
                                "value": ")",
                                "valueText": ")"
                            }
                        }
                    },
                    "semicolonToken": {
                        "kind": "SemicolonToken",
                        "fullStart": 723,
                        "fullEnd": 725,
                        "start": 723,
                        "end": 724,
                        "fullWidth": 2,
                        "width": 1,
                        "text": ";",
                        "value": ";",
                        "valueText": ";",
                        "hasTrailingTrivia": true,
                        "hasTrailingNewLine": true,
                        "trailingTrivia": [
                            {
                                "kind": "NewLineTrivia",
                                "text": "\n"
                            }
                        ]
                    }
                }
            },
            {
                "kind": "IfStatement",
                "fullStart": 725,
                "fullEnd": 783,
                "start": 725,
                "end": 782,
                "fullWidth": 58,
                "width": 57,
                "ifKeyword": {
                    "kind": "IfKeyword",
                    "fullStart": 725,
                    "fullEnd": 728,
                    "start": 725,
                    "end": 727,
                    "fullWidth": 3,
                    "width": 2,
                    "text": "if",
                    "value": "if",
                    "valueText": "if",
                    "hasTrailingTrivia": true,
                    "trailingTrivia": [
                        {
                            "kind": "WhitespaceTrivia",
                            "text": " "
                        }
                    ]
                },
                "openParenToken": {
                    "kind": "OpenParenToken",
                    "fullStart": 728,
                    "fullEnd": 729,
                    "start": 728,
                    "end": 729,
                    "fullWidth": 1,
                    "width": 1,
                    "text": "(",
                    "value": "(",
                    "valueText": "("
                },
                "condition": {
                    "kind": "NotEqualsExpression",
                    "fullStart": 729,
                    "fullEnd": 734,
                    "start": 729,
                    "end": 734,
                    "fullWidth": 5,
                    "width": 5,
                    "left": {
                        "kind": "IdentifierName",
                        "fullStart": 729,
                        "fullEnd": 730,
                        "start": 729,
                        "end": 730,
                        "fullWidth": 1,
                        "width": 1,
                        "text": "j",
                        "value": "j",
                        "valueText": "j"
                    },
                    "operatorToken": {
                        "kind": "ExclamationEqualsEqualsToken",
                        "fullStart": 730,
                        "fullEnd": 733,
                        "start": 730,
                        "end": 733,
                        "fullWidth": 3,
                        "width": 3,
                        "text": "!==",
                        "value": "!==",
                        "valueText": "!=="
                    },
                    "right": {
                        "kind": "NumericLiteral",
                        "fullStart": 733,
                        "fullEnd": 734,
                        "start": 733,
                        "end": 734,
                        "fullWidth": 1,
                        "width": 1,
                        "text": "4",
                        "value": 4,
                        "valueText": "4"
                    }
                },
                "closeParenToken": {
                    "kind": "CloseParenToken",
                    "fullStart": 734,
                    "fullEnd": 737,
                    "start": 734,
                    "end": 735,
                    "fullWidth": 3,
                    "width": 1,
                    "text": ")",
                    "value": ")",
                    "valueText": ")",
                    "hasTrailingTrivia": true,
                    "trailingTrivia": [
                        {
                            "kind": "WhitespaceTrivia",
                            "text": "  "
                        }
                    ]
                },
                "statement": {
                    "kind": "ExpressionStatement",
                    "fullStart": 737,
                    "fullEnd": 783,
                    "start": 737,
                    "end": 782,
                    "fullWidth": 46,
                    "width": 45,
                    "expression": {
                        "kind": "InvocationExpression",
                        "fullStart": 737,
                        "fullEnd": 781,
                        "start": 737,
                        "end": 781,
                        "fullWidth": 44,
                        "width": 44,
                        "expression": {
                            "kind": "IdentifierName",
                            "fullStart": 737,
                            "fullEnd": 743,
                            "start": 737,
                            "end": 743,
                            "fullWidth": 6,
                            "width": 6,
                            "text": "$ERROR",
                            "value": "$ERROR",
                            "valueText": "$ERROR"
                        },
                        "argumentList": {
                            "kind": "ArgumentList",
                            "fullStart": 743,
                            "fullEnd": 781,
                            "start": 743,
                            "end": 781,
                            "fullWidth": 38,
                            "width": 38,
                            "openParenToken": {
                                "kind": "OpenParenToken",
                                "fullStart": 743,
                                "fullEnd": 744,
                                "start": 743,
                                "end": 744,
                                "fullWidth": 1,
                                "width": 1,
                                "text": "(",
                                "value": "(",
                                "valueText": "("
                            },
                            "arguments": [
                                {
                                    "kind": "AddExpression",
                                    "fullStart": 744,
                                    "fullEnd": 780,
                                    "start": 744,
                                    "end": 778,
                                    "fullWidth": 36,
                                    "width": 34,
                                    "left": {
                                        "kind": "StringLiteral",
                                        "fullStart": 744,
                                        "fullEnd": 775,
                                        "start": 744,
                                        "end": 775,
                                        "fullWidth": 31,
                                        "width": 31,
                                        "text": "'#3.2: j === 4. Actual:  j ==='",
                                        "value": "#3.2: j === 4. Actual:  j ===",
                                        "valueText": "#3.2: j === 4. Actual:  j ==="
                                    },
                                    "operatorToken": {
                                        "kind": "PlusToken",
                                        "fullStart": 775,
                                        "fullEnd": 777,
                                        "start": 775,
                                        "end": 776,
                                        "fullWidth": 2,
                                        "width": 1,
                                        "text": "+",
                                        "value": "+",
                                        "valueText": "+",
                                        "hasTrailingTrivia": true,
                                        "trailingTrivia": [
                                            {
                                                "kind": "WhitespaceTrivia",
                                                "text": " "
                                            }
                                        ]
                                    },
                                    "right": {
                                        "kind": "IdentifierName",
                                        "fullStart": 777,
                                        "fullEnd": 780,
                                        "start": 777,
                                        "end": 778,
                                        "fullWidth": 3,
                                        "width": 1,
                                        "text": "j",
                                        "value": "j",
                                        "valueText": "j",
                                        "hasTrailingTrivia": true,
                                        "trailingTrivia": [
                                            {
                                                "kind": "WhitespaceTrivia",
                                                "text": "  "
                                            }
                                        ]
                                    }
                                }
                            ],
                            "closeParenToken": {
                                "kind": "CloseParenToken",
                                "fullStart": 780,
                                "fullEnd": 781,
                                "start": 780,
                                "end": 781,
                                "fullWidth": 1,
                                "width": 1,
                                "text": ")",
                                "value": ")",
                                "valueText": ")"
                            }
                        }
                    },
                    "semicolonToken": {
                        "kind": "SemicolonToken",
                        "fullStart": 781,
                        "fullEnd": 783,
                        "start": 781,
                        "end": 782,
                        "fullWidth": 2,
                        "width": 1,
                        "text": ";",
                        "value": ";",
                        "valueText": ";",
                        "hasTrailingTrivia": true,
                        "hasTrailingNewLine": true,
                        "trailingTrivia": [
                            {
                                "kind": "NewLineTrivia",
                                "text": "\n"
                            }
                        ]
                    }
                }
            },
            {
                "kind": "VariableStatement",
                "fullStart": 783,
                "fullEnd": 803,
                "start": 794,
                "end": 802,
                "fullWidth": 20,
                "width": 8,
                "modifiers": [],
                "variableDeclaration": {
                    "kind": "VariableDeclaration",
                    "fullStart": 783,
                    "fullEnd": 801,
                    "start": 794,
                    "end": 801,
                    "fullWidth": 18,
                    "width": 7,
                    "varKeyword": {
                        "kind": "VarKeyword",
                        "fullStart": 783,
                        "fullEnd": 798,
                        "start": 794,
                        "end": 797,
                        "fullWidth": 15,
                        "width": 3,
                        "text": "var",
                        "value": "var",
                        "valueText": "var",
                        "hasLeadingTrivia": true,
                        "hasLeadingComment": true,
                        "hasLeadingNewLine": true,
                        "hasTrailingTrivia": true,
                        "leadingTrivia": [
                            {
                                "kind": "NewLineTrivia",
                                "text": "\n"
                            },
                            {
                                "kind": "SingleLineCommentTrivia",
                                "text": "//CHECK#4"
                            },
                            {
                                "kind": "NewLineTrivia",
                                "text": "\n"
                            }
                        ],
                        "trailingTrivia": [
                            {
                                "kind": "WhitespaceTrivia",
                                "text": " "
                            }
                        ]
                    },
                    "variableDeclarators": [
                        {
                            "kind": "VariableDeclarator",
                            "fullStart": 798,
                            "fullEnd": 801,
                            "start": 798,
                            "end": 801,
                            "fullWidth": 3,
<<<<<<< HEAD
                            "width": 3,
                            "identifier": {
=======
                            "propertyName": {
>>>>>>> 85e84683
                                "kind": "IdentifierName",
                                "fullStart": 798,
                                "fullEnd": 799,
                                "start": 798,
                                "end": 799,
                                "fullWidth": 1,
                                "width": 1,
                                "text": "j",
                                "value": "j",
                                "valueText": "j"
                            },
                            "equalsValueClause": {
                                "kind": "EqualsValueClause",
                                "fullStart": 799,
                                "fullEnd": 801,
                                "start": 799,
                                "end": 801,
                                "fullWidth": 2,
                                "width": 2,
                                "equalsToken": {
                                    "kind": "EqualsToken",
                                    "fullStart": 799,
                                    "fullEnd": 800,
                                    "start": 799,
                                    "end": 800,
                                    "fullWidth": 1,
                                    "width": 1,
                                    "text": "=",
                                    "value": "=",
                                    "valueText": "="
                                },
                                "value": {
                                    "kind": "NumericLiteral",
                                    "fullStart": 800,
                                    "fullEnd": 801,
                                    "start": 800,
                                    "end": 801,
                                    "fullWidth": 1,
                                    "width": 1,
                                    "text": "0",
                                    "value": 0,
                                    "valueText": "0"
                                }
                            }
                        }
                    ]
                },
                "semicolonToken": {
                    "kind": "SemicolonToken",
                    "fullStart": 801,
                    "fullEnd": 803,
                    "start": 801,
                    "end": 802,
                    "fullWidth": 2,
                    "width": 1,
                    "text": ";",
                    "value": ";",
                    "valueText": ";",
                    "hasTrailingTrivia": true,
                    "hasTrailingNewLine": true,
                    "trailingTrivia": [
                        {
                            "kind": "NewLineTrivia",
                            "text": "\n"
                        }
                    ]
                }
            },
            {
                "kind": "ForStatement",
                "fullStart": 803,
                "fullEnd": 835,
                "start": 803,
                "end": 834,
                "fullWidth": 32,
                "width": 31,
                "forKeyword": {
                    "kind": "ForKeyword",
                    "fullStart": 803,
                    "fullEnd": 806,
                    "start": 803,
                    "end": 806,
                    "fullWidth": 3,
                    "width": 3,
                    "text": "for",
                    "value": "for",
                    "valueText": "for"
                },
                "openParenToken": {
                    "kind": "OpenParenToken",
                    "fullStart": 806,
                    "fullEnd": 807,
                    "start": 806,
                    "end": 807,
                    "fullWidth": 1,
                    "width": 1,
                    "text": "(",
                    "value": "(",
                    "valueText": "("
                },
                "variableDeclaration": {
                    "kind": "VariableDeclaration",
                    "fullStart": 807,
                    "fullEnd": 815,
                    "start": 807,
                    "end": 815,
                    "fullWidth": 8,
                    "width": 8,
                    "varKeyword": {
                        "kind": "VarKeyword",
                        "fullStart": 807,
                        "fullEnd": 811,
                        "start": 807,
                        "end": 810,
                        "fullWidth": 4,
                        "width": 3,
                        "text": "var",
                        "value": "var",
                        "valueText": "var",
                        "hasTrailingTrivia": true,
                        "trailingTrivia": [
                            {
                                "kind": "WhitespaceTrivia",
                                "text": " "
                            }
                        ]
                    },
                    "variableDeclarators": [
                        {
                            "kind": "VariableDeclarator",
                            "fullStart": 811,
                            "fullEnd": 815,
                            "start": 811,
                            "end": 815,
                            "fullWidth": 4,
<<<<<<< HEAD
                            "width": 4,
                            "identifier": {
=======
                            "propertyName": {
>>>>>>> 85e84683
                                "kind": "IdentifierName",
                                "fullStart": 811,
                                "fullEnd": 812,
                                "start": 811,
                                "end": 812,
                                "fullWidth": 1,
                                "width": 1,
                                "text": "i",
                                "value": "i",
                                "valueText": "i"
                            },
                            "equalsValueClause": {
                                "kind": "EqualsValueClause",
                                "fullStart": 812,
                                "fullEnd": 815,
                                "start": 812,
                                "end": 815,
                                "fullWidth": 3,
                                "width": 3,
                                "equalsToken": {
                                    "kind": "EqualsToken",
                                    "fullStart": 812,
                                    "fullEnd": 813,
                                    "start": 812,
                                    "end": 813,
                                    "fullWidth": 1,
                                    "width": 1,
                                    "text": "=",
                                    "value": "=",
                                    "valueText": "="
                                },
                                "value": {
                                    "kind": "NumericLiteral",
                                    "fullStart": 813,
                                    "fullEnd": 815,
                                    "start": 813,
                                    "end": 815,
                                    "fullWidth": 2,
                                    "width": 2,
                                    "text": "10",
                                    "value": 10,
                                    "valueText": "10"
                                }
                            }
                        }
                    ]
                },
                "firstSemicolonToken": {
                    "kind": "SemicolonToken",
                    "fullStart": 815,
                    "fullEnd": 816,
                    "start": 815,
                    "end": 816,
                    "fullWidth": 1,
                    "width": 1,
                    "text": ";",
                    "value": ";",
                    "valueText": ";"
                },
                "condition": {
                    "kind": "GreaterThanExpression",
                    "fullStart": 816,
                    "fullEnd": 819,
                    "start": 816,
                    "end": 819,
                    "fullWidth": 3,
                    "width": 3,
                    "left": {
                        "kind": "IdentifierName",
                        "fullStart": 816,
                        "fullEnd": 817,
                        "start": 816,
                        "end": 817,
                        "fullWidth": 1,
                        "width": 1,
                        "text": "i",
                        "value": "i",
                        "valueText": "i"
                    },
                    "operatorToken": {
                        "kind": "GreaterThanToken",
                        "fullStart": 817,
                        "fullEnd": 818,
                        "start": 817,
                        "end": 818,
                        "fullWidth": 1,
                        "width": 1,
                        "text": ">",
                        "value": ">",
                        "valueText": ">"
                    },
                    "right": {
                        "kind": "NumericLiteral",
                        "fullStart": 818,
                        "fullEnd": 819,
                        "start": 818,
                        "end": 819,
                        "fullWidth": 1,
                        "width": 1,
                        "text": "1",
                        "value": 1,
                        "valueText": "1"
                    }
                },
                "secondSemicolonToken": {
                    "kind": "SemicolonToken",
                    "fullStart": 819,
                    "fullEnd": 820,
                    "start": 819,
                    "end": 820,
                    "fullWidth": 1,
                    "width": 1,
                    "text": ";",
                    "value": ";",
                    "valueText": ";"
                },
                "incrementor": {
                    "kind": "PostDecrementExpression",
                    "fullStart": 820,
                    "fullEnd": 823,
                    "start": 820,
                    "end": 823,
                    "fullWidth": 3,
                    "width": 3,
                    "operand": {
                        "kind": "IdentifierName",
                        "fullStart": 820,
                        "fullEnd": 821,
                        "start": 820,
                        "end": 821,
                        "fullWidth": 1,
                        "width": 1,
                        "text": "i",
                        "value": "i",
                        "valueText": "i"
                    },
                    "operatorToken": {
                        "kind": "MinusMinusToken",
                        "fullStart": 821,
                        "fullEnd": 823,
                        "start": 821,
                        "end": 823,
                        "fullWidth": 2,
                        "width": 2,
                        "text": "--",
                        "value": "--",
                        "valueText": "--"
                    }
                },
                "closeParenToken": {
                    "kind": "CloseParenToken",
                    "fullStart": 823,
                    "fullEnd": 824,
                    "start": 823,
                    "end": 824,
                    "fullWidth": 1,
                    "width": 1,
                    "text": ")",
                    "value": ")",
                    "valueText": ")"
                },
                "statement": {
                    "kind": "Block",
                    "fullStart": 824,
                    "fullEnd": 835,
                    "start": 824,
                    "end": 834,
                    "fullWidth": 11,
                    "width": 10,
                    "openBraceToken": {
                        "kind": "OpenBraceToken",
                        "fullStart": 824,
                        "fullEnd": 826,
                        "start": 824,
                        "end": 825,
                        "fullWidth": 2,
                        "width": 1,
                        "text": "{",
                        "value": "{",
                        "valueText": "{",
                        "hasTrailingTrivia": true,
                        "hasTrailingNewLine": true,
                        "trailingTrivia": [
                            {
                                "kind": "NewLineTrivia",
                                "text": "\n"
                            }
                        ]
                    },
                    "statements": [
                        {
                            "kind": "ExpressionStatement",
                            "fullStart": 826,
                            "fullEnd": 833,
                            "start": 828,
                            "end": 832,
                            "fullWidth": 7,
                            "width": 4,
                            "expression": {
                                "kind": "PostIncrementExpression",
                                "fullStart": 826,
                                "fullEnd": 831,
                                "start": 828,
                                "end": 831,
                                "fullWidth": 5,
                                "width": 3,
                                "operand": {
                                    "kind": "IdentifierName",
                                    "fullStart": 826,
                                    "fullEnd": 829,
                                    "start": 828,
                                    "end": 829,
                                    "fullWidth": 3,
                                    "width": 1,
                                    "text": "j",
                                    "value": "j",
                                    "valueText": "j",
                                    "hasLeadingTrivia": true,
                                    "leadingTrivia": [
                                        {
                                            "kind": "WhitespaceTrivia",
                                            "text": "  "
                                        }
                                    ]
                                },
                                "operatorToken": {
                                    "kind": "PlusPlusToken",
                                    "fullStart": 829,
                                    "fullEnd": 831,
                                    "start": 829,
                                    "end": 831,
                                    "fullWidth": 2,
                                    "width": 2,
                                    "text": "++",
                                    "value": "++",
                                    "valueText": "++"
                                }
                            },
                            "semicolonToken": {
                                "kind": "SemicolonToken",
                                "fullStart": 831,
                                "fullEnd": 833,
                                "start": 831,
                                "end": 832,
                                "fullWidth": 2,
                                "width": 1,
                                "text": ";",
                                "value": ";",
                                "valueText": ";",
                                "hasTrailingTrivia": true,
                                "hasTrailingNewLine": true,
                                "trailingTrivia": [
                                    {
                                        "kind": "NewLineTrivia",
                                        "text": "\n"
                                    }
                                ]
                            }
                        }
                    ],
                    "closeBraceToken": {
                        "kind": "CloseBraceToken",
                        "fullStart": 833,
                        "fullEnd": 835,
                        "start": 833,
                        "end": 834,
                        "fullWidth": 2,
                        "width": 1,
                        "text": "}",
                        "value": "}",
                        "valueText": "}",
                        "hasTrailingTrivia": true,
                        "hasTrailingNewLine": true,
                        "trailingTrivia": [
                            {
                                "kind": "NewLineTrivia",
                                "text": "\n"
                            }
                        ]
                    }
                }
            },
            {
                "kind": "IfStatement",
                "fullStart": 835,
                "fullEnd": 893,
                "start": 835,
                "end": 892,
                "fullWidth": 58,
                "width": 57,
                "ifKeyword": {
                    "kind": "IfKeyword",
                    "fullStart": 835,
                    "fullEnd": 838,
                    "start": 835,
                    "end": 837,
                    "fullWidth": 3,
                    "width": 2,
                    "text": "if",
                    "value": "if",
                    "valueText": "if",
                    "hasTrailingTrivia": true,
                    "trailingTrivia": [
                        {
                            "kind": "WhitespaceTrivia",
                            "text": " "
                        }
                    ]
                },
                "openParenToken": {
                    "kind": "OpenParenToken",
                    "fullStart": 838,
                    "fullEnd": 839,
                    "start": 838,
                    "end": 839,
                    "fullWidth": 1,
                    "width": 1,
                    "text": "(",
                    "value": "(",
                    "valueText": "("
                },
                "condition": {
                    "kind": "NotEqualsExpression",
                    "fullStart": 839,
                    "fullEnd": 844,
                    "start": 839,
                    "end": 844,
                    "fullWidth": 5,
                    "width": 5,
                    "left": {
                        "kind": "IdentifierName",
                        "fullStart": 839,
                        "fullEnd": 840,
                        "start": 839,
                        "end": 840,
                        "fullWidth": 1,
                        "width": 1,
                        "text": "i",
                        "value": "i",
                        "valueText": "i"
                    },
                    "operatorToken": {
                        "kind": "ExclamationEqualsEqualsToken",
                        "fullStart": 840,
                        "fullEnd": 843,
                        "start": 840,
                        "end": 843,
                        "fullWidth": 3,
                        "width": 3,
                        "text": "!==",
                        "value": "!==",
                        "valueText": "!=="
                    },
                    "right": {
                        "kind": "NumericLiteral",
                        "fullStart": 843,
                        "fullEnd": 844,
                        "start": 843,
                        "end": 844,
                        "fullWidth": 1,
                        "width": 1,
                        "text": "1",
                        "value": 1,
                        "valueText": "1"
                    }
                },
                "closeParenToken": {
                    "kind": "CloseParenToken",
                    "fullStart": 844,
                    "fullEnd": 847,
                    "start": 844,
                    "end": 845,
                    "fullWidth": 3,
                    "width": 1,
                    "text": ")",
                    "value": ")",
                    "valueText": ")",
                    "hasTrailingTrivia": true,
                    "trailingTrivia": [
                        {
                            "kind": "WhitespaceTrivia",
                            "text": "  "
                        }
                    ]
                },
                "statement": {
                    "kind": "ExpressionStatement",
                    "fullStart": 847,
                    "fullEnd": 893,
                    "start": 847,
                    "end": 892,
                    "fullWidth": 46,
                    "width": 45,
                    "expression": {
                        "kind": "InvocationExpression",
                        "fullStart": 847,
                        "fullEnd": 891,
                        "start": 847,
                        "end": 891,
                        "fullWidth": 44,
                        "width": 44,
                        "expression": {
                            "kind": "IdentifierName",
                            "fullStart": 847,
                            "fullEnd": 853,
                            "start": 847,
                            "end": 853,
                            "fullWidth": 6,
                            "width": 6,
                            "text": "$ERROR",
                            "value": "$ERROR",
                            "valueText": "$ERROR"
                        },
                        "argumentList": {
                            "kind": "ArgumentList",
                            "fullStart": 853,
                            "fullEnd": 891,
                            "start": 853,
                            "end": 891,
                            "fullWidth": 38,
                            "width": 38,
                            "openParenToken": {
                                "kind": "OpenParenToken",
                                "fullStart": 853,
                                "fullEnd": 854,
                                "start": 853,
                                "end": 854,
                                "fullWidth": 1,
                                "width": 1,
                                "text": "(",
                                "value": "(",
                                "valueText": "("
                            },
                            "arguments": [
                                {
                                    "kind": "AddExpression",
                                    "fullStart": 854,
                                    "fullEnd": 890,
                                    "start": 854,
                                    "end": 888,
                                    "fullWidth": 36,
                                    "width": 34,
                                    "left": {
                                        "kind": "StringLiteral",
                                        "fullStart": 854,
                                        "fullEnd": 885,
                                        "start": 854,
                                        "end": 885,
                                        "fullWidth": 31,
                                        "width": 31,
                                        "text": "'#4.1: i === 1. Actual:  i ==='",
                                        "value": "#4.1: i === 1. Actual:  i ===",
                                        "valueText": "#4.1: i === 1. Actual:  i ==="
                                    },
                                    "operatorToken": {
                                        "kind": "PlusToken",
                                        "fullStart": 885,
                                        "fullEnd": 887,
                                        "start": 885,
                                        "end": 886,
                                        "fullWidth": 2,
                                        "width": 1,
                                        "text": "+",
                                        "value": "+",
                                        "valueText": "+",
                                        "hasTrailingTrivia": true,
                                        "trailingTrivia": [
                                            {
                                                "kind": "WhitespaceTrivia",
                                                "text": " "
                                            }
                                        ]
                                    },
                                    "right": {
                                        "kind": "IdentifierName",
                                        "fullStart": 887,
                                        "fullEnd": 890,
                                        "start": 887,
                                        "end": 888,
                                        "fullWidth": 3,
                                        "width": 1,
                                        "text": "i",
                                        "value": "i",
                                        "valueText": "i",
                                        "hasTrailingTrivia": true,
                                        "trailingTrivia": [
                                            {
                                                "kind": "WhitespaceTrivia",
                                                "text": "  "
                                            }
                                        ]
                                    }
                                }
                            ],
                            "closeParenToken": {
                                "kind": "CloseParenToken",
                                "fullStart": 890,
                                "fullEnd": 891,
                                "start": 890,
                                "end": 891,
                                "fullWidth": 1,
                                "width": 1,
                                "text": ")",
                                "value": ")",
                                "valueText": ")"
                            }
                        }
                    },
                    "semicolonToken": {
                        "kind": "SemicolonToken",
                        "fullStart": 891,
                        "fullEnd": 893,
                        "start": 891,
                        "end": 892,
                        "fullWidth": 2,
                        "width": 1,
                        "text": ";",
                        "value": ";",
                        "valueText": ";",
                        "hasTrailingTrivia": true,
                        "hasTrailingNewLine": true,
                        "trailingTrivia": [
                            {
                                "kind": "NewLineTrivia",
                                "text": "\n"
                            }
                        ]
                    }
                }
            },
            {
                "kind": "IfStatement",
                "fullStart": 893,
                "fullEnd": 951,
                "start": 893,
                "end": 950,
                "fullWidth": 58,
                "width": 57,
                "ifKeyword": {
                    "kind": "IfKeyword",
                    "fullStart": 893,
                    "fullEnd": 896,
                    "start": 893,
                    "end": 895,
                    "fullWidth": 3,
                    "width": 2,
                    "text": "if",
                    "value": "if",
                    "valueText": "if",
                    "hasTrailingTrivia": true,
                    "trailingTrivia": [
                        {
                            "kind": "WhitespaceTrivia",
                            "text": " "
                        }
                    ]
                },
                "openParenToken": {
                    "kind": "OpenParenToken",
                    "fullStart": 896,
                    "fullEnd": 897,
                    "start": 896,
                    "end": 897,
                    "fullWidth": 1,
                    "width": 1,
                    "text": "(",
                    "value": "(",
                    "valueText": "("
                },
                "condition": {
                    "kind": "NotEqualsExpression",
                    "fullStart": 897,
                    "fullEnd": 902,
                    "start": 897,
                    "end": 902,
                    "fullWidth": 5,
                    "width": 5,
                    "left": {
                        "kind": "IdentifierName",
                        "fullStart": 897,
                        "fullEnd": 898,
                        "start": 897,
                        "end": 898,
                        "fullWidth": 1,
                        "width": 1,
                        "text": "j",
                        "value": "j",
                        "valueText": "j"
                    },
                    "operatorToken": {
                        "kind": "ExclamationEqualsEqualsToken",
                        "fullStart": 898,
                        "fullEnd": 901,
                        "start": 898,
                        "end": 901,
                        "fullWidth": 3,
                        "width": 3,
                        "text": "!==",
                        "value": "!==",
                        "valueText": "!=="
                    },
                    "right": {
                        "kind": "NumericLiteral",
                        "fullStart": 901,
                        "fullEnd": 902,
                        "start": 901,
                        "end": 902,
                        "fullWidth": 1,
                        "width": 1,
                        "text": "9",
                        "value": 9,
                        "valueText": "9"
                    }
                },
                "closeParenToken": {
                    "kind": "CloseParenToken",
                    "fullStart": 902,
                    "fullEnd": 905,
                    "start": 902,
                    "end": 903,
                    "fullWidth": 3,
                    "width": 1,
                    "text": ")",
                    "value": ")",
                    "valueText": ")",
                    "hasTrailingTrivia": true,
                    "trailingTrivia": [
                        {
                            "kind": "WhitespaceTrivia",
                            "text": "  "
                        }
                    ]
                },
                "statement": {
                    "kind": "ExpressionStatement",
                    "fullStart": 905,
                    "fullEnd": 951,
                    "start": 905,
                    "end": 950,
                    "fullWidth": 46,
                    "width": 45,
                    "expression": {
                        "kind": "InvocationExpression",
                        "fullStart": 905,
                        "fullEnd": 949,
                        "start": 905,
                        "end": 949,
                        "fullWidth": 44,
                        "width": 44,
                        "expression": {
                            "kind": "IdentifierName",
                            "fullStart": 905,
                            "fullEnd": 911,
                            "start": 905,
                            "end": 911,
                            "fullWidth": 6,
                            "width": 6,
                            "text": "$ERROR",
                            "value": "$ERROR",
                            "valueText": "$ERROR"
                        },
                        "argumentList": {
                            "kind": "ArgumentList",
                            "fullStart": 911,
                            "fullEnd": 949,
                            "start": 911,
                            "end": 949,
                            "fullWidth": 38,
                            "width": 38,
                            "openParenToken": {
                                "kind": "OpenParenToken",
                                "fullStart": 911,
                                "fullEnd": 912,
                                "start": 911,
                                "end": 912,
                                "fullWidth": 1,
                                "width": 1,
                                "text": "(",
                                "value": "(",
                                "valueText": "("
                            },
                            "arguments": [
                                {
                                    "kind": "AddExpression",
                                    "fullStart": 912,
                                    "fullEnd": 948,
                                    "start": 912,
                                    "end": 946,
                                    "fullWidth": 36,
                                    "width": 34,
                                    "left": {
                                        "kind": "StringLiteral",
                                        "fullStart": 912,
                                        "fullEnd": 943,
                                        "start": 912,
                                        "end": 943,
                                        "fullWidth": 31,
                                        "width": 31,
                                        "text": "'#4.2: j === 9. Actual:  j ==='",
                                        "value": "#4.2: j === 9. Actual:  j ===",
                                        "valueText": "#4.2: j === 9. Actual:  j ==="
                                    },
                                    "operatorToken": {
                                        "kind": "PlusToken",
                                        "fullStart": 943,
                                        "fullEnd": 945,
                                        "start": 943,
                                        "end": 944,
                                        "fullWidth": 2,
                                        "width": 1,
                                        "text": "+",
                                        "value": "+",
                                        "valueText": "+",
                                        "hasTrailingTrivia": true,
                                        "trailingTrivia": [
                                            {
                                                "kind": "WhitespaceTrivia",
                                                "text": " "
                                            }
                                        ]
                                    },
                                    "right": {
                                        "kind": "IdentifierName",
                                        "fullStart": 945,
                                        "fullEnd": 948,
                                        "start": 945,
                                        "end": 946,
                                        "fullWidth": 3,
                                        "width": 1,
                                        "text": "j",
                                        "value": "j",
                                        "valueText": "j",
                                        "hasTrailingTrivia": true,
                                        "trailingTrivia": [
                                            {
                                                "kind": "WhitespaceTrivia",
                                                "text": "  "
                                            }
                                        ]
                                    }
                                }
                            ],
                            "closeParenToken": {
                                "kind": "CloseParenToken",
                                "fullStart": 948,
                                "fullEnd": 949,
                                "start": 948,
                                "end": 949,
                                "fullWidth": 1,
                                "width": 1,
                                "text": ")",
                                "value": ")",
                                "valueText": ")"
                            }
                        }
                    },
                    "semicolonToken": {
                        "kind": "SemicolonToken",
                        "fullStart": 949,
                        "fullEnd": 951,
                        "start": 949,
                        "end": 950,
                        "fullWidth": 2,
                        "width": 1,
                        "text": ";",
                        "value": ";",
                        "valueText": ";",
                        "hasTrailingTrivia": true,
                        "hasTrailingNewLine": true,
                        "trailingTrivia": [
                            {
                                "kind": "NewLineTrivia",
                                "text": "\n"
                            }
                        ]
                    }
                }
            },
            {
                "kind": "VariableStatement",
                "fullStart": 951,
                "fullEnd": 971,
                "start": 962,
                "end": 970,
                "fullWidth": 20,
                "width": 8,
                "modifiers": [],
                "variableDeclaration": {
                    "kind": "VariableDeclaration",
                    "fullStart": 951,
                    "fullEnd": 969,
                    "start": 962,
                    "end": 969,
                    "fullWidth": 18,
                    "width": 7,
                    "varKeyword": {
                        "kind": "VarKeyword",
                        "fullStart": 951,
                        "fullEnd": 966,
                        "start": 962,
                        "end": 965,
                        "fullWidth": 15,
                        "width": 3,
                        "text": "var",
                        "value": "var",
                        "valueText": "var",
                        "hasLeadingTrivia": true,
                        "hasLeadingComment": true,
                        "hasLeadingNewLine": true,
                        "hasTrailingTrivia": true,
                        "leadingTrivia": [
                            {
                                "kind": "NewLineTrivia",
                                "text": "\n"
                            },
                            {
                                "kind": "SingleLineCommentTrivia",
                                "text": "//CHECK#5"
                            },
                            {
                                "kind": "NewLineTrivia",
                                "text": "\n"
                            }
                        ],
                        "trailingTrivia": [
                            {
                                "kind": "WhitespaceTrivia",
                                "text": " "
                            }
                        ]
                    },
                    "variableDeclarators": [
                        {
                            "kind": "VariableDeclarator",
                            "fullStart": 966,
                            "fullEnd": 969,
                            "start": 966,
                            "end": 969,
                            "fullWidth": 3,
<<<<<<< HEAD
                            "width": 3,
                            "identifier": {
=======
                            "propertyName": {
>>>>>>> 85e84683
                                "kind": "IdentifierName",
                                "fullStart": 966,
                                "fullEnd": 967,
                                "start": 966,
                                "end": 967,
                                "fullWidth": 1,
                                "width": 1,
                                "text": "j",
                                "value": "j",
                                "valueText": "j"
                            },
                            "equalsValueClause": {
                                "kind": "EqualsValueClause",
                                "fullStart": 967,
                                "fullEnd": 969,
                                "start": 967,
                                "end": 969,
                                "fullWidth": 2,
                                "width": 2,
                                "equalsToken": {
                                    "kind": "EqualsToken",
                                    "fullStart": 967,
                                    "fullEnd": 968,
                                    "start": 967,
                                    "end": 968,
                                    "fullWidth": 1,
                                    "width": 1,
                                    "text": "=",
                                    "value": "=",
                                    "valueText": "="
                                },
                                "value": {
                                    "kind": "NumericLiteral",
                                    "fullStart": 968,
                                    "fullEnd": 969,
                                    "start": 968,
                                    "end": 969,
                                    "fullWidth": 1,
                                    "width": 1,
                                    "text": "0",
                                    "value": 0,
                                    "valueText": "0"
                                }
                            }
                        }
                    ]
                },
                "semicolonToken": {
                    "kind": "SemicolonToken",
                    "fullStart": 969,
                    "fullEnd": 971,
                    "start": 969,
                    "end": 970,
                    "fullWidth": 2,
                    "width": 1,
                    "text": ";",
                    "value": ";",
                    "valueText": ";",
                    "hasTrailingTrivia": true,
                    "hasTrailingNewLine": true,
                    "trailingTrivia": [
                        {
                            "kind": "NewLineTrivia",
                            "text": "\n"
                        }
                    ]
                }
            },
            {
                "kind": "ForStatement",
                "fullStart": 971,
                "fullEnd": 1004,
                "start": 971,
                "end": 1003,
                "fullWidth": 33,
                "width": 32,
                "forKeyword": {
                    "kind": "ForKeyword",
                    "fullStart": 971,
                    "fullEnd": 974,
                    "start": 971,
                    "end": 974,
                    "fullWidth": 3,
                    "width": 3,
                    "text": "for",
                    "value": "for",
                    "valueText": "for"
                },
                "openParenToken": {
                    "kind": "OpenParenToken",
                    "fullStart": 974,
                    "fullEnd": 975,
                    "start": 974,
                    "end": 975,
                    "fullWidth": 1,
                    "width": 1,
                    "text": "(",
                    "value": "(",
                    "valueText": "("
                },
                "variableDeclaration": {
                    "kind": "VariableDeclaration",
                    "fullStart": 975,
                    "fullEnd": 982,
                    "start": 975,
                    "end": 982,
                    "fullWidth": 7,
                    "width": 7,
                    "varKeyword": {
                        "kind": "VarKeyword",
                        "fullStart": 975,
                        "fullEnd": 979,
                        "start": 975,
                        "end": 978,
                        "fullWidth": 4,
                        "width": 3,
                        "text": "var",
                        "value": "var",
                        "valueText": "var",
                        "hasTrailingTrivia": true,
                        "trailingTrivia": [
                            {
                                "kind": "WhitespaceTrivia",
                                "text": " "
                            }
                        ]
                    },
                    "variableDeclarators": [
                        {
                            "kind": "VariableDeclarator",
                            "fullStart": 979,
                            "fullEnd": 982,
                            "start": 979,
                            "end": 982,
                            "fullWidth": 3,
<<<<<<< HEAD
                            "width": 3,
                            "identifier": {
=======
                            "propertyName": {
>>>>>>> 85e84683
                                "kind": "IdentifierName",
                                "fullStart": 979,
                                "fullEnd": 980,
                                "start": 979,
                                "end": 980,
                                "fullWidth": 1,
                                "width": 1,
                                "text": "i",
                                "value": "i",
                                "valueText": "i"
                            },
                            "equalsValueClause": {
                                "kind": "EqualsValueClause",
                                "fullStart": 980,
                                "fullEnd": 982,
                                "start": 980,
                                "end": 982,
                                "fullWidth": 2,
                                "width": 2,
                                "equalsToken": {
                                    "kind": "EqualsToken",
                                    "fullStart": 980,
                                    "fullEnd": 981,
                                    "start": 980,
                                    "end": 981,
                                    "fullWidth": 1,
                                    "width": 1,
                                    "text": "=",
                                    "value": "=",
                                    "valueText": "="
                                },
                                "value": {
                                    "kind": "NumericLiteral",
                                    "fullStart": 981,
                                    "fullEnd": 982,
                                    "start": 981,
                                    "end": 982,
                                    "fullWidth": 1,
                                    "width": 1,
                                    "text": "2",
                                    "value": 2,
                                    "valueText": "2"
                                }
                            }
                        }
                    ]
                },
                "firstSemicolonToken": {
                    "kind": "SemicolonToken",
                    "fullStart": 982,
                    "fullEnd": 983,
                    "start": 982,
                    "end": 983,
                    "fullWidth": 1,
                    "width": 1,
                    "text": ";",
                    "value": ";",
                    "valueText": ";"
                },
                "condition": {
                    "kind": "LessThanExpression",
                    "fullStart": 983,
                    "fullEnd": 987,
                    "start": 983,
                    "end": 987,
                    "fullWidth": 4,
                    "width": 4,
                    "left": {
                        "kind": "IdentifierName",
                        "fullStart": 983,
                        "fullEnd": 984,
                        "start": 983,
                        "end": 984,
                        "fullWidth": 1,
                        "width": 1,
                        "text": "i",
                        "value": "i",
                        "valueText": "i"
                    },
                    "operatorToken": {
                        "kind": "LessThanToken",
                        "fullStart": 984,
                        "fullEnd": 985,
                        "start": 984,
                        "end": 985,
                        "fullWidth": 1,
                        "width": 1,
                        "text": "<",
                        "value": "<",
                        "valueText": "<"
                    },
                    "right": {
                        "kind": "NumericLiteral",
                        "fullStart": 985,
                        "fullEnd": 987,
                        "start": 985,
                        "end": 987,
                        "fullWidth": 2,
                        "width": 2,
                        "text": "10",
                        "value": 10,
                        "valueText": "10"
                    }
                },
                "secondSemicolonToken": {
                    "kind": "SemicolonToken",
                    "fullStart": 987,
                    "fullEnd": 988,
                    "start": 987,
                    "end": 988,
                    "fullWidth": 1,
                    "width": 1,
                    "text": ";",
                    "value": ";",
                    "valueText": ";"
                },
                "incrementor": {
                    "kind": "MultiplyAssignmentExpression",
                    "fullStart": 988,
                    "fullEnd": 992,
                    "start": 988,
                    "end": 992,
                    "fullWidth": 4,
                    "width": 4,
                    "left": {
                        "kind": "IdentifierName",
                        "fullStart": 988,
                        "fullEnd": 989,
                        "start": 988,
                        "end": 989,
                        "fullWidth": 1,
                        "width": 1,
                        "text": "i",
                        "value": "i",
                        "valueText": "i"
                    },
                    "operatorToken": {
                        "kind": "AsteriskEqualsToken",
                        "fullStart": 989,
                        "fullEnd": 991,
                        "start": 989,
                        "end": 991,
                        "fullWidth": 2,
                        "width": 2,
                        "text": "*=",
                        "value": "*=",
                        "valueText": "*="
                    },
                    "right": {
                        "kind": "IdentifierName",
                        "fullStart": 991,
                        "fullEnd": 992,
                        "start": 991,
                        "end": 992,
                        "fullWidth": 1,
                        "width": 1,
                        "text": "i",
                        "value": "i",
                        "valueText": "i"
                    }
                },
                "closeParenToken": {
                    "kind": "CloseParenToken",
                    "fullStart": 992,
                    "fullEnd": 993,
                    "start": 992,
                    "end": 993,
                    "fullWidth": 1,
                    "width": 1,
                    "text": ")",
                    "value": ")",
                    "valueText": ")"
                },
                "statement": {
                    "kind": "Block",
                    "fullStart": 993,
                    "fullEnd": 1004,
                    "start": 993,
                    "end": 1003,
                    "fullWidth": 11,
                    "width": 10,
                    "openBraceToken": {
                        "kind": "OpenBraceToken",
                        "fullStart": 993,
                        "fullEnd": 995,
                        "start": 993,
                        "end": 994,
                        "fullWidth": 2,
                        "width": 1,
                        "text": "{",
                        "value": "{",
                        "valueText": "{",
                        "hasTrailingTrivia": true,
                        "hasTrailingNewLine": true,
                        "trailingTrivia": [
                            {
                                "kind": "NewLineTrivia",
                                "text": "\n"
                            }
                        ]
                    },
                    "statements": [
                        {
                            "kind": "ExpressionStatement",
                            "fullStart": 995,
                            "fullEnd": 1002,
                            "start": 997,
                            "end": 1001,
                            "fullWidth": 7,
                            "width": 4,
                            "expression": {
                                "kind": "PostIncrementExpression",
                                "fullStart": 995,
                                "fullEnd": 1000,
                                "start": 997,
                                "end": 1000,
                                "fullWidth": 5,
                                "width": 3,
                                "operand": {
                                    "kind": "IdentifierName",
                                    "fullStart": 995,
                                    "fullEnd": 998,
                                    "start": 997,
                                    "end": 998,
                                    "fullWidth": 3,
                                    "width": 1,
                                    "text": "j",
                                    "value": "j",
                                    "valueText": "j",
                                    "hasLeadingTrivia": true,
                                    "leadingTrivia": [
                                        {
                                            "kind": "WhitespaceTrivia",
                                            "text": "  "
                                        }
                                    ]
                                },
                                "operatorToken": {
                                    "kind": "PlusPlusToken",
                                    "fullStart": 998,
                                    "fullEnd": 1000,
                                    "start": 998,
                                    "end": 1000,
                                    "fullWidth": 2,
                                    "width": 2,
                                    "text": "++",
                                    "value": "++",
                                    "valueText": "++"
                                }
                            },
                            "semicolonToken": {
                                "kind": "SemicolonToken",
                                "fullStart": 1000,
                                "fullEnd": 1002,
                                "start": 1000,
                                "end": 1001,
                                "fullWidth": 2,
                                "width": 1,
                                "text": ";",
                                "value": ";",
                                "valueText": ";",
                                "hasTrailingTrivia": true,
                                "hasTrailingNewLine": true,
                                "trailingTrivia": [
                                    {
                                        "kind": "NewLineTrivia",
                                        "text": "\n"
                                    }
                                ]
                            }
                        }
                    ],
                    "closeBraceToken": {
                        "kind": "CloseBraceToken",
                        "fullStart": 1002,
                        "fullEnd": 1004,
                        "start": 1002,
                        "end": 1003,
                        "fullWidth": 2,
                        "width": 1,
                        "text": "}",
                        "value": "}",
                        "valueText": "}",
                        "hasTrailingTrivia": true,
                        "hasTrailingNewLine": true,
                        "trailingTrivia": [
                            {
                                "kind": "NewLineTrivia",
                                "text": "\n"
                            }
                        ]
                    }
                }
            },
            {
                "kind": "IfStatement",
                "fullStart": 1004,
                "fullEnd": 1064,
                "start": 1004,
                "end": 1063,
                "fullWidth": 60,
                "width": 59,
                "ifKeyword": {
                    "kind": "IfKeyword",
                    "fullStart": 1004,
                    "fullEnd": 1007,
                    "start": 1004,
                    "end": 1006,
                    "fullWidth": 3,
                    "width": 2,
                    "text": "if",
                    "value": "if",
                    "valueText": "if",
                    "hasTrailingTrivia": true,
                    "trailingTrivia": [
                        {
                            "kind": "WhitespaceTrivia",
                            "text": " "
                        }
                    ]
                },
                "openParenToken": {
                    "kind": "OpenParenToken",
                    "fullStart": 1007,
                    "fullEnd": 1008,
                    "start": 1007,
                    "end": 1008,
                    "fullWidth": 1,
                    "width": 1,
                    "text": "(",
                    "value": "(",
                    "valueText": "("
                },
                "condition": {
                    "kind": "NotEqualsExpression",
                    "fullStart": 1008,
                    "fullEnd": 1014,
                    "start": 1008,
                    "end": 1014,
                    "fullWidth": 6,
                    "width": 6,
                    "left": {
                        "kind": "IdentifierName",
                        "fullStart": 1008,
                        "fullEnd": 1009,
                        "start": 1008,
                        "end": 1009,
                        "fullWidth": 1,
                        "width": 1,
                        "text": "i",
                        "value": "i",
                        "valueText": "i"
                    },
                    "operatorToken": {
                        "kind": "ExclamationEqualsEqualsToken",
                        "fullStart": 1009,
                        "fullEnd": 1012,
                        "start": 1009,
                        "end": 1012,
                        "fullWidth": 3,
                        "width": 3,
                        "text": "!==",
                        "value": "!==",
                        "valueText": "!=="
                    },
                    "right": {
                        "kind": "NumericLiteral",
                        "fullStart": 1012,
                        "fullEnd": 1014,
                        "start": 1012,
                        "end": 1014,
                        "fullWidth": 2,
                        "width": 2,
                        "text": "16",
                        "value": 16,
                        "valueText": "16"
                    }
                },
                "closeParenToken": {
                    "kind": "CloseParenToken",
                    "fullStart": 1014,
                    "fullEnd": 1017,
                    "start": 1014,
                    "end": 1015,
                    "fullWidth": 3,
                    "width": 1,
                    "text": ")",
                    "value": ")",
                    "valueText": ")",
                    "hasTrailingTrivia": true,
                    "trailingTrivia": [
                        {
                            "kind": "WhitespaceTrivia",
                            "text": "  "
                        }
                    ]
                },
                "statement": {
                    "kind": "ExpressionStatement",
                    "fullStart": 1017,
                    "fullEnd": 1064,
                    "start": 1017,
                    "end": 1063,
                    "fullWidth": 47,
                    "width": 46,
                    "expression": {
                        "kind": "InvocationExpression",
                        "fullStart": 1017,
                        "fullEnd": 1062,
                        "start": 1017,
                        "end": 1062,
                        "fullWidth": 45,
                        "width": 45,
                        "expression": {
                            "kind": "IdentifierName",
                            "fullStart": 1017,
                            "fullEnd": 1023,
                            "start": 1017,
                            "end": 1023,
                            "fullWidth": 6,
                            "width": 6,
                            "text": "$ERROR",
                            "value": "$ERROR",
                            "valueText": "$ERROR"
                        },
                        "argumentList": {
                            "kind": "ArgumentList",
                            "fullStart": 1023,
                            "fullEnd": 1062,
                            "start": 1023,
                            "end": 1062,
                            "fullWidth": 39,
                            "width": 39,
                            "openParenToken": {
                                "kind": "OpenParenToken",
                                "fullStart": 1023,
                                "fullEnd": 1024,
                                "start": 1023,
                                "end": 1024,
                                "fullWidth": 1,
                                "width": 1,
                                "text": "(",
                                "value": "(",
                                "valueText": "("
                            },
                            "arguments": [
                                {
                                    "kind": "AddExpression",
                                    "fullStart": 1024,
                                    "fullEnd": 1061,
                                    "start": 1024,
                                    "end": 1059,
                                    "fullWidth": 37,
                                    "width": 35,
                                    "left": {
                                        "kind": "StringLiteral",
                                        "fullStart": 1024,
                                        "fullEnd": 1056,
                                        "start": 1024,
                                        "end": 1056,
                                        "fullWidth": 32,
                                        "width": 32,
                                        "text": "'#5.1: i === 16. Actual:  i ==='",
                                        "value": "#5.1: i === 16. Actual:  i ===",
                                        "valueText": "#5.1: i === 16. Actual:  i ==="
                                    },
                                    "operatorToken": {
                                        "kind": "PlusToken",
                                        "fullStart": 1056,
                                        "fullEnd": 1058,
                                        "start": 1056,
                                        "end": 1057,
                                        "fullWidth": 2,
                                        "width": 1,
                                        "text": "+",
                                        "value": "+",
                                        "valueText": "+",
                                        "hasTrailingTrivia": true,
                                        "trailingTrivia": [
                                            {
                                                "kind": "WhitespaceTrivia",
                                                "text": " "
                                            }
                                        ]
                                    },
                                    "right": {
                                        "kind": "IdentifierName",
                                        "fullStart": 1058,
                                        "fullEnd": 1061,
                                        "start": 1058,
                                        "end": 1059,
                                        "fullWidth": 3,
                                        "width": 1,
                                        "text": "i",
                                        "value": "i",
                                        "valueText": "i",
                                        "hasTrailingTrivia": true,
                                        "trailingTrivia": [
                                            {
                                                "kind": "WhitespaceTrivia",
                                                "text": "  "
                                            }
                                        ]
                                    }
                                }
                            ],
                            "closeParenToken": {
                                "kind": "CloseParenToken",
                                "fullStart": 1061,
                                "fullEnd": 1062,
                                "start": 1061,
                                "end": 1062,
                                "fullWidth": 1,
                                "width": 1,
                                "text": ")",
                                "value": ")",
                                "valueText": ")"
                            }
                        }
                    },
                    "semicolonToken": {
                        "kind": "SemicolonToken",
                        "fullStart": 1062,
                        "fullEnd": 1064,
                        "start": 1062,
                        "end": 1063,
                        "fullWidth": 2,
                        "width": 1,
                        "text": ";",
                        "value": ";",
                        "valueText": ";",
                        "hasTrailingTrivia": true,
                        "hasTrailingNewLine": true,
                        "trailingTrivia": [
                            {
                                "kind": "NewLineTrivia",
                                "text": "\n"
                            }
                        ]
                    }
                }
            },
            {
                "kind": "IfStatement",
                "fullStart": 1064,
                "fullEnd": 1122,
                "start": 1064,
                "end": 1121,
                "fullWidth": 58,
                "width": 57,
                "ifKeyword": {
                    "kind": "IfKeyword",
                    "fullStart": 1064,
                    "fullEnd": 1067,
                    "start": 1064,
                    "end": 1066,
                    "fullWidth": 3,
                    "width": 2,
                    "text": "if",
                    "value": "if",
                    "valueText": "if",
                    "hasTrailingTrivia": true,
                    "trailingTrivia": [
                        {
                            "kind": "WhitespaceTrivia",
                            "text": " "
                        }
                    ]
                },
                "openParenToken": {
                    "kind": "OpenParenToken",
                    "fullStart": 1067,
                    "fullEnd": 1068,
                    "start": 1067,
                    "end": 1068,
                    "fullWidth": 1,
                    "width": 1,
                    "text": "(",
                    "value": "(",
                    "valueText": "("
                },
                "condition": {
                    "kind": "NotEqualsExpression",
                    "fullStart": 1068,
                    "fullEnd": 1073,
                    "start": 1068,
                    "end": 1073,
                    "fullWidth": 5,
                    "width": 5,
                    "left": {
                        "kind": "IdentifierName",
                        "fullStart": 1068,
                        "fullEnd": 1069,
                        "start": 1068,
                        "end": 1069,
                        "fullWidth": 1,
                        "width": 1,
                        "text": "j",
                        "value": "j",
                        "valueText": "j"
                    },
                    "operatorToken": {
                        "kind": "ExclamationEqualsEqualsToken",
                        "fullStart": 1069,
                        "fullEnd": 1072,
                        "start": 1069,
                        "end": 1072,
                        "fullWidth": 3,
                        "width": 3,
                        "text": "!==",
                        "value": "!==",
                        "valueText": "!=="
                    },
                    "right": {
                        "kind": "NumericLiteral",
                        "fullStart": 1072,
                        "fullEnd": 1073,
                        "start": 1072,
                        "end": 1073,
                        "fullWidth": 1,
                        "width": 1,
                        "text": "2",
                        "value": 2,
                        "valueText": "2"
                    }
                },
                "closeParenToken": {
                    "kind": "CloseParenToken",
                    "fullStart": 1073,
                    "fullEnd": 1076,
                    "start": 1073,
                    "end": 1074,
                    "fullWidth": 3,
                    "width": 1,
                    "text": ")",
                    "value": ")",
                    "valueText": ")",
                    "hasTrailingTrivia": true,
                    "trailingTrivia": [
                        {
                            "kind": "WhitespaceTrivia",
                            "text": "  "
                        }
                    ]
                },
                "statement": {
                    "kind": "ExpressionStatement",
                    "fullStart": 1076,
                    "fullEnd": 1122,
                    "start": 1076,
                    "end": 1121,
                    "fullWidth": 46,
                    "width": 45,
                    "expression": {
                        "kind": "InvocationExpression",
                        "fullStart": 1076,
                        "fullEnd": 1120,
                        "start": 1076,
                        "end": 1120,
                        "fullWidth": 44,
                        "width": 44,
                        "expression": {
                            "kind": "IdentifierName",
                            "fullStart": 1076,
                            "fullEnd": 1082,
                            "start": 1076,
                            "end": 1082,
                            "fullWidth": 6,
                            "width": 6,
                            "text": "$ERROR",
                            "value": "$ERROR",
                            "valueText": "$ERROR"
                        },
                        "argumentList": {
                            "kind": "ArgumentList",
                            "fullStart": 1082,
                            "fullEnd": 1120,
                            "start": 1082,
                            "end": 1120,
                            "fullWidth": 38,
                            "width": 38,
                            "openParenToken": {
                                "kind": "OpenParenToken",
                                "fullStart": 1082,
                                "fullEnd": 1083,
                                "start": 1082,
                                "end": 1083,
                                "fullWidth": 1,
                                "width": 1,
                                "text": "(",
                                "value": "(",
                                "valueText": "("
                            },
                            "arguments": [
                                {
                                    "kind": "AddExpression",
                                    "fullStart": 1083,
                                    "fullEnd": 1119,
                                    "start": 1083,
                                    "end": 1117,
                                    "fullWidth": 36,
                                    "width": 34,
                                    "left": {
                                        "kind": "StringLiteral",
                                        "fullStart": 1083,
                                        "fullEnd": 1114,
                                        "start": 1083,
                                        "end": 1114,
                                        "fullWidth": 31,
                                        "width": 31,
                                        "text": "'#5.2: j === 2. Actual:  j ==='",
                                        "value": "#5.2: j === 2. Actual:  j ===",
                                        "valueText": "#5.2: j === 2. Actual:  j ==="
                                    },
                                    "operatorToken": {
                                        "kind": "PlusToken",
                                        "fullStart": 1114,
                                        "fullEnd": 1116,
                                        "start": 1114,
                                        "end": 1115,
                                        "fullWidth": 2,
                                        "width": 1,
                                        "text": "+",
                                        "value": "+",
                                        "valueText": "+",
                                        "hasTrailingTrivia": true,
                                        "trailingTrivia": [
                                            {
                                                "kind": "WhitespaceTrivia",
                                                "text": " "
                                            }
                                        ]
                                    },
                                    "right": {
                                        "kind": "IdentifierName",
                                        "fullStart": 1116,
                                        "fullEnd": 1119,
                                        "start": 1116,
                                        "end": 1117,
                                        "fullWidth": 3,
                                        "width": 1,
                                        "text": "j",
                                        "value": "j",
                                        "valueText": "j",
                                        "hasTrailingTrivia": true,
                                        "trailingTrivia": [
                                            {
                                                "kind": "WhitespaceTrivia",
                                                "text": "  "
                                            }
                                        ]
                                    }
                                }
                            ],
                            "closeParenToken": {
                                "kind": "CloseParenToken",
                                "fullStart": 1119,
                                "fullEnd": 1120,
                                "start": 1119,
                                "end": 1120,
                                "fullWidth": 1,
                                "width": 1,
                                "text": ")",
                                "value": ")",
                                "valueText": ")"
                            }
                        }
                    },
                    "semicolonToken": {
                        "kind": "SemicolonToken",
                        "fullStart": 1120,
                        "fullEnd": 1122,
                        "start": 1120,
                        "end": 1121,
                        "fullWidth": 2,
                        "width": 1,
                        "text": ";",
                        "value": ";",
                        "valueText": ";",
                        "hasTrailingTrivia": true,
                        "hasTrailingNewLine": true,
                        "trailingTrivia": [
                            {
                                "kind": "NewLineTrivia",
                                "text": "\n"
                            }
                        ]
                    }
                }
            }
        ],
        "endOfFileToken": {
            "kind": "EndOfFileToken",
            "fullStart": 1122,
            "fullEnd": 1123,
            "start": 1123,
            "end": 1123,
            "fullWidth": 1,
            "width": 0,
            "text": "",
            "hasLeadingTrivia": true,
            "hasLeadingNewLine": true,
            "leadingTrivia": [
                {
                    "kind": "NewLineTrivia",
                    "text": "\n"
                }
            ]
        }
    },
    "lineMap": {
        "lineStarts": [
            0,
            61,
            132,
            133,
            137,
            249,
            252,
            293,
            347,
            351,
            352,
            362,
            386,
            443,
            444,
            454,
            463,
            487,
            493,
            495,
            555,
            613,
            614,
            624,
            633,
            658,
            665,
            667,
            725,
            783,
            784,
            794,
            803,
            826,
            833,
            835,
            893,
            951,
            952,
            962,
            971,
            995,
            1002,
            1004,
            1064,
            1122,
            1123
        ],
        "length": 1123
    }
}<|MERGE_RESOLUTION|>--- conflicted
+++ resolved
@@ -126,12 +126,8 @@
                             "start": 370,
                             "end": 373,
                             "fullWidth": 3,
-<<<<<<< HEAD
                             "width": 3,
-                            "identifier": {
-=======
                             "propertyName": {
->>>>>>> 85e84683
                                 "kind": "IdentifierName",
                                 "fullStart": 370,
                                 "fullEnd": 371,
@@ -645,12 +641,8 @@
                             "start": 458,
                             "end": 461,
                             "fullWidth": 3,
-<<<<<<< HEAD
                             "width": 3,
-                            "identifier": {
-=======
                             "propertyName": {
->>>>>>> 85e84683
                                 "kind": "IdentifierName",
                                 "fullStart": 458,
                                 "fullEnd": 459,
@@ -786,12 +778,8 @@
                             "start": 471,
                             "end": 474,
                             "fullWidth": 3,
-<<<<<<< HEAD
                             "width": 3,
-                            "identifier": {
-=======
                             "propertyName": {
->>>>>>> 85e84683
                                 "kind": "IdentifierName",
                                 "fullStart": 471,
                                 "fullEnd": 472,
@@ -1643,12 +1631,8 @@
                             "start": 628,
                             "end": 631,
                             "fullWidth": 3,
-<<<<<<< HEAD
                             "width": 3,
-                            "identifier": {
-=======
                             "propertyName": {
->>>>>>> 85e84683
                                 "kind": "IdentifierName",
                                 "fullStart": 628,
                                 "fullEnd": 629,
@@ -1785,12 +1769,8 @@
                             "start": 641,
                             "end": 645,
                             "fullWidth": 4,
-<<<<<<< HEAD
                             "width": 4,
-                            "identifier": {
-=======
                             "propertyName": {
->>>>>>> 85e84683
                                 "kind": "IdentifierName",
                                 "fullStart": 641,
                                 "fullEnd": 642,
@@ -2677,12 +2657,8 @@
                             "start": 798,
                             "end": 801,
                             "fullWidth": 3,
-<<<<<<< HEAD
                             "width": 3,
-                            "identifier": {
-=======
                             "propertyName": {
->>>>>>> 85e84683
                                 "kind": "IdentifierName",
                                 "fullStart": 798,
                                 "fullEnd": 799,
@@ -2818,12 +2794,8 @@
                             "start": 811,
                             "end": 815,
                             "fullWidth": 4,
-<<<<<<< HEAD
                             "width": 4,
-                            "identifier": {
-=======
                             "propertyName": {
->>>>>>> 85e84683
                                 "kind": "IdentifierName",
                                 "fullStart": 811,
                                 "fullEnd": 812,
@@ -3663,12 +3635,8 @@
                             "start": 966,
                             "end": 969,
                             "fullWidth": 3,
-<<<<<<< HEAD
                             "width": 3,
-                            "identifier": {
-=======
                             "propertyName": {
->>>>>>> 85e84683
                                 "kind": "IdentifierName",
                                 "fullStart": 966,
                                 "fullEnd": 967,
@@ -3804,12 +3772,8 @@
                             "start": 979,
                             "end": 982,
                             "fullWidth": 3,
-<<<<<<< HEAD
                             "width": 3,
-                            "identifier": {
-=======
                             "propertyName": {
->>>>>>> 85e84683
                                 "kind": "IdentifierName",
                                 "fullStart": 979,
                                 "fullEnd": 980,
