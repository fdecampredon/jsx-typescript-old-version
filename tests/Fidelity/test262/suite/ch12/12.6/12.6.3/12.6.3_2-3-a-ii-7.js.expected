{
    "isDeclaration": false,
    "languageVersion": "EcmaScript5",
    "parseOptions": {
        "allowAutomaticSemicolonInsertion": true
    },
    "sourceUnit": {
        "kind": "SourceUnit",
        "fullStart": 0,
        "fullEnd": 1009,
        "start": 763,
        "end": 1009,
        "fullWidth": 1009,
        "width": 246,
        "isIncrementallyUnusable": true,
        "moduleElements": [
            {
                "kind": "FunctionDeclaration",
                "fullStart": 0,
                "fullEnd": 985,
                "start": 763,
                "end": 983,
                "fullWidth": 985,
                "width": 220,
                "modifiers": [],
                "functionKeyword": {
                    "kind": "FunctionKeyword",
                    "fullStart": 0,
                    "fullEnd": 772,
                    "start": 763,
                    "end": 771,
                    "fullWidth": 772,
                    "width": 8,
                    "text": "function",
                    "value": "function",
                    "valueText": "function",
                    "hasLeadingTrivia": true,
                    "hasLeadingComment": true,
                    "hasLeadingNewLine": true,
                    "hasTrailingTrivia": true,
                    "leadingTrivia": [
                        {
                            "kind": "SingleLineCommentTrivia",
                            "text": "/// Copyright (c) 2012 Ecma International.  All rights reserved. "
                        },
                        {
                            "kind": "NewLineTrivia",
                            "text": "\r\n"
                        },
                        {
                            "kind": "SingleLineCommentTrivia",
                            "text": "/// Ecma International makes this code available under the terms and conditions set"
                        },
                        {
                            "kind": "NewLineTrivia",
                            "text": "\r\n"
                        },
                        {
                            "kind": "SingleLineCommentTrivia",
                            "text": "/// forth on http://hg.ecmascript.org/tests/test262/raw-file/tip/LICENSE (the "
                        },
                        {
                            "kind": "NewLineTrivia",
                            "text": "\r\n"
                        },
                        {
                            "kind": "SingleLineCommentTrivia",
                            "text": "/// \"Use Terms\").   Any redistribution of this code must retain the above "
                        },
                        {
                            "kind": "NewLineTrivia",
                            "text": "\r\n"
                        },
                        {
                            "kind": "SingleLineCommentTrivia",
                            "text": "/// copyright and this notice and otherwise comply with the Use Terms."
                        },
                        {
                            "kind": "NewLineTrivia",
                            "text": "\r\n"
                        },
                        {
                            "kind": "MultiLineCommentTrivia",
                            "text": "/**\r\n * Refer 12.6.3; \r\n * The production \r\n *     IterationStatement : for ( var VariableDeclarationListNoIn ; Expressionopt ; Expressionopt ) Statement\r\n * is evaluated as follows:\r\n *\r\n * @path ch12/12.6/12.6.3/12.6.3_2-3-a-ii-7.js\r\n * @description The for Statement - (normal, V, empty) will be returned when first Expression is a String object (value is empty string)\r\n */"
                        },
                        {
                            "kind": "NewLineTrivia",
                            "text": "\r\n"
                        },
                        {
                            "kind": "NewLineTrivia",
                            "text": "\r\n"
                        },
                        {
                            "kind": "NewLineTrivia",
                            "text": "\r\n"
                        }
                    ],
                    "trailingTrivia": [
                        {
                            "kind": "WhitespaceTrivia",
                            "text": " "
                        }
                    ]
                },
                "identifier": {
                    "kind": "IdentifierName",
                    "fullStart": 772,
                    "fullEnd": 780,
                    "start": 772,
                    "end": 780,
                    "fullWidth": 8,
                    "width": 8,
                    "text": "testcase",
                    "value": "testcase",
                    "valueText": "testcase"
                },
                "callSignature": {
                    "kind": "CallSignature",
                    "fullStart": 780,
                    "fullEnd": 783,
                    "start": 780,
                    "end": 782,
                    "fullWidth": 3,
                    "width": 2,
                    "parameterList": {
                        "kind": "ParameterList",
                        "fullStart": 780,
                        "fullEnd": 783,
                        "start": 780,
                        "end": 782,
                        "fullWidth": 3,
                        "width": 2,
                        "openParenToken": {
                            "kind": "OpenParenToken",
                            "fullStart": 780,
                            "fullEnd": 781,
                            "start": 780,
                            "end": 781,
                            "fullWidth": 1,
                            "width": 1,
                            "text": "(",
                            "value": "(",
                            "valueText": "("
                        },
                        "parameters": [],
                        "closeParenToken": {
                            "kind": "CloseParenToken",
                            "fullStart": 781,
                            "fullEnd": 783,
                            "start": 781,
                            "end": 782,
                            "fullWidth": 2,
                            "width": 1,
                            "text": ")",
                            "value": ")",
                            "valueText": ")",
                            "hasTrailingTrivia": true,
                            "trailingTrivia": [
                                {
                                    "kind": "WhitespaceTrivia",
                                    "text": " "
                                }
                            ]
                        }
                    }
                },
                "block": {
                    "kind": "Block",
                    "fullStart": 783,
                    "fullEnd": 985,
                    "start": 783,
                    "end": 983,
                    "fullWidth": 202,
                    "width": 200,
                    "openBraceToken": {
                        "kind": "OpenBraceToken",
                        "fullStart": 783,
                        "fullEnd": 786,
                        "start": 783,
                        "end": 784,
                        "fullWidth": 3,
                        "width": 1,
                        "text": "{",
                        "value": "{",
                        "valueText": "{",
                        "hasTrailingTrivia": true,
                        "hasTrailingNewLine": true,
                        "trailingTrivia": [
                            {
                                "kind": "NewLineTrivia",
                                "text": "\r\n"
                            }
                        ]
                    },
                    "statements": [
                        {
                            "kind": "VariableStatement",
                            "fullStart": 786,
                            "fullEnd": 817,
                            "start": 794,
                            "end": 815,
                            "fullWidth": 31,
                            "width": 21,
                            "modifiers": [],
                            "variableDeclaration": {
                                "kind": "VariableDeclaration",
                                "fullStart": 786,
                                "fullEnd": 814,
                                "start": 794,
                                "end": 814,
                                "fullWidth": 28,
                                "width": 20,
                                "varKeyword": {
                                    "kind": "VarKeyword",
                                    "fullStart": 786,
                                    "fullEnd": 798,
                                    "start": 794,
                                    "end": 797,
                                    "fullWidth": 12,
                                    "width": 3,
                                    "text": "var",
                                    "value": "var",
                                    "valueText": "var",
                                    "hasLeadingTrivia": true,
                                    "hasTrailingTrivia": true,
                                    "leadingTrivia": [
                                        {
                                            "kind": "WhitespaceTrivia",
                                            "text": "        "
                                        }
                                    ],
                                    "trailingTrivia": [
                                        {
                                            "kind": "WhitespaceTrivia",
                                            "text": " "
                                        }
                                    ]
                                },
                                "variableDeclarators": [
                                    {
                                        "kind": "VariableDeclarator",
                                        "fullStart": 798,
                                        "fullEnd": 814,
                                        "start": 798,
                                        "end": 814,
                                        "fullWidth": 16,
<<<<<<< HEAD
                                        "width": 16,
                                        "identifier": {
=======
                                        "propertyName": {
>>>>>>> 85e84683
                                            "kind": "IdentifierName",
                                            "fullStart": 798,
                                            "fullEnd": 807,
                                            "start": 798,
                                            "end": 806,
                                            "fullWidth": 9,
                                            "width": 8,
                                            "text": "accessed",
                                            "value": "accessed",
                                            "valueText": "accessed",
                                            "hasTrailingTrivia": true,
                                            "trailingTrivia": [
                                                {
                                                    "kind": "WhitespaceTrivia",
                                                    "text": " "
                                                }
                                            ]
                                        },
                                        "equalsValueClause": {
                                            "kind": "EqualsValueClause",
                                            "fullStart": 807,
                                            "fullEnd": 814,
                                            "start": 807,
                                            "end": 814,
                                            "fullWidth": 7,
                                            "width": 7,
                                            "equalsToken": {
                                                "kind": "EqualsToken",
                                                "fullStart": 807,
                                                "fullEnd": 809,
                                                "start": 807,
                                                "end": 808,
                                                "fullWidth": 2,
                                                "width": 1,
                                                "text": "=",
                                                "value": "=",
                                                "valueText": "=",
                                                "hasTrailingTrivia": true,
                                                "trailingTrivia": [
                                                    {
                                                        "kind": "WhitespaceTrivia",
                                                        "text": " "
                                                    }
                                                ]
                                            },
                                            "value": {
                                                "kind": "FalseKeyword",
                                                "fullStart": 809,
                                                "fullEnd": 814,
                                                "start": 809,
                                                "end": 814,
                                                "fullWidth": 5,
                                                "width": 5,
                                                "text": "false",
                                                "value": false,
                                                "valueText": "false"
                                            }
                                        }
                                    }
                                ]
                            },
                            "semicolonToken": {
                                "kind": "SemicolonToken",
                                "fullStart": 814,
                                "fullEnd": 817,
                                "start": 814,
                                "end": 815,
                                "fullWidth": 3,
                                "width": 1,
                                "text": ";",
                                "value": ";",
                                "valueText": ";",
                                "hasTrailingTrivia": true,
                                "hasTrailingNewLine": true,
                                "trailingTrivia": [
                                    {
                                        "kind": "NewLineTrivia",
                                        "text": "\r\n"
                                    }
                                ]
                            }
                        },
                        {
                            "kind": "VariableStatement",
                            "fullStart": 817,
                            "fullEnd": 855,
                            "start": 825,
                            "end": 853,
                            "fullWidth": 38,
                            "width": 28,
                            "modifiers": [],
                            "variableDeclaration": {
                                "kind": "VariableDeclaration",
                                "fullStart": 817,
                                "fullEnd": 852,
                                "start": 825,
                                "end": 852,
                                "fullWidth": 35,
                                "width": 27,
                                "varKeyword": {
                                    "kind": "VarKeyword",
                                    "fullStart": 817,
                                    "fullEnd": 829,
                                    "start": 825,
                                    "end": 828,
                                    "fullWidth": 12,
                                    "width": 3,
                                    "text": "var",
                                    "value": "var",
                                    "valueText": "var",
                                    "hasLeadingTrivia": true,
                                    "hasTrailingTrivia": true,
                                    "leadingTrivia": [
                                        {
                                            "kind": "WhitespaceTrivia",
                                            "text": "        "
                                        }
                                    ],
                                    "trailingTrivia": [
                                        {
                                            "kind": "WhitespaceTrivia",
                                            "text": " "
                                        }
                                    ]
                                },
                                "variableDeclarators": [
                                    {
                                        "kind": "VariableDeclarator",
                                        "fullStart": 829,
                                        "fullEnd": 852,
                                        "start": 829,
                                        "end": 852,
                                        "fullWidth": 23,
<<<<<<< HEAD
                                        "width": 23,
                                        "identifier": {
=======
                                        "propertyName": {
>>>>>>> 85e84683
                                            "kind": "IdentifierName",
                                            "fullStart": 829,
                                            "fullEnd": 836,
                                            "start": 829,
                                            "end": 835,
                                            "fullWidth": 7,
                                            "width": 6,
                                            "text": "strObj",
                                            "value": "strObj",
                                            "valueText": "strObj",
                                            "hasTrailingTrivia": true,
                                            "trailingTrivia": [
                                                {
                                                    "kind": "WhitespaceTrivia",
                                                    "text": " "
                                                }
                                            ]
                                        },
                                        "equalsValueClause": {
                                            "kind": "EqualsValueClause",
                                            "fullStart": 836,
                                            "fullEnd": 852,
                                            "start": 836,
                                            "end": 852,
                                            "fullWidth": 16,
                                            "width": 16,
                                            "equalsToken": {
                                                "kind": "EqualsToken",
                                                "fullStart": 836,
                                                "fullEnd": 838,
                                                "start": 836,
                                                "end": 837,
                                                "fullWidth": 2,
                                                "width": 1,
                                                "text": "=",
                                                "value": "=",
                                                "valueText": "=",
                                                "hasTrailingTrivia": true,
                                                "trailingTrivia": [
                                                    {
                                                        "kind": "WhitespaceTrivia",
                                                        "text": " "
                                                    }
                                                ]
                                            },
                                            "value": {
                                                "kind": "ObjectCreationExpression",
                                                "fullStart": 838,
                                                "fullEnd": 852,
                                                "start": 838,
                                                "end": 852,
                                                "fullWidth": 14,
                                                "width": 14,
                                                "newKeyword": {
                                                    "kind": "NewKeyword",
                                                    "fullStart": 838,
                                                    "fullEnd": 842,
                                                    "start": 838,
                                                    "end": 841,
                                                    "fullWidth": 4,
                                                    "width": 3,
                                                    "text": "new",
                                                    "value": "new",
                                                    "valueText": "new",
                                                    "hasTrailingTrivia": true,
                                                    "trailingTrivia": [
                                                        {
                                                            "kind": "WhitespaceTrivia",
                                                            "text": " "
                                                        }
                                                    ]
                                                },
                                                "expression": {
                                                    "kind": "IdentifierName",
                                                    "fullStart": 842,
                                                    "fullEnd": 848,
                                                    "start": 842,
                                                    "end": 848,
                                                    "fullWidth": 6,
                                                    "width": 6,
                                                    "text": "String",
                                                    "value": "String",
                                                    "valueText": "String"
                                                },
                                                "argumentList": {
                                                    "kind": "ArgumentList",
                                                    "fullStart": 848,
                                                    "fullEnd": 852,
                                                    "start": 848,
                                                    "end": 852,
                                                    "fullWidth": 4,
                                                    "width": 4,
                                                    "openParenToken": {
                                                        "kind": "OpenParenToken",
                                                        "fullStart": 848,
                                                        "fullEnd": 849,
                                                        "start": 848,
                                                        "end": 849,
                                                        "fullWidth": 1,
                                                        "width": 1,
                                                        "text": "(",
                                                        "value": "(",
                                                        "valueText": "("
                                                    },
                                                    "arguments": [
                                                        {
                                                            "kind": "StringLiteral",
                                                            "fullStart": 849,
                                                            "fullEnd": 851,
                                                            "start": 849,
                                                            "end": 851,
                                                            "fullWidth": 2,
                                                            "width": 2,
                                                            "text": "\"\"",
                                                            "value": "",
                                                            "valueText": ""
                                                        }
                                                    ],
                                                    "closeParenToken": {
                                                        "kind": "CloseParenToken",
                                                        "fullStart": 851,
                                                        "fullEnd": 852,
                                                        "start": 851,
                                                        "end": 852,
                                                        "fullWidth": 1,
                                                        "width": 1,
                                                        "text": ")",
                                                        "value": ")",
                                                        "valueText": ")"
                                                    }
                                                }
                                            }
                                        }
                                    }
                                ]
                            },
                            "semicolonToken": {
                                "kind": "SemicolonToken",
                                "fullStart": 852,
                                "fullEnd": 855,
                                "start": 852,
                                "end": 853,
                                "fullWidth": 3,
                                "width": 1,
                                "text": ";",
                                "value": ";",
                                "valueText": ";",
                                "hasTrailingTrivia": true,
                                "hasTrailingNewLine": true,
                                "trailingTrivia": [
                                    {
                                        "kind": "NewLineTrivia",
                                        "text": "\r\n"
                                    }
                                ]
                            }
                        },
                        {
                            "kind": "ForStatement",
                            "fullStart": 855,
                            "fullEnd": 952,
                            "start": 863,
                            "end": 950,
                            "fullWidth": 97,
                            "width": 87,
                            "forKeyword": {
                                "kind": "ForKeyword",
                                "fullStart": 855,
                                "fullEnd": 867,
                                "start": 863,
                                "end": 866,
                                "fullWidth": 12,
                                "width": 3,
                                "text": "for",
                                "value": "for",
                                "valueText": "for",
                                "hasLeadingTrivia": true,
                                "hasTrailingTrivia": true,
                                "leadingTrivia": [
                                    {
                                        "kind": "WhitespaceTrivia",
                                        "text": "        "
                                    }
                                ],
                                "trailingTrivia": [
                                    {
                                        "kind": "WhitespaceTrivia",
                                        "text": " "
                                    }
                                ]
                            },
                            "openParenToken": {
                                "kind": "OpenParenToken",
                                "fullStart": 867,
                                "fullEnd": 868,
                                "start": 867,
                                "end": 868,
                                "fullWidth": 1,
                                "width": 1,
                                "text": "(",
                                "value": "(",
                                "valueText": "("
                            },
                            "variableDeclaration": {
                                "kind": "VariableDeclaration",
                                "fullStart": 868,
                                "fullEnd": 877,
                                "start": 868,
                                "end": 877,
                                "fullWidth": 9,
                                "width": 9,
                                "varKeyword": {
                                    "kind": "VarKeyword",
                                    "fullStart": 868,
                                    "fullEnd": 872,
                                    "start": 868,
                                    "end": 871,
                                    "fullWidth": 4,
                                    "width": 3,
                                    "text": "var",
                                    "value": "var",
                                    "valueText": "var",
                                    "hasTrailingTrivia": true,
                                    "trailingTrivia": [
                                        {
                                            "kind": "WhitespaceTrivia",
                                            "text": " "
                                        }
                                    ]
                                },
                                "variableDeclarators": [
                                    {
                                        "kind": "VariableDeclarator",
                                        "fullStart": 872,
                                        "fullEnd": 877,
                                        "start": 872,
                                        "end": 877,
                                        "fullWidth": 5,
<<<<<<< HEAD
                                        "width": 5,
                                        "identifier": {
=======
                                        "propertyName": {
>>>>>>> 85e84683
                                            "kind": "IdentifierName",
                                            "fullStart": 872,
                                            "fullEnd": 874,
                                            "start": 872,
                                            "end": 873,
                                            "fullWidth": 2,
                                            "width": 1,
                                            "text": "i",
                                            "value": "i",
                                            "valueText": "i",
                                            "hasTrailingTrivia": true,
                                            "trailingTrivia": [
                                                {
                                                    "kind": "WhitespaceTrivia",
                                                    "text": " "
                                                }
                                            ]
                                        },
                                        "equalsValueClause": {
                                            "kind": "EqualsValueClause",
                                            "fullStart": 874,
                                            "fullEnd": 877,
                                            "start": 874,
                                            "end": 877,
                                            "fullWidth": 3,
                                            "width": 3,
                                            "equalsToken": {
                                                "kind": "EqualsToken",
                                                "fullStart": 874,
                                                "fullEnd": 876,
                                                "start": 874,
                                                "end": 875,
                                                "fullWidth": 2,
                                                "width": 1,
                                                "text": "=",
                                                "value": "=",
                                                "valueText": "=",
                                                "hasTrailingTrivia": true,
                                                "trailingTrivia": [
                                                    {
                                                        "kind": "WhitespaceTrivia",
                                                        "text": " "
                                                    }
                                                ]
                                            },
                                            "value": {
                                                "kind": "NumericLiteral",
                                                "fullStart": 876,
                                                "fullEnd": 877,
                                                "start": 876,
                                                "end": 877,
                                                "fullWidth": 1,
                                                "width": 1,
                                                "text": "0",
                                                "value": 0,
                                                "valueText": "0"
                                            }
                                        }
                                    }
                                ]
                            },
                            "firstSemicolonToken": {
                                "kind": "SemicolonToken",
                                "fullStart": 877,
                                "fullEnd": 879,
                                "start": 877,
                                "end": 878,
                                "fullWidth": 2,
                                "width": 1,
                                "text": ";",
                                "value": ";",
                                "valueText": ";",
                                "hasTrailingTrivia": true,
                                "trailingTrivia": [
                                    {
                                        "kind": "WhitespaceTrivia",
                                        "text": " "
                                    }
                                ]
                            },
                            "condition": {
                                "kind": "IdentifierName",
                                "fullStart": 879,
                                "fullEnd": 885,
                                "start": 879,
                                "end": 885,
                                "fullWidth": 6,
                                "width": 6,
                                "text": "strObj",
                                "value": "strObj",
                                "valueText": "strObj"
                            },
                            "secondSemicolonToken": {
                                "kind": "SemicolonToken",
                                "fullStart": 885,
                                "fullEnd": 886,
                                "start": 885,
                                "end": 886,
                                "fullWidth": 1,
                                "width": 1,
                                "text": ";",
                                "value": ";",
                                "valueText": ";"
                            },
                            "closeParenToken": {
                                "kind": "CloseParenToken",
                                "fullStart": 886,
                                "fullEnd": 888,
                                "start": 886,
                                "end": 887,
                                "fullWidth": 2,
                                "width": 1,
                                "text": ")",
                                "value": ")",
                                "valueText": ")",
                                "hasTrailingTrivia": true,
                                "trailingTrivia": [
                                    {
                                        "kind": "WhitespaceTrivia",
                                        "text": " "
                                    }
                                ]
                            },
                            "statement": {
                                "kind": "Block",
                                "fullStart": 888,
                                "fullEnd": 952,
                                "start": 888,
                                "end": 950,
                                "fullWidth": 64,
                                "width": 62,
                                "openBraceToken": {
                                    "kind": "OpenBraceToken",
                                    "fullStart": 888,
                                    "fullEnd": 891,
                                    "start": 888,
                                    "end": 889,
                                    "fullWidth": 3,
                                    "width": 1,
                                    "text": "{",
                                    "value": "{",
                                    "valueText": "{",
                                    "hasTrailingTrivia": true,
                                    "hasTrailingNewLine": true,
                                    "trailingTrivia": [
                                        {
                                            "kind": "NewLineTrivia",
                                            "text": "\r\n"
                                        }
                                    ]
                                },
                                "statements": [
                                    {
                                        "kind": "ExpressionStatement",
                                        "fullStart": 891,
                                        "fullEnd": 921,
                                        "start": 903,
                                        "end": 919,
                                        "fullWidth": 30,
                                        "width": 16,
                                        "expression": {
                                            "kind": "AssignmentExpression",
                                            "fullStart": 891,
                                            "fullEnd": 918,
                                            "start": 903,
                                            "end": 918,
                                            "fullWidth": 27,
                                            "width": 15,
                                            "left": {
                                                "kind": "IdentifierName",
                                                "fullStart": 891,
                                                "fullEnd": 912,
                                                "start": 903,
                                                "end": 911,
                                                "fullWidth": 21,
                                                "width": 8,
                                                "text": "accessed",
                                                "value": "accessed",
                                                "valueText": "accessed",
                                                "hasLeadingTrivia": true,
                                                "hasTrailingTrivia": true,
                                                "leadingTrivia": [
                                                    {
                                                        "kind": "WhitespaceTrivia",
                                                        "text": "            "
                                                    }
                                                ],
                                                "trailingTrivia": [
                                                    {
                                                        "kind": "WhitespaceTrivia",
                                                        "text": " "
                                                    }
                                                ]
                                            },
                                            "operatorToken": {
                                                "kind": "EqualsToken",
                                                "fullStart": 912,
                                                "fullEnd": 914,
                                                "start": 912,
                                                "end": 913,
                                                "fullWidth": 2,
                                                "width": 1,
                                                "text": "=",
                                                "value": "=",
                                                "valueText": "=",
                                                "hasTrailingTrivia": true,
                                                "trailingTrivia": [
                                                    {
                                                        "kind": "WhitespaceTrivia",
                                                        "text": " "
                                                    }
                                                ]
                                            },
                                            "right": {
                                                "kind": "TrueKeyword",
                                                "fullStart": 914,
                                                "fullEnd": 918,
                                                "start": 914,
                                                "end": 918,
                                                "fullWidth": 4,
                                                "width": 4,
                                                "text": "true",
                                                "value": true,
                                                "valueText": "true"
                                            }
                                        },
                                        "semicolonToken": {
                                            "kind": "SemicolonToken",
                                            "fullStart": 918,
                                            "fullEnd": 921,
                                            "start": 918,
                                            "end": 919,
                                            "fullWidth": 3,
                                            "width": 1,
                                            "text": ";",
                                            "value": ";",
                                            "valueText": ";",
                                            "hasTrailingTrivia": true,
                                            "hasTrailingNewLine": true,
                                            "trailingTrivia": [
                                                {
                                                    "kind": "NewLineTrivia",
                                                    "text": "\r\n"
                                                }
                                            ]
                                        }
                                    },
                                    {
                                        "kind": "BreakStatement",
                                        "fullStart": 921,
                                        "fullEnd": 941,
                                        "start": 933,
                                        "end": 939,
                                        "fullWidth": 20,
                                        "width": 6,
                                        "breakKeyword": {
                                            "kind": "BreakKeyword",
                                            "fullStart": 921,
                                            "fullEnd": 938,
                                            "start": 933,
                                            "end": 938,
                                            "fullWidth": 17,
                                            "width": 5,
                                            "text": "break",
                                            "value": "break",
                                            "valueText": "break",
                                            "hasLeadingTrivia": true,
                                            "leadingTrivia": [
                                                {
                                                    "kind": "WhitespaceTrivia",
                                                    "text": "            "
                                                }
                                            ]
                                        },
                                        "semicolonToken": {
                                            "kind": "SemicolonToken",
                                            "fullStart": 938,
                                            "fullEnd": 941,
                                            "start": 938,
                                            "end": 939,
                                            "fullWidth": 3,
                                            "width": 1,
                                            "text": ";",
                                            "value": ";",
                                            "valueText": ";",
                                            "hasTrailingTrivia": true,
                                            "hasTrailingNewLine": true,
                                            "trailingTrivia": [
                                                {
                                                    "kind": "NewLineTrivia",
                                                    "text": "\r\n"
                                                }
                                            ]
                                        }
                                    }
                                ],
                                "closeBraceToken": {
                                    "kind": "CloseBraceToken",
                                    "fullStart": 941,
                                    "fullEnd": 952,
                                    "start": 949,
                                    "end": 950,
                                    "fullWidth": 11,
                                    "width": 1,
                                    "text": "}",
                                    "value": "}",
                                    "valueText": "}",
                                    "hasLeadingTrivia": true,
                                    "hasTrailingTrivia": true,
                                    "hasTrailingNewLine": true,
                                    "leadingTrivia": [
                                        {
                                            "kind": "WhitespaceTrivia",
                                            "text": "        "
                                        }
                                    ],
                                    "trailingTrivia": [
                                        {
                                            "kind": "NewLineTrivia",
                                            "text": "\r\n"
                                        }
                                    ]
                                }
                            }
                        },
                        {
                            "kind": "ReturnStatement",
                            "fullStart": 952,
                            "fullEnd": 978,
                            "start": 960,
                            "end": 976,
                            "fullWidth": 26,
                            "width": 16,
                            "returnKeyword": {
                                "kind": "ReturnKeyword",
                                "fullStart": 952,
                                "fullEnd": 967,
                                "start": 960,
                                "end": 966,
                                "fullWidth": 15,
                                "width": 6,
                                "text": "return",
                                "value": "return",
                                "valueText": "return",
                                "hasLeadingTrivia": true,
                                "hasTrailingTrivia": true,
                                "leadingTrivia": [
                                    {
                                        "kind": "WhitespaceTrivia",
                                        "text": "        "
                                    }
                                ],
                                "trailingTrivia": [
                                    {
                                        "kind": "WhitespaceTrivia",
                                        "text": " "
                                    }
                                ]
                            },
                            "expression": {
                                "kind": "IdentifierName",
                                "fullStart": 967,
                                "fullEnd": 975,
                                "start": 967,
                                "end": 975,
                                "fullWidth": 8,
                                "width": 8,
                                "text": "accessed",
                                "value": "accessed",
                                "valueText": "accessed"
                            },
                            "semicolonToken": {
                                "kind": "SemicolonToken",
                                "fullStart": 975,
                                "fullEnd": 978,
                                "start": 975,
                                "end": 976,
                                "fullWidth": 3,
                                "width": 1,
                                "text": ";",
                                "value": ";",
                                "valueText": ";",
                                "hasTrailingTrivia": true,
                                "hasTrailingNewLine": true,
                                "trailingTrivia": [
                                    {
                                        "kind": "NewLineTrivia",
                                        "text": "\r\n"
                                    }
                                ]
                            }
                        }
                    ],
                    "closeBraceToken": {
                        "kind": "CloseBraceToken",
                        "fullStart": 978,
                        "fullEnd": 985,
                        "start": 982,
                        "end": 983,
                        "fullWidth": 7,
                        "width": 1,
                        "text": "}",
                        "value": "}",
                        "valueText": "}",
                        "hasLeadingTrivia": true,
                        "hasTrailingTrivia": true,
                        "hasTrailingNewLine": true,
                        "leadingTrivia": [
                            {
                                "kind": "WhitespaceTrivia",
                                "text": "    "
                            }
                        ],
                        "trailingTrivia": [
                            {
                                "kind": "NewLineTrivia",
                                "text": "\r\n"
                            }
                        ]
                    }
                }
            },
            {
                "kind": "ExpressionStatement",
                "fullStart": 985,
                "fullEnd": 1009,
                "start": 985,
                "end": 1007,
                "fullWidth": 24,
                "width": 22,
                "expression": {
                    "kind": "InvocationExpression",
                    "fullStart": 985,
                    "fullEnd": 1006,
                    "start": 985,
                    "end": 1006,
                    "fullWidth": 21,
                    "width": 21,
                    "expression": {
                        "kind": "IdentifierName",
                        "fullStart": 985,
                        "fullEnd": 996,
                        "start": 985,
                        "end": 996,
                        "fullWidth": 11,
                        "width": 11,
                        "text": "runTestCase",
                        "value": "runTestCase",
                        "valueText": "runTestCase"
                    },
                    "argumentList": {
                        "kind": "ArgumentList",
                        "fullStart": 996,
                        "fullEnd": 1006,
                        "start": 996,
                        "end": 1006,
                        "fullWidth": 10,
                        "width": 10,
                        "openParenToken": {
                            "kind": "OpenParenToken",
                            "fullStart": 996,
                            "fullEnd": 997,
                            "start": 996,
                            "end": 997,
                            "fullWidth": 1,
                            "width": 1,
                            "text": "(",
                            "value": "(",
                            "valueText": "("
                        },
                        "arguments": [
                            {
                                "kind": "IdentifierName",
                                "fullStart": 997,
                                "fullEnd": 1005,
                                "start": 997,
                                "end": 1005,
                                "fullWidth": 8,
                                "width": 8,
                                "text": "testcase",
                                "value": "testcase",
                                "valueText": "testcase"
                            }
                        ],
                        "closeParenToken": {
                            "kind": "CloseParenToken",
                            "fullStart": 1005,
                            "fullEnd": 1006,
                            "start": 1005,
                            "end": 1006,
                            "fullWidth": 1,
                            "width": 1,
                            "text": ")",
                            "value": ")",
                            "valueText": ")"
                        }
                    }
                },
                "semicolonToken": {
                    "kind": "SemicolonToken",
                    "fullStart": 1006,
                    "fullEnd": 1009,
                    "start": 1006,
                    "end": 1007,
                    "fullWidth": 3,
                    "width": 1,
                    "text": ";",
                    "value": ";",
                    "valueText": ";",
                    "hasTrailingTrivia": true,
                    "hasTrailingNewLine": true,
                    "trailingTrivia": [
                        {
                            "kind": "NewLineTrivia",
                            "text": "\r\n"
                        }
                    ]
                }
            }
        ],
        "endOfFileToken": {
            "kind": "EndOfFileToken",
            "fullStart": 1009,
            "fullEnd": 1009,
            "start": 1009,
            "end": 1009,
            "fullWidth": 0,
            "width": 0,
            "text": ""
        }
    },
    "lineMap": {
        "lineStarts": [
            0,
            67,
            152,
            232,
            308,
            380,
            385,
            404,
            424,
            535,
            564,
            568,
            616,
            754,
            759,
            761,
            763,
            786,
            817,
            855,
            891,
            921,
            941,
            952,
            978,
            985,
            1009
        ],
        "length": 1009
    }
}<|MERGE_RESOLUTION|>--- conflicted
+++ resolved
@@ -245,12 +245,8 @@
                                         "start": 798,
                                         "end": 814,
                                         "fullWidth": 16,
-<<<<<<< HEAD
                                         "width": 16,
-                                        "identifier": {
-=======
                                         "propertyName": {
->>>>>>> 85e84683
                                             "kind": "IdentifierName",
                                             "fullStart": 798,
                                             "fullEnd": 807,
@@ -384,12 +380,8 @@
                                         "start": 829,
                                         "end": 852,
                                         "fullWidth": 23,
-<<<<<<< HEAD
                                         "width": 23,
-                                        "identifier": {
-=======
                                         "propertyName": {
->>>>>>> 85e84683
                                             "kind": "IdentifierName",
                                             "fullStart": 829,
                                             "fullEnd": 836,
@@ -628,12 +620,8 @@
                                         "start": 872,
                                         "end": 877,
                                         "fullWidth": 5,
-<<<<<<< HEAD
                                         "width": 5,
-                                        "identifier": {
-=======
                                         "propertyName": {
->>>>>>> 85e84683
                                             "kind": "IdentifierName",
                                             "fullStart": 872,
                                             "fullEnd": 874,
