{
    "isDeclaration": false,
    "languageVersion": "EcmaScript5",
    "parseOptions": {
        "allowAutomaticSemicolonInsertion": true
    },
    "sourceUnit": {
        "kind": "SourceUnit",
        "fullStart": 0,
        "fullEnd": 1899,
        "start": 433,
        "end": 1899,
        "fullWidth": 1899,
        "width": 1466,
        "moduleElements": [
            {
                "kind": "TryStatement",
                "fullStart": 0,
                "fullEnd": 591,
                "start": 433,
                "end": 590,
                "fullWidth": 591,
                "width": 157,
                "tryKeyword": {
                    "kind": "TryKeyword",
                    "fullStart": 0,
                    "fullEnd": 437,
                    "start": 433,
                    "end": 436,
                    "fullWidth": 437,
                    "width": 3,
                    "text": "try",
                    "value": "try",
                    "valueText": "try",
                    "hasLeadingTrivia": true,
                    "hasLeadingComment": true,
                    "hasLeadingNewLine": true,
                    "hasTrailingTrivia": true,
                    "leadingTrivia": [
                        {
                            "kind": "SingleLineCommentTrivia",
                            "text": "// Copyright 2009 the Sputnik authors.  All rights reserved."
                        },
                        {
                            "kind": "NewLineTrivia",
                            "text": "\n"
                        },
                        {
                            "kind": "SingleLineCommentTrivia",
                            "text": "// This code is governed by the BSD license found in the LICENSE file."
                        },
                        {
                            "kind": "NewLineTrivia",
                            "text": "\n"
                        },
                        {
                            "kind": "NewLineTrivia",
                            "text": "\n"
                        },
                        {
                            "kind": "MultiLineCommentTrivia",
                            "text": "/**\n * Nested \"var-loops\" nine blocks depth is evaluated properly\n *\n * @path ch12/12.6/12.6.3/S12.6.3_A10.js\n * @description Checking if executing nested \"var-loops\" nine blocks depth is evaluated properly\n */"
                        },
                        {
                            "kind": "NewLineTrivia",
                            "text": "\n"
                        },
                        {
                            "kind": "NewLineTrivia",
                            "text": "\n"
                        },
                        {
                            "kind": "SingleLineCommentTrivia",
                            "text": "//////////////////////////////////////////////////////////////////////////////"
                        },
                        {
                            "kind": "NewLineTrivia",
                            "text": "\n"
                        },
                        {
                            "kind": "SingleLineCommentTrivia",
                            "text": "//CHECK#"
                        },
                        {
                            "kind": "NewLineTrivia",
                            "text": "\n"
                        }
                    ],
                    "trailingTrivia": [
                        {
                            "kind": "WhitespaceTrivia",
                            "text": " "
                        }
                    ]
                },
                "block": {
                    "kind": "Block",
                    "fullStart": 437,
                    "fullEnd": 483,
                    "start": 437,
                    "end": 482,
                    "fullWidth": 46,
                    "width": 45,
                    "openBraceToken": {
                        "kind": "OpenBraceToken",
                        "fullStart": 437,
                        "fullEnd": 439,
                        "start": 437,
                        "end": 438,
                        "fullWidth": 2,
                        "width": 1,
                        "text": "{",
                        "value": "{",
                        "valueText": "{",
                        "hasTrailingTrivia": true,
                        "hasTrailingNewLine": true,
                        "trailingTrivia": [
                            {
                                "kind": "NewLineTrivia",
                                "text": "\n"
                            }
                        ]
                    },
                    "statements": [
                        {
                            "kind": "ExpressionStatement",
                            "fullStart": 439,
                            "fullEnd": 481,
                            "start": 440,
                            "end": 480,
                            "fullWidth": 42,
                            "width": 40,
                            "expression": {
                                "kind": "AssignmentExpression",
                                "fullStart": 439,
                                "fullEnd": 479,
                                "start": 440,
                                "end": 479,
                                "fullWidth": 40,
                                "width": 39,
                                "left": {
                                    "kind": "IdentifierName",
                                    "fullStart": 439,
                                    "fullEnd": 459,
                                    "start": 440,
                                    "end": 459,
                                    "fullWidth": 20,
                                    "width": 19,
                                    "text": "__in__deepest__loop",
                                    "value": "__in__deepest__loop",
                                    "valueText": "__in__deepest__loop",
                                    "hasLeadingTrivia": true,
                                    "leadingTrivia": [
                                        {
                                            "kind": "WhitespaceTrivia",
                                            "text": "\t"
                                        }
                                    ]
                                },
                                "operatorToken": {
                                    "kind": "EqualsToken",
                                    "fullStart": 459,
                                    "fullEnd": 460,
                                    "start": 459,
                                    "end": 460,
                                    "fullWidth": 1,
                                    "width": 1,
                                    "text": "=",
                                    "value": "=",
                                    "valueText": "="
                                },
                                "right": {
                                    "kind": "IdentifierName",
                                    "fullStart": 460,
                                    "fullEnd": 479,
                                    "start": 460,
                                    "end": 479,
                                    "fullWidth": 19,
                                    "width": 19,
                                    "text": "__in__deepest__loop",
                                    "value": "__in__deepest__loop",
                                    "valueText": "__in__deepest__loop"
                                }
                            },
                            "semicolonToken": {
                                "kind": "SemicolonToken",
                                "fullStart": 479,
                                "fullEnd": 481,
                                "start": 479,
                                "end": 480,
                                "fullWidth": 2,
                                "width": 1,
                                "text": ";",
                                "value": ";",
                                "valueText": ";",
                                "hasTrailingTrivia": true,
                                "hasTrailingNewLine": true,
                                "trailingTrivia": [
                                    {
                                        "kind": "NewLineTrivia",
                                        "text": "\n"
                                    }
                                ]
                            }
                        }
                    ],
                    "closeBraceToken": {
                        "kind": "CloseBraceToken",
                        "fullStart": 481,
                        "fullEnd": 483,
                        "start": 481,
                        "end": 482,
                        "fullWidth": 2,
                        "width": 1,
                        "text": "}",
                        "value": "}",
                        "valueText": "}",
                        "hasTrailingTrivia": true,
                        "trailingTrivia": [
                            {
                                "kind": "WhitespaceTrivia",
                                "text": " "
                            }
                        ]
                    }
                },
                "catchClause": {
                    "kind": "CatchClause",
                    "fullStart": 483,
                    "fullEnd": 591,
                    "start": 483,
                    "end": 590,
                    "fullWidth": 108,
                    "width": 107,
                    "catchKeyword": {
                        "kind": "CatchKeyword",
                        "fullStart": 483,
                        "fullEnd": 489,
                        "start": 483,
                        "end": 488,
                        "fullWidth": 6,
                        "width": 5,
                        "text": "catch",
                        "value": "catch",
                        "valueText": "catch",
                        "hasTrailingTrivia": true,
                        "trailingTrivia": [
                            {
                                "kind": "WhitespaceTrivia",
                                "text": " "
                            }
                        ]
                    },
                    "openParenToken": {
                        "kind": "OpenParenToken",
                        "fullStart": 489,
                        "fullEnd": 490,
                        "start": 489,
                        "end": 490,
                        "fullWidth": 1,
                        "width": 1,
                        "text": "(",
                        "value": "(",
                        "valueText": "("
                    },
                    "identifier": {
                        "kind": "IdentifierName",
                        "fullStart": 490,
                        "fullEnd": 491,
                        "start": 490,
                        "end": 491,
                        "fullWidth": 1,
                        "width": 1,
                        "text": "e",
                        "value": "e",
                        "valueText": "e"
                    },
                    "closeParenToken": {
                        "kind": "CloseParenToken",
                        "fullStart": 491,
                        "fullEnd": 493,
                        "start": 491,
                        "end": 492,
                        "fullWidth": 2,
                        "width": 1,
                        "text": ")",
                        "value": ")",
                        "valueText": ")",
                        "hasTrailingTrivia": true,
                        "trailingTrivia": [
                            {
                                "kind": "WhitespaceTrivia",
                                "text": " "
                            }
                        ]
                    },
                    "block": {
                        "kind": "Block",
                        "fullStart": 493,
                        "fullEnd": 591,
                        "start": 493,
                        "end": 590,
                        "fullWidth": 98,
                        "width": 97,
                        "openBraceToken": {
                            "kind": "OpenBraceToken",
                            "fullStart": 493,
                            "fullEnd": 495,
                            "start": 493,
                            "end": 494,
                            "fullWidth": 2,
                            "width": 1,
                            "text": "{",
                            "value": "{",
                            "valueText": "{",
                            "hasTrailingTrivia": true,
                            "hasTrailingNewLine": true,
                            "trailingTrivia": [
                                {
                                    "kind": "NewLineTrivia",
                                    "text": "\n"
                                }
                            ]
                        },
                        "statements": [
                            {
                                "kind": "ExpressionStatement",
                                "fullStart": 495,
                                "fullEnd": 589,
                                "start": 496,
                                "end": 588,
                                "fullWidth": 94,
                                "width": 92,
                                "expression": {
                                    "kind": "InvocationExpression",
                                    "fullStart": 495,
                                    "fullEnd": 587,
                                    "start": 496,
                                    "end": 587,
                                    "fullWidth": 92,
                                    "width": 91,
                                    "expression": {
                                        "kind": "IdentifierName",
                                        "fullStart": 495,
                                        "fullEnd": 502,
                                        "start": 496,
                                        "end": 502,
                                        "fullWidth": 7,
                                        "width": 6,
                                        "text": "$ERROR",
                                        "value": "$ERROR",
                                        "valueText": "$ERROR",
                                        "hasLeadingTrivia": true,
                                        "leadingTrivia": [
                                            {
                                                "kind": "WhitespaceTrivia",
                                                "text": "\t"
                                            }
                                        ]
                                    },
                                    "argumentList": {
                                        "kind": "ArgumentList",
                                        "fullStart": 502,
                                        "fullEnd": 587,
                                        "start": 502,
                                        "end": 587,
                                        "fullWidth": 85,
                                        "width": 85,
                                        "openParenToken": {
                                            "kind": "OpenParenToken",
                                            "fullStart": 502,
                                            "fullEnd": 503,
                                            "start": 502,
                                            "end": 503,
                                            "fullWidth": 1,
                                            "width": 1,
                                            "text": "(",
                                            "value": "(",
                                            "valueText": "("
                                        },
                                        "arguments": [
                                            {
                                                "kind": "StringLiteral",
                                                "fullStart": 503,
                                                "fullEnd": 586,
                                                "start": 503,
                                                "end": 586,
                                                "fullWidth": 83,
                                                "width": 83,
                                                "text": "'#1: \"__in__deepest__loop=__in__deepest__loop\" does not lead to throwing exception'",
                                                "value": "#1: \"__in__deepest__loop=__in__deepest__loop\" does not lead to throwing exception",
                                                "valueText": "#1: \"__in__deepest__loop=__in__deepest__loop\" does not lead to throwing exception"
                                            }
                                        ],
                                        "closeParenToken": {
                                            "kind": "CloseParenToken",
                                            "fullStart": 586,
                                            "fullEnd": 587,
                                            "start": 586,
                                            "end": 587,
                                            "fullWidth": 1,
                                            "width": 1,
                                            "text": ")",
                                            "value": ")",
                                            "valueText": ")"
                                        }
                                    }
                                },
                                "semicolonToken": {
                                    "kind": "SemicolonToken",
                                    "fullStart": 587,
                                    "fullEnd": 589,
                                    "start": 587,
                                    "end": 588,
                                    "fullWidth": 2,
                                    "width": 1,
                                    "text": ";",
                                    "value": ";",
                                    "valueText": ";",
                                    "hasTrailingTrivia": true,
                                    "hasTrailingNewLine": true,
                                    "trailingTrivia": [
                                        {
                                            "kind": "NewLineTrivia",
                                            "text": "\n"
                                        }
                                    ]
                                }
                            }
                        ],
                        "closeBraceToken": {
                            "kind": "CloseBraceToken",
                            "fullStart": 589,
                            "fullEnd": 591,
                            "start": 589,
                            "end": 590,
                            "fullWidth": 2,
                            "width": 1,
                            "text": "}",
                            "value": "}",
                            "valueText": "}",
                            "hasTrailingTrivia": true,
                            "hasTrailingNewLine": true,
                            "trailingTrivia": [
                                {
                                    "kind": "NewLineTrivia",
                                    "text": "\n"
                                }
                            ]
                        }
                    }
                }
            },
            {
                "kind": "ExpressionStatement",
                "fullStart": 591,
                "fullEnd": 684,
                "start": 674,
                "end": 683,
                "fullWidth": 93,
                "width": 9,
                "expression": {
                    "kind": "AssignmentExpression",
                    "fullStart": 591,
                    "fullEnd": 682,
                    "start": 674,
                    "end": 682,
                    "fullWidth": 91,
                    "width": 8,
                    "left": {
                        "kind": "IdentifierName",
                        "fullStart": 591,
                        "fullEnd": 679,
                        "start": 674,
                        "end": 679,
                        "fullWidth": 88,
                        "width": 5,
                        "text": "__str",
                        "value": "__str",
                        "valueText": "__str",
                        "hasLeadingTrivia": true,
                        "hasLeadingComment": true,
                        "hasLeadingNewLine": true,
                        "leadingTrivia": [
                            {
                                "kind": "SingleLineCommentTrivia",
                                "text": "//"
                            },
                            {
                                "kind": "NewLineTrivia",
                                "text": "\n"
                            },
                            {
                                "kind": "SingleLineCommentTrivia",
                                "text": "//////////////////////////////////////////////////////////////////////////////"
                            },
                            {
                                "kind": "NewLineTrivia",
                                "text": "\n"
                            },
                            {
                                "kind": "NewLineTrivia",
                                "text": "\n"
                            }
                        ]
                    },
                    "operatorToken": {
                        "kind": "EqualsToken",
                        "fullStart": 679,
                        "fullEnd": 680,
                        "start": 679,
                        "end": 680,
                        "fullWidth": 1,
                        "width": 1,
                        "text": "=",
                        "value": "=",
                        "valueText": "="
                    },
                    "right": {
                        "kind": "StringLiteral",
                        "fullStart": 680,
                        "fullEnd": 682,
                        "start": 680,
                        "end": 682,
                        "fullWidth": 2,
                        "width": 2,
                        "text": "\"\"",
                        "value": "",
                        "valueText": ""
                    }
                },
                "semicolonToken": {
                    "kind": "SemicolonToken",
                    "fullStart": 682,
                    "fullEnd": 684,
                    "start": 682,
                    "end": 683,
                    "fullWidth": 2,
                    "width": 1,
                    "text": ";",
                    "value": ";",
                    "valueText": ";",
                    "hasTrailingTrivia": true,
                    "hasTrailingNewLine": true,
                    "trailingTrivia": [
                        {
                            "kind": "NewLineTrivia",
                            "text": "\n"
                        }
                    ]
                }
            },
            {
                "kind": "ForStatement",
                "fullStart": 684,
                "fullEnd": 1279,
                "start": 685,
                "end": 1278,
                "fullWidth": 595,
                "width": 593,
                "forKeyword": {
                    "kind": "ForKeyword",
                    "fullStart": 684,
                    "fullEnd": 688,
                    "start": 685,
                    "end": 688,
                    "fullWidth": 4,
                    "width": 3,
                    "text": "for",
                    "value": "for",
                    "valueText": "for",
                    "hasLeadingTrivia": true,
                    "hasLeadingNewLine": true,
                    "leadingTrivia": [
                        {
                            "kind": "NewLineTrivia",
                            "text": "\n"
                        }
                    ]
                },
                "openParenToken": {
                    "kind": "OpenParenToken",
                    "fullStart": 688,
                    "fullEnd": 690,
                    "start": 688,
                    "end": 689,
                    "fullWidth": 2,
                    "width": 1,
                    "text": "(",
                    "value": "(",
                    "valueText": "(",
                    "hasTrailingTrivia": true,
                    "trailingTrivia": [
                        {
                            "kind": "WhitespaceTrivia",
                            "text": " "
                        }
                    ]
                },
                "initializer": {
                    "kind": "AssignmentExpression",
                    "fullStart": 690,
                    "fullEnd": 698,
                    "start": 690,
                    "end": 698,
                    "fullWidth": 8,
                    "width": 8,
                    "left": {
                        "kind": "IdentifierName",
                        "fullStart": 690,
                        "fullEnd": 696,
                        "start": 690,
                        "end": 696,
                        "fullWidth": 6,
                        "width": 6,
                        "text": "index0",
                        "value": "index0",
                        "valueText": "index0"
                    },
                    "operatorToken": {
                        "kind": "EqualsToken",
                        "fullStart": 696,
                        "fullEnd": 697,
                        "start": 696,
                        "end": 697,
                        "fullWidth": 1,
                        "width": 1,
                        "text": "=",
                        "value": "=",
                        "valueText": "="
                    },
                    "right": {
                        "kind": "NumericLiteral",
                        "fullStart": 697,
                        "fullEnd": 698,
                        "start": 697,
                        "end": 698,
                        "fullWidth": 1,
                        "width": 1,
                        "text": "0",
                        "value": 0,
                        "valueText": "0"
                    }
                },
                "firstSemicolonToken": {
                    "kind": "SemicolonToken",
                    "fullStart": 698,
                    "fullEnd": 700,
                    "start": 698,
                    "end": 699,
                    "fullWidth": 2,
                    "width": 1,
                    "text": ";",
                    "value": ";",
                    "valueText": ";",
                    "hasTrailingTrivia": true,
                    "trailingTrivia": [
                        {
                            "kind": "WhitespaceTrivia",
                            "text": " "
                        }
                    ]
                },
                "condition": {
                    "kind": "LessThanOrEqualExpression",
                    "fullStart": 700,
                    "fullEnd": 709,
                    "start": 700,
                    "end": 709,
                    "fullWidth": 9,
                    "width": 9,
                    "left": {
                        "kind": "IdentifierName",
                        "fullStart": 700,
                        "fullEnd": 706,
                        "start": 700,
                        "end": 706,
                        "fullWidth": 6,
                        "width": 6,
                        "text": "index0",
                        "value": "index0",
                        "valueText": "index0"
                    },
                    "operatorToken": {
                        "kind": "LessThanEqualsToken",
                        "fullStart": 706,
                        "fullEnd": 708,
                        "start": 706,
                        "end": 708,
                        "fullWidth": 2,
                        "width": 2,
                        "text": "<=",
                        "value": "<=",
                        "valueText": "<="
                    },
                    "right": {
                        "kind": "NumericLiteral",
                        "fullStart": 708,
                        "fullEnd": 709,
                        "start": 708,
                        "end": 709,
                        "fullWidth": 1,
                        "width": 1,
                        "text": "1",
                        "value": 1,
                        "valueText": "1"
                    }
                },
                "secondSemicolonToken": {
                    "kind": "SemicolonToken",
                    "fullStart": 709,
                    "fullEnd": 711,
                    "start": 709,
                    "end": 710,
                    "fullWidth": 2,
                    "width": 1,
                    "text": ";",
                    "value": ";",
                    "valueText": ";",
                    "hasTrailingTrivia": true,
                    "trailingTrivia": [
                        {
                            "kind": "WhitespaceTrivia",
                            "text": " "
                        }
                    ]
                },
                "incrementor": {
                    "kind": "PostIncrementExpression",
                    "fullStart": 711,
                    "fullEnd": 719,
                    "start": 711,
                    "end": 719,
                    "fullWidth": 8,
                    "width": 8,
                    "operand": {
                        "kind": "IdentifierName",
                        "fullStart": 711,
                        "fullEnd": 717,
                        "start": 711,
                        "end": 717,
                        "fullWidth": 6,
                        "width": 6,
                        "text": "index0",
                        "value": "index0",
                        "valueText": "index0"
                    },
                    "operatorToken": {
                        "kind": "PlusPlusToken",
                        "fullStart": 717,
                        "fullEnd": 719,
                        "start": 717,
                        "end": 719,
                        "fullWidth": 2,
                        "width": 2,
                        "text": "++",
                        "value": "++",
                        "valueText": "++"
                    }
                },
                "closeParenToken": {
                    "kind": "CloseParenToken",
                    "fullStart": 719,
                    "fullEnd": 721,
                    "start": 719,
                    "end": 720,
                    "fullWidth": 2,
                    "width": 1,
                    "text": ")",
                    "value": ")",
                    "valueText": ")",
                    "hasTrailingTrivia": true,
                    "trailingTrivia": [
                        {
                            "kind": "WhitespaceTrivia",
                            "text": " "
                        }
                    ]
                },
                "statement": {
                    "kind": "Block",
                    "fullStart": 721,
                    "fullEnd": 1279,
                    "start": 721,
                    "end": 1278,
                    "fullWidth": 558,
                    "width": 557,
                    "openBraceToken": {
                        "kind": "OpenBraceToken",
                        "fullStart": 721,
                        "fullEnd": 723,
                        "start": 721,
                        "end": 722,
                        "fullWidth": 2,
                        "width": 1,
                        "text": "{",
                        "value": "{",
                        "valueText": "{",
                        "hasTrailingTrivia": true,
                        "hasTrailingNewLine": true,
                        "trailingTrivia": [
                            {
                                "kind": "NewLineTrivia",
                                "text": "\n"
                            }
                        ]
                    },
                    "statements": [
                        {
                            "kind": "ForStatement",
                            "fullStart": 723,
                            "fullEnd": 1277,
                            "start": 724,
                            "end": 1276,
                            "fullWidth": 554,
                            "width": 552,
                            "forKeyword": {
                                "kind": "ForKeyword",
                                "fullStart": 723,
                                "fullEnd": 727,
                                "start": 724,
                                "end": 727,
                                "fullWidth": 4,
                                "width": 3,
                                "text": "for",
                                "value": "for",
                                "valueText": "for",
                                "hasLeadingTrivia": true,
                                "leadingTrivia": [
                                    {
                                        "kind": "WhitespaceTrivia",
                                        "text": "\t"
                                    }
                                ]
                            },
                            "openParenToken": {
                                "kind": "OpenParenToken",
                                "fullStart": 727,
                                "fullEnd": 729,
                                "start": 727,
                                "end": 728,
                                "fullWidth": 2,
                                "width": 1,
                                "text": "(",
                                "value": "(",
                                "valueText": "(",
                                "hasTrailingTrivia": true,
                                "trailingTrivia": [
                                    {
                                        "kind": "WhitespaceTrivia",
                                        "text": " "
                                    }
                                ]
                            },
                            "initializer": {
                                "kind": "AssignmentExpression",
                                "fullStart": 729,
                                "fullEnd": 737,
                                "start": 729,
                                "end": 737,
                                "fullWidth": 8,
                                "width": 8,
                                "left": {
                                    "kind": "IdentifierName",
                                    "fullStart": 729,
                                    "fullEnd": 735,
                                    "start": 729,
                                    "end": 735,
                                    "fullWidth": 6,
                                    "width": 6,
                                    "text": "index1",
                                    "value": "index1",
                                    "valueText": "index1"
                                },
                                "operatorToken": {
                                    "kind": "EqualsToken",
                                    "fullStart": 735,
                                    "fullEnd": 736,
                                    "start": 735,
                                    "end": 736,
                                    "fullWidth": 1,
                                    "width": 1,
                                    "text": "=",
                                    "value": "=",
                                    "valueText": "="
                                },
                                "right": {
                                    "kind": "NumericLiteral",
                                    "fullStart": 736,
                                    "fullEnd": 737,
                                    "start": 736,
                                    "end": 737,
                                    "fullWidth": 1,
                                    "width": 1,
                                    "text": "0",
                                    "value": 0,
                                    "valueText": "0"
                                }
                            },
                            "firstSemicolonToken": {
                                "kind": "SemicolonToken",
                                "fullStart": 737,
                                "fullEnd": 739,
                                "start": 737,
                                "end": 738,
                                "fullWidth": 2,
                                "width": 1,
                                "text": ";",
                                "value": ";",
                                "valueText": ";",
                                "hasTrailingTrivia": true,
                                "trailingTrivia": [
                                    {
                                        "kind": "WhitespaceTrivia",
                                        "text": " "
                                    }
                                ]
                            },
                            "condition": {
                                "kind": "LessThanOrEqualExpression",
                                "fullStart": 739,
                                "fullEnd": 753,
                                "start": 739,
                                "end": 753,
                                "fullWidth": 14,
                                "width": 14,
                                "left": {
                                    "kind": "IdentifierName",
                                    "fullStart": 739,
                                    "fullEnd": 745,
                                    "start": 739,
                                    "end": 745,
                                    "fullWidth": 6,
                                    "width": 6,
                                    "text": "index1",
                                    "value": "index1",
                                    "valueText": "index1"
                                },
                                "operatorToken": {
                                    "kind": "LessThanEqualsToken",
                                    "fullStart": 745,
                                    "fullEnd": 747,
                                    "start": 745,
                                    "end": 747,
                                    "fullWidth": 2,
                                    "width": 2,
                                    "text": "<=",
                                    "value": "<=",
                                    "valueText": "<="
                                },
                                "right": {
                                    "kind": "IdentifierName",
                                    "fullStart": 747,
                                    "fullEnd": 753,
                                    "start": 747,
                                    "end": 753,
                                    "fullWidth": 6,
                                    "width": 6,
                                    "text": "index0",
                                    "value": "index0",
                                    "valueText": "index0"
                                }
                            },
                            "secondSemicolonToken": {
                                "kind": "SemicolonToken",
                                "fullStart": 753,
                                "fullEnd": 755,
                                "start": 753,
                                "end": 754,
                                "fullWidth": 2,
                                "width": 1,
                                "text": ";",
                                "value": ";",
                                "valueText": ";",
                                "hasTrailingTrivia": true,
                                "trailingTrivia": [
                                    {
                                        "kind": "WhitespaceTrivia",
                                        "text": " "
                                    }
                                ]
                            },
                            "incrementor": {
                                "kind": "PostIncrementExpression",
                                "fullStart": 755,
                                "fullEnd": 763,
                                "start": 755,
                                "end": 763,
                                "fullWidth": 8,
                                "width": 8,
                                "operand": {
                                    "kind": "IdentifierName",
                                    "fullStart": 755,
                                    "fullEnd": 761,
                                    "start": 755,
                                    "end": 761,
                                    "fullWidth": 6,
                                    "width": 6,
                                    "text": "index1",
                                    "value": "index1",
                                    "valueText": "index1"
                                },
                                "operatorToken": {
                                    "kind": "PlusPlusToken",
                                    "fullStart": 761,
                                    "fullEnd": 763,
                                    "start": 761,
                                    "end": 763,
                                    "fullWidth": 2,
                                    "width": 2,
                                    "text": "++",
                                    "value": "++",
                                    "valueText": "++"
                                }
                            },
                            "closeParenToken": {
                                "kind": "CloseParenToken",
                                "fullStart": 763,
                                "fullEnd": 765,
                                "start": 763,
                                "end": 764,
                                "fullWidth": 2,
                                "width": 1,
                                "text": ")",
                                "value": ")",
                                "valueText": ")",
                                "hasTrailingTrivia": true,
                                "trailingTrivia": [
                                    {
                                        "kind": "WhitespaceTrivia",
                                        "text": " "
                                    }
                                ]
                            },
                            "statement": {
                                "kind": "Block",
                                "fullStart": 765,
                                "fullEnd": 1277,
                                "start": 765,
                                "end": 1276,
                                "fullWidth": 512,
                                "width": 511,
                                "openBraceToken": {
                                    "kind": "OpenBraceToken",
                                    "fullStart": 765,
                                    "fullEnd": 767,
                                    "start": 765,
                                    "end": 766,
                                    "fullWidth": 2,
                                    "width": 1,
                                    "text": "{",
                                    "value": "{",
                                    "valueText": "{",
                                    "hasTrailingTrivia": true,
                                    "hasTrailingNewLine": true,
                                    "trailingTrivia": [
                                        {
                                            "kind": "NewLineTrivia",
                                            "text": "\n"
                                        }
                                    ]
                                },
                                "statements": [
                                    {
                                        "kind": "ForStatement",
                                        "fullStart": 767,
                                        "fullEnd": 1274,
                                        "start": 769,
                                        "end": 1273,
                                        "fullWidth": 507,
                                        "width": 504,
                                        "forKeyword": {
                                            "kind": "ForKeyword",
                                            "fullStart": 767,
                                            "fullEnd": 772,
                                            "start": 769,
                                            "end": 772,
                                            "fullWidth": 5,
                                            "width": 3,
                                            "text": "for",
                                            "value": "for",
                                            "valueText": "for",
                                            "hasLeadingTrivia": true,
                                            "leadingTrivia": [
                                                {
                                                    "kind": "WhitespaceTrivia",
                                                    "text": "\t\t"
                                                }
                                            ]
                                        },
                                        "openParenToken": {
                                            "kind": "OpenParenToken",
                                            "fullStart": 772,
                                            "fullEnd": 774,
                                            "start": 772,
                                            "end": 773,
                                            "fullWidth": 2,
                                            "width": 1,
                                            "text": "(",
                                            "value": "(",
                                            "valueText": "(",
                                            "hasTrailingTrivia": true,
                                            "trailingTrivia": [
                                                {
                                                    "kind": "WhitespaceTrivia",
                                                    "text": " "
                                                }
                                            ]
                                        },
                                        "initializer": {
                                            "kind": "AssignmentExpression",
                                            "fullStart": 774,
                                            "fullEnd": 782,
                                            "start": 774,
                                            "end": 782,
                                            "fullWidth": 8,
                                            "width": 8,
                                            "left": {
                                                "kind": "IdentifierName",
                                                "fullStart": 774,
                                                "fullEnd": 780,
                                                "start": 774,
                                                "end": 780,
                                                "fullWidth": 6,
                                                "width": 6,
                                                "text": "index2",
                                                "value": "index2",
                                                "valueText": "index2"
                                            },
                                            "operatorToken": {
                                                "kind": "EqualsToken",
                                                "fullStart": 780,
                                                "fullEnd": 781,
                                                "start": 780,
                                                "end": 781,
                                                "fullWidth": 1,
                                                "width": 1,
                                                "text": "=",
                                                "value": "=",
                                                "valueText": "="
                                            },
                                            "right": {
                                                "kind": "NumericLiteral",
                                                "fullStart": 781,
                                                "fullEnd": 782,
                                                "start": 781,
                                                "end": 782,
                                                "fullWidth": 1,
                                                "width": 1,
                                                "text": "0",
                                                "value": 0,
                                                "valueText": "0"
                                            }
                                        },
                                        "firstSemicolonToken": {
                                            "kind": "SemicolonToken",
                                            "fullStart": 782,
                                            "fullEnd": 784,
                                            "start": 782,
                                            "end": 783,
                                            "fullWidth": 2,
                                            "width": 1,
                                            "text": ";",
                                            "value": ";",
                                            "valueText": ";",
                                            "hasTrailingTrivia": true,
                                            "trailingTrivia": [
                                                {
                                                    "kind": "WhitespaceTrivia",
                                                    "text": " "
                                                }
                                            ]
                                        },
                                        "condition": {
                                            "kind": "LessThanOrEqualExpression",
                                            "fullStart": 784,
                                            "fullEnd": 798,
                                            "start": 784,
                                            "end": 798,
                                            "fullWidth": 14,
                                            "width": 14,
                                            "left": {
                                                "kind": "IdentifierName",
                                                "fullStart": 784,
                                                "fullEnd": 790,
                                                "start": 784,
                                                "end": 790,
                                                "fullWidth": 6,
                                                "width": 6,
                                                "text": "index2",
                                                "value": "index2",
                                                "valueText": "index2"
                                            },
                                            "operatorToken": {
                                                "kind": "LessThanEqualsToken",
                                                "fullStart": 790,
                                                "fullEnd": 792,
                                                "start": 790,
                                                "end": 792,
                                                "fullWidth": 2,
                                                "width": 2,
                                                "text": "<=",
                                                "value": "<=",
                                                "valueText": "<="
                                            },
                                            "right": {
                                                "kind": "IdentifierName",
                                                "fullStart": 792,
                                                "fullEnd": 798,
                                                "start": 792,
                                                "end": 798,
                                                "fullWidth": 6,
                                                "width": 6,
                                                "text": "index1",
                                                "value": "index1",
                                                "valueText": "index1"
                                            }
                                        },
                                        "secondSemicolonToken": {
                                            "kind": "SemicolonToken",
                                            "fullStart": 798,
                                            "fullEnd": 800,
                                            "start": 798,
                                            "end": 799,
                                            "fullWidth": 2,
                                            "width": 1,
                                            "text": ";",
                                            "value": ";",
                                            "valueText": ";",
                                            "hasTrailingTrivia": true,
                                            "trailingTrivia": [
                                                {
                                                    "kind": "WhitespaceTrivia",
                                                    "text": " "
                                                }
                                            ]
                                        },
                                        "incrementor": {
                                            "kind": "PostIncrementExpression",
                                            "fullStart": 800,
                                            "fullEnd": 808,
                                            "start": 800,
                                            "end": 808,
                                            "fullWidth": 8,
                                            "width": 8,
                                            "operand": {
                                                "kind": "IdentifierName",
                                                "fullStart": 800,
                                                "fullEnd": 806,
                                                "start": 800,
                                                "end": 806,
                                                "fullWidth": 6,
                                                "width": 6,
                                                "text": "index2",
                                                "value": "index2",
                                                "valueText": "index2"
                                            },
                                            "operatorToken": {
                                                "kind": "PlusPlusToken",
                                                "fullStart": 806,
                                                "fullEnd": 808,
                                                "start": 806,
                                                "end": 808,
                                                "fullWidth": 2,
                                                "width": 2,
                                                "text": "++",
                                                "value": "++",
                                                "valueText": "++"
                                            }
                                        },
                                        "closeParenToken": {
                                            "kind": "CloseParenToken",
                                            "fullStart": 808,
                                            "fullEnd": 810,
                                            "start": 808,
                                            "end": 809,
                                            "fullWidth": 2,
                                            "width": 1,
                                            "text": ")",
                                            "value": ")",
                                            "valueText": ")",
                                            "hasTrailingTrivia": true,
                                            "trailingTrivia": [
                                                {
                                                    "kind": "WhitespaceTrivia",
                                                    "text": " "
                                                }
                                            ]
                                        },
                                        "statement": {
                                            "kind": "Block",
                                            "fullStart": 810,
                                            "fullEnd": 1274,
                                            "start": 810,
                                            "end": 1273,
                                            "fullWidth": 464,
                                            "width": 463,
                                            "openBraceToken": {
                                                "kind": "OpenBraceToken",
                                                "fullStart": 810,
                                                "fullEnd": 812,
                                                "start": 810,
                                                "end": 811,
                                                "fullWidth": 2,
                                                "width": 1,
                                                "text": "{",
                                                "value": "{",
                                                "valueText": "{",
                                                "hasTrailingTrivia": true,
                                                "hasTrailingNewLine": true,
                                                "trailingTrivia": [
                                                    {
                                                        "kind": "NewLineTrivia",
                                                        "text": "\n"
                                                    }
                                                ]
                                            },
                                            "statements": [
                                                {
                                                    "kind": "ForStatement",
                                                    "fullStart": 812,
                                                    "fullEnd": 1270,
                                                    "start": 815,
                                                    "end": 1269,
                                                    "fullWidth": 458,
                                                    "width": 454,
                                                    "forKeyword": {
                                                        "kind": "ForKeyword",
                                                        "fullStart": 812,
                                                        "fullEnd": 818,
                                                        "start": 815,
                                                        "end": 818,
                                                        "fullWidth": 6,
                                                        "width": 3,
                                                        "text": "for",
                                                        "value": "for",
                                                        "valueText": "for",
                                                        "hasLeadingTrivia": true,
                                                        "leadingTrivia": [
                                                            {
                                                                "kind": "WhitespaceTrivia",
                                                                "text": "\t\t\t"
                                                            }
                                                        ]
                                                    },
                                                    "openParenToken": {
                                                        "kind": "OpenParenToken",
                                                        "fullStart": 818,
                                                        "fullEnd": 820,
                                                        "start": 818,
                                                        "end": 819,
                                                        "fullWidth": 2,
                                                        "width": 1,
                                                        "text": "(",
                                                        "value": "(",
                                                        "valueText": "(",
                                                        "hasTrailingTrivia": true,
                                                        "trailingTrivia": [
                                                            {
                                                                "kind": "WhitespaceTrivia",
                                                                "text": " "
                                                            }
                                                        ]
                                                    },
                                                    "initializer": {
                                                        "kind": "AssignmentExpression",
                                                        "fullStart": 820,
                                                        "fullEnd": 828,
                                                        "start": 820,
                                                        "end": 828,
                                                        "fullWidth": 8,
                                                        "width": 8,
                                                        "left": {
                                                            "kind": "IdentifierName",
                                                            "fullStart": 820,
                                                            "fullEnd": 826,
                                                            "start": 820,
                                                            "end": 826,
                                                            "fullWidth": 6,
                                                            "width": 6,
                                                            "text": "index3",
                                                            "value": "index3",
                                                            "valueText": "index3"
                                                        },
                                                        "operatorToken": {
                                                            "kind": "EqualsToken",
                                                            "fullStart": 826,
                                                            "fullEnd": 827,
                                                            "start": 826,
                                                            "end": 827,
                                                            "fullWidth": 1,
                                                            "width": 1,
                                                            "text": "=",
                                                            "value": "=",
                                                            "valueText": "="
                                                        },
                                                        "right": {
                                                            "kind": "NumericLiteral",
                                                            "fullStart": 827,
                                                            "fullEnd": 828,
                                                            "start": 827,
                                                            "end": 828,
                                                            "fullWidth": 1,
                                                            "width": 1,
                                                            "text": "0",
                                                            "value": 0,
                                                            "valueText": "0"
                                                        }
                                                    },
                                                    "firstSemicolonToken": {
                                                        "kind": "SemicolonToken",
                                                        "fullStart": 828,
                                                        "fullEnd": 830,
                                                        "start": 828,
                                                        "end": 829,
                                                        "fullWidth": 2,
                                                        "width": 1,
                                                        "text": ";",
                                                        "value": ";",
                                                        "valueText": ";",
                                                        "hasTrailingTrivia": true,
                                                        "trailingTrivia": [
                                                            {
                                                                "kind": "WhitespaceTrivia",
                                                                "text": " "
                                                            }
                                                        ]
                                                    },
                                                    "condition": {
                                                        "kind": "LessThanOrEqualExpression",
                                                        "fullStart": 830,
                                                        "fullEnd": 844,
                                                        "start": 830,
                                                        "end": 844,
                                                        "fullWidth": 14,
                                                        "width": 14,
                                                        "left": {
                                                            "kind": "IdentifierName",
                                                            "fullStart": 830,
                                                            "fullEnd": 836,
                                                            "start": 830,
                                                            "end": 836,
                                                            "fullWidth": 6,
                                                            "width": 6,
                                                            "text": "index3",
                                                            "value": "index3",
                                                            "valueText": "index3"
                                                        },
                                                        "operatorToken": {
                                                            "kind": "LessThanEqualsToken",
                                                            "fullStart": 836,
                                                            "fullEnd": 838,
                                                            "start": 836,
                                                            "end": 838,
                                                            "fullWidth": 2,
                                                            "width": 2,
                                                            "text": "<=",
                                                            "value": "<=",
                                                            "valueText": "<="
                                                        },
                                                        "right": {
                                                            "kind": "IdentifierName",
                                                            "fullStart": 838,
                                                            "fullEnd": 844,
                                                            "start": 838,
                                                            "end": 844,
                                                            "fullWidth": 6,
                                                            "width": 6,
                                                            "text": "index2",
                                                            "value": "index2",
                                                            "valueText": "index2"
                                                        }
                                                    },
                                                    "secondSemicolonToken": {
                                                        "kind": "SemicolonToken",
                                                        "fullStart": 844,
                                                        "fullEnd": 846,
                                                        "start": 844,
                                                        "end": 845,
                                                        "fullWidth": 2,
                                                        "width": 1,
                                                        "text": ";",
                                                        "value": ";",
                                                        "valueText": ";",
                                                        "hasTrailingTrivia": true,
                                                        "trailingTrivia": [
                                                            {
                                                                "kind": "WhitespaceTrivia",
                                                                "text": " "
                                                            }
                                                        ]
                                                    },
                                                    "incrementor": {
                                                        "kind": "PostIncrementExpression",
                                                        "fullStart": 846,
                                                        "fullEnd": 854,
                                                        "start": 846,
                                                        "end": 854,
                                                        "fullWidth": 8,
                                                        "width": 8,
                                                        "operand": {
                                                            "kind": "IdentifierName",
                                                            "fullStart": 846,
                                                            "fullEnd": 852,
                                                            "start": 846,
                                                            "end": 852,
                                                            "fullWidth": 6,
                                                            "width": 6,
                                                            "text": "index3",
                                                            "value": "index3",
                                                            "valueText": "index3"
                                                        },
                                                        "operatorToken": {
                                                            "kind": "PlusPlusToken",
                                                            "fullStart": 852,
                                                            "fullEnd": 854,
                                                            "start": 852,
                                                            "end": 854,
                                                            "fullWidth": 2,
                                                            "width": 2,
                                                            "text": "++",
                                                            "value": "++",
                                                            "valueText": "++"
                                                        }
                                                    },
                                                    "closeParenToken": {
                                                        "kind": "CloseParenToken",
                                                        "fullStart": 854,
                                                        "fullEnd": 856,
                                                        "start": 854,
                                                        "end": 855,
                                                        "fullWidth": 2,
                                                        "width": 1,
                                                        "text": ")",
                                                        "value": ")",
                                                        "valueText": ")",
                                                        "hasTrailingTrivia": true,
                                                        "trailingTrivia": [
                                                            {
                                                                "kind": "WhitespaceTrivia",
                                                                "text": " "
                                                            }
                                                        ]
                                                    },
                                                    "statement": {
                                                        "kind": "Block",
                                                        "fullStart": 856,
                                                        "fullEnd": 1270,
                                                        "start": 856,
                                                        "end": 1269,
                                                        "fullWidth": 414,
                                                        "width": 413,
                                                        "openBraceToken": {
                                                            "kind": "OpenBraceToken",
                                                            "fullStart": 856,
                                                            "fullEnd": 858,
                                                            "start": 856,
                                                            "end": 857,
                                                            "fullWidth": 2,
                                                            "width": 1,
                                                            "text": "{",
                                                            "value": "{",
                                                            "valueText": "{",
                                                            "hasTrailingTrivia": true,
                                                            "hasTrailingNewLine": true,
                                                            "trailingTrivia": [
                                                                {
                                                                    "kind": "NewLineTrivia",
                                                                    "text": "\n"
                                                                }
                                                            ]
                                                        },
                                                        "statements": [
                                                            {
                                                                "kind": "ForStatement",
                                                                "fullStart": 858,
                                                                "fullEnd": 1265,
                                                                "start": 862,
                                                                "end": 1264,
                                                                "fullWidth": 407,
                                                                "width": 402,
                                                                "forKeyword": {
                                                                    "kind": "ForKeyword",
                                                                    "fullStart": 858,
                                                                    "fullEnd": 865,
                                                                    "start": 862,
                                                                    "end": 865,
                                                                    "fullWidth": 7,
                                                                    "width": 3,
                                                                    "text": "for",
                                                                    "value": "for",
                                                                    "valueText": "for",
                                                                    "hasLeadingTrivia": true,
                                                                    "leadingTrivia": [
                                                                        {
                                                                            "kind": "WhitespaceTrivia",
                                                                            "text": "\t\t\t\t"
                                                                        }
                                                                    ]
                                                                },
                                                                "openParenToken": {
                                                                    "kind": "OpenParenToken",
                                                                    "fullStart": 865,
                                                                    "fullEnd": 867,
                                                                    "start": 865,
                                                                    "end": 866,
                                                                    "fullWidth": 2,
                                                                    "width": 1,
                                                                    "text": "(",
                                                                    "value": "(",
                                                                    "valueText": "(",
                                                                    "hasTrailingTrivia": true,
                                                                    "trailingTrivia": [
                                                                        {
                                                                            "kind": "WhitespaceTrivia",
                                                                            "text": " "
                                                                        }
                                                                    ]
                                                                },
                                                                "initializer": {
                                                                    "kind": "AssignmentExpression",
                                                                    "fullStart": 867,
                                                                    "fullEnd": 875,
                                                                    "start": 867,
                                                                    "end": 875,
                                                                    "fullWidth": 8,
                                                                    "width": 8,
                                                                    "left": {
                                                                        "kind": "IdentifierName",
                                                                        "fullStart": 867,
                                                                        "fullEnd": 873,
                                                                        "start": 867,
                                                                        "end": 873,
                                                                        "fullWidth": 6,
                                                                        "width": 6,
                                                                        "text": "index4",
                                                                        "value": "index4",
                                                                        "valueText": "index4"
                                                                    },
                                                                    "operatorToken": {
                                                                        "kind": "EqualsToken",
                                                                        "fullStart": 873,
                                                                        "fullEnd": 874,
                                                                        "start": 873,
                                                                        "end": 874,
                                                                        "fullWidth": 1,
                                                                        "width": 1,
                                                                        "text": "=",
                                                                        "value": "=",
                                                                        "valueText": "="
                                                                    },
                                                                    "right": {
                                                                        "kind": "NumericLiteral",
                                                                        "fullStart": 874,
                                                                        "fullEnd": 875,
                                                                        "start": 874,
                                                                        "end": 875,
                                                                        "fullWidth": 1,
                                                                        "width": 1,
                                                                        "text": "0",
                                                                        "value": 0,
                                                                        "valueText": "0"
                                                                    }
                                                                },
                                                                "firstSemicolonToken": {
                                                                    "kind": "SemicolonToken",
                                                                    "fullStart": 875,
                                                                    "fullEnd": 877,
                                                                    "start": 875,
                                                                    "end": 876,
                                                                    "fullWidth": 2,
                                                                    "width": 1,
                                                                    "text": ";",
                                                                    "value": ";",
                                                                    "valueText": ";",
                                                                    "hasTrailingTrivia": true,
                                                                    "trailingTrivia": [
                                                                        {
                                                                            "kind": "WhitespaceTrivia",
                                                                            "text": " "
                                                                        }
                                                                    ]
                                                                },
                                                                "condition": {
                                                                    "kind": "LessThanOrEqualExpression",
                                                                    "fullStart": 877,
                                                                    "fullEnd": 891,
                                                                    "start": 877,
                                                                    "end": 891,
                                                                    "fullWidth": 14,
                                                                    "width": 14,
                                                                    "left": {
                                                                        "kind": "IdentifierName",
                                                                        "fullStart": 877,
                                                                        "fullEnd": 883,
                                                                        "start": 877,
                                                                        "end": 883,
                                                                        "fullWidth": 6,
                                                                        "width": 6,
                                                                        "text": "index4",
                                                                        "value": "index4",
                                                                        "valueText": "index4"
                                                                    },
                                                                    "operatorToken": {
                                                                        "kind": "LessThanEqualsToken",
                                                                        "fullStart": 883,
                                                                        "fullEnd": 885,
                                                                        "start": 883,
                                                                        "end": 885,
                                                                        "fullWidth": 2,
                                                                        "width": 2,
                                                                        "text": "<=",
                                                                        "value": "<=",
                                                                        "valueText": "<="
                                                                    },
                                                                    "right": {
                                                                        "kind": "IdentifierName",
                                                                        "fullStart": 885,
                                                                        "fullEnd": 891,
                                                                        "start": 885,
                                                                        "end": 891,
                                                                        "fullWidth": 6,
                                                                        "width": 6,
                                                                        "text": "index3",
                                                                        "value": "index3",
                                                                        "valueText": "index3"
                                                                    }
                                                                },
                                                                "secondSemicolonToken": {
                                                                    "kind": "SemicolonToken",
                                                                    "fullStart": 891,
                                                                    "fullEnd": 893,
                                                                    "start": 891,
                                                                    "end": 892,
                                                                    "fullWidth": 2,
                                                                    "width": 1,
                                                                    "text": ";",
                                                                    "value": ";",
                                                                    "valueText": ";",
                                                                    "hasTrailingTrivia": true,
                                                                    "trailingTrivia": [
                                                                        {
                                                                            "kind": "WhitespaceTrivia",
                                                                            "text": " "
                                                                        }
                                                                    ]
                                                                },
                                                                "incrementor": {
                                                                    "kind": "PostIncrementExpression",
                                                                    "fullStart": 893,
                                                                    "fullEnd": 901,
                                                                    "start": 893,
                                                                    "end": 901,
                                                                    "fullWidth": 8,
                                                                    "width": 8,
                                                                    "operand": {
                                                                        "kind": "IdentifierName",
                                                                        "fullStart": 893,
                                                                        "fullEnd": 899,
                                                                        "start": 893,
                                                                        "end": 899,
                                                                        "fullWidth": 6,
                                                                        "width": 6,
                                                                        "text": "index4",
                                                                        "value": "index4",
                                                                        "valueText": "index4"
                                                                    },
                                                                    "operatorToken": {
                                                                        "kind": "PlusPlusToken",
                                                                        "fullStart": 899,
                                                                        "fullEnd": 901,
                                                                        "start": 899,
                                                                        "end": 901,
                                                                        "fullWidth": 2,
                                                                        "width": 2,
                                                                        "text": "++",
                                                                        "value": "++",
                                                                        "valueText": "++"
                                                                    }
                                                                },
                                                                "closeParenToken": {
                                                                    "kind": "CloseParenToken",
                                                                    "fullStart": 901,
                                                                    "fullEnd": 903,
                                                                    "start": 901,
                                                                    "end": 902,
                                                                    "fullWidth": 2,
                                                                    "width": 1,
                                                                    "text": ")",
                                                                    "value": ")",
                                                                    "valueText": ")",
                                                                    "hasTrailingTrivia": true,
                                                                    "trailingTrivia": [
                                                                        {
                                                                            "kind": "WhitespaceTrivia",
                                                                            "text": " "
                                                                        }
                                                                    ]
                                                                },
                                                                "statement": {
                                                                    "kind": "Block",
                                                                    "fullStart": 903,
                                                                    "fullEnd": 1265,
                                                                    "start": 903,
                                                                    "end": 1264,
                                                                    "fullWidth": 362,
                                                                    "width": 361,
                                                                    "openBraceToken": {
                                                                        "kind": "OpenBraceToken",
                                                                        "fullStart": 903,
                                                                        "fullEnd": 905,
                                                                        "start": 903,
                                                                        "end": 904,
                                                                        "fullWidth": 2,
                                                                        "width": 1,
                                                                        "text": "{",
                                                                        "value": "{",
                                                                        "valueText": "{",
                                                                        "hasTrailingTrivia": true,
                                                                        "hasTrailingNewLine": true,
                                                                        "trailingTrivia": [
                                                                            {
                                                                                "kind": "NewLineTrivia",
                                                                                "text": "\n"
                                                                            }
                                                                        ]
                                                                    },
                                                                    "statements": [
                                                                        {
                                                                            "kind": "ForStatement",
                                                                            "fullStart": 905,
                                                                            "fullEnd": 1259,
                                                                            "start": 910,
                                                                            "end": 1258,
                                                                            "fullWidth": 354,
                                                                            "width": 348,
                                                                            "forKeyword": {
                                                                                "kind": "ForKeyword",
                                                                                "fullStart": 905,
                                                                                "fullEnd": 913,
                                                                                "start": 910,
                                                                                "end": 913,
                                                                                "fullWidth": 8,
                                                                                "width": 3,
                                                                                "text": "for",
                                                                                "value": "for",
                                                                                "valueText": "for",
                                                                                "hasLeadingTrivia": true,
                                                                                "leadingTrivia": [
                                                                                    {
                                                                                        "kind": "WhitespaceTrivia",
                                                                                        "text": "\t\t\t\t\t"
                                                                                    }
                                                                                ]
                                                                            },
                                                                            "openParenToken": {
                                                                                "kind": "OpenParenToken",
                                                                                "fullStart": 913,
                                                                                "fullEnd": 915,
                                                                                "start": 913,
                                                                                "end": 914,
                                                                                "fullWidth": 2,
                                                                                "width": 1,
                                                                                "text": "(",
                                                                                "value": "(",
                                                                                "valueText": "(",
                                                                                "hasTrailingTrivia": true,
                                                                                "trailingTrivia": [
                                                                                    {
                                                                                        "kind": "WhitespaceTrivia",
                                                                                        "text": " "
                                                                                    }
                                                                                ]
                                                                            },
                                                                            "initializer": {
                                                                                "kind": "AssignmentExpression",
                                                                                "fullStart": 915,
                                                                                "fullEnd": 923,
                                                                                "start": 915,
                                                                                "end": 923,
                                                                                "fullWidth": 8,
                                                                                "width": 8,
                                                                                "left": {
                                                                                    "kind": "IdentifierName",
                                                                                    "fullStart": 915,
                                                                                    "fullEnd": 921,
                                                                                    "start": 915,
                                                                                    "end": 921,
                                                                                    "fullWidth": 6,
                                                                                    "width": 6,
                                                                                    "text": "index5",
                                                                                    "value": "index5",
                                                                                    "valueText": "index5"
                                                                                },
                                                                                "operatorToken": {
                                                                                    "kind": "EqualsToken",
                                                                                    "fullStart": 921,
                                                                                    "fullEnd": 922,
                                                                                    "start": 921,
                                                                                    "end": 922,
                                                                                    "fullWidth": 1,
                                                                                    "width": 1,
                                                                                    "text": "=",
                                                                                    "value": "=",
                                                                                    "valueText": "="
                                                                                },
                                                                                "right": {
                                                                                    "kind": "NumericLiteral",
                                                                                    "fullStart": 922,
                                                                                    "fullEnd": 923,
                                                                                    "start": 922,
                                                                                    "end": 923,
                                                                                    "fullWidth": 1,
                                                                                    "width": 1,
                                                                                    "text": "0",
                                                                                    "value": 0,
                                                                                    "valueText": "0"
                                                                                }
                                                                            },
                                                                            "firstSemicolonToken": {
                                                                                "kind": "SemicolonToken",
                                                                                "fullStart": 923,
                                                                                "fullEnd": 925,
                                                                                "start": 923,
                                                                                "end": 924,
                                                                                "fullWidth": 2,
                                                                                "width": 1,
                                                                                "text": ";",
                                                                                "value": ";",
                                                                                "valueText": ";",
                                                                                "hasTrailingTrivia": true,
                                                                                "trailingTrivia": [
                                                                                    {
                                                                                        "kind": "WhitespaceTrivia",
                                                                                        "text": " "
                                                                                    }
                                                                                ]
                                                                            },
                                                                            "condition": {
                                                                                "kind": "LessThanOrEqualExpression",
                                                                                "fullStart": 925,
                                                                                "fullEnd": 939,
                                                                                "start": 925,
                                                                                "end": 939,
                                                                                "fullWidth": 14,
                                                                                "width": 14,
                                                                                "left": {
                                                                                    "kind": "IdentifierName",
                                                                                    "fullStart": 925,
                                                                                    "fullEnd": 931,
                                                                                    "start": 925,
                                                                                    "end": 931,
                                                                                    "fullWidth": 6,
                                                                                    "width": 6,
                                                                                    "text": "index5",
                                                                                    "value": "index5",
                                                                                    "valueText": "index5"
                                                                                },
                                                                                "operatorToken": {
                                                                                    "kind": "LessThanEqualsToken",
                                                                                    "fullStart": 931,
                                                                                    "fullEnd": 933,
                                                                                    "start": 931,
                                                                                    "end": 933,
                                                                                    "fullWidth": 2,
                                                                                    "width": 2,
                                                                                    "text": "<=",
                                                                                    "value": "<=",
                                                                                    "valueText": "<="
                                                                                },
                                                                                "right": {
                                                                                    "kind": "IdentifierName",
                                                                                    "fullStart": 933,
                                                                                    "fullEnd": 939,
                                                                                    "start": 933,
                                                                                    "end": 939,
                                                                                    "fullWidth": 6,
                                                                                    "width": 6,
                                                                                    "text": "index4",
                                                                                    "value": "index4",
                                                                                    "valueText": "index4"
                                                                                }
                                                                            },
                                                                            "secondSemicolonToken": {
                                                                                "kind": "SemicolonToken",
                                                                                "fullStart": 939,
                                                                                "fullEnd": 941,
                                                                                "start": 939,
                                                                                "end": 940,
                                                                                "fullWidth": 2,
                                                                                "width": 1,
                                                                                "text": ";",
                                                                                "value": ";",
                                                                                "valueText": ";",
                                                                                "hasTrailingTrivia": true,
                                                                                "trailingTrivia": [
                                                                                    {
                                                                                        "kind": "WhitespaceTrivia",
                                                                                        "text": " "
                                                                                    }
                                                                                ]
                                                                            },
                                                                            "incrementor": {
                                                                                "kind": "PostIncrementExpression",
                                                                                "fullStart": 941,
                                                                                "fullEnd": 949,
                                                                                "start": 941,
                                                                                "end": 949,
                                                                                "fullWidth": 8,
                                                                                "width": 8,
                                                                                "operand": {
                                                                                    "kind": "IdentifierName",
                                                                                    "fullStart": 941,
                                                                                    "fullEnd": 947,
                                                                                    "start": 941,
                                                                                    "end": 947,
                                                                                    "fullWidth": 6,
                                                                                    "width": 6,
                                                                                    "text": "index5",
                                                                                    "value": "index5",
                                                                                    "valueText": "index5"
                                                                                },
                                                                                "operatorToken": {
                                                                                    "kind": "PlusPlusToken",
                                                                                    "fullStart": 947,
                                                                                    "fullEnd": 949,
                                                                                    "start": 947,
                                                                                    "end": 949,
                                                                                    "fullWidth": 2,
                                                                                    "width": 2,
                                                                                    "text": "++",
                                                                                    "value": "++",
                                                                                    "valueText": "++"
                                                                                }
                                                                            },
                                                                            "closeParenToken": {
                                                                                "kind": "CloseParenToken",
                                                                                "fullStart": 949,
                                                                                "fullEnd": 951,
                                                                                "start": 949,
                                                                                "end": 950,
                                                                                "fullWidth": 2,
                                                                                "width": 1,
                                                                                "text": ")",
                                                                                "value": ")",
                                                                                "valueText": ")",
                                                                                "hasTrailingTrivia": true,
                                                                                "trailingTrivia": [
                                                                                    {
                                                                                        "kind": "WhitespaceTrivia",
                                                                                        "text": " "
                                                                                    }
                                                                                ]
                                                                            },
                                                                            "statement": {
                                                                                "kind": "Block",
                                                                                "fullStart": 951,
                                                                                "fullEnd": 1259,
                                                                                "start": 951,
                                                                                "end": 1258,
                                                                                "fullWidth": 308,
                                                                                "width": 307,
                                                                                "openBraceToken": {
                                                                                    "kind": "OpenBraceToken",
                                                                                    "fullStart": 951,
                                                                                    "fullEnd": 953,
                                                                                    "start": 951,
                                                                                    "end": 952,
                                                                                    "fullWidth": 2,
                                                                                    "width": 1,
                                                                                    "text": "{",
                                                                                    "value": "{",
                                                                                    "valueText": "{",
                                                                                    "hasTrailingTrivia": true,
                                                                                    "hasTrailingNewLine": true,
                                                                                    "trailingTrivia": [
                                                                                        {
                                                                                            "kind": "NewLineTrivia",
                                                                                            "text": "\n"
                                                                                        }
                                                                                    ]
                                                                                },
                                                                                "statements": [
                                                                                    {
                                                                                        "kind": "ForStatement",
                                                                                        "fullStart": 953,
                                                                                        "fullEnd": 1252,
                                                                                        "start": 959,
                                                                                        "end": 1251,
                                                                                        "fullWidth": 299,
                                                                                        "width": 292,
                                                                                        "forKeyword": {
                                                                                            "kind": "ForKeyword",
                                                                                            "fullStart": 953,
                                                                                            "fullEnd": 962,
                                                                                            "start": 959,
                                                                                            "end": 962,
                                                                                            "fullWidth": 9,
                                                                                            "width": 3,
                                                                                            "text": "for",
                                                                                            "value": "for",
                                                                                            "valueText": "for",
                                                                                            "hasLeadingTrivia": true,
                                                                                            "leadingTrivia": [
                                                                                                {
                                                                                                    "kind": "WhitespaceTrivia",
                                                                                                    "text": "\t\t\t\t\t\t"
                                                                                                }
                                                                                            ]
                                                                                        },
                                                                                        "openParenToken": {
                                                                                            "kind": "OpenParenToken",
                                                                                            "fullStart": 962,
                                                                                            "fullEnd": 964,
                                                                                            "start": 962,
                                                                                            "end": 963,
                                                                                            "fullWidth": 2,
                                                                                            "width": 1,
                                                                                            "text": "(",
                                                                                            "value": "(",
                                                                                            "valueText": "(",
                                                                                            "hasTrailingTrivia": true,
                                                                                            "trailingTrivia": [
                                                                                                {
                                                                                                    "kind": "WhitespaceTrivia",
                                                                                                    "text": " "
                                                                                                }
                                                                                            ]
                                                                                        },
                                                                                        "initializer": {
                                                                                            "kind": "AssignmentExpression",
                                                                                            "fullStart": 964,
                                                                                            "fullEnd": 972,
                                                                                            "start": 964,
                                                                                            "end": 972,
                                                                                            "fullWidth": 8,
                                                                                            "width": 8,
                                                                                            "left": {
                                                                                                "kind": "IdentifierName",
                                                                                                "fullStart": 964,
                                                                                                "fullEnd": 970,
                                                                                                "start": 964,
                                                                                                "end": 970,
                                                                                                "fullWidth": 6,
                                                                                                "width": 6,
                                                                                                "text": "index6",
                                                                                                "value": "index6",
                                                                                                "valueText": "index6"
                                                                                            },
                                                                                            "operatorToken": {
                                                                                                "kind": "EqualsToken",
                                                                                                "fullStart": 970,
                                                                                                "fullEnd": 971,
                                                                                                "start": 970,
                                                                                                "end": 971,
                                                                                                "fullWidth": 1,
                                                                                                "width": 1,
                                                                                                "text": "=",
                                                                                                "value": "=",
                                                                                                "valueText": "="
                                                                                            },
                                                                                            "right": {
                                                                                                "kind": "NumericLiteral",
                                                                                                "fullStart": 971,
                                                                                                "fullEnd": 972,
                                                                                                "start": 971,
                                                                                                "end": 972,
                                                                                                "fullWidth": 1,
                                                                                                "width": 1,
                                                                                                "text": "0",
                                                                                                "value": 0,
                                                                                                "valueText": "0"
                                                                                            }
                                                                                        },
                                                                                        "firstSemicolonToken": {
                                                                                            "kind": "SemicolonToken",
                                                                                            "fullStart": 972,
                                                                                            "fullEnd": 974,
                                                                                            "start": 972,
                                                                                            "end": 973,
                                                                                            "fullWidth": 2,
                                                                                            "width": 1,
                                                                                            "text": ";",
                                                                                            "value": ";",
                                                                                            "valueText": ";",
                                                                                            "hasTrailingTrivia": true,
                                                                                            "trailingTrivia": [
                                                                                                {
                                                                                                    "kind": "WhitespaceTrivia",
                                                                                                    "text": " "
                                                                                                }
                                                                                            ]
                                                                                        },
                                                                                        "condition": {
                                                                                            "kind": "LessThanOrEqualExpression",
                                                                                            "fullStart": 974,
                                                                                            "fullEnd": 988,
                                                                                            "start": 974,
                                                                                            "end": 988,
                                                                                            "fullWidth": 14,
                                                                                            "width": 14,
                                                                                            "left": {
                                                                                                "kind": "IdentifierName",
                                                                                                "fullStart": 974,
                                                                                                "fullEnd": 980,
                                                                                                "start": 974,
                                                                                                "end": 980,
                                                                                                "fullWidth": 6,
                                                                                                "width": 6,
                                                                                                "text": "index6",
                                                                                                "value": "index6",
                                                                                                "valueText": "index6"
                                                                                            },
                                                                                            "operatorToken": {
                                                                                                "kind": "LessThanEqualsToken",
                                                                                                "fullStart": 980,
                                                                                                "fullEnd": 982,
                                                                                                "start": 980,
                                                                                                "end": 982,
                                                                                                "fullWidth": 2,
                                                                                                "width": 2,
                                                                                                "text": "<=",
                                                                                                "value": "<=",
                                                                                                "valueText": "<="
                                                                                            },
                                                                                            "right": {
                                                                                                "kind": "IdentifierName",
                                                                                                "fullStart": 982,
                                                                                                "fullEnd": 988,
                                                                                                "start": 982,
                                                                                                "end": 988,
                                                                                                "fullWidth": 6,
                                                                                                "width": 6,
                                                                                                "text": "index5",
                                                                                                "value": "index5",
                                                                                                "valueText": "index5"
                                                                                            }
                                                                                        },
                                                                                        "secondSemicolonToken": {
                                                                                            "kind": "SemicolonToken",
                                                                                            "fullStart": 988,
                                                                                            "fullEnd": 990,
                                                                                            "start": 988,
                                                                                            "end": 989,
                                                                                            "fullWidth": 2,
                                                                                            "width": 1,
                                                                                            "text": ";",
                                                                                            "value": ";",
                                                                                            "valueText": ";",
                                                                                            "hasTrailingTrivia": true,
                                                                                            "trailingTrivia": [
                                                                                                {
                                                                                                    "kind": "WhitespaceTrivia",
                                                                                                    "text": " "
                                                                                                }
                                                                                            ]
                                                                                        },
                                                                                        "incrementor": {
                                                                                            "kind": "PostIncrementExpression",
                                                                                            "fullStart": 990,
                                                                                            "fullEnd": 998,
                                                                                            "start": 990,
                                                                                            "end": 998,
                                                                                            "fullWidth": 8,
                                                                                            "width": 8,
                                                                                            "operand": {
                                                                                                "kind": "IdentifierName",
                                                                                                "fullStart": 990,
                                                                                                "fullEnd": 996,
                                                                                                "start": 990,
                                                                                                "end": 996,
                                                                                                "fullWidth": 6,
                                                                                                "width": 6,
                                                                                                "text": "index6",
                                                                                                "value": "index6",
                                                                                                "valueText": "index6"
                                                                                            },
                                                                                            "operatorToken": {
                                                                                                "kind": "PlusPlusToken",
                                                                                                "fullStart": 996,
                                                                                                "fullEnd": 998,
                                                                                                "start": 996,
                                                                                                "end": 998,
                                                                                                "fullWidth": 2,
                                                                                                "width": 2,
                                                                                                "text": "++",
                                                                                                "value": "++",
                                                                                                "valueText": "++"
                                                                                            }
                                                                                        },
                                                                                        "closeParenToken": {
                                                                                            "kind": "CloseParenToken",
                                                                                            "fullStart": 998,
                                                                                            "fullEnd": 1000,
                                                                                            "start": 998,
                                                                                            "end": 999,
                                                                                            "fullWidth": 2,
                                                                                            "width": 1,
                                                                                            "text": ")",
                                                                                            "value": ")",
                                                                                            "valueText": ")",
                                                                                            "hasTrailingTrivia": true,
                                                                                            "trailingTrivia": [
                                                                                                {
                                                                                                    "kind": "WhitespaceTrivia",
                                                                                                    "text": " "
                                                                                                }
                                                                                            ]
                                                                                        },
                                                                                        "statement": {
                                                                                            "kind": "Block",
                                                                                            "fullStart": 1000,
                                                                                            "fullEnd": 1252,
                                                                                            "start": 1000,
                                                                                            "end": 1251,
                                                                                            "fullWidth": 252,
                                                                                            "width": 251,
                                                                                            "openBraceToken": {
                                                                                                "kind": "OpenBraceToken",
                                                                                                "fullStart": 1000,
                                                                                                "fullEnd": 1002,
                                                                                                "start": 1000,
                                                                                                "end": 1001,
                                                                                                "fullWidth": 2,
                                                                                                "width": 1,
                                                                                                "text": "{",
                                                                                                "value": "{",
                                                                                                "valueText": "{",
                                                                                                "hasTrailingTrivia": true,
                                                                                                "hasTrailingNewLine": true,
                                                                                                "trailingTrivia": [
                                                                                                    {
                                                                                                        "kind": "NewLineTrivia",
                                                                                                        "text": "\n"
                                                                                                    }
                                                                                                ]
                                                                                            },
                                                                                            "statements": [
                                                                                                {
                                                                                                    "kind": "ForStatement",
                                                                                                    "fullStart": 1002,
                                                                                                    "fullEnd": 1244,
                                                                                                    "start": 1009,
                                                                                                    "end": 1243,
                                                                                                    "fullWidth": 242,
                                                                                                    "width": 234,
                                                                                                    "forKeyword": {
                                                                                                        "kind": "ForKeyword",
                                                                                                        "fullStart": 1002,
                                                                                                        "fullEnd": 1012,
                                                                                                        "start": 1009,
                                                                                                        "end": 1012,
                                                                                                        "fullWidth": 10,
                                                                                                        "width": 3,
                                                                                                        "text": "for",
                                                                                                        "value": "for",
                                                                                                        "valueText": "for",
                                                                                                        "hasLeadingTrivia": true,
                                                                                                        "leadingTrivia": [
                                                                                                            {
                                                                                                                "kind": "WhitespaceTrivia",
                                                                                                                "text": "\t\t\t\t\t\t\t"
                                                                                                            }
                                                                                                        ]
                                                                                                    },
                                                                                                    "openParenToken": {
                                                                                                        "kind": "OpenParenToken",
                                                                                                        "fullStart": 1012,
                                                                                                        "fullEnd": 1014,
                                                                                                        "start": 1012,
                                                                                                        "end": 1013,
                                                                                                        "fullWidth": 2,
                                                                                                        "width": 1,
                                                                                                        "text": "(",
                                                                                                        "value": "(",
                                                                                                        "valueText": "(",
                                                                                                        "hasTrailingTrivia": true,
                                                                                                        "trailingTrivia": [
                                                                                                            {
                                                                                                                "kind": "WhitespaceTrivia",
                                                                                                                "text": " "
                                                                                                            }
                                                                                                        ]
                                                                                                    },
                                                                                                    "initializer": {
                                                                                                        "kind": "AssignmentExpression",
                                                                                                        "fullStart": 1014,
                                                                                                        "fullEnd": 1022,
                                                                                                        "start": 1014,
                                                                                                        "end": 1022,
                                                                                                        "fullWidth": 8,
                                                                                                        "width": 8,
                                                                                                        "left": {
                                                                                                            "kind": "IdentifierName",
                                                                                                            "fullStart": 1014,
                                                                                                            "fullEnd": 1020,
                                                                                                            "start": 1014,
                                                                                                            "end": 1020,
                                                                                                            "fullWidth": 6,
                                                                                                            "width": 6,
                                                                                                            "text": "index7",
                                                                                                            "value": "index7",
                                                                                                            "valueText": "index7"
                                                                                                        },
                                                                                                        "operatorToken": {
                                                                                                            "kind": "EqualsToken",
                                                                                                            "fullStart": 1020,
                                                                                                            "fullEnd": 1021,
                                                                                                            "start": 1020,
                                                                                                            "end": 1021,
                                                                                                            "fullWidth": 1,
                                                                                                            "width": 1,
                                                                                                            "text": "=",
                                                                                                            "value": "=",
                                                                                                            "valueText": "="
                                                                                                        },
                                                                                                        "right": {
                                                                                                            "kind": "NumericLiteral",
                                                                                                            "fullStart": 1021,
                                                                                                            "fullEnd": 1022,
                                                                                                            "start": 1021,
                                                                                                            "end": 1022,
                                                                                                            "fullWidth": 1,
                                                                                                            "width": 1,
                                                                                                            "text": "0",
                                                                                                            "value": 0,
                                                                                                            "valueText": "0"
                                                                                                        }
                                                                                                    },
                                                                                                    "firstSemicolonToken": {
                                                                                                        "kind": "SemicolonToken",
                                                                                                        "fullStart": 1022,
                                                                                                        "fullEnd": 1024,
                                                                                                        "start": 1022,
                                                                                                        "end": 1023,
                                                                                                        "fullWidth": 2,
                                                                                                        "width": 1,
                                                                                                        "text": ";",
                                                                                                        "value": ";",
                                                                                                        "valueText": ";",
                                                                                                        "hasTrailingTrivia": true,
                                                                                                        "trailingTrivia": [
                                                                                                            {
                                                                                                                "kind": "WhitespaceTrivia",
                                                                                                                "text": " "
                                                                                                            }
                                                                                                        ]
                                                                                                    },
                                                                                                    "condition": {
                                                                                                        "kind": "LessThanOrEqualExpression",
                                                                                                        "fullStart": 1024,
                                                                                                        "fullEnd": 1038,
                                                                                                        "start": 1024,
                                                                                                        "end": 1038,
                                                                                                        "fullWidth": 14,
                                                                                                        "width": 14,
                                                                                                        "left": {
                                                                                                            "kind": "IdentifierName",
                                                                                                            "fullStart": 1024,
                                                                                                            "fullEnd": 1030,
                                                                                                            "start": 1024,
                                                                                                            "end": 1030,
                                                                                                            "fullWidth": 6,
                                                                                                            "width": 6,
                                                                                                            "text": "index7",
                                                                                                            "value": "index7",
                                                                                                            "valueText": "index7"
                                                                                                        },
                                                                                                        "operatorToken": {
                                                                                                            "kind": "LessThanEqualsToken",
                                                                                                            "fullStart": 1030,
                                                                                                            "fullEnd": 1032,
                                                                                                            "start": 1030,
                                                                                                            "end": 1032,
                                                                                                            "fullWidth": 2,
                                                                                                            "width": 2,
                                                                                                            "text": "<=",
                                                                                                            "value": "<=",
                                                                                                            "valueText": "<="
                                                                                                        },
                                                                                                        "right": {
                                                                                                            "kind": "IdentifierName",
                                                                                                            "fullStart": 1032,
                                                                                                            "fullEnd": 1038,
                                                                                                            "start": 1032,
                                                                                                            "end": 1038,
                                                                                                            "fullWidth": 6,
                                                                                                            "width": 6,
                                                                                                            "text": "index6",
                                                                                                            "value": "index6",
                                                                                                            "valueText": "index6"
                                                                                                        }
                                                                                                    },
                                                                                                    "secondSemicolonToken": {
                                                                                                        "kind": "SemicolonToken",
                                                                                                        "fullStart": 1038,
                                                                                                        "fullEnd": 1040,
                                                                                                        "start": 1038,
                                                                                                        "end": 1039,
                                                                                                        "fullWidth": 2,
                                                                                                        "width": 1,
                                                                                                        "text": ";",
                                                                                                        "value": ";",
                                                                                                        "valueText": ";",
                                                                                                        "hasTrailingTrivia": true,
                                                                                                        "trailingTrivia": [
                                                                                                            {
                                                                                                                "kind": "WhitespaceTrivia",
                                                                                                                "text": " "
                                                                                                            }
                                                                                                        ]
                                                                                                    },
                                                                                                    "incrementor": {
                                                                                                        "kind": "PostIncrementExpression",
                                                                                                        "fullStart": 1040,
                                                                                                        "fullEnd": 1048,
                                                                                                        "start": 1040,
                                                                                                        "end": 1048,
                                                                                                        "fullWidth": 8,
                                                                                                        "width": 8,
                                                                                                        "operand": {
                                                                                                            "kind": "IdentifierName",
                                                                                                            "fullStart": 1040,
                                                                                                            "fullEnd": 1046,
                                                                                                            "start": 1040,
                                                                                                            "end": 1046,
                                                                                                            "fullWidth": 6,
                                                                                                            "width": 6,
                                                                                                            "text": "index7",
                                                                                                            "value": "index7",
                                                                                                            "valueText": "index7"
                                                                                                        },
                                                                                                        "operatorToken": {
                                                                                                            "kind": "PlusPlusToken",
                                                                                                            "fullStart": 1046,
                                                                                                            "fullEnd": 1048,
                                                                                                            "start": 1046,
                                                                                                            "end": 1048,
                                                                                                            "fullWidth": 2,
                                                                                                            "width": 2,
                                                                                                            "text": "++",
                                                                                                            "value": "++",
                                                                                                            "valueText": "++"
                                                                                                        }
                                                                                                    },
                                                                                                    "closeParenToken": {
                                                                                                        "kind": "CloseParenToken",
                                                                                                        "fullStart": 1048,
                                                                                                        "fullEnd": 1050,
                                                                                                        "start": 1048,
                                                                                                        "end": 1049,
                                                                                                        "fullWidth": 2,
                                                                                                        "width": 1,
                                                                                                        "text": ")",
                                                                                                        "value": ")",
                                                                                                        "valueText": ")",
                                                                                                        "hasTrailingTrivia": true,
                                                                                                        "trailingTrivia": [
                                                                                                            {
                                                                                                                "kind": "WhitespaceTrivia",
                                                                                                                "text": " "
                                                                                                            }
                                                                                                        ]
                                                                                                    },
                                                                                                    "statement": {
                                                                                                        "kind": "Block",
                                                                                                        "fullStart": 1050,
                                                                                                        "fullEnd": 1244,
                                                                                                        "start": 1050,
                                                                                                        "end": 1243,
                                                                                                        "fullWidth": 194,
                                                                                                        "width": 193,
                                                                                                        "openBraceToken": {
                                                                                                            "kind": "OpenBraceToken",
                                                                                                            "fullStart": 1050,
                                                                                                            "fullEnd": 1052,
                                                                                                            "start": 1050,
                                                                                                            "end": 1051,
                                                                                                            "fullWidth": 2,
                                                                                                            "width": 1,
                                                                                                            "text": "{",
                                                                                                            "value": "{",
                                                                                                            "valueText": "{",
                                                                                                            "hasTrailingTrivia": true,
                                                                                                            "hasTrailingNewLine": true,
                                                                                                            "trailingTrivia": [
                                                                                                                {
                                                                                                                    "kind": "NewLineTrivia",
                                                                                                                    "text": "\n"
                                                                                                                }
                                                                                                            ]
                                                                                                        },
                                                                                                        "statements": [
                                                                                                            {
                                                                                                                "kind": "ForStatement",
                                                                                                                "fullStart": 1052,
                                                                                                                "fullEnd": 1235,
                                                                                                                "start": 1060,
                                                                                                                "end": 1234,
                                                                                                                "fullWidth": 183,
                                                                                                                "width": 174,
                                                                                                                "forKeyword": {
                                                                                                                    "kind": "ForKeyword",
                                                                                                                    "fullStart": 1052,
                                                                                                                    "fullEnd": 1063,
                                                                                                                    "start": 1060,
                                                                                                                    "end": 1063,
                                                                                                                    "fullWidth": 11,
                                                                                                                    "width": 3,
                                                                                                                    "text": "for",
                                                                                                                    "value": "for",
                                                                                                                    "valueText": "for",
                                                                                                                    "hasLeadingTrivia": true,
                                                                                                                    "leadingTrivia": [
                                                                                                                        {
                                                                                                                            "kind": "WhitespaceTrivia",
                                                                                                                            "text": "\t\t\t\t\t\t\t\t"
                                                                                                                        }
                                                                                                                    ]
                                                                                                                },
                                                                                                                "openParenToken": {
                                                                                                                    "kind": "OpenParenToken",
                                                                                                                    "fullStart": 1063,
                                                                                                                    "fullEnd": 1065,
                                                                                                                    "start": 1063,
                                                                                                                    "end": 1064,
                                                                                                                    "fullWidth": 2,
                                                                                                                    "width": 1,
                                                                                                                    "text": "(",
                                                                                                                    "value": "(",
                                                                                                                    "valueText": "(",
                                                                                                                    "hasTrailingTrivia": true,
                                                                                                                    "trailingTrivia": [
                                                                                                                        {
                                                                                                                            "kind": "WhitespaceTrivia",
                                                                                                                            "text": " "
                                                                                                                        }
                                                                                                                    ]
                                                                                                                },
                                                                                                                "initializer": {
                                                                                                                    "kind": "AssignmentExpression",
                                                                                                                    "fullStart": 1065,
                                                                                                                    "fullEnd": 1073,
                                                                                                                    "start": 1065,
                                                                                                                    "end": 1073,
                                                                                                                    "fullWidth": 8,
                                                                                                                    "width": 8,
                                                                                                                    "left": {
                                                                                                                        "kind": "IdentifierName",
                                                                                                                        "fullStart": 1065,
                                                                                                                        "fullEnd": 1071,
                                                                                                                        "start": 1065,
                                                                                                                        "end": 1071,
                                                                                                                        "fullWidth": 6,
                                                                                                                        "width": 6,
                                                                                                                        "text": "index8",
                                                                                                                        "value": "index8",
                                                                                                                        "valueText": "index8"
                                                                                                                    },
                                                                                                                    "operatorToken": {
                                                                                                                        "kind": "EqualsToken",
                                                                                                                        "fullStart": 1071,
                                                                                                                        "fullEnd": 1072,
                                                                                                                        "start": 1071,
                                                                                                                        "end": 1072,
                                                                                                                        "fullWidth": 1,
                                                                                                                        "width": 1,
                                                                                                                        "text": "=",
                                                                                                                        "value": "=",
                                                                                                                        "valueText": "="
                                                                                                                    },
                                                                                                                    "right": {
                                                                                                                        "kind": "NumericLiteral",
                                                                                                                        "fullStart": 1072,
                                                                                                                        "fullEnd": 1073,
                                                                                                                        "start": 1072,
                                                                                                                        "end": 1073,
                                                                                                                        "fullWidth": 1,
                                                                                                                        "width": 1,
                                                                                                                        "text": "0",
                                                                                                                        "value": 0,
                                                                                                                        "valueText": "0"
                                                                                                                    }
                                                                                                                },
                                                                                                                "firstSemicolonToken": {
                                                                                                                    "kind": "SemicolonToken",
                                                                                                                    "fullStart": 1073,
                                                                                                                    "fullEnd": 1075,
                                                                                                                    "start": 1073,
                                                                                                                    "end": 1074,
                                                                                                                    "fullWidth": 2,
                                                                                                                    "width": 1,
                                                                                                                    "text": ";",
                                                                                                                    "value": ";",
                                                                                                                    "valueText": ";",
                                                                                                                    "hasTrailingTrivia": true,
                                                                                                                    "trailingTrivia": [
                                                                                                                        {
                                                                                                                            "kind": "WhitespaceTrivia",
                                                                                                                            "text": " "
                                                                                                                        }
                                                                                                                    ]
                                                                                                                },
                                                                                                                "condition": {
                                                                                                                    "kind": "LessThanOrEqualExpression",
                                                                                                                    "fullStart": 1075,
                                                                                                                    "fullEnd": 1089,
                                                                                                                    "start": 1075,
                                                                                                                    "end": 1089,
                                                                                                                    "fullWidth": 14,
                                                                                                                    "width": 14,
                                                                                                                    "left": {
                                                                                                                        "kind": "IdentifierName",
                                                                                                                        "fullStart": 1075,
                                                                                                                        "fullEnd": 1081,
                                                                                                                        "start": 1075,
                                                                                                                        "end": 1081,
                                                                                                                        "fullWidth": 6,
                                                                                                                        "width": 6,
                                                                                                                        "text": "index8",
                                                                                                                        "value": "index8",
                                                                                                                        "valueText": "index8"
                                                                                                                    },
                                                                                                                    "operatorToken": {
                                                                                                                        "kind": "LessThanEqualsToken",
                                                                                                                        "fullStart": 1081,
                                                                                                                        "fullEnd": 1083,
                                                                                                                        "start": 1081,
                                                                                                                        "end": 1083,
                                                                                                                        "fullWidth": 2,
                                                                                                                        "width": 2,
                                                                                                                        "text": "<=",
                                                                                                                        "value": "<=",
                                                                                                                        "valueText": "<="
                                                                                                                    },
                                                                                                                    "right": {
                                                                                                                        "kind": "IdentifierName",
                                                                                                                        "fullStart": 1083,
                                                                                                                        "fullEnd": 1089,
                                                                                                                        "start": 1083,
                                                                                                                        "end": 1089,
                                                                                                                        "fullWidth": 6,
                                                                                                                        "width": 6,
                                                                                                                        "text": "index1",
                                                                                                                        "value": "index1",
                                                                                                                        "valueText": "index1"
                                                                                                                    }
                                                                                                                },
                                                                                                                "secondSemicolonToken": {
                                                                                                                    "kind": "SemicolonToken",
                                                                                                                    "fullStart": 1089,
                                                                                                                    "fullEnd": 1091,
                                                                                                                    "start": 1089,
                                                                                                                    "end": 1090,
                                                                                                                    "fullWidth": 2,
                                                                                                                    "width": 1,
                                                                                                                    "text": ";",
                                                                                                                    "value": ";",
                                                                                                                    "valueText": ";",
                                                                                                                    "hasTrailingTrivia": true,
                                                                                                                    "trailingTrivia": [
                                                                                                                        {
                                                                                                                            "kind": "WhitespaceTrivia",
                                                                                                                            "text": " "
                                                                                                                        }
                                                                                                                    ]
                                                                                                                },
                                                                                                                "incrementor": {
                                                                                                                    "kind": "PostIncrementExpression",
                                                                                                                    "fullStart": 1091,
                                                                                                                    "fullEnd": 1099,
                                                                                                                    "start": 1091,
                                                                                                                    "end": 1099,
                                                                                                                    "fullWidth": 8,
                                                                                                                    "width": 8,
                                                                                                                    "operand": {
                                                                                                                        "kind": "IdentifierName",
                                                                                                                        "fullStart": 1091,
                                                                                                                        "fullEnd": 1097,
                                                                                                                        "start": 1091,
                                                                                                                        "end": 1097,
                                                                                                                        "fullWidth": 6,
                                                                                                                        "width": 6,
                                                                                                                        "text": "index8",
                                                                                                                        "value": "index8",
                                                                                                                        "valueText": "index8"
                                                                                                                    },
                                                                                                                    "operatorToken": {
                                                                                                                        "kind": "PlusPlusToken",
                                                                                                                        "fullStart": 1097,
                                                                                                                        "fullEnd": 1099,
                                                                                                                        "start": 1097,
                                                                                                                        "end": 1099,
                                                                                                                        "fullWidth": 2,
                                                                                                                        "width": 2,
                                                                                                                        "text": "++",
                                                                                                                        "value": "++",
                                                                                                                        "valueText": "++"
                                                                                                                    }
                                                                                                                },
                                                                                                                "closeParenToken": {
                                                                                                                    "kind": "CloseParenToken",
                                                                                                                    "fullStart": 1099,
                                                                                                                    "fullEnd": 1101,
                                                                                                                    "start": 1099,
                                                                                                                    "end": 1100,
                                                                                                                    "fullWidth": 2,
                                                                                                                    "width": 1,
                                                                                                                    "text": ")",
                                                                                                                    "value": ")",
                                                                                                                    "valueText": ")",
                                                                                                                    "hasTrailingTrivia": true,
                                                                                                                    "trailingTrivia": [
                                                                                                                        {
                                                                                                                            "kind": "WhitespaceTrivia",
                                                                                                                            "text": " "
                                                                                                                        }
                                                                                                                    ]
                                                                                                                },
                                                                                                                "statement": {
                                                                                                                    "kind": "Block",
                                                                                                                    "fullStart": 1101,
                                                                                                                    "fullEnd": 1235,
                                                                                                                    "start": 1101,
                                                                                                                    "end": 1234,
                                                                                                                    "fullWidth": 134,
                                                                                                                    "width": 133,
                                                                                                                    "openBraceToken": {
                                                                                                                        "kind": "OpenBraceToken",
                                                                                                                        "fullStart": 1101,
                                                                                                                        "fullEnd": 1103,
                                                                                                                        "start": 1101,
                                                                                                                        "end": 1102,
                                                                                                                        "fullWidth": 2,
                                                                                                                        "width": 1,
                                                                                                                        "text": "{",
                                                                                                                        "value": "{",
                                                                                                                        "valueText": "{",
                                                                                                                        "hasTrailingTrivia": true,
                                                                                                                        "hasTrailingNewLine": true,
                                                                                                                        "trailingTrivia": [
                                                                                                                            {
                                                                                                                                "kind": "NewLineTrivia",
                                                                                                                                "text": "\n"
                                                                                                                            }
                                                                                                                        ]
                                                                                                                    },
                                                                                                                    "statements": [
                                                                                                                        {
                                                                                                                            "kind": "VariableStatement",
                                                                                                                            "fullStart": 1103,
                                                                                                                            "fullEnd": 1137,
                                                                                                                            "start": 1112,
                                                                                                                            "end": 1136,
                                                                                                                            "fullWidth": 34,
                                                                                                                            "width": 24,
                                                                                                                            "modifiers": [],
                                                                                                                            "variableDeclaration": {
                                                                                                                                "kind": "VariableDeclaration",
                                                                                                                                "fullStart": 1103,
                                                                                                                                "fullEnd": 1135,
                                                                                                                                "start": 1112,
                                                                                                                                "end": 1135,
                                                                                                                                "fullWidth": 32,
                                                                                                                                "width": 23,
                                                                                                                                "varKeyword": {
                                                                                                                                    "kind": "VarKeyword",
                                                                                                                                    "fullStart": 1103,
                                                                                                                                    "fullEnd": 1116,
                                                                                                                                    "start": 1112,
                                                                                                                                    "end": 1115,
                                                                                                                                    "fullWidth": 13,
                                                                                                                                    "width": 3,
                                                                                                                                    "text": "var",
                                                                                                                                    "value": "var",
                                                                                                                                    "valueText": "var",
                                                                                                                                    "hasLeadingTrivia": true,
                                                                                                                                    "hasTrailingTrivia": true,
                                                                                                                                    "leadingTrivia": [
                                                                                                                                        {
                                                                                                                                            "kind": "WhitespaceTrivia",
                                                                                                                                            "text": "\t\t\t\t\t\t\t\t\t"
                                                                                                                                        }
                                                                                                                                    ],
                                                                                                                                    "trailingTrivia": [
                                                                                                                                        {
                                                                                                                                            "kind": "WhitespaceTrivia",
                                                                                                                                            "text": " "
                                                                                                                                        }
                                                                                                                                    ]
                                                                                                                                },
                                                                                                                                "variableDeclarators": [
                                                                                                                                    {
                                                                                                                                        "kind": "VariableDeclarator",
                                                                                                                                        "fullStart": 1116,
                                                                                                                                        "fullEnd": 1135,
                                                                                                                                        "start": 1116,
                                                                                                                                        "end": 1135,
                                                                                                                                        "fullWidth": 19,
<<<<<<< HEAD
                                                                                                                                        "width": 19,
                                                                                                                                        "identifier": {
=======
                                                                                                                                        "propertyName": {
>>>>>>> 85e84683
                                                                                                                                            "kind": "IdentifierName",
                                                                                                                                            "fullStart": 1116,
                                                                                                                                            "fullEnd": 1135,
                                                                                                                                            "start": 1116,
                                                                                                                                            "end": 1135,
                                                                                                                                            "fullWidth": 19,
                                                                                                                                            "width": 19,
                                                                                                                                            "text": "__in__deepest__loop",
                                                                                                                                            "value": "__in__deepest__loop",
                                                                                                                                            "valueText": "__in__deepest__loop"
                                                                                                                                        }
                                                                                                                                    }
                                                                                                                                ]
                                                                                                                            },
                                                                                                                            "semicolonToken": {
                                                                                                                                "kind": "SemicolonToken",
                                                                                                                                "fullStart": 1135,
                                                                                                                                "fullEnd": 1137,
                                                                                                                                "start": 1135,
                                                                                                                                "end": 1136,
                                                                                                                                "fullWidth": 2,
                                                                                                                                "width": 1,
                                                                                                                                "text": ";",
                                                                                                                                "value": ";",
                                                                                                                                "valueText": ";",
                                                                                                                                "hasTrailingTrivia": true,
                                                                                                                                "hasTrailingNewLine": true,
                                                                                                                                "trailingTrivia": [
                                                                                                                                    {
                                                                                                                                        "kind": "NewLineTrivia",
                                                                                                                                        "text": "\n"
                                                                                                                                    }
                                                                                                                                ]
                                                                                                                            }
                                                                                                                        },
                                                                                                                        {
                                                                                                                            "kind": "ExpressionStatement",
                                                                                                                            "fullStart": 1137,
                                                                                                                            "fullEnd": 1225,
                                                                                                                            "start": 1146,
                                                                                                                            "end": 1224,
                                                                                                                            "fullWidth": 88,
                                                                                                                            "width": 78,
                                                                                                                            "expression": {
                                                                                                                                "kind": "AddAssignmentExpression",
                                                                                                                                "fullStart": 1137,
                                                                                                                                "fullEnd": 1223,
                                                                                                                                "start": 1146,
                                                                                                                                "end": 1223,
                                                                                                                                "fullWidth": 86,
                                                                                                                                "width": 77,
                                                                                                                                "left": {
                                                                                                                                    "kind": "IdentifierName",
                                                                                                                                    "fullStart": 1137,
                                                                                                                                    "fullEnd": 1151,
                                                                                                                                    "start": 1146,
                                                                                                                                    "end": 1151,
                                                                                                                                    "fullWidth": 14,
                                                                                                                                    "width": 5,
                                                                                                                                    "text": "__str",
                                                                                                                                    "value": "__str",
                                                                                                                                    "valueText": "__str",
                                                                                                                                    "hasLeadingTrivia": true,
                                                                                                                                    "leadingTrivia": [
                                                                                                                                        {
                                                                                                                                            "kind": "WhitespaceTrivia",
                                                                                                                                            "text": "\t\t\t\t\t\t\t\t\t"
                                                                                                                                        }
                                                                                                                                    ]
                                                                                                                                },
                                                                                                                                "operatorToken": {
                                                                                                                                    "kind": "PlusEqualsToken",
                                                                                                                                    "fullStart": 1151,
                                                                                                                                    "fullEnd": 1153,
                                                                                                                                    "start": 1151,
                                                                                                                                    "end": 1153,
                                                                                                                                    "fullWidth": 2,
                                                                                                                                    "width": 2,
                                                                                                                                    "text": "+=",
                                                                                                                                    "value": "+=",
                                                                                                                                    "valueText": "+="
                                                                                                                                },
                                                                                                                                "right": {
                                                                                                                                    "kind": "AddExpression",
                                                                                                                                    "fullStart": 1153,
                                                                                                                                    "fullEnd": 1223,
                                                                                                                                    "start": 1153,
                                                                                                                                    "end": 1223,
                                                                                                                                    "fullWidth": 70,
                                                                                                                                    "width": 70,
                                                                                                                                    "left": {
                                                                                                                                        "kind": "AddExpression",
                                                                                                                                        "fullStart": 1153,
                                                                                                                                        "fullEnd": 1218,
                                                                                                                                        "start": 1153,
                                                                                                                                        "end": 1218,
                                                                                                                                        "fullWidth": 65,
                                                                                                                                        "width": 65,
                                                                                                                                        "left": {
                                                                                                                                            "kind": "AddExpression",
                                                                                                                                            "fullStart": 1153,
                                                                                                                                            "fullEnd": 1211,
                                                                                                                                            "start": 1153,
                                                                                                                                            "end": 1211,
                                                                                                                                            "fullWidth": 58,
                                                                                                                                            "width": 58,
                                                                                                                                            "left": {
                                                                                                                                                "kind": "AddExpression",
                                                                                                                                                "fullStart": 1153,
                                                                                                                                                "fullEnd": 1204,
                                                                                                                                                "start": 1153,
                                                                                                                                                "end": 1204,
                                                                                                                                                "fullWidth": 51,
                                                                                                                                                "width": 51,
                                                                                                                                                "left": {
                                                                                                                                                    "kind": "AddExpression",
                                                                                                                                                    "fullStart": 1153,
                                                                                                                                                    "fullEnd": 1197,
                                                                                                                                                    "start": 1153,
                                                                                                                                                    "end": 1197,
                                                                                                                                                    "fullWidth": 44,
                                                                                                                                                    "width": 44,
                                                                                                                                                    "left": {
                                                                                                                                                        "kind": "AddExpression",
                                                                                                                                                        "fullStart": 1153,
                                                                                                                                                        "fullEnd": 1190,
                                                                                                                                                        "start": 1153,
                                                                                                                                                        "end": 1190,
                                                                                                                                                        "fullWidth": 37,
                                                                                                                                                        "width": 37,
                                                                                                                                                        "left": {
                                                                                                                                                            "kind": "AddExpression",
                                                                                                                                                            "fullStart": 1153,
                                                                                                                                                            "fullEnd": 1183,
                                                                                                                                                            "start": 1153,
                                                                                                                                                            "end": 1183,
                                                                                                                                                            "fullWidth": 30,
                                                                                                                                                            "width": 30,
                                                                                                                                                            "left": {
                                                                                                                                                                "kind": "AddExpression",
                                                                                                                                                                "fullStart": 1153,
                                                                                                                                                                "fullEnd": 1176,
                                                                                                                                                                "start": 1153,
                                                                                                                                                                "end": 1176,
                                                                                                                                                                "fullWidth": 23,
                                                                                                                                                                "width": 23,
                                                                                                                                                                "left": {
                                                                                                                                                                    "kind": "AddExpression",
                                                                                                                                                                    "fullStart": 1153,
                                                                                                                                                                    "fullEnd": 1169,
                                                                                                                                                                    "start": 1153,
                                                                                                                                                                    "end": 1169,
                                                                                                                                                                    "fullWidth": 16,
                                                                                                                                                                    "width": 16,
                                                                                                                                                                    "left": {
                                                                                                                                                                        "kind": "AddExpression",
                                                                                                                                                                        "fullStart": 1153,
                                                                                                                                                                        "fullEnd": 1162,
                                                                                                                                                                        "start": 1153,
                                                                                                                                                                        "end": 1162,
                                                                                                                                                                        "fullWidth": 9,
                                                                                                                                                                        "width": 9,
                                                                                                                                                                        "left": {
                                                                                                                                                                            "kind": "StringLiteral",
                                                                                                                                                                            "fullStart": 1153,
                                                                                                                                                                            "fullEnd": 1155,
                                                                                                                                                                            "start": 1153,
                                                                                                                                                                            "end": 1155,
                                                                                                                                                                            "fullWidth": 2,
                                                                                                                                                                            "width": 2,
                                                                                                                                                                            "text": "\"\"",
                                                                                                                                                                            "value": "",
                                                                                                                                                                            "valueText": ""
                                                                                                                                                                        },
                                                                                                                                                                        "operatorToken": {
                                                                                                                                                                            "kind": "PlusToken",
                                                                                                                                                                            "fullStart": 1155,
                                                                                                                                                                            "fullEnd": 1156,
                                                                                                                                                                            "start": 1155,
                                                                                                                                                                            "end": 1156,
                                                                                                                                                                            "fullWidth": 1,
                                                                                                                                                                            "width": 1,
                                                                                                                                                                            "text": "+",
                                                                                                                                                                            "value": "+",
                                                                                                                                                                            "valueText": "+"
                                                                                                                                                                        },
                                                                                                                                                                        "right": {
                                                                                                                                                                            "kind": "IdentifierName",
                                                                                                                                                                            "fullStart": 1156,
                                                                                                                                                                            "fullEnd": 1162,
                                                                                                                                                                            "start": 1156,
                                                                                                                                                                            "end": 1162,
                                                                                                                                                                            "fullWidth": 6,
                                                                                                                                                                            "width": 6,
                                                                                                                                                                            "text": "index0",
                                                                                                                                                                            "value": "index0",
                                                                                                                                                                            "valueText": "index0"
                                                                                                                                                                        }
                                                                                                                                                                    },
                                                                                                                                                                    "operatorToken": {
                                                                                                                                                                        "kind": "PlusToken",
                                                                                                                                                                        "fullStart": 1162,
                                                                                                                                                                        "fullEnd": 1163,
                                                                                                                                                                        "start": 1162,
                                                                                                                                                                        "end": 1163,
                                                                                                                                                                        "fullWidth": 1,
                                                                                                                                                                        "width": 1,
                                                                                                                                                                        "text": "+",
                                                                                                                                                                        "value": "+",
                                                                                                                                                                        "valueText": "+"
                                                                                                                                                                    },
                                                                                                                                                                    "right": {
                                                                                                                                                                        "kind": "IdentifierName",
                                                                                                                                                                        "fullStart": 1163,
                                                                                                                                                                        "fullEnd": 1169,
                                                                                                                                                                        "start": 1163,
                                                                                                                                                                        "end": 1169,
                                                                                                                                                                        "fullWidth": 6,
                                                                                                                                                                        "width": 6,
                                                                                                                                                                        "text": "index1",
                                                                                                                                                                        "value": "index1",
                                                                                                                                                                        "valueText": "index1"
                                                                                                                                                                    }
                                                                                                                                                                },
                                                                                                                                                                "operatorToken": {
                                                                                                                                                                    "kind": "PlusToken",
                                                                                                                                                                    "fullStart": 1169,
                                                                                                                                                                    "fullEnd": 1170,
                                                                                                                                                                    "start": 1169,
                                                                                                                                                                    "end": 1170,
                                                                                                                                                                    "fullWidth": 1,
                                                                                                                                                                    "width": 1,
                                                                                                                                                                    "text": "+",
                                                                                                                                                                    "value": "+",
                                                                                                                                                                    "valueText": "+"
                                                                                                                                                                },
                                                                                                                                                                "right": {
                                                                                                                                                                    "kind": "IdentifierName",
                                                                                                                                                                    "fullStart": 1170,
                                                                                                                                                                    "fullEnd": 1176,
                                                                                                                                                                    "start": 1170,
                                                                                                                                                                    "end": 1176,
                                                                                                                                                                    "fullWidth": 6,
                                                                                                                                                                    "width": 6,
                                                                                                                                                                    "text": "index2",
                                                                                                                                                                    "value": "index2",
                                                                                                                                                                    "valueText": "index2"
                                                                                                                                                                }
                                                                                                                                                            },
                                                                                                                                                            "operatorToken": {
                                                                                                                                                                "kind": "PlusToken",
                                                                                                                                                                "fullStart": 1176,
                                                                                                                                                                "fullEnd": 1177,
                                                                                                                                                                "start": 1176,
                                                                                                                                                                "end": 1177,
                                                                                                                                                                "fullWidth": 1,
                                                                                                                                                                "width": 1,
                                                                                                                                                                "text": "+",
                                                                                                                                                                "value": "+",
                                                                                                                                                                "valueText": "+"
                                                                                                                                                            },
                                                                                                                                                            "right": {
                                                                                                                                                                "kind": "IdentifierName",
                                                                                                                                                                "fullStart": 1177,
                                                                                                                                                                "fullEnd": 1183,
                                                                                                                                                                "start": 1177,
                                                                                                                                                                "end": 1183,
                                                                                                                                                                "fullWidth": 6,
                                                                                                                                                                "width": 6,
                                                                                                                                                                "text": "index3",
                                                                                                                                                                "value": "index3",
                                                                                                                                                                "valueText": "index3"
                                                                                                                                                            }
                                                                                                                                                        },
                                                                                                                                                        "operatorToken": {
                                                                                                                                                            "kind": "PlusToken",
                                                                                                                                                            "fullStart": 1183,
                                                                                                                                                            "fullEnd": 1184,
                                                                                                                                                            "start": 1183,
                                                                                                                                                            "end": 1184,
                                                                                                                                                            "fullWidth": 1,
                                                                                                                                                            "width": 1,
                                                                                                                                                            "text": "+",
                                                                                                                                                            "value": "+",
                                                                                                                                                            "valueText": "+"
                                                                                                                                                        },
                                                                                                                                                        "right": {
                                                                                                                                                            "kind": "IdentifierName",
                                                                                                                                                            "fullStart": 1184,
                                                                                                                                                            "fullEnd": 1190,
                                                                                                                                                            "start": 1184,
                                                                                                                                                            "end": 1190,
                                                                                                                                                            "fullWidth": 6,
                                                                                                                                                            "width": 6,
                                                                                                                                                            "text": "index4",
                                                                                                                                                            "value": "index4",
                                                                                                                                                            "valueText": "index4"
                                                                                                                                                        }
                                                                                                                                                    },
                                                                                                                                                    "operatorToken": {
                                                                                                                                                        "kind": "PlusToken",
                                                                                                                                                        "fullStart": 1190,
                                                                                                                                                        "fullEnd": 1191,
                                                                                                                                                        "start": 1190,
                                                                                                                                                        "end": 1191,
                                                                                                                                                        "fullWidth": 1,
                                                                                                                                                        "width": 1,
                                                                                                                                                        "text": "+",
                                                                                                                                                        "value": "+",
                                                                                                                                                        "valueText": "+"
                                                                                                                                                    },
                                                                                                                                                    "right": {
                                                                                                                                                        "kind": "IdentifierName",
                                                                                                                                                        "fullStart": 1191,
                                                                                                                                                        "fullEnd": 1197,
                                                                                                                                                        "start": 1191,
                                                                                                                                                        "end": 1197,
                                                                                                                                                        "fullWidth": 6,
                                                                                                                                                        "width": 6,
                                                                                                                                                        "text": "index5",
                                                                                                                                                        "value": "index5",
                                                                                                                                                        "valueText": "index5"
                                                                                                                                                    }
                                                                                                                                                },
                                                                                                                                                "operatorToken": {
                                                                                                                                                    "kind": "PlusToken",
                                                                                                                                                    "fullStart": 1197,
                                                                                                                                                    "fullEnd": 1198,
                                                                                                                                                    "start": 1197,
                                                                                                                                                    "end": 1198,
                                                                                                                                                    "fullWidth": 1,
                                                                                                                                                    "width": 1,
                                                                                                                                                    "text": "+",
                                                                                                                                                    "value": "+",
                                                                                                                                                    "valueText": "+"
                                                                                                                                                },
                                                                                                                                                "right": {
                                                                                                                                                    "kind": "IdentifierName",
                                                                                                                                                    "fullStart": 1198,
                                                                                                                                                    "fullEnd": 1204,
                                                                                                                                                    "start": 1198,
                                                                                                                                                    "end": 1204,
                                                                                                                                                    "fullWidth": 6,
                                                                                                                                                    "width": 6,
                                                                                                                                                    "text": "index6",
                                                                                                                                                    "value": "index6",
                                                                                                                                                    "valueText": "index6"
                                                                                                                                                }
                                                                                                                                            },
                                                                                                                                            "operatorToken": {
                                                                                                                                                "kind": "PlusToken",
                                                                                                                                                "fullStart": 1204,
                                                                                                                                                "fullEnd": 1205,
                                                                                                                                                "start": 1204,
                                                                                                                                                "end": 1205,
                                                                                                                                                "fullWidth": 1,
                                                                                                                                                "width": 1,
                                                                                                                                                "text": "+",
                                                                                                                                                "value": "+",
                                                                                                                                                "valueText": "+"
                                                                                                                                            },
                                                                                                                                            "right": {
                                                                                                                                                "kind": "IdentifierName",
                                                                                                                                                "fullStart": 1205,
                                                                                                                                                "fullEnd": 1211,
                                                                                                                                                "start": 1205,
                                                                                                                                                "end": 1211,
                                                                                                                                                "fullWidth": 6,
                                                                                                                                                "width": 6,
                                                                                                                                                "text": "index7",
                                                                                                                                                "value": "index7",
                                                                                                                                                "valueText": "index7"
                                                                                                                                            }
                                                                                                                                        },
                                                                                                                                        "operatorToken": {
                                                                                                                                            "kind": "PlusToken",
                                                                                                                                            "fullStart": 1211,
                                                                                                                                            "fullEnd": 1212,
                                                                                                                                            "start": 1211,
                                                                                                                                            "end": 1212,
                                                                                                                                            "fullWidth": 1,
                                                                                                                                            "width": 1,
                                                                                                                                            "text": "+",
                                                                                                                                            "value": "+",
                                                                                                                                            "valueText": "+"
                                                                                                                                        },
                                                                                                                                        "right": {
                                                                                                                                            "kind": "IdentifierName",
                                                                                                                                            "fullStart": 1212,
                                                                                                                                            "fullEnd": 1218,
                                                                                                                                            "start": 1212,
                                                                                                                                            "end": 1218,
                                                                                                                                            "fullWidth": 6,
                                                                                                                                            "width": 6,
                                                                                                                                            "text": "index8",
                                                                                                                                            "value": "index8",
                                                                                                                                            "valueText": "index8"
                                                                                                                                        }
                                                                                                                                    },
                                                                                                                                    "operatorToken": {
                                                                                                                                        "kind": "PlusToken",
                                                                                                                                        "fullStart": 1218,
                                                                                                                                        "fullEnd": 1219,
                                                                                                                                        "start": 1218,
                                                                                                                                        "end": 1219,
                                                                                                                                        "fullWidth": 1,
                                                                                                                                        "width": 1,
                                                                                                                                        "text": "+",
                                                                                                                                        "value": "+",
                                                                                                                                        "valueText": "+"
                                                                                                                                    },
                                                                                                                                    "right": {
                                                                                                                                        "kind": "StringLiteral",
                                                                                                                                        "fullStart": 1219,
                                                                                                                                        "fullEnd": 1223,
                                                                                                                                        "start": 1219,
                                                                                                                                        "end": 1223,
                                                                                                                                        "fullWidth": 4,
                                                                                                                                        "width": 4,
                                                                                                                                        "text": "'\\n'",
                                                                                                                                        "value": "\n",
                                                                                                                                        "valueText": "\n"
                                                                                                                                    }
                                                                                                                                }
                                                                                                                            },
                                                                                                                            "semicolonToken": {
                                                                                                                                "kind": "SemicolonToken",
                                                                                                                                "fullStart": 1223,
                                                                                                                                "fullEnd": 1225,
                                                                                                                                "start": 1223,
                                                                                                                                "end": 1224,
                                                                                                                                "fullWidth": 2,
                                                                                                                                "width": 1,
                                                                                                                                "text": ";",
                                                                                                                                "value": ";",
                                                                                                                                "valueText": ";",
                                                                                                                                "hasTrailingTrivia": true,
                                                                                                                                "hasTrailingNewLine": true,
                                                                                                                                "trailingTrivia": [
                                                                                                                                    {
                                                                                                                                        "kind": "NewLineTrivia",
                                                                                                                                        "text": "\n"
                                                                                                                                    }
                                                                                                                                ]
                                                                                                                            }
                                                                                                                        }
                                                                                                                    ],
                                                                                                                    "closeBraceToken": {
                                                                                                                        "kind": "CloseBraceToken",
                                                                                                                        "fullStart": 1225,
                                                                                                                        "fullEnd": 1235,
                                                                                                                        "start": 1233,
                                                                                                                        "end": 1234,
                                                                                                                        "fullWidth": 10,
                                                                                                                        "width": 1,
                                                                                                                        "text": "}",
                                                                                                                        "value": "}",
                                                                                                                        "valueText": "}",
                                                                                                                        "hasLeadingTrivia": true,
                                                                                                                        "hasTrailingTrivia": true,
                                                                                                                        "hasTrailingNewLine": true,
                                                                                                                        "leadingTrivia": [
                                                                                                                            {
                                                                                                                                "kind": "WhitespaceTrivia",
                                                                                                                                "text": "\t\t\t\t\t\t\t\t"
                                                                                                                            }
                                                                                                                        ],
                                                                                                                        "trailingTrivia": [
                                                                                                                            {
                                                                                                                                "kind": "NewLineTrivia",
                                                                                                                                "text": "\n"
                                                                                                                            }
                                                                                                                        ]
                                                                                                                    }
                                                                                                                }
                                                                                                            }
                                                                                                        ],
                                                                                                        "closeBraceToken": {
                                                                                                            "kind": "CloseBraceToken",
                                                                                                            "fullStart": 1235,
                                                                                                            "fullEnd": 1244,
                                                                                                            "start": 1242,
                                                                                                            "end": 1243,
                                                                                                            "fullWidth": 9,
                                                                                                            "width": 1,
                                                                                                            "text": "}",
                                                                                                            "value": "}",
                                                                                                            "valueText": "}",
                                                                                                            "hasLeadingTrivia": true,
                                                                                                            "hasTrailingTrivia": true,
                                                                                                            "hasTrailingNewLine": true,
                                                                                                            "leadingTrivia": [
                                                                                                                {
                                                                                                                    "kind": "WhitespaceTrivia",
                                                                                                                    "text": "\t\t\t\t\t\t\t"
                                                                                                                }
                                                                                                            ],
                                                                                                            "trailingTrivia": [
                                                                                                                {
                                                                                                                    "kind": "NewLineTrivia",
                                                                                                                    "text": "\n"
                                                                                                                }
                                                                                                            ]
                                                                                                        }
                                                                                                    }
                                                                                                }
                                                                                            ],
                                                                                            "closeBraceToken": {
                                                                                                "kind": "CloseBraceToken",
                                                                                                "fullStart": 1244,
                                                                                                "fullEnd": 1252,
                                                                                                "start": 1250,
                                                                                                "end": 1251,
                                                                                                "fullWidth": 8,
                                                                                                "width": 1,
                                                                                                "text": "}",
                                                                                                "value": "}",
                                                                                                "valueText": "}",
                                                                                                "hasLeadingTrivia": true,
                                                                                                "hasTrailingTrivia": true,
                                                                                                "hasTrailingNewLine": true,
                                                                                                "leadingTrivia": [
                                                                                                    {
                                                                                                        "kind": "WhitespaceTrivia",
                                                                                                        "text": "\t\t\t\t\t\t"
                                                                                                    }
                                                                                                ],
                                                                                                "trailingTrivia": [
                                                                                                    {
                                                                                                        "kind": "NewLineTrivia",
                                                                                                        "text": "\n"
                                                                                                    }
                                                                                                ]
                                                                                            }
                                                                                        }
                                                                                    }
                                                                                ],
                                                                                "closeBraceToken": {
                                                                                    "kind": "CloseBraceToken",
                                                                                    "fullStart": 1252,
                                                                                    "fullEnd": 1259,
                                                                                    "start": 1257,
                                                                                    "end": 1258,
                                                                                    "fullWidth": 7,
                                                                                    "width": 1,
                                                                                    "text": "}",
                                                                                    "value": "}",
                                                                                    "valueText": "}",
                                                                                    "hasLeadingTrivia": true,
                                                                                    "hasTrailingTrivia": true,
                                                                                    "hasTrailingNewLine": true,
                                                                                    "leadingTrivia": [
                                                                                        {
                                                                                            "kind": "WhitespaceTrivia",
                                                                                            "text": "\t\t\t\t\t"
                                                                                        }
                                                                                    ],
                                                                                    "trailingTrivia": [
                                                                                        {
                                                                                            "kind": "NewLineTrivia",
                                                                                            "text": "\n"
                                                                                        }
                                                                                    ]
                                                                                }
                                                                            }
                                                                        }
                                                                    ],
                                                                    "closeBraceToken": {
                                                                        "kind": "CloseBraceToken",
                                                                        "fullStart": 1259,
                                                                        "fullEnd": 1265,
                                                                        "start": 1263,
                                                                        "end": 1264,
                                                                        "fullWidth": 6,
                                                                        "width": 1,
                                                                        "text": "}",
                                                                        "value": "}",
                                                                        "valueText": "}",
                                                                        "hasLeadingTrivia": true,
                                                                        "hasTrailingTrivia": true,
                                                                        "hasTrailingNewLine": true,
                                                                        "leadingTrivia": [
                                                                            {
                                                                                "kind": "WhitespaceTrivia",
                                                                                "text": "\t\t\t\t"
                                                                            }
                                                                        ],
                                                                        "trailingTrivia": [
                                                                            {
                                                                                "kind": "NewLineTrivia",
                                                                                "text": "\n"
                                                                            }
                                                                        ]
                                                                    }
                                                                }
                                                            }
                                                        ],
                                                        "closeBraceToken": {
                                                            "kind": "CloseBraceToken",
                                                            "fullStart": 1265,
                                                            "fullEnd": 1270,
                                                            "start": 1268,
                                                            "end": 1269,
                                                            "fullWidth": 5,
                                                            "width": 1,
                                                            "text": "}",
                                                            "value": "}",
                                                            "valueText": "}",
                                                            "hasLeadingTrivia": true,
                                                            "hasTrailingTrivia": true,
                                                            "hasTrailingNewLine": true,
                                                            "leadingTrivia": [
                                                                {
                                                                    "kind": "WhitespaceTrivia",
                                                                    "text": "\t\t\t"
                                                                }
                                                            ],
                                                            "trailingTrivia": [
                                                                {
                                                                    "kind": "NewLineTrivia",
                                                                    "text": "\n"
                                                                }
                                                            ]
                                                        }
                                                    }
                                                }
                                            ],
                                            "closeBraceToken": {
                                                "kind": "CloseBraceToken",
                                                "fullStart": 1270,
                                                "fullEnd": 1274,
                                                "start": 1272,
                                                "end": 1273,
                                                "fullWidth": 4,
                                                "width": 1,
                                                "text": "}",
                                                "value": "}",
                                                "valueText": "}",
                                                "hasLeadingTrivia": true,
                                                "hasTrailingTrivia": true,
                                                "hasTrailingNewLine": true,
                                                "leadingTrivia": [
                                                    {
                                                        "kind": "WhitespaceTrivia",
                                                        "text": "\t\t"
                                                    }
                                                ],
                                                "trailingTrivia": [
                                                    {
                                                        "kind": "NewLineTrivia",
                                                        "text": "\n"
                                                    }
                                                ]
                                            }
                                        }
                                    }
                                ],
                                "closeBraceToken": {
                                    "kind": "CloseBraceToken",
                                    "fullStart": 1274,
                                    "fullEnd": 1277,
                                    "start": 1275,
                                    "end": 1276,
                                    "fullWidth": 3,
                                    "width": 1,
                                    "text": "}",
                                    "value": "}",
                                    "valueText": "}",
                                    "hasLeadingTrivia": true,
                                    "hasTrailingTrivia": true,
                                    "hasTrailingNewLine": true,
                                    "leadingTrivia": [
                                        {
                                            "kind": "WhitespaceTrivia",
                                            "text": "\t"
                                        }
                                    ],
                                    "trailingTrivia": [
                                        {
                                            "kind": "NewLineTrivia",
                                            "text": "\n"
                                        }
                                    ]
                                }
                            }
                        }
                    ],
                    "closeBraceToken": {
                        "kind": "CloseBraceToken",
                        "fullStart": 1277,
                        "fullEnd": 1279,
                        "start": 1277,
                        "end": 1278,
                        "fullWidth": 2,
                        "width": 1,
                        "text": "}",
                        "value": "}",
                        "valueText": "}",
                        "hasTrailingTrivia": true,
                        "hasTrailingNewLine": true,
                        "trailingTrivia": [
                            {
                                "kind": "NewLineTrivia",
                                "text": "\n"
                            }
                        ]
                    }
                }
            },
            {
                "kind": "IfStatement",
                "fullStart": 1279,
                "fullEnd": 1816,
                "start": 1369,
                "end": 1815,
                "fullWidth": 537,
                "width": 446,
                "ifKeyword": {
                    "kind": "IfKeyword",
                    "fullStart": 1279,
                    "fullEnd": 1372,
                    "start": 1369,
                    "end": 1371,
                    "fullWidth": 93,
                    "width": 2,
                    "text": "if",
                    "value": "if",
                    "valueText": "if",
                    "hasLeadingTrivia": true,
                    "hasLeadingComment": true,
                    "hasLeadingNewLine": true,
                    "hasTrailingTrivia": true,
                    "leadingTrivia": [
                        {
                            "kind": "NewLineTrivia",
                            "text": "\n"
                        },
                        {
                            "kind": "SingleLineCommentTrivia",
                            "text": "//////////////////////////////////////////////////////////////////////////////"
                        },
                        {
                            "kind": "NewLineTrivia",
                            "text": "\n"
                        },
                        {
                            "kind": "SingleLineCommentTrivia",
                            "text": "//CHECK#2"
                        },
                        {
                            "kind": "NewLineTrivia",
                            "text": "\n"
                        }
                    ],
                    "trailingTrivia": [
                        {
                            "kind": "WhitespaceTrivia",
                            "text": " "
                        }
                    ]
                },
                "openParenToken": {
                    "kind": "OpenParenToken",
                    "fullStart": 1372,
                    "fullEnd": 1373,
                    "start": 1372,
                    "end": 1373,
                    "fullWidth": 1,
                    "width": 1,
                    "text": "(",
                    "value": "(",
                    "valueText": "("
                },
                "condition": {
                    "kind": "NotEqualsExpression",
                    "fullStart": 1373,
                    "fullEnd": 1560,
                    "start": 1373,
                    "end": 1560,
                    "fullWidth": 187,
                    "width": 187,
                    "left": {
                        "kind": "IdentifierName",
                        "fullStart": 1373,
                        "fullEnd": 1378,
                        "start": 1373,
                        "end": 1378,
                        "fullWidth": 5,
                        "width": 5,
                        "text": "__str",
                        "value": "__str",
                        "valueText": "__str"
                    },
                    "operatorToken": {
                        "kind": "ExclamationEqualsEqualsToken",
                        "fullStart": 1378,
                        "fullEnd": 1382,
                        "start": 1378,
                        "end": 1381,
                        "fullWidth": 4,
                        "width": 3,
                        "text": "!==",
                        "value": "!==",
                        "valueText": "!==",
                        "hasTrailingTrivia": true,
                        "trailingTrivia": [
                            {
                                "kind": "WhitespaceTrivia",
                                "text": " "
                            }
                        ]
                    },
                    "right": {
                        "kind": "StringLiteral",
                        "fullStart": 1382,
                        "fullEnd": 1560,
                        "start": 1382,
                        "end": 1560,
                        "fullWidth": 178,
                        "width": 178,
                        "text": "\"000000000\\n100000000\\n110000000\\n110000001\\n111000000\\n111000001\\n111100000\\n111100001\\n111110000\\n111110001\\n111111000\\n111111001\\n111111100\\n111111101\\n111111110\\n111111111\\n\"",
                        "value": "000000000\n100000000\n110000000\n110000001\n111000000\n111000001\n111100000\n111100001\n111110000\n111110001\n111111000\n111111001\n111111100\n111111101\n111111110\n111111111\n",
                        "valueText": "000000000\n100000000\n110000000\n110000001\n111000000\n111000001\n111100000\n111100001\n111110000\n111110001\n111111000\n111111001\n111111100\n111111101\n111111110\n111111111\n"
                    }
                },
                "closeParenToken": {
                    "kind": "CloseParenToken",
                    "fullStart": 1560,
                    "fullEnd": 1562,
                    "start": 1560,
                    "end": 1561,
                    "fullWidth": 2,
                    "width": 1,
                    "text": ")",
                    "value": ")",
                    "valueText": ")",
                    "hasTrailingTrivia": true,
                    "trailingTrivia": [
                        {
                            "kind": "WhitespaceTrivia",
                            "text": " "
                        }
                    ]
                },
                "statement": {
                    "kind": "Block",
                    "fullStart": 1562,
                    "fullEnd": 1816,
                    "start": 1562,
                    "end": 1815,
                    "fullWidth": 254,
                    "width": 253,
                    "openBraceToken": {
                        "kind": "OpenBraceToken",
                        "fullStart": 1562,
                        "fullEnd": 1564,
                        "start": 1562,
                        "end": 1563,
                        "fullWidth": 2,
                        "width": 1,
                        "text": "{",
                        "value": "{",
                        "valueText": "{",
                        "hasTrailingTrivia": true,
                        "hasTrailingNewLine": true,
                        "trailingTrivia": [
                            {
                                "kind": "NewLineTrivia",
                                "text": "\n"
                            }
                        ]
                    },
                    "statements": [
                        {
                            "kind": "ExpressionStatement",
                            "fullStart": 1564,
                            "fullEnd": 1814,
                            "start": 1565,
                            "end": 1813,
                            "fullWidth": 250,
                            "width": 248,
                            "expression": {
                                "kind": "InvocationExpression",
                                "fullStart": 1564,
                                "fullEnd": 1812,
                                "start": 1565,
                                "end": 1812,
                                "fullWidth": 248,
                                "width": 247,
                                "expression": {
                                    "kind": "IdentifierName",
                                    "fullStart": 1564,
                                    "fullEnd": 1571,
                                    "start": 1565,
                                    "end": 1571,
                                    "fullWidth": 7,
                                    "width": 6,
                                    "text": "$ERROR",
                                    "value": "$ERROR",
                                    "valueText": "$ERROR",
                                    "hasLeadingTrivia": true,
                                    "leadingTrivia": [
                                        {
                                            "kind": "WhitespaceTrivia",
                                            "text": "\t"
                                        }
                                    ]
                                },
                                "argumentList": {
                                    "kind": "ArgumentList",
                                    "fullStart": 1571,
                                    "fullEnd": 1812,
                                    "start": 1571,
                                    "end": 1812,
                                    "fullWidth": 241,
                                    "width": 241,
                                    "openParenToken": {
                                        "kind": "OpenParenToken",
                                        "fullStart": 1571,
                                        "fullEnd": 1572,
                                        "start": 1571,
                                        "end": 1572,
                                        "fullWidth": 1,
                                        "width": 1,
                                        "text": "(",
                                        "value": "(",
                                        "valueText": "("
                                    },
                                    "arguments": [
                                        {
                                            "kind": "AddExpression",
                                            "fullStart": 1572,
                                            "fullEnd": 1811,
                                            "start": 1572,
                                            "end": 1809,
                                            "fullWidth": 239,
                                            "width": 237,
                                            "left": {
                                                "kind": "StringLiteral",
                                                "fullStart": 1572,
                                                "fullEnd": 1802,
                                                "start": 1572,
                                                "end": 1802,
                                                "fullWidth": 230,
                                                "width": 230,
                                                "text": "'#2: __str === \"000000000\\\\n100000000\\\\n110000000\\\\n110000001\\\\n111000000\\\\n111000001\\\\n111100000\\\\n111100001\\\\n111110000\\\\n111110001\\\\n111111000\\\\n111111001\\\\n111111100\\\\n111111101\\\\n111111110\\\\n111111111\\\\n\". Actual:  __str ==='",
                                                "value": "#2: __str === \"000000000\\n100000000\\n110000000\\n110000001\\n111000000\\n111000001\\n111100000\\n111100001\\n111110000\\n111110001\\n111111000\\n111111001\\n111111100\\n111111101\\n111111110\\n111111111\\n\". Actual:  __str ===",
                                                "valueText": "#2: __str === \"000000000\\n100000000\\n110000000\\n110000001\\n111000000\\n111000001\\n111100000\\n111100001\\n111110000\\n111110001\\n111111000\\n111111001\\n111111100\\n111111101\\n111111110\\n111111111\\n\". Actual:  __str ==="
                                            },
                                            "operatorToken": {
                                                "kind": "PlusToken",
                                                "fullStart": 1802,
                                                "fullEnd": 1804,
                                                "start": 1802,
                                                "end": 1803,
                                                "fullWidth": 2,
                                                "width": 1,
                                                "text": "+",
                                                "value": "+",
                                                "valueText": "+",
                                                "hasTrailingTrivia": true,
                                                "trailingTrivia": [
                                                    {
                                                        "kind": "WhitespaceTrivia",
                                                        "text": " "
                                                    }
                                                ]
                                            },
                                            "right": {
                                                "kind": "IdentifierName",
                                                "fullStart": 1804,
                                                "fullEnd": 1811,
                                                "start": 1804,
                                                "end": 1809,
                                                "fullWidth": 7,
                                                "width": 5,
                                                "text": "__str",
                                                "value": "__str",
                                                "valueText": "__str",
                                                "hasTrailingTrivia": true,
                                                "trailingTrivia": [
                                                    {
                                                        "kind": "WhitespaceTrivia",
                                                        "text": "  "
                                                    }
                                                ]
                                            }
                                        }
                                    ],
                                    "closeParenToken": {
                                        "kind": "CloseParenToken",
                                        "fullStart": 1811,
                                        "fullEnd": 1812,
                                        "start": 1811,
                                        "end": 1812,
                                        "fullWidth": 1,
                                        "width": 1,
                                        "text": ")",
                                        "value": ")",
                                        "valueText": ")"
                                    }
                                }
                            },
                            "semicolonToken": {
                                "kind": "SemicolonToken",
                                "fullStart": 1812,
                                "fullEnd": 1814,
                                "start": 1812,
                                "end": 1813,
                                "fullWidth": 2,
                                "width": 1,
                                "text": ";",
                                "value": ";",
                                "valueText": ";",
                                "hasTrailingTrivia": true,
                                "hasTrailingNewLine": true,
                                "trailingTrivia": [
                                    {
                                        "kind": "NewLineTrivia",
                                        "text": "\n"
                                    }
                                ]
                            }
                        }
                    ],
                    "closeBraceToken": {
                        "kind": "CloseBraceToken",
                        "fullStart": 1814,
                        "fullEnd": 1816,
                        "start": 1814,
                        "end": 1815,
                        "fullWidth": 2,
                        "width": 1,
                        "text": "}",
                        "value": "}",
                        "valueText": "}",
                        "hasTrailingTrivia": true,
                        "hasTrailingNewLine": true,
                        "trailingTrivia": [
                            {
                                "kind": "NewLineTrivia",
                                "text": "\n"
                            }
                        ]
                    }
                }
            }
        ],
        "endOfFileToken": {
            "kind": "EndOfFileToken",
            "fullStart": 1816,
            "fullEnd": 1899,
            "start": 1899,
            "end": 1899,
            "fullWidth": 83,
            "width": 0,
            "text": "",
            "hasLeadingTrivia": true,
            "hasLeadingComment": true,
            "hasLeadingNewLine": true,
            "leadingTrivia": [
                {
                    "kind": "SingleLineCommentTrivia",
                    "text": "//"
                },
                {
                    "kind": "NewLineTrivia",
                    "text": "\n"
                },
                {
                    "kind": "SingleLineCommentTrivia",
                    "text": "//////////////////////////////////////////////////////////////////////////////"
                },
                {
                    "kind": "NewLineTrivia",
                    "text": "\n"
                },
                {
                    "kind": "NewLineTrivia",
                    "text": "\n"
                }
            ]
        }
    },
    "lineMap": {
        "lineStarts": [
            0,
            61,
            132,
            133,
            137,
            199,
            202,
            243,
            340,
            344,
            345,
            424,
            433,
            439,
            481,
            495,
            589,
            591,
            594,
            673,
            674,
            684,
            685,
            723,
            767,
            812,
            858,
            905,
            953,
            1002,
            1052,
            1103,
            1137,
            1225,
            1235,
            1244,
            1252,
            1259,
            1265,
            1270,
            1274,
            1277,
            1279,
            1280,
            1359,
            1369,
            1564,
            1814,
            1816,
            1819,
            1898,
            1899
        ],
        "length": 1899
    }
}<|MERGE_RESOLUTION|>--- conflicted
+++ resolved
@@ -2897,12 +2897,8 @@
                                                                                                                                         "start": 1116,
                                                                                                                                         "end": 1135,
                                                                                                                                         "fullWidth": 19,
-<<<<<<< HEAD
                                                                                                                                         "width": 19,
-                                                                                                                                        "identifier": {
-=======
                                                                                                                                         "propertyName": {
->>>>>>> 85e84683
                                                                                                                                             "kind": "IdentifierName",
                                                                                                                                             "fullStart": 1116,
                                                                                                                                             "fullEnd": 1135,
