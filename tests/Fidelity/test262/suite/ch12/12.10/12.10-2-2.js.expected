--- conflicted
+++ resolved
@@ -245,12 +245,8 @@
                                         "start": 506,
                                         "end": 514,
                                         "fullWidth": 8,
-<<<<<<< HEAD
                                         "width": 8,
-                                        "identifier": {
-=======
                                         "propertyName": {
->>>>>>> 85e84683
                                             "kind": "IdentifierName",
                                             "fullStart": 506,
                                             "fullEnd": 508,
@@ -384,12 +380,8 @@
                                         "start": 523,
                                         "end": 530,
                                         "fullWidth": 7,
-<<<<<<< HEAD
                                         "width": 7,
-                                        "identifier": {
-=======
                                         "propertyName": {
->>>>>>> 85e84683
                                             "kind": "IdentifierName",
                                             "fullStart": 523,
                                             "fullEnd": 527,
