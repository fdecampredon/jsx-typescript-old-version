{
    "isDeclaration": false,
    "languageVersion": "EcmaScript5",
    "parseOptions": {
        "allowAutomaticSemicolonInsertion": true
    },
    "sourceUnit": {
        "kind": "SourceUnit",
        "fullStart": 0,
        "fullEnd": 1439,
        "start": 307,
        "end": 1439,
        "fullWidth": 1439,
        "width": 1132,
        "isIncrementallyUnusable": true,
        "moduleElements": [
            {
                "kind": "ExpressionStatement",
                "fullStart": 0,
                "fullEnd": 322,
                "start": 307,
                "end": 321,
                "fullWidth": 322,
                "width": 14,
                "expression": {
                    "kind": "AssignmentExpression",
                    "fullStart": 0,
                    "fullEnd": 320,
                    "start": 307,
                    "end": 320,
                    "fullWidth": 320,
                    "width": 13,
                    "left": {
                        "kind": "MemberAccessExpression",
                        "fullStart": 0,
                        "fullEnd": 315,
                        "start": 307,
                        "end": 314,
                        "fullWidth": 315,
                        "width": 7,
                        "expression": {
                            "kind": "ThisKeyword",
                            "fullStart": 0,
                            "fullEnd": 311,
                            "start": 307,
                            "end": 311,
                            "fullWidth": 311,
                            "width": 4,
                            "text": "this",
                            "value": "this",
                            "valueText": "this",
                            "hasLeadingTrivia": true,
                            "hasLeadingComment": true,
                            "hasLeadingNewLine": true,
                            "leadingTrivia": [
                                {
                                    "kind": "SingleLineCommentTrivia",
                                    "text": "// Copyright 2009 the Sputnik authors.  All rights reserved."
                                },
                                {
                                    "kind": "NewLineTrivia",
                                    "text": "\n"
                                },
                                {
                                    "kind": "SingleLineCommentTrivia",
                                    "text": "// This code is governed by the BSD license found in the LICENSE file."
                                },
                                {
                                    "kind": "NewLineTrivia",
                                    "text": "\n"
                                },
                                {
                                    "kind": "NewLineTrivia",
                                    "text": "\n"
                                },
                                {
                                    "kind": "MultiLineCommentTrivia",
                                    "text": "/**\n * Deleting property using \"eval\" statement containing \"with\" statement\n *\n * @path ch12/12.10/S12.10_A5_T2.js\n * @description Deleting number property\n * @noStrict\n */"
                                },
                                {
                                    "kind": "NewLineTrivia",
                                    "text": "\n"
                                },
                                {
                                    "kind": "NewLineTrivia",
                                    "text": "\n"
                                }
                            ]
                        },
                        "dotToken": {
                            "kind": "DotToken",
                            "fullStart": 311,
                            "fullEnd": 312,
                            "start": 311,
                            "end": 312,
                            "fullWidth": 1,
                            "width": 1,
                            "text": ".",
                            "value": ".",
                            "valueText": "."
                        },
                        "name": {
                            "kind": "IdentifierName",
                            "fullStart": 312,
                            "fullEnd": 315,
                            "start": 312,
                            "end": 314,
                            "fullWidth": 3,
                            "width": 2,
                            "text": "p1",
                            "value": "p1",
                            "valueText": "p1",
                            "hasTrailingTrivia": true,
                            "trailingTrivia": [
                                {
                                    "kind": "WhitespaceTrivia",
                                    "text": " "
                                }
                            ]
                        }
                    },
                    "operatorToken": {
                        "kind": "EqualsToken",
                        "fullStart": 315,
                        "fullEnd": 317,
                        "start": 315,
                        "end": 316,
                        "fullWidth": 2,
                        "width": 1,
                        "text": "=",
                        "value": "=",
                        "valueText": "=",
                        "hasTrailingTrivia": true,
                        "trailingTrivia": [
                            {
                                "kind": "WhitespaceTrivia",
                                "text": " "
                            }
                        ]
                    },
                    "right": {
                        "kind": "StringLiteral",
                        "fullStart": 317,
                        "fullEnd": 320,
                        "start": 317,
                        "end": 320,
                        "fullWidth": 3,
                        "width": 3,
                        "text": "'a'",
                        "value": "a",
                        "valueText": "a"
                    }
                },
                "semicolonToken": {
                    "kind": "SemicolonToken",
                    "fullStart": 320,
                    "fullEnd": 322,
                    "start": 320,
                    "end": 321,
                    "fullWidth": 2,
                    "width": 1,
                    "text": ";",
                    "value": ";",
                    "valueText": ";",
                    "hasTrailingTrivia": true,
                    "hasTrailingNewLine": true,
                    "trailingTrivia": [
                        {
                            "kind": "NewLineTrivia",
                            "text": "\n"
                        }
                    ]
                }
            },
            {
                "kind": "VariableStatement",
                "fullStart": 322,
                "fullEnd": 360,
                "start": 322,
                "end": 359,
                "fullWidth": 38,
                "width": 37,
                "isIncrementallyUnusable": true,
                "modifiers": [],
                "variableDeclaration": {
                    "kind": "VariableDeclaration",
                    "fullStart": 322,
                    "fullEnd": 360,
                    "start": 322,
                    "end": 359,
                    "fullWidth": 38,
                    "width": 37,
                    "varKeyword": {
                        "kind": "VarKeyword",
                        "fullStart": 322,
                        "fullEnd": 326,
                        "start": 322,
                        "end": 325,
                        "fullWidth": 4,
                        "width": 3,
                        "text": "var",
                        "value": "var",
                        "valueText": "var",
                        "hasTrailingTrivia": true,
                        "trailingTrivia": [
                            {
                                "kind": "WhitespaceTrivia",
                                "text": " "
                            }
                        ]
                    },
                    "variableDeclarators": [
                        {
                            "kind": "VariableDeclarator",
                            "fullStart": 326,
                            "fullEnd": 360,
                            "start": 326,
                            "end": 359,
                            "fullWidth": 34,
<<<<<<< HEAD
                            "width": 33,
                            "identifier": {
=======
                            "propertyName": {
>>>>>>> 85e84683
                                "kind": "IdentifierName",
                                "fullStart": 326,
                                "fullEnd": 332,
                                "start": 326,
                                "end": 331,
                                "fullWidth": 6,
                                "width": 5,
                                "text": "myObj",
                                "value": "myObj",
                                "valueText": "myObj",
                                "hasTrailingTrivia": true,
                                "trailingTrivia": [
                                    {
                                        "kind": "WhitespaceTrivia",
                                        "text": " "
                                    }
                                ]
                            },
                            "equalsValueClause": {
                                "kind": "EqualsValueClause",
                                "fullStart": 332,
                                "fullEnd": 360,
                                "start": 332,
                                "end": 359,
                                "fullWidth": 28,
                                "width": 27,
                                "equalsToken": {
                                    "kind": "EqualsToken",
                                    "fullStart": 332,
                                    "fullEnd": 334,
                                    "start": 332,
                                    "end": 333,
                                    "fullWidth": 2,
                                    "width": 1,
                                    "text": "=",
                                    "value": "=",
                                    "valueText": "=",
                                    "hasTrailingTrivia": true,
                                    "trailingTrivia": [
                                        {
                                            "kind": "WhitespaceTrivia",
                                            "text": " "
                                        }
                                    ]
                                },
                                "value": {
                                    "kind": "ObjectLiteralExpression",
                                    "fullStart": 334,
                                    "fullEnd": 360,
                                    "start": 334,
                                    "end": 359,
                                    "fullWidth": 26,
                                    "width": 25,
                                    "openBraceToken": {
                                        "kind": "OpenBraceToken",
                                        "fullStart": 334,
                                        "fullEnd": 336,
                                        "start": 334,
                                        "end": 335,
                                        "fullWidth": 2,
                                        "width": 1,
                                        "text": "{",
                                        "value": "{",
                                        "valueText": "{",
                                        "hasTrailingTrivia": true,
                                        "hasTrailingNewLine": true,
                                        "trailingTrivia": [
                                            {
                                                "kind": "NewLineTrivia",
                                                "text": "\n"
                                            }
                                        ]
                                    },
                                    "propertyAssignments": [
                                        {
                                            "kind": "SimplePropertyAssignment",
                                            "fullStart": 336,
                                            "fullEnd": 343,
                                            "start": 338,
                                            "end": 343,
                                            "fullWidth": 7,
                                            "width": 5,
                                            "propertyName": {
                                                "kind": "IdentifierName",
                                                "fullStart": 336,
                                                "fullEnd": 340,
                                                "start": 338,
                                                "end": 340,
                                                "fullWidth": 4,
                                                "width": 2,
                                                "text": "p1",
                                                "value": "p1",
                                                "valueText": "p1",
                                                "hasLeadingTrivia": true,
                                                "leadingTrivia": [
                                                    {
                                                        "kind": "WhitespaceTrivia",
                                                        "text": "  "
                                                    }
                                                ]
                                            },
                                            "colonToken": {
                                                "kind": "ColonToken",
                                                "fullStart": 340,
                                                "fullEnd": 342,
                                                "start": 340,
                                                "end": 341,
                                                "fullWidth": 2,
                                                "width": 1,
                                                "text": ":",
                                                "value": ":",
                                                "valueText": ":",
                                                "hasTrailingTrivia": true,
                                                "trailingTrivia": [
                                                    {
                                                        "kind": "WhitespaceTrivia",
                                                        "text": " "
                                                    }
                                                ]
                                            },
                                            "expression": {
                                                "kind": "NumericLiteral",
                                                "fullStart": 342,
                                                "fullEnd": 343,
                                                "start": 342,
                                                "end": 343,
                                                "fullWidth": 1,
                                                "width": 1,
                                                "text": "1",
                                                "value": 1,
                                                "valueText": "1"
                                            }
                                        },
                                        {
                                            "kind": "CommaToken",
                                            "fullStart": 343,
                                            "fullEnd": 345,
                                            "start": 343,
                                            "end": 344,
                                            "fullWidth": 2,
                                            "width": 1,
                                            "text": ",",
                                            "value": ",",
                                            "valueText": ",",
                                            "hasTrailingTrivia": true,
                                            "hasTrailingNewLine": true,
                                            "trailingTrivia": [
                                                {
                                                    "kind": "NewLineTrivia",
                                                    "text": "\n"
                                                }
                                            ]
                                        },
                                        {
                                            "kind": "SimplePropertyAssignment",
                                            "fullStart": 345,
                                            "fullEnd": 358,
                                            "start": 347,
                                            "end": 356,
                                            "fullWidth": 13,
                                            "width": 9,
                                            "propertyName": {
                                                "kind": "IdentifierName",
                                                "fullStart": 345,
                                                "fullEnd": 350,
                                                "start": 347,
                                                "end": 350,
                                                "fullWidth": 5,
                                                "width": 3,
                                                "text": "del",
                                                "value": "del",
                                                "valueText": "del",
                                                "hasLeadingTrivia": true,
                                                "leadingTrivia": [
                                                    {
                                                        "kind": "WhitespaceTrivia",
                                                        "text": "  "
                                                    }
                                                ]
                                            },
                                            "colonToken": {
                                                "kind": "ColonToken",
                                                "fullStart": 350,
                                                "fullEnd": 351,
                                                "start": 350,
                                                "end": 351,
                                                "fullWidth": 1,
                                                "width": 1,
                                                "text": ":",
                                                "value": ":",
                                                "valueText": ":"
                                            },
                                            "expression": {
                                                "kind": "FalseKeyword",
                                                "fullStart": 351,
                                                "fullEnd": 358,
                                                "start": 351,
                                                "end": 356,
                                                "fullWidth": 7,
                                                "width": 5,
                                                "text": "false",
                                                "value": false,
                                                "valueText": "false",
                                                "hasTrailingTrivia": true,
                                                "hasTrailingNewLine": true,
                                                "trailingTrivia": [
                                                    {
                                                        "kind": "WhitespaceTrivia",
                                                        "text": " "
                                                    },
                                                    {
                                                        "kind": "NewLineTrivia",
                                                        "text": "\n"
                                                    }
                                                ]
                                            }
                                        }
                                    ],
                                    "closeBraceToken": {
                                        "kind": "CloseBraceToken",
                                        "fullStart": 358,
                                        "fullEnd": 360,
                                        "start": 358,
                                        "end": 359,
                                        "fullWidth": 2,
                                        "width": 1,
                                        "text": "}",
                                        "value": "}",
                                        "valueText": "}",
                                        "hasTrailingTrivia": true,
                                        "hasTrailingNewLine": true,
                                        "trailingTrivia": [
                                            {
                                                "kind": "NewLineTrivia",
                                                "text": "\n"
                                            }
                                        ]
                                    }
                                }
                            }
                        }
                    ]
                },
                "semicolonToken": {
                    "kind": "SemicolonToken",
                    "fullStart": -1,
                    "fullEnd": -1,
                    "start": -1,
                    "end": -1,
                    "fullWidth": 0,
                    "width": 0,
                    "text": ""
                }
            },
            {
                "kind": "ExpressionStatement",
                "fullStart": 360,
                "fullEnd": 398,
                "start": 360,
                "end": 397,
                "fullWidth": 38,
                "width": 37,
                "expression": {
                    "kind": "InvocationExpression",
                    "fullStart": 360,
                    "fullEnd": 396,
                    "start": 360,
                    "end": 396,
                    "fullWidth": 36,
                    "width": 36,
                    "expression": {
                        "kind": "IdentifierName",
                        "fullStart": 360,
                        "fullEnd": 364,
                        "start": 360,
                        "end": 364,
                        "fullWidth": 4,
                        "width": 4,
                        "text": "eval",
                        "value": "eval",
                        "valueText": "eval"
                    },
                    "argumentList": {
                        "kind": "ArgumentList",
                        "fullStart": 364,
                        "fullEnd": 396,
                        "start": 364,
                        "end": 396,
                        "fullWidth": 32,
                        "width": 32,
                        "openParenToken": {
                            "kind": "OpenParenToken",
                            "fullStart": 364,
                            "fullEnd": 365,
                            "start": 364,
                            "end": 365,
                            "fullWidth": 1,
                            "width": 1,
                            "text": "(",
                            "value": "(",
                            "valueText": "("
                        },
                        "arguments": [
                            {
                                "kind": "StringLiteral",
                                "fullStart": 365,
                                "fullEnd": 395,
                                "start": 365,
                                "end": 395,
                                "fullWidth": 30,
                                "width": 30,
                                "text": "\"with(myObj){del = delete p1}\"",
                                "value": "with(myObj){del = delete p1}",
                                "valueText": "with(myObj){del = delete p1}"
                            }
                        ],
                        "closeParenToken": {
                            "kind": "CloseParenToken",
                            "fullStart": 395,
                            "fullEnd": 396,
                            "start": 395,
                            "end": 396,
                            "fullWidth": 1,
                            "width": 1,
                            "text": ")",
                            "value": ")",
                            "valueText": ")"
                        }
                    }
                },
                "semicolonToken": {
                    "kind": "SemicolonToken",
                    "fullStart": 396,
                    "fullEnd": 398,
                    "start": 396,
                    "end": 397,
                    "fullWidth": 2,
                    "width": 1,
                    "text": ";",
                    "value": ";",
                    "valueText": ";",
                    "hasTrailingTrivia": true,
                    "hasTrailingNewLine": true,
                    "trailingTrivia": [
                        {
                            "kind": "NewLineTrivia",
                            "text": "\n"
                        }
                    ]
                }
            },
            {
                "kind": "IfStatement",
                "fullStart": 398,
                "fullEnd": 542,
                "start": 488,
                "end": 541,
                "fullWidth": 144,
                "width": 53,
                "ifKeyword": {
                    "kind": "IfKeyword",
                    "fullStart": 398,
                    "fullEnd": 490,
                    "start": 488,
                    "end": 490,
                    "fullWidth": 92,
                    "width": 2,
                    "text": "if",
                    "value": "if",
                    "valueText": "if",
                    "hasLeadingTrivia": true,
                    "hasLeadingComment": true,
                    "hasLeadingNewLine": true,
                    "leadingTrivia": [
                        {
                            "kind": "NewLineTrivia",
                            "text": "\n"
                        },
                        {
                            "kind": "SingleLineCommentTrivia",
                            "text": "//////////////////////////////////////////////////////////////////////////////"
                        },
                        {
                            "kind": "NewLineTrivia",
                            "text": "\n"
                        },
                        {
                            "kind": "SingleLineCommentTrivia",
                            "text": "//CHECK#1"
                        },
                        {
                            "kind": "NewLineTrivia",
                            "text": "\n"
                        }
                    ]
                },
                "openParenToken": {
                    "kind": "OpenParenToken",
                    "fullStart": 490,
                    "fullEnd": 491,
                    "start": 490,
                    "end": 491,
                    "fullWidth": 1,
                    "width": 1,
                    "text": "(",
                    "value": "(",
                    "valueText": "("
                },
                "condition": {
                    "kind": "EqualsExpression",
                    "fullStart": 491,
                    "fullEnd": 505,
                    "start": 491,
                    "end": 505,
                    "fullWidth": 14,
                    "width": 14,
                    "left": {
                        "kind": "MemberAccessExpression",
                        "fullStart": 491,
                        "fullEnd": 500,
                        "start": 491,
                        "end": 499,
                        "fullWidth": 9,
                        "width": 8,
                        "expression": {
                            "kind": "IdentifierName",
                            "fullStart": 491,
                            "fullEnd": 496,
                            "start": 491,
                            "end": 496,
                            "fullWidth": 5,
                            "width": 5,
                            "text": "myObj",
                            "value": "myObj",
                            "valueText": "myObj"
                        },
                        "dotToken": {
                            "kind": "DotToken",
                            "fullStart": 496,
                            "fullEnd": 497,
                            "start": 496,
                            "end": 497,
                            "fullWidth": 1,
                            "width": 1,
                            "text": ".",
                            "value": ".",
                            "valueText": "."
                        },
                        "name": {
                            "kind": "IdentifierName",
                            "fullStart": 497,
                            "fullEnd": 500,
                            "start": 497,
                            "end": 499,
                            "fullWidth": 3,
                            "width": 2,
                            "text": "p1",
                            "value": "p1",
                            "valueText": "p1",
                            "hasTrailingTrivia": true,
                            "trailingTrivia": [
                                {
                                    "kind": "WhitespaceTrivia",
                                    "text": " "
                                }
                            ]
                        }
                    },
                    "operatorToken": {
                        "kind": "EqualsEqualsEqualsToken",
                        "fullStart": 500,
                        "fullEnd": 504,
                        "start": 500,
                        "end": 503,
                        "fullWidth": 4,
                        "width": 3,
                        "text": "===",
                        "value": "===",
                        "valueText": "===",
                        "hasTrailingTrivia": true,
                        "trailingTrivia": [
                            {
                                "kind": "WhitespaceTrivia",
                                "text": " "
                            }
                        ]
                    },
                    "right": {
                        "kind": "NumericLiteral",
                        "fullStart": 504,
                        "fullEnd": 505,
                        "start": 504,
                        "end": 505,
                        "fullWidth": 1,
                        "width": 1,
                        "text": "1",
                        "value": 1,
                        "valueText": "1"
                    }
                },
                "closeParenToken": {
                    "kind": "CloseParenToken",
                    "fullStart": 505,
                    "fullEnd": 506,
                    "start": 505,
                    "end": 506,
                    "fullWidth": 1,
                    "width": 1,
                    "text": ")",
                    "value": ")",
                    "valueText": ")"
                },
                "statement": {
                    "kind": "Block",
                    "fullStart": 506,
                    "fullEnd": 542,
                    "start": 506,
                    "end": 541,
                    "fullWidth": 36,
                    "width": 35,
                    "openBraceToken": {
                        "kind": "OpenBraceToken",
                        "fullStart": 506,
                        "fullEnd": 508,
                        "start": 506,
                        "end": 507,
                        "fullWidth": 2,
                        "width": 1,
                        "text": "{",
                        "value": "{",
                        "valueText": "{",
                        "hasTrailingTrivia": true,
                        "hasTrailingNewLine": true,
                        "trailingTrivia": [
                            {
                                "kind": "NewLineTrivia",
                                "text": "\n"
                            }
                        ]
                    },
                    "statements": [
                        {
                            "kind": "ExpressionStatement",
                            "fullStart": 508,
                            "fullEnd": 540,
                            "start": 510,
                            "end": 539,
                            "fullWidth": 32,
                            "width": 29,
                            "expression": {
                                "kind": "InvocationExpression",
                                "fullStart": 508,
                                "fullEnd": 538,
                                "start": 510,
                                "end": 538,
                                "fullWidth": 30,
                                "width": 28,
                                "expression": {
                                    "kind": "IdentifierName",
                                    "fullStart": 508,
                                    "fullEnd": 516,
                                    "start": 510,
                                    "end": 516,
                                    "fullWidth": 8,
                                    "width": 6,
                                    "text": "$ERROR",
                                    "value": "$ERROR",
                                    "valueText": "$ERROR",
                                    "hasLeadingTrivia": true,
                                    "leadingTrivia": [
                                        {
                                            "kind": "WhitespaceTrivia",
                                            "text": "  "
                                        }
                                    ]
                                },
                                "argumentList": {
                                    "kind": "ArgumentList",
                                    "fullStart": 516,
                                    "fullEnd": 538,
                                    "start": 516,
                                    "end": 538,
                                    "fullWidth": 22,
                                    "width": 22,
                                    "openParenToken": {
                                        "kind": "OpenParenToken",
                                        "fullStart": 516,
                                        "fullEnd": 517,
                                        "start": 516,
                                        "end": 517,
                                        "fullWidth": 1,
                                        "width": 1,
                                        "text": "(",
                                        "value": "(",
                                        "valueText": "("
                                    },
                                    "arguments": [
                                        {
                                            "kind": "StringLiteral",
                                            "fullStart": 517,
                                            "fullEnd": 537,
                                            "start": 517,
                                            "end": 537,
                                            "fullWidth": 20,
                                            "width": 20,
                                            "text": "'#1: myObj.p1 !== 1'",
                                            "value": "#1: myObj.p1 !== 1",
                                            "valueText": "#1: myObj.p1 !== 1"
                                        }
                                    ],
                                    "closeParenToken": {
                                        "kind": "CloseParenToken",
                                        "fullStart": 537,
                                        "fullEnd": 538,
                                        "start": 537,
                                        "end": 538,
                                        "fullWidth": 1,
                                        "width": 1,
                                        "text": ")",
                                        "value": ")",
                                        "valueText": ")"
                                    }
                                }
                            },
                            "semicolonToken": {
                                "kind": "SemicolonToken",
                                "fullStart": 538,
                                "fullEnd": 540,
                                "start": 538,
                                "end": 539,
                                "fullWidth": 2,
                                "width": 1,
                                "text": ";",
                                "value": ";",
                                "valueText": ";",
                                "hasTrailingTrivia": true,
                                "hasTrailingNewLine": true,
                                "trailingTrivia": [
                                    {
                                        "kind": "NewLineTrivia",
                                        "text": "\n"
                                    }
                                ]
                            }
                        }
                    ],
                    "closeBraceToken": {
                        "kind": "CloseBraceToken",
                        "fullStart": 540,
                        "fullEnd": 542,
                        "start": 540,
                        "end": 541,
                        "fullWidth": 2,
                        "width": 1,
                        "text": "}",
                        "value": "}",
                        "valueText": "}",
                        "hasTrailingTrivia": true,
                        "hasTrailingNewLine": true,
                        "trailingTrivia": [
                            {
                                "kind": "NewLineTrivia",
                                "text": "\n"
                            }
                        ]
                    }
                }
            },
            {
                "kind": "IfStatement",
                "fullStart": 542,
                "fullEnd": 820,
                "start": 714,
                "end": 819,
                "fullWidth": 278,
                "width": 105,
                "ifKeyword": {
                    "kind": "IfKeyword",
                    "fullStart": 542,
                    "fullEnd": 716,
                    "start": 714,
                    "end": 716,
                    "fullWidth": 174,
                    "width": 2,
                    "text": "if",
                    "value": "if",
                    "valueText": "if",
                    "hasLeadingTrivia": true,
                    "hasLeadingComment": true,
                    "hasLeadingNewLine": true,
                    "leadingTrivia": [
                        {
                            "kind": "SingleLineCommentTrivia",
                            "text": "//"
                        },
                        {
                            "kind": "NewLineTrivia",
                            "text": "\n"
                        },
                        {
                            "kind": "SingleLineCommentTrivia",
                            "text": "//////////////////////////////////////////////////////////////////////////////"
                        },
                        {
                            "kind": "NewLineTrivia",
                            "text": "\n"
                        },
                        {
                            "kind": "NewLineTrivia",
                            "text": "\n"
                        },
                        {
                            "kind": "SingleLineCommentTrivia",
                            "text": "//////////////////////////////////////////////////////////////////////////////"
                        },
                        {
                            "kind": "NewLineTrivia",
                            "text": "\n"
                        },
                        {
                            "kind": "SingleLineCommentTrivia",
                            "text": "//CHECK#2"
                        },
                        {
                            "kind": "NewLineTrivia",
                            "text": "\n"
                        }
                    ]
                },
                "openParenToken": {
                    "kind": "OpenParenToken",
                    "fullStart": 716,
                    "fullEnd": 717,
                    "start": 716,
                    "end": 717,
                    "fullWidth": 1,
                    "width": 1,
                    "text": "(",
                    "value": "(",
                    "valueText": "("
                },
                "condition": {
                    "kind": "NotEqualsExpression",
                    "fullStart": 717,
                    "fullEnd": 739,
                    "start": 717,
                    "end": 739,
                    "fullWidth": 22,
                    "width": 22,
                    "left": {
                        "kind": "MemberAccessExpression",
                        "fullStart": 717,
                        "fullEnd": 726,
                        "start": 717,
                        "end": 725,
                        "fullWidth": 9,
                        "width": 8,
                        "expression": {
                            "kind": "IdentifierName",
                            "fullStart": 717,
                            "fullEnd": 722,
                            "start": 717,
                            "end": 722,
                            "fullWidth": 5,
                            "width": 5,
                            "text": "myObj",
                            "value": "myObj",
                            "valueText": "myObj"
                        },
                        "dotToken": {
                            "kind": "DotToken",
                            "fullStart": 722,
                            "fullEnd": 723,
                            "start": 722,
                            "end": 723,
                            "fullWidth": 1,
                            "width": 1,
                            "text": ".",
                            "value": ".",
                            "valueText": "."
                        },
                        "name": {
                            "kind": "IdentifierName",
                            "fullStart": 723,
                            "fullEnd": 726,
                            "start": 723,
                            "end": 725,
                            "fullWidth": 3,
                            "width": 2,
                            "text": "p1",
                            "value": "p1",
                            "valueText": "p1",
                            "hasTrailingTrivia": true,
                            "trailingTrivia": [
                                {
                                    "kind": "WhitespaceTrivia",
                                    "text": " "
                                }
                            ]
                        }
                    },
                    "operatorToken": {
                        "kind": "ExclamationEqualsEqualsToken",
                        "fullStart": 726,
                        "fullEnd": 730,
                        "start": 726,
                        "end": 729,
                        "fullWidth": 4,
                        "width": 3,
                        "text": "!==",
                        "value": "!==",
                        "valueText": "!==",
                        "hasTrailingTrivia": true,
                        "trailingTrivia": [
                            {
                                "kind": "WhitespaceTrivia",
                                "text": " "
                            }
                        ]
                    },
                    "right": {
                        "kind": "IdentifierName",
                        "fullStart": 730,
                        "fullEnd": 739,
                        "start": 730,
                        "end": 739,
                        "fullWidth": 9,
                        "width": 9,
                        "text": "undefined",
                        "value": "undefined",
                        "valueText": "undefined"
                    }
                },
                "closeParenToken": {
                    "kind": "CloseParenToken",
                    "fullStart": 739,
                    "fullEnd": 740,
                    "start": 739,
                    "end": 740,
                    "fullWidth": 1,
                    "width": 1,
                    "text": ")",
                    "value": ")",
                    "valueText": ")"
                },
                "statement": {
                    "kind": "Block",
                    "fullStart": 740,
                    "fullEnd": 820,
                    "start": 740,
                    "end": 819,
                    "fullWidth": 80,
                    "width": 79,
                    "openBraceToken": {
                        "kind": "OpenBraceToken",
                        "fullStart": 740,
                        "fullEnd": 742,
                        "start": 740,
                        "end": 741,
                        "fullWidth": 2,
                        "width": 1,
                        "text": "{",
                        "value": "{",
                        "valueText": "{",
                        "hasTrailingTrivia": true,
                        "hasTrailingNewLine": true,
                        "trailingTrivia": [
                            {
                                "kind": "NewLineTrivia",
                                "text": "\n"
                            }
                        ]
                    },
                    "statements": [
                        {
                            "kind": "ExpressionStatement",
                            "fullStart": 742,
                            "fullEnd": 818,
                            "start": 744,
                            "end": 817,
                            "fullWidth": 76,
                            "width": 73,
                            "expression": {
                                "kind": "InvocationExpression",
                                "fullStart": 742,
                                "fullEnd": 816,
                                "start": 744,
                                "end": 816,
                                "fullWidth": 74,
                                "width": 72,
                                "expression": {
                                    "kind": "IdentifierName",
                                    "fullStart": 742,
                                    "fullEnd": 750,
                                    "start": 744,
                                    "end": 750,
                                    "fullWidth": 8,
                                    "width": 6,
                                    "text": "$ERROR",
                                    "value": "$ERROR",
                                    "valueText": "$ERROR",
                                    "hasLeadingTrivia": true,
                                    "leadingTrivia": [
                                        {
                                            "kind": "WhitespaceTrivia",
                                            "text": "  "
                                        }
                                    ]
                                },
                                "argumentList": {
                                    "kind": "ArgumentList",
                                    "fullStart": 750,
                                    "fullEnd": 816,
                                    "start": 750,
                                    "end": 816,
                                    "fullWidth": 66,
                                    "width": 66,
                                    "openParenToken": {
                                        "kind": "OpenParenToken",
                                        "fullStart": 750,
                                        "fullEnd": 751,
                                        "start": 750,
                                        "end": 751,
                                        "fullWidth": 1,
                                        "width": 1,
                                        "text": "(",
                                        "value": "(",
                                        "valueText": "("
                                    },
                                    "arguments": [
                                        {
                                            "kind": "AddExpression",
                                            "fullStart": 751,
                                            "fullEnd": 815,
                                            "start": 751,
                                            "end": 813,
                                            "fullWidth": 64,
                                            "width": 62,
                                            "left": {
                                                "kind": "StringLiteral",
                                                "fullStart": 751,
                                                "fullEnd": 803,
                                                "start": 751,
                                                "end": 803,
                                                "fullWidth": 52,
                                                "width": 52,
                                                "text": "'#2: myObj.p1 === undefined . Actual:  myObj.p1 ==='",
                                                "value": "#2: myObj.p1 === undefined . Actual:  myObj.p1 ===",
                                                "valueText": "#2: myObj.p1 === undefined . Actual:  myObj.p1 ==="
                                            },
                                            "operatorToken": {
                                                "kind": "PlusToken",
                                                "fullStart": 803,
                                                "fullEnd": 805,
                                                "start": 803,
                                                "end": 804,
                                                "fullWidth": 2,
                                                "width": 1,
                                                "text": "+",
                                                "value": "+",
                                                "valueText": "+",
                                                "hasTrailingTrivia": true,
                                                "trailingTrivia": [
                                                    {
                                                        "kind": "WhitespaceTrivia",
                                                        "text": " "
                                                    }
                                                ]
                                            },
                                            "right": {
                                                "kind": "MemberAccessExpression",
                                                "fullStart": 805,
                                                "fullEnd": 815,
                                                "start": 805,
                                                "end": 813,
                                                "fullWidth": 10,
                                                "width": 8,
                                                "expression": {
                                                    "kind": "IdentifierName",
                                                    "fullStart": 805,
                                                    "fullEnd": 810,
                                                    "start": 805,
                                                    "end": 810,
                                                    "fullWidth": 5,
                                                    "width": 5,
                                                    "text": "myObj",
                                                    "value": "myObj",
                                                    "valueText": "myObj"
                                                },
                                                "dotToken": {
                                                    "kind": "DotToken",
                                                    "fullStart": 810,
                                                    "fullEnd": 811,
                                                    "start": 810,
                                                    "end": 811,
                                                    "fullWidth": 1,
                                                    "width": 1,
                                                    "text": ".",
                                                    "value": ".",
                                                    "valueText": "."
                                                },
                                                "name": {
                                                    "kind": "IdentifierName",
                                                    "fullStart": 811,
                                                    "fullEnd": 815,
                                                    "start": 811,
                                                    "end": 813,
                                                    "fullWidth": 4,
                                                    "width": 2,
                                                    "text": "p1",
                                                    "value": "p1",
                                                    "valueText": "p1",
                                                    "hasTrailingTrivia": true,
                                                    "trailingTrivia": [
                                                        {
                                                            "kind": "WhitespaceTrivia",
                                                            "text": "  "
                                                        }
                                                    ]
                                                }
                                            }
                                        }
                                    ],
                                    "closeParenToken": {
                                        "kind": "CloseParenToken",
                                        "fullStart": 815,
                                        "fullEnd": 816,
                                        "start": 815,
                                        "end": 816,
                                        "fullWidth": 1,
                                        "width": 1,
                                        "text": ")",
                                        "value": ")",
                                        "valueText": ")"
                                    }
                                }
                            },
                            "semicolonToken": {
                                "kind": "SemicolonToken",
                                "fullStart": 816,
                                "fullEnd": 818,
                                "start": 816,
                                "end": 817,
                                "fullWidth": 2,
                                "width": 1,
                                "text": ";",
                                "value": ";",
                                "valueText": ";",
                                "hasTrailingTrivia": true,
                                "hasTrailingNewLine": true,
                                "trailingTrivia": [
                                    {
                                        "kind": "NewLineTrivia",
                                        "text": "\n"
                                    }
                                ]
                            }
                        }
                    ],
                    "closeBraceToken": {
                        "kind": "CloseBraceToken",
                        "fullStart": 818,
                        "fullEnd": 820,
                        "start": 818,
                        "end": 819,
                        "fullWidth": 2,
                        "width": 1,
                        "text": "}",
                        "value": "}",
                        "valueText": "}",
                        "hasTrailingTrivia": true,
                        "hasTrailingNewLine": true,
                        "trailingTrivia": [
                            {
                                "kind": "NewLineTrivia",
                                "text": "\n"
                            }
                        ]
                    }
                }
            },
            {
                "kind": "IfStatement",
                "fullStart": 820,
                "fullEnd": 1124,
                "start": 992,
                "end": 1123,
                "fullWidth": 304,
                "width": 131,
                "ifKeyword": {
                    "kind": "IfKeyword",
                    "fullStart": 820,
                    "fullEnd": 994,
                    "start": 992,
                    "end": 994,
                    "fullWidth": 174,
                    "width": 2,
                    "text": "if",
                    "value": "if",
                    "valueText": "if",
                    "hasLeadingTrivia": true,
                    "hasLeadingComment": true,
                    "hasLeadingNewLine": true,
                    "leadingTrivia": [
                        {
                            "kind": "SingleLineCommentTrivia",
                            "text": "//"
                        },
                        {
                            "kind": "NewLineTrivia",
                            "text": "\n"
                        },
                        {
                            "kind": "SingleLineCommentTrivia",
                            "text": "//////////////////////////////////////////////////////////////////////////////"
                        },
                        {
                            "kind": "NewLineTrivia",
                            "text": "\n"
                        },
                        {
                            "kind": "NewLineTrivia",
                            "text": "\n"
                        },
                        {
                            "kind": "SingleLineCommentTrivia",
                            "text": "//////////////////////////////////////////////////////////////////////////////"
                        },
                        {
                            "kind": "NewLineTrivia",
                            "text": "\n"
                        },
                        {
                            "kind": "SingleLineCommentTrivia",
                            "text": "//CHECK#3"
                        },
                        {
                            "kind": "NewLineTrivia",
                            "text": "\n"
                        }
                    ]
                },
                "openParenToken": {
                    "kind": "OpenParenToken",
                    "fullStart": 994,
                    "fullEnd": 995,
                    "start": 994,
                    "end": 995,
                    "fullWidth": 1,
                    "width": 1,
                    "text": "(",
                    "value": "(",
                    "valueText": "("
                },
                "condition": {
                    "kind": "NotEqualsExpression",
                    "fullStart": 995,
                    "fullEnd": 1013,
                    "start": 995,
                    "end": 1013,
                    "fullWidth": 18,
                    "width": 18,
                    "left": {
                        "kind": "MemberAccessExpression",
                        "fullStart": 995,
                        "fullEnd": 1005,
                        "start": 995,
                        "end": 1004,
                        "fullWidth": 10,
                        "width": 9,
                        "expression": {
                            "kind": "IdentifierName",
                            "fullStart": 995,
                            "fullEnd": 1000,
                            "start": 995,
                            "end": 1000,
                            "fullWidth": 5,
                            "width": 5,
                            "text": "myObj",
                            "value": "myObj",
                            "valueText": "myObj"
                        },
                        "dotToken": {
                            "kind": "DotToken",
                            "fullStart": 1000,
                            "fullEnd": 1001,
                            "start": 1000,
                            "end": 1001,
                            "fullWidth": 1,
                            "width": 1,
                            "text": ".",
                            "value": ".",
                            "valueText": "."
                        },
                        "name": {
                            "kind": "IdentifierName",
                            "fullStart": 1001,
                            "fullEnd": 1005,
                            "start": 1001,
                            "end": 1004,
                            "fullWidth": 4,
                            "width": 3,
                            "text": "del",
                            "value": "del",
                            "valueText": "del",
                            "hasTrailingTrivia": true,
                            "trailingTrivia": [
                                {
                                    "kind": "WhitespaceTrivia",
                                    "text": " "
                                }
                            ]
                        }
                    },
                    "operatorToken": {
                        "kind": "ExclamationEqualsEqualsToken",
                        "fullStart": 1005,
                        "fullEnd": 1009,
                        "start": 1005,
                        "end": 1008,
                        "fullWidth": 4,
                        "width": 3,
                        "text": "!==",
                        "value": "!==",
                        "valueText": "!==",
                        "hasTrailingTrivia": true,
                        "trailingTrivia": [
                            {
                                "kind": "WhitespaceTrivia",
                                "text": " "
                            }
                        ]
                    },
                    "right": {
                        "kind": "TrueKeyword",
                        "fullStart": 1009,
                        "fullEnd": 1013,
                        "start": 1009,
                        "end": 1013,
                        "fullWidth": 4,
                        "width": 4,
                        "text": "true",
                        "value": true,
                        "valueText": "true"
                    }
                },
                "closeParenToken": {
                    "kind": "CloseParenToken",
                    "fullStart": 1013,
                    "fullEnd": 1014,
                    "start": 1013,
                    "end": 1014,
                    "fullWidth": 1,
                    "width": 1,
                    "text": ")",
                    "value": ")",
                    "valueText": ")"
                },
                "statement": {
                    "kind": "Block",
                    "fullStart": 1014,
                    "fullEnd": 1124,
                    "start": 1014,
                    "end": 1123,
                    "fullWidth": 110,
                    "width": 109,
                    "openBraceToken": {
                        "kind": "OpenBraceToken",
                        "fullStart": 1014,
                        "fullEnd": 1016,
                        "start": 1014,
                        "end": 1015,
                        "fullWidth": 2,
                        "width": 1,
                        "text": "{",
                        "value": "{",
                        "valueText": "{",
                        "hasTrailingTrivia": true,
                        "hasTrailingNewLine": true,
                        "trailingTrivia": [
                            {
                                "kind": "NewLineTrivia",
                                "text": "\n"
                            }
                        ]
                    },
                    "statements": [
                        {
                            "kind": "ExpressionStatement",
                            "fullStart": 1016,
                            "fullEnd": 1122,
                            "start": 1018,
                            "end": 1121,
                            "fullWidth": 106,
                            "width": 103,
                            "expression": {
                                "kind": "InvocationExpression",
                                "fullStart": 1016,
                                "fullEnd": 1120,
                                "start": 1018,
                                "end": 1120,
                                "fullWidth": 104,
                                "width": 102,
                                "expression": {
                                    "kind": "IdentifierName",
                                    "fullStart": 1016,
                                    "fullEnd": 1024,
                                    "start": 1018,
                                    "end": 1024,
                                    "fullWidth": 8,
                                    "width": 6,
                                    "text": "$ERROR",
                                    "value": "$ERROR",
                                    "valueText": "$ERROR",
                                    "hasLeadingTrivia": true,
                                    "leadingTrivia": [
                                        {
                                            "kind": "WhitespaceTrivia",
                                            "text": "  "
                                        }
                                    ]
                                },
                                "argumentList": {
                                    "kind": "ArgumentList",
                                    "fullStart": 1024,
                                    "fullEnd": 1120,
                                    "start": 1024,
                                    "end": 1120,
                                    "fullWidth": 96,
                                    "width": 96,
                                    "openParenToken": {
                                        "kind": "OpenParenToken",
                                        "fullStart": 1024,
                                        "fullEnd": 1025,
                                        "start": 1024,
                                        "end": 1025,
                                        "fullWidth": 1,
                                        "width": 1,
                                        "text": "(",
                                        "value": "(",
                                        "valueText": "("
                                    },
                                    "arguments": [
                                        {
                                            "kind": "AddExpression",
                                            "fullStart": 1025,
                                            "fullEnd": 1119,
                                            "start": 1025,
                                            "end": 1119,
                                            "fullWidth": 94,
                                            "width": 94,
                                            "left": {
                                                "kind": "AddExpression",
                                                "fullStart": 1025,
                                                "fullEnd": 1109,
                                                "start": 1025,
                                                "end": 1107,
                                                "fullWidth": 84,
                                                "width": 82,
                                                "left": {
                                                    "kind": "StringLiteral",
                                                    "fullStart": 1025,
                                                    "fullEnd": 1096,
                                                    "start": 1025,
                                                    "end": 1096,
                                                    "fullWidth": 71,
                                                    "width": 71,
                                                    "text": "'#3: myObj.del === true. Actual: myObj.del ===. Actual:  myObj.del ==='",
                                                    "value": "#3: myObj.del === true. Actual: myObj.del ===. Actual:  myObj.del ===",
                                                    "valueText": "#3: myObj.del === true. Actual: myObj.del ===. Actual:  myObj.del ==="
                                                },
                                                "operatorToken": {
                                                    "kind": "PlusToken",
                                                    "fullStart": 1096,
                                                    "fullEnd": 1098,
                                                    "start": 1096,
                                                    "end": 1097,
                                                    "fullWidth": 2,
                                                    "width": 1,
                                                    "text": "+",
                                                    "value": "+",
                                                    "valueText": "+",
                                                    "hasTrailingTrivia": true,
                                                    "trailingTrivia": [
                                                        {
                                                            "kind": "WhitespaceTrivia",
                                                            "text": " "
                                                        }
                                                    ]
                                                },
                                                "right": {
                                                    "kind": "MemberAccessExpression",
                                                    "fullStart": 1098,
                                                    "fullEnd": 1109,
                                                    "start": 1098,
                                                    "end": 1107,
                                                    "fullWidth": 11,
                                                    "width": 9,
                                                    "expression": {
                                                        "kind": "IdentifierName",
                                                        "fullStart": 1098,
                                                        "fullEnd": 1103,
                                                        "start": 1098,
                                                        "end": 1103,
                                                        "fullWidth": 5,
                                                        "width": 5,
                                                        "text": "myObj",
                                                        "value": "myObj",
                                                        "valueText": "myObj"
                                                    },
                                                    "dotToken": {
                                                        "kind": "DotToken",
                                                        "fullStart": 1103,
                                                        "fullEnd": 1104,
                                                        "start": 1103,
                                                        "end": 1104,
                                                        "fullWidth": 1,
                                                        "width": 1,
                                                        "text": ".",
                                                        "value": ".",
                                                        "valueText": "."
                                                    },
                                                    "name": {
                                                        "kind": "IdentifierName",
                                                        "fullStart": 1104,
                                                        "fullEnd": 1109,
                                                        "start": 1104,
                                                        "end": 1107,
                                                        "fullWidth": 5,
                                                        "width": 3,
                                                        "text": "del",
                                                        "value": "del",
                                                        "valueText": "del",
                                                        "hasTrailingTrivia": true,
                                                        "trailingTrivia": [
                                                            {
                                                                "kind": "WhitespaceTrivia",
                                                                "text": "  "
                                                            }
                                                        ]
                                                    }
                                                }
                                            },
                                            "operatorToken": {
                                                "kind": "PlusToken",
                                                "fullStart": 1109,
                                                "fullEnd": 1110,
                                                "start": 1109,
                                                "end": 1110,
                                                "fullWidth": 1,
                                                "width": 1,
                                                "text": "+",
                                                "value": "+",
                                                "valueText": "+"
                                            },
                                            "right": {
                                                "kind": "MemberAccessExpression",
                                                "fullStart": 1110,
                                                "fullEnd": 1119,
                                                "start": 1110,
                                                "end": 1119,
                                                "fullWidth": 9,
                                                "width": 9,
                                                "expression": {
                                                    "kind": "IdentifierName",
                                                    "fullStart": 1110,
                                                    "fullEnd": 1115,
                                                    "start": 1110,
                                                    "end": 1115,
                                                    "fullWidth": 5,
                                                    "width": 5,
                                                    "text": "myObj",
                                                    "value": "myObj",
                                                    "valueText": "myObj"
                                                },
                                                "dotToken": {
                                                    "kind": "DotToken",
                                                    "fullStart": 1115,
                                                    "fullEnd": 1116,
                                                    "start": 1115,
                                                    "end": 1116,
                                                    "fullWidth": 1,
                                                    "width": 1,
                                                    "text": ".",
                                                    "value": ".",
                                                    "valueText": "."
                                                },
                                                "name": {
                                                    "kind": "IdentifierName",
                                                    "fullStart": 1116,
                                                    "fullEnd": 1119,
                                                    "start": 1116,
                                                    "end": 1119,
                                                    "fullWidth": 3,
                                                    "width": 3,
                                                    "text": "del",
                                                    "value": "del",
                                                    "valueText": "del"
                                                }
                                            }
                                        }
                                    ],
                                    "closeParenToken": {
                                        "kind": "CloseParenToken",
                                        "fullStart": 1119,
                                        "fullEnd": 1120,
                                        "start": 1119,
                                        "end": 1120,
                                        "fullWidth": 1,
                                        "width": 1,
                                        "text": ")",
                                        "value": ")",
                                        "valueText": ")"
                                    }
                                }
                            },
                            "semicolonToken": {
                                "kind": "SemicolonToken",
                                "fullStart": 1120,
                                "fullEnd": 1122,
                                "start": 1120,
                                "end": 1121,
                                "fullWidth": 2,
                                "width": 1,
                                "text": ";",
                                "value": ";",
                                "valueText": ";",
                                "hasTrailingTrivia": true,
                                "hasTrailingNewLine": true,
                                "trailingTrivia": [
                                    {
                                        "kind": "NewLineTrivia",
                                        "text": "\n"
                                    }
                                ]
                            }
                        }
                    ],
                    "closeBraceToken": {
                        "kind": "CloseBraceToken",
                        "fullStart": 1122,
                        "fullEnd": 1124,
                        "start": 1122,
                        "end": 1123,
                        "fullWidth": 2,
                        "width": 1,
                        "text": "}",
                        "value": "}",
                        "valueText": "}",
                        "hasTrailingTrivia": true,
                        "hasTrailingNewLine": true,
                        "trailingTrivia": [
                            {
                                "kind": "NewLineTrivia",
                                "text": "\n"
                            }
                        ]
                    }
                }
            },
            {
                "kind": "IfStatement",
                "fullStart": 1124,
                "fullEnd": 1356,
                "start": 1296,
                "end": 1355,
                "fullWidth": 232,
                "width": 59,
                "ifKeyword": {
                    "kind": "IfKeyword",
                    "fullStart": 1124,
                    "fullEnd": 1298,
                    "start": 1296,
                    "end": 1298,
                    "fullWidth": 174,
                    "width": 2,
                    "text": "if",
                    "value": "if",
                    "valueText": "if",
                    "hasLeadingTrivia": true,
                    "hasLeadingComment": true,
                    "hasLeadingNewLine": true,
                    "leadingTrivia": [
                        {
                            "kind": "SingleLineCommentTrivia",
                            "text": "//"
                        },
                        {
                            "kind": "NewLineTrivia",
                            "text": "\n"
                        },
                        {
                            "kind": "SingleLineCommentTrivia",
                            "text": "//////////////////////////////////////////////////////////////////////////////"
                        },
                        {
                            "kind": "NewLineTrivia",
                            "text": "\n"
                        },
                        {
                            "kind": "NewLineTrivia",
                            "text": "\n"
                        },
                        {
                            "kind": "SingleLineCommentTrivia",
                            "text": "//////////////////////////////////////////////////////////////////////////////"
                        },
                        {
                            "kind": "NewLineTrivia",
                            "text": "\n"
                        },
                        {
                            "kind": "SingleLineCommentTrivia",
                            "text": "//CHECK#4"
                        },
                        {
                            "kind": "NewLineTrivia",
                            "text": "\n"
                        }
                    ]
                },
                "openParenToken": {
                    "kind": "OpenParenToken",
                    "fullStart": 1298,
                    "fullEnd": 1299,
                    "start": 1298,
                    "end": 1299,
                    "fullWidth": 1,
                    "width": 1,
                    "text": "(",
                    "value": "(",
                    "valueText": "("
                },
                "condition": {
                    "kind": "EqualsExpression",
                    "fullStart": 1299,
                    "fullEnd": 1315,
                    "start": 1299,
                    "end": 1315,
                    "fullWidth": 16,
                    "width": 16,
                    "left": {
                        "kind": "MemberAccessExpression",
                        "fullStart": 1299,
                        "fullEnd": 1308,
                        "start": 1299,
                        "end": 1307,
                        "fullWidth": 9,
                        "width": 8,
                        "expression": {
                            "kind": "IdentifierName",
                            "fullStart": 1299,
                            "fullEnd": 1304,
                            "start": 1299,
                            "end": 1304,
                            "fullWidth": 5,
                            "width": 5,
                            "text": "myObj",
                            "value": "myObj",
                            "valueText": "myObj"
                        },
                        "dotToken": {
                            "kind": "DotToken",
                            "fullStart": 1304,
                            "fullEnd": 1305,
                            "start": 1304,
                            "end": 1305,
                            "fullWidth": 1,
                            "width": 1,
                            "text": ".",
                            "value": ".",
                            "valueText": "."
                        },
                        "name": {
                            "kind": "IdentifierName",
                            "fullStart": 1305,
                            "fullEnd": 1308,
                            "start": 1305,
                            "end": 1307,
                            "fullWidth": 3,
                            "width": 2,
                            "text": "p1",
                            "value": "p1",
                            "valueText": "p1",
                            "hasTrailingTrivia": true,
                            "trailingTrivia": [
                                {
                                    "kind": "WhitespaceTrivia",
                                    "text": " "
                                }
                            ]
                        }
                    },
                    "operatorToken": {
                        "kind": "EqualsEqualsEqualsToken",
                        "fullStart": 1308,
                        "fullEnd": 1312,
                        "start": 1308,
                        "end": 1311,
                        "fullWidth": 4,
                        "width": 3,
                        "text": "===",
                        "value": "===",
                        "valueText": "===",
                        "hasTrailingTrivia": true,
                        "trailingTrivia": [
                            {
                                "kind": "WhitespaceTrivia",
                                "text": " "
                            }
                        ]
                    },
                    "right": {
                        "kind": "StringLiteral",
                        "fullStart": 1312,
                        "fullEnd": 1315,
                        "start": 1312,
                        "end": 1315,
                        "fullWidth": 3,
                        "width": 3,
                        "text": "'a'",
                        "value": "a",
                        "valueText": "a"
                    }
                },
                "closeParenToken": {
                    "kind": "CloseParenToken",
                    "fullStart": 1315,
                    "fullEnd": 1316,
                    "start": 1315,
                    "end": 1316,
                    "fullWidth": 1,
                    "width": 1,
                    "text": ")",
                    "value": ")",
                    "valueText": ")"
                },
                "statement": {
                    "kind": "Block",
                    "fullStart": 1316,
                    "fullEnd": 1356,
                    "start": 1316,
                    "end": 1355,
                    "fullWidth": 40,
                    "width": 39,
                    "openBraceToken": {
                        "kind": "OpenBraceToken",
                        "fullStart": 1316,
                        "fullEnd": 1318,
                        "start": 1316,
                        "end": 1317,
                        "fullWidth": 2,
                        "width": 1,
                        "text": "{",
                        "value": "{",
                        "valueText": "{",
                        "hasTrailingTrivia": true,
                        "hasTrailingNewLine": true,
                        "trailingTrivia": [
                            {
                                "kind": "NewLineTrivia",
                                "text": "\n"
                            }
                        ]
                    },
                    "statements": [
                        {
                            "kind": "ExpressionStatement",
                            "fullStart": 1318,
                            "fullEnd": 1354,
                            "start": 1320,
                            "end": 1353,
                            "fullWidth": 36,
                            "width": 33,
                            "expression": {
                                "kind": "InvocationExpression",
                                "fullStart": 1318,
                                "fullEnd": 1352,
                                "start": 1320,
                                "end": 1352,
                                "fullWidth": 34,
                                "width": 32,
                                "expression": {
                                    "kind": "IdentifierName",
                                    "fullStart": 1318,
                                    "fullEnd": 1326,
                                    "start": 1320,
                                    "end": 1326,
                                    "fullWidth": 8,
                                    "width": 6,
                                    "text": "$ERROR",
                                    "value": "$ERROR",
                                    "valueText": "$ERROR",
                                    "hasLeadingTrivia": true,
                                    "leadingTrivia": [
                                        {
                                            "kind": "WhitespaceTrivia",
                                            "text": "  "
                                        }
                                    ]
                                },
                                "argumentList": {
                                    "kind": "ArgumentList",
                                    "fullStart": 1326,
                                    "fullEnd": 1352,
                                    "start": 1326,
                                    "end": 1352,
                                    "fullWidth": 26,
                                    "width": 26,
                                    "openParenToken": {
                                        "kind": "OpenParenToken",
                                        "fullStart": 1326,
                                        "fullEnd": 1327,
                                        "start": 1326,
                                        "end": 1327,
                                        "fullWidth": 1,
                                        "width": 1,
                                        "text": "(",
                                        "value": "(",
                                        "valueText": "("
                                    },
                                    "arguments": [
                                        {
                                            "kind": "StringLiteral",
                                            "fullStart": 1327,
                                            "fullEnd": 1351,
                                            "start": 1327,
                                            "end": 1351,
                                            "fullWidth": 24,
                                            "width": 24,
                                            "text": "'#4: myObj.p1 !== \\'a\\''",
                                            "value": "#4: myObj.p1 !== 'a'",
                                            "valueText": "#4: myObj.p1 !== 'a'"
                                        }
                                    ],
                                    "closeParenToken": {
                                        "kind": "CloseParenToken",
                                        "fullStart": 1351,
                                        "fullEnd": 1352,
                                        "start": 1351,
                                        "end": 1352,
                                        "fullWidth": 1,
                                        "width": 1,
                                        "text": ")",
                                        "value": ")",
                                        "valueText": ")"
                                    }
                                }
                            },
                            "semicolonToken": {
                                "kind": "SemicolonToken",
                                "fullStart": 1352,
                                "fullEnd": 1354,
                                "start": 1352,
                                "end": 1353,
                                "fullWidth": 2,
                                "width": 1,
                                "text": ";",
                                "value": ";",
                                "valueText": ";",
                                "hasTrailingTrivia": true,
                                "hasTrailingNewLine": true,
                                "trailingTrivia": [
                                    {
                                        "kind": "NewLineTrivia",
                                        "text": "\n"
                                    }
                                ]
                            }
                        }
                    ],
                    "closeBraceToken": {
                        "kind": "CloseBraceToken",
                        "fullStart": 1354,
                        "fullEnd": 1356,
                        "start": 1354,
                        "end": 1355,
                        "fullWidth": 2,
                        "width": 1,
                        "text": "}",
                        "value": "}",
                        "valueText": "}",
                        "hasTrailingTrivia": true,
                        "hasTrailingNewLine": true,
                        "trailingTrivia": [
                            {
                                "kind": "NewLineTrivia",
                                "text": "\n"
                            }
                        ]
                    }
                }
            }
        ],
        "endOfFileToken": {
            "kind": "EndOfFileToken",
            "fullStart": 1356,
            "fullEnd": 1439,
            "start": 1439,
            "end": 1439,
            "fullWidth": 83,
            "width": 0,
            "text": "",
            "hasLeadingTrivia": true,
            "hasLeadingComment": true,
            "hasLeadingNewLine": true,
            "leadingTrivia": [
                {
                    "kind": "SingleLineCommentTrivia",
                    "text": "//"
                },
                {
                    "kind": "NewLineTrivia",
                    "text": "\n"
                },
                {
                    "kind": "SingleLineCommentTrivia",
                    "text": "//////////////////////////////////////////////////////////////////////////////"
                },
                {
                    "kind": "NewLineTrivia",
                    "text": "\n"
                },
                {
                    "kind": "NewLineTrivia",
                    "text": "\n"
                }
            ]
        }
    },
    "lineMap": {
        "lineStarts": [
            0,
            61,
            132,
            133,
            137,
            209,
            212,
            248,
            289,
            302,
            306,
            307,
            322,
            336,
            345,
            358,
            360,
            398,
            399,
            478,
            488,
            508,
            540,
            542,
            545,
            624,
            625,
            704,
            714,
            742,
            818,
            820,
            823,
            902,
            903,
            982,
            992,
            1016,
            1122,
            1124,
            1127,
            1206,
            1207,
            1286,
            1296,
            1318,
            1354,
            1356,
            1359,
            1438,
            1439
        ],
        "length": 1439
    }
}<|MERGE_RESOLUTION|>--- conflicted
+++ resolved
@@ -217,12 +217,8 @@
                             "start": 326,
                             "end": 359,
                             "fullWidth": 34,
-<<<<<<< HEAD
                             "width": 33,
-                            "identifier": {
-=======
                             "propertyName": {
->>>>>>> 85e84683
                                 "kind": "IdentifierName",
                                 "fullStart": 326,
                                 "fullEnd": 332,
