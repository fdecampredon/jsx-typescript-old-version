--- conflicted
+++ resolved
@@ -224,12 +224,8 @@
                             "start": 426,
                             "end": 443,
                             "fullWidth": 17,
-<<<<<<< HEAD
                             "width": 17,
-                            "identifier": {
-=======
                             "propertyName": {
->>>>>>> 85e84683
                                 "kind": "IdentifierName",
                                 "fullStart": 426,
                                 "fullEnd": 433,
@@ -365,12 +361,8 @@
                             "start": 450,
                             "end": 549,
                             "fullWidth": 100,
-<<<<<<< HEAD
                             "width": 99,
-                            "identifier": {
-=======
                             "propertyName": {
->>>>>>> 85e84683
                                 "kind": "IdentifierName",
                                 "fullStart": 450,
                                 "fullEnd": 456,
