{
    "isDeclaration": false,
    "languageVersion": "EcmaScript5",
    "parseOptions": {
        "allowAutomaticSemicolonInsertion": true
    },
    "sourceUnit": {
        "kind": "SourceUnit",
        "fullStart": 0,
        "fullEnd": 1421,
        "start": 409,
        "end": 1421,
        "fullWidth": 1421,
        "width": 1012,
        "isIncrementallyUnusable": true,
        "moduleElements": [
            {
                "kind": "ExpressionStatement",
                "fullStart": 0,
                "fullEnd": 422,
                "start": 409,
                "end": 421,
                "fullWidth": 422,
                "width": 12,
                "expression": {
                    "kind": "AssignmentExpression",
                    "fullStart": 0,
                    "fullEnd": 420,
                    "start": 409,
                    "end": 420,
                    "fullWidth": 420,
                    "width": 11,
                    "left": {
                        "kind": "MemberAccessExpression",
                        "fullStart": 0,
                        "fullEnd": 417,
                        "start": 409,
                        "end": 416,
                        "fullWidth": 417,
                        "width": 7,
                        "expression": {
                            "kind": "ThisKeyword",
                            "fullStart": 0,
                            "fullEnd": 413,
                            "start": 409,
                            "end": 413,
                            "fullWidth": 413,
                            "width": 4,
                            "text": "this",
                            "value": "this",
                            "valueText": "this",
                            "hasLeadingTrivia": true,
                            "hasLeadingComment": true,
                            "hasLeadingNewLine": true,
                            "leadingTrivia": [
                                {
                                    "kind": "SingleLineCommentTrivia",
                                    "text": "// Copyright 2009 the Sputnik authors.  All rights reserved."
                                },
                                {
                                    "kind": "NewLineTrivia",
                                    "text": "\n"
                                },
                                {
                                    "kind": "SingleLineCommentTrivia",
                                    "text": "// This code is governed by the BSD license found in the LICENSE file."
                                },
                                {
                                    "kind": "NewLineTrivia",
                                    "text": "\n"
                                },
                                {
                                    "kind": "NewLineTrivia",
                                    "text": "\n"
                                },
                                {
                                    "kind": "MultiLineCommentTrivia",
                                    "text": "/**\n * No matter how control leaves the embedded 'Statement',\n * the scope chain is always restored to its former state\n *\n * @path ch12/12.10/S12.10_A3.1_T3.js\n * @description Using \"with\" statement within global context, leading to completion by exception\n * @noStrict\n */"
                                },
                                {
                                    "kind": "NewLineTrivia",
                                    "text": "\n"
                                },
                                {
                                    "kind": "NewLineTrivia",
                                    "text": "\n"
                                }
                            ]
                        },
                        "dotToken": {
                            "kind": "DotToken",
                            "fullStart": 413,
                            "fullEnd": 414,
                            "start": 413,
                            "end": 414,
                            "fullWidth": 1,
                            "width": 1,
                            "text": ".",
                            "value": ".",
                            "valueText": "."
                        },
                        "name": {
                            "kind": "IdentifierName",
                            "fullStart": 414,
                            "fullEnd": 417,
                            "start": 414,
                            "end": 416,
                            "fullWidth": 3,
                            "width": 2,
                            "text": "p1",
                            "value": "p1",
                            "valueText": "p1",
                            "hasTrailingTrivia": true,
                            "trailingTrivia": [
                                {
                                    "kind": "WhitespaceTrivia",
                                    "text": " "
                                }
                            ]
                        }
                    },
                    "operatorToken": {
                        "kind": "EqualsToken",
                        "fullStart": 417,
                        "fullEnd": 419,
                        "start": 417,
                        "end": 418,
                        "fullWidth": 2,
                        "width": 1,
                        "text": "=",
                        "value": "=",
                        "valueText": "=",
                        "hasTrailingTrivia": true,
                        "trailingTrivia": [
                            {
                                "kind": "WhitespaceTrivia",
                                "text": " "
                            }
                        ]
                    },
                    "right": {
                        "kind": "NumericLiteral",
                        "fullStart": 419,
                        "fullEnd": 420,
                        "start": 419,
                        "end": 420,
                        "fullWidth": 1,
                        "width": 1,
                        "text": "1",
                        "value": 1,
                        "valueText": "1"
                    }
                },
                "semicolonToken": {
                    "kind": "SemicolonToken",
                    "fullStart": 420,
                    "fullEnd": 422,
                    "start": 420,
                    "end": 421,
                    "fullWidth": 2,
                    "width": 1,
                    "text": ";",
                    "value": ";",
                    "valueText": ";",
                    "hasTrailingTrivia": true,
                    "hasTrailingNewLine": true,
                    "trailingTrivia": [
                        {
                            "kind": "NewLineTrivia",
                            "text": "\n"
                        }
                    ]
                }
            },
            {
                "kind": "VariableStatement",
                "fullStart": 422,
                "fullEnd": 445,
                "start": 422,
                "end": 444,
                "fullWidth": 23,
                "width": 22,
                "modifiers": [],
                "variableDeclaration": {
                    "kind": "VariableDeclaration",
                    "fullStart": 422,
                    "fullEnd": 443,
                    "start": 422,
                    "end": 443,
                    "fullWidth": 21,
                    "width": 21,
                    "varKeyword": {
                        "kind": "VarKeyword",
                        "fullStart": 422,
                        "fullEnd": 426,
                        "start": 422,
                        "end": 425,
                        "fullWidth": 4,
                        "width": 3,
                        "text": "var",
                        "value": "var",
                        "valueText": "var",
                        "hasTrailingTrivia": true,
                        "trailingTrivia": [
                            {
                                "kind": "WhitespaceTrivia",
                                "text": " "
                            }
                        ]
                    },
                    "variableDeclarators": [
                        {
                            "kind": "VariableDeclarator",
                            "fullStart": 426,
                            "fullEnd": 443,
                            "start": 426,
                            "end": 443,
                            "fullWidth": 17,
<<<<<<< HEAD
                            "width": 17,
                            "identifier": {
=======
                            "propertyName": {
>>>>>>> 85e84683
                                "kind": "IdentifierName",
                                "fullStart": 426,
                                "fullEnd": 433,
                                "start": 426,
                                "end": 432,
                                "fullWidth": 7,
                                "width": 6,
                                "text": "result",
                                "value": "result",
                                "valueText": "result",
                                "hasTrailingTrivia": true,
                                "trailingTrivia": [
                                    {
                                        "kind": "WhitespaceTrivia",
                                        "text": " "
                                    }
                                ]
                            },
                            "equalsValueClause": {
                                "kind": "EqualsValueClause",
                                "fullStart": 433,
                                "fullEnd": 443,
                                "start": 433,
                                "end": 443,
                                "fullWidth": 10,
                                "width": 10,
                                "equalsToken": {
                                    "kind": "EqualsToken",
                                    "fullStart": 433,
                                    "fullEnd": 435,
                                    "start": 433,
                                    "end": 434,
                                    "fullWidth": 2,
                                    "width": 1,
                                    "text": "=",
                                    "value": "=",
                                    "valueText": "=",
                                    "hasTrailingTrivia": true,
                                    "trailingTrivia": [
                                        {
                                            "kind": "WhitespaceTrivia",
                                            "text": " "
                                        }
                                    ]
                                },
                                "value": {
                                    "kind": "StringLiteral",
                                    "fullStart": 435,
                                    "fullEnd": 443,
                                    "start": 435,
                                    "end": 443,
                                    "fullWidth": 8,
                                    "width": 8,
                                    "text": "\"result\"",
                                    "value": "result",
                                    "valueText": "result"
                                }
                            }
                        }
                    ]
                },
                "semicolonToken": {
                    "kind": "SemicolonToken",
                    "fullStart": 443,
                    "fullEnd": 445,
                    "start": 443,
                    "end": 444,
                    "fullWidth": 2,
                    "width": 1,
                    "text": ";",
                    "value": ";",
                    "valueText": ";",
                    "hasTrailingTrivia": true,
                    "hasTrailingNewLine": true,
                    "trailingTrivia": [
                        {
                            "kind": "NewLineTrivia",
                            "text": "\n"
                        }
                    ]
                }
            },
            {
                "kind": "VariableStatement",
                "fullStart": 445,
                "fullEnd": 562,
                "start": 445,
                "end": 561,
                "fullWidth": 117,
                "width": 116,
                "isIncrementallyUnusable": true,
                "modifiers": [],
                "variableDeclaration": {
                    "kind": "VariableDeclaration",
                    "fullStart": 445,
                    "fullEnd": 562,
                    "start": 445,
                    "end": 561,
                    "fullWidth": 117,
                    "width": 116,
                    "varKeyword": {
                        "kind": "VarKeyword",
                        "fullStart": 445,
                        "fullEnd": 449,
                        "start": 445,
                        "end": 448,
                        "fullWidth": 4,
                        "width": 3,
                        "text": "var",
                        "value": "var",
                        "valueText": "var",
                        "hasTrailingTrivia": true,
                        "trailingTrivia": [
                            {
                                "kind": "WhitespaceTrivia",
                                "text": " "
                            }
                        ]
                    },
                    "variableDeclarators": [
                        {
                            "kind": "VariableDeclarator",
                            "fullStart": 449,
                            "fullEnd": 562,
                            "start": 449,
                            "end": 561,
                            "fullWidth": 113,
<<<<<<< HEAD
                            "width": 112,
                            "identifier": {
=======
                            "propertyName": {
>>>>>>> 85e84683
                                "kind": "IdentifierName",
                                "fullStart": 449,
                                "fullEnd": 455,
                                "start": 449,
                                "end": 454,
                                "fullWidth": 6,
                                "width": 5,
                                "text": "myObj",
                                "value": "myObj",
                                "valueText": "myObj",
                                "hasTrailingTrivia": true,
                                "trailingTrivia": [
                                    {
                                        "kind": "WhitespaceTrivia",
                                        "text": " "
                                    }
                                ]
                            },
                            "equalsValueClause": {
                                "kind": "EqualsValueClause",
                                "fullStart": 455,
                                "fullEnd": 562,
                                "start": 455,
                                "end": 561,
                                "fullWidth": 107,
                                "width": 106,
                                "equalsToken": {
                                    "kind": "EqualsToken",
                                    "fullStart": 455,
                                    "fullEnd": 457,
                                    "start": 455,
                                    "end": 456,
                                    "fullWidth": 2,
                                    "width": 1,
                                    "text": "=",
                                    "value": "=",
                                    "valueText": "=",
                                    "hasTrailingTrivia": true,
                                    "trailingTrivia": [
                                        {
                                            "kind": "WhitespaceTrivia",
                                            "text": " "
                                        }
                                    ]
                                },
                                "value": {
                                    "kind": "ObjectLiteralExpression",
                                    "fullStart": 457,
                                    "fullEnd": 562,
                                    "start": 457,
                                    "end": 561,
                                    "fullWidth": 105,
                                    "width": 104,
                                    "openBraceToken": {
                                        "kind": "OpenBraceToken",
                                        "fullStart": 457,
                                        "fullEnd": 458,
                                        "start": 457,
                                        "end": 458,
                                        "fullWidth": 1,
                                        "width": 1,
                                        "text": "{",
                                        "value": "{",
                                        "valueText": "{"
                                    },
                                    "propertyAssignments": [
                                        {
                                            "kind": "SimplePropertyAssignment",
                                            "fullStart": 458,
                                            "fullEnd": 465,
                                            "start": 458,
                                            "end": 465,
                                            "fullWidth": 7,
                                            "width": 7,
                                            "propertyName": {
                                                "kind": "IdentifierName",
                                                "fullStart": 458,
                                                "fullEnd": 460,
                                                "start": 458,
                                                "end": 460,
                                                "fullWidth": 2,
                                                "width": 2,
                                                "text": "p1",
                                                "value": "p1",
                                                "valueText": "p1"
                                            },
                                            "colonToken": {
                                                "kind": "ColonToken",
                                                "fullStart": 460,
                                                "fullEnd": 462,
                                                "start": 460,
                                                "end": 461,
                                                "fullWidth": 2,
                                                "width": 1,
                                                "text": ":",
                                                "value": ":",
                                                "valueText": ":",
                                                "hasTrailingTrivia": true,
                                                "trailingTrivia": [
                                                    {
                                                        "kind": "WhitespaceTrivia",
                                                        "text": " "
                                                    }
                                                ]
                                            },
                                            "expression": {
                                                "kind": "StringLiteral",
                                                "fullStart": 462,
                                                "fullEnd": 465,
                                                "start": 462,
                                                "end": 465,
                                                "fullWidth": 3,
                                                "width": 3,
                                                "text": "'a'",
                                                "value": "a",
                                                "valueText": "a"
                                            }
                                        },
                                        {
                                            "kind": "CommaToken",
                                            "fullStart": 465,
                                            "fullEnd": 468,
                                            "start": 465,
                                            "end": 466,
                                            "fullWidth": 3,
                                            "width": 1,
                                            "text": ",",
                                            "value": ",",
                                            "valueText": ",",
                                            "hasTrailingTrivia": true,
                                            "hasTrailingNewLine": true,
                                            "trailingTrivia": [
                                                {
                                                    "kind": "WhitespaceTrivia",
                                                    "text": " "
                                                },
                                                {
                                                    "kind": "NewLineTrivia",
                                                    "text": "\n"
                                                }
                                            ]
                                        },
                                        {
                                            "kind": "SimplePropertyAssignment",
                                            "fullStart": 468,
                                            "fullEnd": 501,
                                            "start": 481,
                                            "end": 501,
                                            "fullWidth": 33,
                                            "width": 20,
                                            "propertyName": {
                                                "kind": "IdentifierName",
                                                "fullStart": 468,
                                                "fullEnd": 486,
                                                "start": 481,
                                                "end": 486,
                                                "fullWidth": 18,
                                                "width": 5,
                                                "text": "value",
                                                "value": "value",
                                                "valueText": "value",
                                                "hasLeadingTrivia": true,
                                                "leadingTrivia": [
                                                    {
                                                        "kind": "WhitespaceTrivia",
                                                        "text": "             "
                                                    }
                                                ]
                                            },
                                            "colonToken": {
                                                "kind": "ColonToken",
                                                "fullStart": 486,
                                                "fullEnd": 488,
                                                "start": 486,
                                                "end": 487,
                                                "fullWidth": 2,
                                                "width": 1,
                                                "text": ":",
                                                "value": ":",
                                                "valueText": ":",
                                                "hasTrailingTrivia": true,
                                                "trailingTrivia": [
                                                    {
                                                        "kind": "WhitespaceTrivia",
                                                        "text": " "
                                                    }
                                                ]
                                            },
                                            "expression": {
                                                "kind": "StringLiteral",
                                                "fullStart": 488,
                                                "fullEnd": 501,
                                                "start": 488,
                                                "end": 501,
                                                "fullWidth": 13,
                                                "width": 13,
                                                "text": "'myObj_value'",
                                                "value": "myObj_value",
                                                "valueText": "myObj_value"
                                            }
                                        },
                                        {
                                            "kind": "CommaToken",
                                            "fullStart": 501,
                                            "fullEnd": 503,
                                            "start": 501,
                                            "end": 502,
                                            "fullWidth": 2,
                                            "width": 1,
                                            "text": ",",
                                            "value": ",",
                                            "valueText": ",",
                                            "hasTrailingTrivia": true,
                                            "hasTrailingNewLine": true,
                                            "trailingTrivia": [
                                                {
                                                    "kind": "NewLineTrivia",
                                                    "text": "\n"
                                                }
                                            ]
                                        },
                                        {
                                            "kind": "SimplePropertyAssignment",
                                            "fullStart": 503,
                                            "fullEnd": 560,
                                            "start": 516,
                                            "end": 559,
                                            "fullWidth": 57,
                                            "width": 43,
                                            "propertyName": {
                                                "kind": "IdentifierName",
                                                "fullStart": 503,
                                                "fullEnd": 524,
                                                "start": 516,
                                                "end": 523,
                                                "fullWidth": 21,
                                                "width": 7,
                                                "text": "valueOf",
                                                "value": "valueOf",
                                                "valueText": "valueOf",
                                                "hasLeadingTrivia": true,
                                                "hasTrailingTrivia": true,
                                                "leadingTrivia": [
                                                    {
                                                        "kind": "WhitespaceTrivia",
                                                        "text": "             "
                                                    }
                                                ],
                                                "trailingTrivia": [
                                                    {
                                                        "kind": "WhitespaceTrivia",
                                                        "text": " "
                                                    }
                                                ]
                                            },
                                            "colonToken": {
                                                "kind": "ColonToken",
                                                "fullStart": 524,
                                                "fullEnd": 526,
                                                "start": 524,
                                                "end": 525,
                                                "fullWidth": 2,
                                                "width": 1,
                                                "text": ":",
                                                "value": ":",
                                                "valueText": ":",
                                                "hasTrailingTrivia": true,
                                                "trailingTrivia": [
                                                    {
                                                        "kind": "WhitespaceTrivia",
                                                        "text": " "
                                                    }
                                                ]
                                            },
                                            "expression": {
                                                "kind": "FunctionExpression",
                                                "fullStart": 526,
                                                "fullEnd": 560,
                                                "start": 526,
                                                "end": 559,
                                                "fullWidth": 34,
                                                "width": 33,
                                                "functionKeyword": {
                                                    "kind": "FunctionKeyword",
                                                    "fullStart": 526,
                                                    "fullEnd": 534,
                                                    "start": 526,
                                                    "end": 534,
                                                    "fullWidth": 8,
                                                    "width": 8,
                                                    "text": "function",
                                                    "value": "function",
                                                    "valueText": "function"
                                                },
                                                "callSignature": {
                                                    "kind": "CallSignature",
                                                    "fullStart": 534,
                                                    "fullEnd": 536,
                                                    "start": 534,
                                                    "end": 536,
                                                    "fullWidth": 2,
                                                    "width": 2,
                                                    "parameterList": {
                                                        "kind": "ParameterList",
                                                        "fullStart": 534,
                                                        "fullEnd": 536,
                                                        "start": 534,
                                                        "end": 536,
                                                        "fullWidth": 2,
                                                        "width": 2,
                                                        "openParenToken": {
                                                            "kind": "OpenParenToken",
                                                            "fullStart": 534,
                                                            "fullEnd": 535,
                                                            "start": 534,
                                                            "end": 535,
                                                            "fullWidth": 1,
                                                            "width": 1,
                                                            "text": "(",
                                                            "value": "(",
                                                            "valueText": "("
                                                        },
                                                        "parameters": [],
                                                        "closeParenToken": {
                                                            "kind": "CloseParenToken",
                                                            "fullStart": 535,
                                                            "fullEnd": 536,
                                                            "start": 535,
                                                            "end": 536,
                                                            "fullWidth": 1,
                                                            "width": 1,
                                                            "text": ")",
                                                            "value": ")",
                                                            "valueText": ")"
                                                        }
                                                    }
                                                },
                                                "block": {
                                                    "kind": "Block",
                                                    "fullStart": 536,
                                                    "fullEnd": 560,
                                                    "start": 536,
                                                    "end": 559,
                                                    "fullWidth": 24,
                                                    "width": 23,
                                                    "openBraceToken": {
                                                        "kind": "OpenBraceToken",
                                                        "fullStart": 536,
                                                        "fullEnd": 537,
                                                        "start": 536,
                                                        "end": 537,
                                                        "fullWidth": 1,
                                                        "width": 1,
                                                        "text": "{",
                                                        "value": "{",
                                                        "valueText": "{"
                                                    },
                                                    "statements": [
                                                        {
                                                            "kind": "ReturnStatement",
                                                            "fullStart": 537,
                                                            "fullEnd": 558,
                                                            "start": 537,
                                                            "end": 558,
                                                            "fullWidth": 21,
                                                            "width": 21,
                                                            "returnKeyword": {
                                                                "kind": "ReturnKeyword",
                                                                "fullStart": 537,
                                                                "fullEnd": 544,
                                                                "start": 537,
                                                                "end": 543,
                                                                "fullWidth": 7,
                                                                "width": 6,
                                                                "text": "return",
                                                                "value": "return",
                                                                "valueText": "return",
                                                                "hasTrailingTrivia": true,
                                                                "trailingTrivia": [
                                                                    {
                                                                        "kind": "WhitespaceTrivia",
                                                                        "text": " "
                                                                    }
                                                                ]
                                                            },
                                                            "expression": {
                                                                "kind": "StringLiteral",
                                                                "fullStart": 544,
                                                                "fullEnd": 557,
                                                                "start": 544,
                                                                "end": 557,
                                                                "fullWidth": 13,
                                                                "width": 13,
                                                                "text": "'obj_valueOf'",
                                                                "value": "obj_valueOf",
                                                                "valueText": "obj_valueOf"
                                                            },
                                                            "semicolonToken": {
                                                                "kind": "SemicolonToken",
                                                                "fullStart": 557,
                                                                "fullEnd": 558,
                                                                "start": 557,
                                                                "end": 558,
                                                                "fullWidth": 1,
                                                                "width": 1,
                                                                "text": ";",
                                                                "value": ";",
                                                                "valueText": ";"
                                                            }
                                                        }
                                                    ],
                                                    "closeBraceToken": {
                                                        "kind": "CloseBraceToken",
                                                        "fullStart": 558,
                                                        "fullEnd": 560,
                                                        "start": 558,
                                                        "end": 559,
                                                        "fullWidth": 2,
                                                        "width": 1,
                                                        "text": "}",
                                                        "value": "}",
                                                        "valueText": "}",
                                                        "hasTrailingTrivia": true,
                                                        "hasTrailingNewLine": true,
                                                        "trailingTrivia": [
                                                            {
                                                                "kind": "NewLineTrivia",
                                                                "text": "\n"
                                                            }
                                                        ]
                                                    }
                                                }
                                            }
                                        }
                                    ],
                                    "closeBraceToken": {
                                        "kind": "CloseBraceToken",
                                        "fullStart": 560,
                                        "fullEnd": 562,
                                        "start": 560,
                                        "end": 561,
                                        "fullWidth": 2,
                                        "width": 1,
                                        "text": "}",
                                        "value": "}",
                                        "valueText": "}",
                                        "hasTrailingTrivia": true,
                                        "hasTrailingNewLine": true,
                                        "trailingTrivia": [
                                            {
                                                "kind": "NewLineTrivia",
                                                "text": "\n"
                                            }
                                        ]
                                    }
                                }
                            }
                        }
                    ]
                },
                "semicolonToken": {
                    "kind": "SemicolonToken",
                    "fullStart": -1,
                    "fullEnd": -1,
                    "start": -1,
                    "end": -1,
                    "fullWidth": 0,
                    "width": 0,
                    "text": ""
                }
            },
            {
                "kind": "TryStatement",
                "fullStart": 562,
                "fullEnd": 652,
                "start": 563,
                "end": 651,
                "fullWidth": 90,
                "width": 88,
                "isIncrementallyUnusable": true,
                "tryKeyword": {
                    "kind": "TryKeyword",
                    "fullStart": 562,
                    "fullEnd": 567,
                    "start": 563,
                    "end": 566,
                    "fullWidth": 5,
                    "width": 3,
                    "text": "try",
                    "value": "try",
                    "valueText": "try",
                    "hasLeadingTrivia": true,
                    "hasLeadingNewLine": true,
                    "hasTrailingTrivia": true,
                    "leadingTrivia": [
                        {
                            "kind": "NewLineTrivia",
                            "text": "\n"
                        }
                    ],
                    "trailingTrivia": [
                        {
                            "kind": "WhitespaceTrivia",
                            "text": " "
                        }
                    ]
                },
                "block": {
                    "kind": "Block",
                    "fullStart": 567,
                    "fullEnd": 625,
                    "start": 567,
                    "end": 624,
                    "fullWidth": 58,
                    "width": 57,
                    "isIncrementallyUnusable": true,
                    "openBraceToken": {
                        "kind": "OpenBraceToken",
                        "fullStart": 567,
                        "fullEnd": 569,
                        "start": 567,
                        "end": 568,
                        "fullWidth": 2,
                        "width": 1,
                        "text": "{",
                        "value": "{",
                        "valueText": "{",
                        "hasTrailingTrivia": true,
                        "hasTrailingNewLine": true,
                        "trailingTrivia": [
                            {
                                "kind": "NewLineTrivia",
                                "text": "\n"
                            }
                        ]
                    },
                    "statements": [
                        {
                            "kind": "WithStatement",
                            "fullStart": 569,
                            "fullEnd": 623,
                            "start": 572,
                            "end": 622,
                            "fullWidth": 54,
                            "width": 50,
                            "isIncrementallyUnusable": true,
                            "withKeyword": {
                                "kind": "WithKeyword",
                                "fullStart": 569,
                                "fullEnd": 576,
                                "start": 572,
                                "end": 576,
                                "fullWidth": 7,
                                "width": 4,
                                "text": "with",
                                "value": "with",
                                "valueText": "with",
                                "hasLeadingTrivia": true,
                                "hasLeadingNewLine": true,
                                "leadingTrivia": [
                                    {
                                        "kind": "NewLineTrivia",
                                        "text": "\n"
                                    },
                                    {
                                        "kind": "WhitespaceTrivia",
                                        "text": "  "
                                    }
                                ]
                            },
                            "openParenToken": {
                                "kind": "OpenParenToken",
                                "fullStart": 576,
                                "fullEnd": 577,
                                "start": 576,
                                "end": 577,
                                "fullWidth": 1,
                                "width": 1,
                                "text": "(",
                                "value": "(",
                                "valueText": "("
                            },
                            "condition": {
                                "kind": "IdentifierName",
                                "fullStart": 577,
                                "fullEnd": 582,
                                "start": 577,
                                "end": 582,
                                "fullWidth": 5,
                                "width": 5,
                                "text": "myObj",
                                "value": "myObj",
                                "valueText": "myObj"
                            },
                            "closeParenToken": {
                                "kind": "CloseParenToken",
                                "fullStart": 582,
                                "fullEnd": 583,
                                "start": 582,
                                "end": 583,
                                "fullWidth": 1,
                                "width": 1,
                                "text": ")",
                                "value": ")",
                                "valueText": ")"
                            },
                            "statement": {
                                "kind": "Block",
                                "fullStart": 583,
                                "fullEnd": 623,
                                "start": 583,
                                "end": 622,
                                "fullWidth": 40,
                                "width": 39,
                                "isIncrementallyUnusable": true,
                                "openBraceToken": {
                                    "kind": "OpenBraceToken",
                                    "fullStart": 583,
                                    "fullEnd": 585,
                                    "start": 583,
                                    "end": 584,
                                    "fullWidth": 2,
                                    "width": 1,
                                    "text": "{",
                                    "value": "{",
                                    "valueText": "{",
                                    "hasTrailingTrivia": true,
                                    "hasTrailingNewLine": true,
                                    "trailingTrivia": [
                                        {
                                            "kind": "NewLineTrivia",
                                            "text": "\n"
                                        }
                                    ]
                                },
                                "statements": [
                                    {
                                        "kind": "ThrowStatement",
                                        "fullStart": 585,
                                        "fullEnd": 605,
                                        "start": 592,
                                        "end": 604,
                                        "fullWidth": 20,
                                        "width": 12,
                                        "throwKeyword": {
                                            "kind": "ThrowKeyword",
                                            "fullStart": 585,
                                            "fullEnd": 598,
                                            "start": 592,
                                            "end": 597,
                                            "fullWidth": 13,
                                            "width": 5,
                                            "text": "throw",
                                            "value": "throw",
                                            "valueText": "throw",
                                            "hasLeadingTrivia": true,
                                            "hasLeadingNewLine": true,
                                            "hasTrailingTrivia": true,
                                            "leadingTrivia": [
                                                {
                                                    "kind": "WhitespaceTrivia",
                                                    "text": "  "
                                                },
                                                {
                                                    "kind": "NewLineTrivia",
                                                    "text": "\n"
                                                },
                                                {
                                                    "kind": "WhitespaceTrivia",
                                                    "text": "    "
                                                }
                                            ],
                                            "trailingTrivia": [
                                                {
                                                    "kind": "WhitespaceTrivia",
                                                    "text": " "
                                                }
                                            ]
                                        },
                                        "expression": {
                                            "kind": "IdentifierName",
                                            "fullStart": 598,
                                            "fullEnd": 603,
                                            "start": 598,
                                            "end": 603,
                                            "fullWidth": 5,
                                            "width": 5,
                                            "text": "value",
                                            "value": "value",
                                            "valueText": "value"
                                        },
                                        "semicolonToken": {
                                            "kind": "SemicolonToken",
                                            "fullStart": 603,
                                            "fullEnd": 605,
                                            "start": 603,
                                            "end": 604,
                                            "fullWidth": 2,
                                            "width": 1,
                                            "text": ";",
                                            "value": ";",
                                            "valueText": ";",
                                            "hasTrailingTrivia": true,
                                            "hasTrailingNewLine": true,
                                            "trailingTrivia": [
                                                {
                                                    "kind": "NewLineTrivia",
                                                    "text": "\n"
                                                }
                                            ]
                                        }
                                    },
                                    {
                                        "kind": "ExpressionStatement",
                                        "fullStart": 605,
                                        "fullEnd": 619,
                                        "start": 609,
                                        "end": 618,
                                        "fullWidth": 14,
                                        "width": 9,
                                        "isIncrementallyUnusable": true,
                                        "expression": {
                                            "kind": "AssignmentExpression",
                                            "fullStart": 605,
                                            "fullEnd": 619,
                                            "start": 609,
                                            "end": 618,
                                            "fullWidth": 14,
                                            "width": 9,
                                            "left": {
                                                "kind": "IdentifierName",
                                                "fullStart": 605,
                                                "fullEnd": 612,
                                                "start": 609,
                                                "end": 611,
                                                "fullWidth": 7,
                                                "width": 2,
                                                "text": "p1",
                                                "value": "p1",
                                                "valueText": "p1",
                                                "hasLeadingTrivia": true,
                                                "hasTrailingTrivia": true,
                                                "leadingTrivia": [
                                                    {
                                                        "kind": "WhitespaceTrivia",
                                                        "text": "    "
                                                    }
                                                ],
                                                "trailingTrivia": [
                                                    {
                                                        "kind": "WhitespaceTrivia",
                                                        "text": " "
                                                    }
                                                ]
                                            },
                                            "operatorToken": {
                                                "kind": "EqualsToken",
                                                "fullStart": 612,
                                                "fullEnd": 614,
                                                "start": 612,
                                                "end": 613,
                                                "fullWidth": 2,
                                                "width": 1,
                                                "text": "=",
                                                "value": "=",
                                                "valueText": "=",
                                                "hasTrailingTrivia": true,
                                                "trailingTrivia": [
                                                    {
                                                        "kind": "WhitespaceTrivia",
                                                        "text": " "
                                                    }
                                                ]
                                            },
                                            "right": {
                                                "kind": "StringLiteral",
                                                "fullStart": 614,
                                                "fullEnd": 619,
                                                "start": 614,
                                                "end": 618,
                                                "fullWidth": 5,
                                                "width": 4,
                                                "text": "'x1'",
                                                "value": "x1",
                                                "valueText": "x1",
                                                "hasTrailingTrivia": true,
                                                "hasTrailingNewLine": true,
                                                "trailingTrivia": [
                                                    {
                                                        "kind": "NewLineTrivia",
                                                        "text": "\n"
                                                    }
                                                ]
                                            }
                                        },
                                        "semicolonToken": {
                                            "kind": "SemicolonToken",
                                            "fullStart": -1,
                                            "fullEnd": -1,
                                            "start": -1,
                                            "end": -1,
                                            "fullWidth": 0,
                                            "width": 0,
                                            "text": ""
                                        }
                                    }
                                ],
                                "closeBraceToken": {
                                    "kind": "CloseBraceToken",
                                    "fullStart": 619,
                                    "fullEnd": 623,
                                    "start": 621,
                                    "end": 622,
                                    "fullWidth": 4,
                                    "width": 1,
                                    "text": "}",
                                    "value": "}",
                                    "valueText": "}",
                                    "hasLeadingTrivia": true,
                                    "hasTrailingTrivia": true,
                                    "hasTrailingNewLine": true,
                                    "leadingTrivia": [
                                        {
                                            "kind": "WhitespaceTrivia",
                                            "text": "  "
                                        }
                                    ],
                                    "trailingTrivia": [
                                        {
                                            "kind": "NewLineTrivia",
                                            "text": "\n"
                                        }
                                    ]
                                }
                            }
                        }
                    ],
                    "closeBraceToken": {
                        "kind": "CloseBraceToken",
                        "fullStart": 623,
                        "fullEnd": 625,
                        "start": 623,
                        "end": 624,
                        "fullWidth": 2,
                        "width": 1,
                        "text": "}",
                        "value": "}",
                        "valueText": "}",
                        "hasTrailingTrivia": true,
                        "trailingTrivia": [
                            {
                                "kind": "WhitespaceTrivia",
                                "text": " "
                            }
                        ]
                    }
                },
                "catchClause": {
                    "kind": "CatchClause",
                    "fullStart": 625,
                    "fullEnd": 652,
                    "start": 625,
                    "end": 651,
                    "fullWidth": 27,
                    "width": 26,
                    "catchKeyword": {
                        "kind": "CatchKeyword",
                        "fullStart": 625,
                        "fullEnd": 630,
                        "start": 625,
                        "end": 630,
                        "fullWidth": 5,
                        "width": 5,
                        "text": "catch",
                        "value": "catch",
                        "valueText": "catch"
                    },
                    "openParenToken": {
                        "kind": "OpenParenToken",
                        "fullStart": 630,
                        "fullEnd": 631,
                        "start": 630,
                        "end": 631,
                        "fullWidth": 1,
                        "width": 1,
                        "text": "(",
                        "value": "(",
                        "valueText": "("
                    },
                    "identifier": {
                        "kind": "IdentifierName",
                        "fullStart": 631,
                        "fullEnd": 632,
                        "start": 631,
                        "end": 632,
                        "fullWidth": 1,
                        "width": 1,
                        "text": "e",
                        "value": "e",
                        "valueText": "e"
                    },
                    "closeParenToken": {
                        "kind": "CloseParenToken",
                        "fullStart": 632,
                        "fullEnd": 633,
                        "start": 632,
                        "end": 633,
                        "fullWidth": 1,
                        "width": 1,
                        "text": ")",
                        "value": ")",
                        "valueText": ")"
                    },
                    "block": {
                        "kind": "Block",
                        "fullStart": 633,
                        "fullEnd": 652,
                        "start": 633,
                        "end": 651,
                        "fullWidth": 19,
                        "width": 18,
                        "openBraceToken": {
                            "kind": "OpenBraceToken",
                            "fullStart": 633,
                            "fullEnd": 635,
                            "start": 633,
                            "end": 634,
                            "fullWidth": 2,
                            "width": 1,
                            "text": "{",
                            "value": "{",
                            "valueText": "{",
                            "hasTrailingTrivia": true,
                            "hasTrailingNewLine": true,
                            "trailingTrivia": [
                                {
                                    "kind": "NewLineTrivia",
                                    "text": "\n"
                                }
                            ]
                        },
                        "statements": [
                            {
                                "kind": "ExpressionStatement",
                                "fullStart": 635,
                                "fullEnd": 650,
                                "start": 637,
                                "end": 649,
                                "fullWidth": 15,
                                "width": 12,
                                "expression": {
                                    "kind": "AssignmentExpression",
                                    "fullStart": 635,
                                    "fullEnd": 648,
                                    "start": 637,
                                    "end": 648,
                                    "fullWidth": 13,
                                    "width": 11,
                                    "left": {
                                        "kind": "IdentifierName",
                                        "fullStart": 635,
                                        "fullEnd": 644,
                                        "start": 637,
                                        "end": 643,
                                        "fullWidth": 9,
                                        "width": 6,
                                        "text": "result",
                                        "value": "result",
                                        "valueText": "result",
                                        "hasLeadingTrivia": true,
                                        "hasTrailingTrivia": true,
                                        "leadingTrivia": [
                                            {
                                                "kind": "WhitespaceTrivia",
                                                "text": "  "
                                            }
                                        ],
                                        "trailingTrivia": [
                                            {
                                                "kind": "WhitespaceTrivia",
                                                "text": " "
                                            }
                                        ]
                                    },
                                    "operatorToken": {
                                        "kind": "EqualsToken",
                                        "fullStart": 644,
                                        "fullEnd": 646,
                                        "start": 644,
                                        "end": 645,
                                        "fullWidth": 2,
                                        "width": 1,
                                        "text": "=",
                                        "value": "=",
                                        "valueText": "=",
                                        "hasTrailingTrivia": true,
                                        "trailingTrivia": [
                                            {
                                                "kind": "WhitespaceTrivia",
                                                "text": " "
                                            }
                                        ]
                                    },
                                    "right": {
                                        "kind": "IdentifierName",
                                        "fullStart": 646,
                                        "fullEnd": 648,
                                        "start": 646,
                                        "end": 648,
                                        "fullWidth": 2,
                                        "width": 2,
                                        "text": "p1",
                                        "value": "p1",
                                        "valueText": "p1"
                                    }
                                },
                                "semicolonToken": {
                                    "kind": "SemicolonToken",
                                    "fullStart": 648,
                                    "fullEnd": 650,
                                    "start": 648,
                                    "end": 649,
                                    "fullWidth": 2,
                                    "width": 1,
                                    "text": ";",
                                    "value": ";",
                                    "valueText": ";",
                                    "hasTrailingTrivia": true,
                                    "hasTrailingNewLine": true,
                                    "trailingTrivia": [
                                        {
                                            "kind": "NewLineTrivia",
                                            "text": "\n"
                                        }
                                    ]
                                }
                            }
                        ],
                        "closeBraceToken": {
                            "kind": "CloseBraceToken",
                            "fullStart": 650,
                            "fullEnd": 652,
                            "start": 650,
                            "end": 651,
                            "fullWidth": 2,
                            "width": 1,
                            "text": "}",
                            "value": "}",
                            "valueText": "}",
                            "hasTrailingTrivia": true,
                            "hasTrailingNewLine": true,
                            "trailingTrivia": [
                                {
                                    "kind": "NewLineTrivia",
                                    "text": "\n"
                                }
                            ]
                        }
                    }
                }
            },
            {
                "kind": "IfStatement",
                "fullStart": 652,
                "fullEnd": 826,
                "start": 742,
                "end": 825,
                "fullWidth": 174,
                "width": 83,
                "ifKeyword": {
                    "kind": "IfKeyword",
                    "fullStart": 652,
                    "fullEnd": 744,
                    "start": 742,
                    "end": 744,
                    "fullWidth": 92,
                    "width": 2,
                    "text": "if",
                    "value": "if",
                    "valueText": "if",
                    "hasLeadingTrivia": true,
                    "hasLeadingComment": true,
                    "hasLeadingNewLine": true,
                    "leadingTrivia": [
                        {
                            "kind": "NewLineTrivia",
                            "text": "\n"
                        },
                        {
                            "kind": "SingleLineCommentTrivia",
                            "text": "//////////////////////////////////////////////////////////////////////////////"
                        },
                        {
                            "kind": "NewLineTrivia",
                            "text": "\n"
                        },
                        {
                            "kind": "SingleLineCommentTrivia",
                            "text": "//CHECK#1"
                        },
                        {
                            "kind": "NewLineTrivia",
                            "text": "\n"
                        }
                    ]
                },
                "openParenToken": {
                    "kind": "OpenParenToken",
                    "fullStart": 744,
                    "fullEnd": 745,
                    "start": 744,
                    "end": 745,
                    "fullWidth": 1,
                    "width": 1,
                    "text": "(",
                    "value": "(",
                    "valueText": "("
                },
                "condition": {
                    "kind": "LogicalNotExpression",
                    "fullStart": 745,
                    "fullEnd": 760,
                    "start": 745,
                    "end": 760,
                    "fullWidth": 15,
                    "width": 15,
                    "operatorToken": {
                        "kind": "ExclamationToken",
                        "fullStart": 745,
                        "fullEnd": 746,
                        "start": 745,
                        "end": 746,
                        "fullWidth": 1,
                        "width": 1,
                        "text": "!",
                        "value": "!",
                        "valueText": "!"
                    },
                    "operand": {
                        "kind": "ParenthesizedExpression",
                        "fullStart": 746,
                        "fullEnd": 760,
                        "start": 746,
                        "end": 760,
                        "fullWidth": 14,
                        "width": 14,
                        "openParenToken": {
                            "kind": "OpenParenToken",
                            "fullStart": 746,
                            "fullEnd": 747,
                            "start": 746,
                            "end": 747,
                            "fullWidth": 1,
                            "width": 1,
                            "text": "(",
                            "value": "(",
                            "valueText": "("
                        },
                        "expression": {
                            "kind": "EqualsExpression",
                            "fullStart": 747,
                            "fullEnd": 759,
                            "start": 747,
                            "end": 759,
                            "fullWidth": 12,
                            "width": 12,
                            "left": {
                                "kind": "IdentifierName",
                                "fullStart": 747,
                                "fullEnd": 754,
                                "start": 747,
                                "end": 753,
                                "fullWidth": 7,
                                "width": 6,
                                "text": "result",
                                "value": "result",
                                "valueText": "result",
                                "hasTrailingTrivia": true,
                                "trailingTrivia": [
                                    {
                                        "kind": "WhitespaceTrivia",
                                        "text": " "
                                    }
                                ]
                            },
                            "operatorToken": {
                                "kind": "EqualsEqualsEqualsToken",
                                "fullStart": 754,
                                "fullEnd": 758,
                                "start": 754,
                                "end": 757,
                                "fullWidth": 4,
                                "width": 3,
                                "text": "===",
                                "value": "===",
                                "valueText": "===",
                                "hasTrailingTrivia": true,
                                "trailingTrivia": [
                                    {
                                        "kind": "WhitespaceTrivia",
                                        "text": " "
                                    }
                                ]
                            },
                            "right": {
                                "kind": "NumericLiteral",
                                "fullStart": 758,
                                "fullEnd": 759,
                                "start": 758,
                                "end": 759,
                                "fullWidth": 1,
                                "width": 1,
                                "text": "1",
                                "value": 1,
                                "valueText": "1"
                            }
                        },
                        "closeParenToken": {
                            "kind": "CloseParenToken",
                            "fullStart": 759,
                            "fullEnd": 760,
                            "start": 759,
                            "end": 760,
                            "fullWidth": 1,
                            "width": 1,
                            "text": ")",
                            "value": ")",
                            "valueText": ")"
                        }
                    }
                },
                "closeParenToken": {
                    "kind": "CloseParenToken",
                    "fullStart": 760,
                    "fullEnd": 761,
                    "start": 760,
                    "end": 761,
                    "fullWidth": 1,
                    "width": 1,
                    "text": ")",
                    "value": ")",
                    "valueText": ")"
                },
                "statement": {
                    "kind": "Block",
                    "fullStart": 761,
                    "fullEnd": 826,
                    "start": 761,
                    "end": 825,
                    "fullWidth": 65,
                    "width": 64,
                    "openBraceToken": {
                        "kind": "OpenBraceToken",
                        "fullStart": 761,
                        "fullEnd": 763,
                        "start": 761,
                        "end": 762,
                        "fullWidth": 2,
                        "width": 1,
                        "text": "{",
                        "value": "{",
                        "valueText": "{",
                        "hasTrailingTrivia": true,
                        "hasTrailingNewLine": true,
                        "trailingTrivia": [
                            {
                                "kind": "NewLineTrivia",
                                "text": "\n"
                            }
                        ]
                    },
                    "statements": [
                        {
                            "kind": "ExpressionStatement",
                            "fullStart": 763,
                            "fullEnd": 824,
                            "start": 765,
                            "end": 823,
                            "fullWidth": 61,
                            "width": 58,
                            "expression": {
                                "kind": "InvocationExpression",
                                "fullStart": 763,
                                "fullEnd": 822,
                                "start": 765,
                                "end": 822,
                                "fullWidth": 59,
                                "width": 57,
                                "expression": {
                                    "kind": "IdentifierName",
                                    "fullStart": 763,
                                    "fullEnd": 771,
                                    "start": 765,
                                    "end": 771,
                                    "fullWidth": 8,
                                    "width": 6,
                                    "text": "$ERROR",
                                    "value": "$ERROR",
                                    "valueText": "$ERROR",
                                    "hasLeadingTrivia": true,
                                    "leadingTrivia": [
                                        {
                                            "kind": "WhitespaceTrivia",
                                            "text": "  "
                                        }
                                    ]
                                },
                                "argumentList": {
                                    "kind": "ArgumentList",
                                    "fullStart": 771,
                                    "fullEnd": 822,
                                    "start": 771,
                                    "end": 822,
                                    "fullWidth": 51,
                                    "width": 51,
                                    "openParenToken": {
                                        "kind": "OpenParenToken",
                                        "fullStart": 771,
                                        "fullEnd": 772,
                                        "start": 771,
                                        "end": 772,
                                        "fullWidth": 1,
                                        "width": 1,
                                        "text": "(",
                                        "value": "(",
                                        "valueText": "("
                                    },
                                    "arguments": [
                                        {
                                            "kind": "AddExpression",
                                            "fullStart": 772,
                                            "fullEnd": 821,
                                            "start": 772,
                                            "end": 819,
                                            "fullWidth": 49,
                                            "width": 47,
                                            "left": {
                                                "kind": "StringLiteral",
                                                "fullStart": 772,
                                                "fullEnd": 811,
                                                "start": 772,
                                                "end": 811,
                                                "fullWidth": 39,
                                                "width": 39,
                                                "text": "'#1: result === 1. Actual:  result ==='",
                                                "value": "#1: result === 1. Actual:  result ===",
                                                "valueText": "#1: result === 1. Actual:  result ==="
                                            },
                                            "operatorToken": {
                                                "kind": "PlusToken",
                                                "fullStart": 811,
                                                "fullEnd": 813,
                                                "start": 811,
                                                "end": 812,
                                                "fullWidth": 2,
                                                "width": 1,
                                                "text": "+",
                                                "value": "+",
                                                "valueText": "+",
                                                "hasTrailingTrivia": true,
                                                "trailingTrivia": [
                                                    {
                                                        "kind": "WhitespaceTrivia",
                                                        "text": " "
                                                    }
                                                ]
                                            },
                                            "right": {
                                                "kind": "IdentifierName",
                                                "fullStart": 813,
                                                "fullEnd": 821,
                                                "start": 813,
                                                "end": 819,
                                                "fullWidth": 8,
                                                "width": 6,
                                                "text": "result",
                                                "value": "result",
                                                "valueText": "result",
                                                "hasTrailingTrivia": true,
                                                "trailingTrivia": [
                                                    {
                                                        "kind": "WhitespaceTrivia",
                                                        "text": "  "
                                                    }
                                                ]
                                            }
                                        }
                                    ],
                                    "closeParenToken": {
                                        "kind": "CloseParenToken",
                                        "fullStart": 821,
                                        "fullEnd": 822,
                                        "start": 821,
                                        "end": 822,
                                        "fullWidth": 1,
                                        "width": 1,
                                        "text": ")",
                                        "value": ")",
                                        "valueText": ")"
                                    }
                                }
                            },
                            "semicolonToken": {
                                "kind": "SemicolonToken",
                                "fullStart": 822,
                                "fullEnd": 824,
                                "start": 822,
                                "end": 823,
                                "fullWidth": 2,
                                "width": 1,
                                "text": ";",
                                "value": ";",
                                "valueText": ";",
                                "hasTrailingTrivia": true,
                                "hasTrailingNewLine": true,
                                "trailingTrivia": [
                                    {
                                        "kind": "NewLineTrivia",
                                        "text": "\n"
                                    }
                                ]
                            }
                        }
                    ],
                    "closeBraceToken": {
                        "kind": "CloseBraceToken",
                        "fullStart": 824,
                        "fullEnd": 826,
                        "start": 824,
                        "end": 825,
                        "fullWidth": 2,
                        "width": 1,
                        "text": "}",
                        "value": "}",
                        "valueText": "}",
                        "hasTrailingTrivia": true,
                        "hasTrailingNewLine": true,
                        "trailingTrivia": [
                            {
                                "kind": "NewLineTrivia",
                                "text": "\n"
                            }
                        ]
                    }
                }
            },
            {
                "kind": "IfStatement",
                "fullStart": 826,
                "fullEnd": 1066,
                "start": 998,
                "end": 1065,
                "fullWidth": 240,
                "width": 67,
                "ifKeyword": {
                    "kind": "IfKeyword",
                    "fullStart": 826,
                    "fullEnd": 1000,
                    "start": 998,
                    "end": 1000,
                    "fullWidth": 174,
                    "width": 2,
                    "text": "if",
                    "value": "if",
                    "valueText": "if",
                    "hasLeadingTrivia": true,
                    "hasLeadingComment": true,
                    "hasLeadingNewLine": true,
                    "leadingTrivia": [
                        {
                            "kind": "SingleLineCommentTrivia",
                            "text": "//"
                        },
                        {
                            "kind": "NewLineTrivia",
                            "text": "\n"
                        },
                        {
                            "kind": "SingleLineCommentTrivia",
                            "text": "//////////////////////////////////////////////////////////////////////////////"
                        },
                        {
                            "kind": "NewLineTrivia",
                            "text": "\n"
                        },
                        {
                            "kind": "NewLineTrivia",
                            "text": "\n"
                        },
                        {
                            "kind": "SingleLineCommentTrivia",
                            "text": "//////////////////////////////////////////////////////////////////////////////"
                        },
                        {
                            "kind": "NewLineTrivia",
                            "text": "\n"
                        },
                        {
                            "kind": "SingleLineCommentTrivia",
                            "text": "//CHECK#2"
                        },
                        {
                            "kind": "NewLineTrivia",
                            "text": "\n"
                        }
                    ]
                },
                "openParenToken": {
                    "kind": "OpenParenToken",
                    "fullStart": 1000,
                    "fullEnd": 1001,
                    "start": 1000,
                    "end": 1001,
                    "fullWidth": 1,
                    "width": 1,
                    "text": "(",
                    "value": "(",
                    "valueText": "("
                },
                "condition": {
                    "kind": "LogicalNotExpression",
                    "fullStart": 1001,
                    "fullEnd": 1012,
                    "start": 1001,
                    "end": 1012,
                    "fullWidth": 11,
                    "width": 11,
                    "operatorToken": {
                        "kind": "ExclamationToken",
                        "fullStart": 1001,
                        "fullEnd": 1002,
                        "start": 1001,
                        "end": 1002,
                        "fullWidth": 1,
                        "width": 1,
                        "text": "!",
                        "value": "!",
                        "valueText": "!"
                    },
                    "operand": {
                        "kind": "ParenthesizedExpression",
                        "fullStart": 1002,
                        "fullEnd": 1012,
                        "start": 1002,
                        "end": 1012,
                        "fullWidth": 10,
                        "width": 10,
                        "openParenToken": {
                            "kind": "OpenParenToken",
                            "fullStart": 1002,
                            "fullEnd": 1003,
                            "start": 1002,
                            "end": 1003,
                            "fullWidth": 1,
                            "width": 1,
                            "text": "(",
                            "value": "(",
                            "valueText": "("
                        },
                        "expression": {
                            "kind": "EqualsExpression",
                            "fullStart": 1003,
                            "fullEnd": 1011,
                            "start": 1003,
                            "end": 1011,
                            "fullWidth": 8,
                            "width": 8,
                            "left": {
                                "kind": "IdentifierName",
                                "fullStart": 1003,
                                "fullEnd": 1006,
                                "start": 1003,
                                "end": 1005,
                                "fullWidth": 3,
                                "width": 2,
                                "text": "p1",
                                "value": "p1",
                                "valueText": "p1",
                                "hasTrailingTrivia": true,
                                "trailingTrivia": [
                                    {
                                        "kind": "WhitespaceTrivia",
                                        "text": " "
                                    }
                                ]
                            },
                            "operatorToken": {
                                "kind": "EqualsEqualsEqualsToken",
                                "fullStart": 1006,
                                "fullEnd": 1010,
                                "start": 1006,
                                "end": 1009,
                                "fullWidth": 4,
                                "width": 3,
                                "text": "===",
                                "value": "===",
                                "valueText": "===",
                                "hasTrailingTrivia": true,
                                "trailingTrivia": [
                                    {
                                        "kind": "WhitespaceTrivia",
                                        "text": " "
                                    }
                                ]
                            },
                            "right": {
                                "kind": "NumericLiteral",
                                "fullStart": 1010,
                                "fullEnd": 1011,
                                "start": 1010,
                                "end": 1011,
                                "fullWidth": 1,
                                "width": 1,
                                "text": "1",
                                "value": 1,
                                "valueText": "1"
                            }
                        },
                        "closeParenToken": {
                            "kind": "CloseParenToken",
                            "fullStart": 1011,
                            "fullEnd": 1012,
                            "start": 1011,
                            "end": 1012,
                            "fullWidth": 1,
                            "width": 1,
                            "text": ")",
                            "value": ")",
                            "valueText": ")"
                        }
                    }
                },
                "closeParenToken": {
                    "kind": "CloseParenToken",
                    "fullStart": 1012,
                    "fullEnd": 1013,
                    "start": 1012,
                    "end": 1013,
                    "fullWidth": 1,
                    "width": 1,
                    "text": ")",
                    "value": ")",
                    "valueText": ")"
                },
                "statement": {
                    "kind": "Block",
                    "fullStart": 1013,
                    "fullEnd": 1066,
                    "start": 1013,
                    "end": 1065,
                    "fullWidth": 53,
                    "width": 52,
                    "openBraceToken": {
                        "kind": "OpenBraceToken",
                        "fullStart": 1013,
                        "fullEnd": 1015,
                        "start": 1013,
                        "end": 1014,
                        "fullWidth": 2,
                        "width": 1,
                        "text": "{",
                        "value": "{",
                        "valueText": "{",
                        "hasTrailingTrivia": true,
                        "hasTrailingNewLine": true,
                        "trailingTrivia": [
                            {
                                "kind": "NewLineTrivia",
                                "text": "\n"
                            }
                        ]
                    },
                    "statements": [
                        {
                            "kind": "ExpressionStatement",
                            "fullStart": 1015,
                            "fullEnd": 1064,
                            "start": 1017,
                            "end": 1063,
                            "fullWidth": 49,
                            "width": 46,
                            "expression": {
                                "kind": "InvocationExpression",
                                "fullStart": 1015,
                                "fullEnd": 1062,
                                "start": 1017,
                                "end": 1062,
                                "fullWidth": 47,
                                "width": 45,
                                "expression": {
                                    "kind": "IdentifierName",
                                    "fullStart": 1015,
                                    "fullEnd": 1023,
                                    "start": 1017,
                                    "end": 1023,
                                    "fullWidth": 8,
                                    "width": 6,
                                    "text": "$ERROR",
                                    "value": "$ERROR",
                                    "valueText": "$ERROR",
                                    "hasLeadingTrivia": true,
                                    "leadingTrivia": [
                                        {
                                            "kind": "WhitespaceTrivia",
                                            "text": "  "
                                        }
                                    ]
                                },
                                "argumentList": {
                                    "kind": "ArgumentList",
                                    "fullStart": 1023,
                                    "fullEnd": 1062,
                                    "start": 1023,
                                    "end": 1062,
                                    "fullWidth": 39,
                                    "width": 39,
                                    "openParenToken": {
                                        "kind": "OpenParenToken",
                                        "fullStart": 1023,
                                        "fullEnd": 1024,
                                        "start": 1023,
                                        "end": 1024,
                                        "fullWidth": 1,
                                        "width": 1,
                                        "text": "(",
                                        "value": "(",
                                        "valueText": "("
                                    },
                                    "arguments": [
                                        {
                                            "kind": "AddExpression",
                                            "fullStart": 1024,
                                            "fullEnd": 1061,
                                            "start": 1024,
                                            "end": 1059,
                                            "fullWidth": 37,
                                            "width": 35,
                                            "left": {
                                                "kind": "StringLiteral",
                                                "fullStart": 1024,
                                                "fullEnd": 1055,
                                                "start": 1024,
                                                "end": 1055,
                                                "fullWidth": 31,
                                                "width": 31,
                                                "text": "'#2: p1 === 1. Actual:  p1 ==='",
                                                "value": "#2: p1 === 1. Actual:  p1 ===",
                                                "valueText": "#2: p1 === 1. Actual:  p1 ==="
                                            },
                                            "operatorToken": {
                                                "kind": "PlusToken",
                                                "fullStart": 1055,
                                                "fullEnd": 1057,
                                                "start": 1055,
                                                "end": 1056,
                                                "fullWidth": 2,
                                                "width": 1,
                                                "text": "+",
                                                "value": "+",
                                                "valueText": "+",
                                                "hasTrailingTrivia": true,
                                                "trailingTrivia": [
                                                    {
                                                        "kind": "WhitespaceTrivia",
                                                        "text": " "
                                                    }
                                                ]
                                            },
                                            "right": {
                                                "kind": "IdentifierName",
                                                "fullStart": 1057,
                                                "fullEnd": 1061,
                                                "start": 1057,
                                                "end": 1059,
                                                "fullWidth": 4,
                                                "width": 2,
                                                "text": "p1",
                                                "value": "p1",
                                                "valueText": "p1",
                                                "hasTrailingTrivia": true,
                                                "trailingTrivia": [
                                                    {
                                                        "kind": "WhitespaceTrivia",
                                                        "text": "  "
                                                    }
                                                ]
                                            }
                                        }
                                    ],
                                    "closeParenToken": {
                                        "kind": "CloseParenToken",
                                        "fullStart": 1061,
                                        "fullEnd": 1062,
                                        "start": 1061,
                                        "end": 1062,
                                        "fullWidth": 1,
                                        "width": 1,
                                        "text": ")",
                                        "value": ")",
                                        "valueText": ")"
                                    }
                                }
                            },
                            "semicolonToken": {
                                "kind": "SemicolonToken",
                                "fullStart": 1062,
                                "fullEnd": 1064,
                                "start": 1062,
                                "end": 1063,
                                "fullWidth": 2,
                                "width": 1,
                                "text": ";",
                                "value": ";",
                                "valueText": ";",
                                "hasTrailingTrivia": true,
                                "hasTrailingNewLine": true,
                                "trailingTrivia": [
                                    {
                                        "kind": "NewLineTrivia",
                                        "text": "\n"
                                    }
                                ]
                            }
                        }
                    ],
                    "closeBraceToken": {
                        "kind": "CloseBraceToken",
                        "fullStart": 1064,
                        "fullEnd": 1066,
                        "start": 1064,
                        "end": 1065,
                        "fullWidth": 2,
                        "width": 1,
                        "text": "}",
                        "value": "}",
                        "valueText": "}",
                        "hasTrailingTrivia": true,
                        "hasTrailingNewLine": true,
                        "trailingTrivia": [
                            {
                                "kind": "NewLineTrivia",
                                "text": "\n"
                            }
                        ]
                    }
                }
            },
            {
                "kind": "IfStatement",
                "fullStart": 1066,
                "fullEnd": 1334,
                "start": 1238,
                "end": 1333,
                "fullWidth": 268,
                "width": 95,
                "ifKeyword": {
                    "kind": "IfKeyword",
                    "fullStart": 1066,
                    "fullEnd": 1240,
                    "start": 1238,
                    "end": 1240,
                    "fullWidth": 174,
                    "width": 2,
                    "text": "if",
                    "value": "if",
                    "valueText": "if",
                    "hasLeadingTrivia": true,
                    "hasLeadingComment": true,
                    "hasLeadingNewLine": true,
                    "leadingTrivia": [
                        {
                            "kind": "SingleLineCommentTrivia",
                            "text": "//"
                        },
                        {
                            "kind": "NewLineTrivia",
                            "text": "\n"
                        },
                        {
                            "kind": "SingleLineCommentTrivia",
                            "text": "//////////////////////////////////////////////////////////////////////////////"
                        },
                        {
                            "kind": "NewLineTrivia",
                            "text": "\n"
                        },
                        {
                            "kind": "NewLineTrivia",
                            "text": "\n"
                        },
                        {
                            "kind": "SingleLineCommentTrivia",
                            "text": "//////////////////////////////////////////////////////////////////////////////"
                        },
                        {
                            "kind": "NewLineTrivia",
                            "text": "\n"
                        },
                        {
                            "kind": "SingleLineCommentTrivia",
                            "text": "//CHECK#3"
                        },
                        {
                            "kind": "NewLineTrivia",
                            "text": "\n"
                        }
                    ]
                },
                "openParenToken": {
                    "kind": "OpenParenToken",
                    "fullStart": 1240,
                    "fullEnd": 1241,
                    "start": 1240,
                    "end": 1241,
                    "fullWidth": 1,
                    "width": 1,
                    "text": "(",
                    "value": "(",
                    "valueText": "("
                },
                "condition": {
                    "kind": "LogicalNotExpression",
                    "fullStart": 1241,
                    "fullEnd": 1260,
                    "start": 1241,
                    "end": 1260,
                    "fullWidth": 19,
                    "width": 19,
                    "operatorToken": {
                        "kind": "ExclamationToken",
                        "fullStart": 1241,
                        "fullEnd": 1242,
                        "start": 1241,
                        "end": 1242,
                        "fullWidth": 1,
                        "width": 1,
                        "text": "!",
                        "value": "!",
                        "valueText": "!"
                    },
                    "operand": {
                        "kind": "ParenthesizedExpression",
                        "fullStart": 1242,
                        "fullEnd": 1260,
                        "start": 1242,
                        "end": 1260,
                        "fullWidth": 18,
                        "width": 18,
                        "openParenToken": {
                            "kind": "OpenParenToken",
                            "fullStart": 1242,
                            "fullEnd": 1243,
                            "start": 1242,
                            "end": 1243,
                            "fullWidth": 1,
                            "width": 1,
                            "text": "(",
                            "value": "(",
                            "valueText": "("
                        },
                        "expression": {
                            "kind": "EqualsExpression",
                            "fullStart": 1243,
                            "fullEnd": 1259,
                            "start": 1243,
                            "end": 1259,
                            "fullWidth": 16,
                            "width": 16,
                            "left": {
                                "kind": "MemberAccessExpression",
                                "fullStart": 1243,
                                "fullEnd": 1252,
                                "start": 1243,
                                "end": 1251,
                                "fullWidth": 9,
                                "width": 8,
                                "expression": {
                                    "kind": "IdentifierName",
                                    "fullStart": 1243,
                                    "fullEnd": 1248,
                                    "start": 1243,
                                    "end": 1248,
                                    "fullWidth": 5,
                                    "width": 5,
                                    "text": "myObj",
                                    "value": "myObj",
                                    "valueText": "myObj"
                                },
                                "dotToken": {
                                    "kind": "DotToken",
                                    "fullStart": 1248,
                                    "fullEnd": 1249,
                                    "start": 1248,
                                    "end": 1249,
                                    "fullWidth": 1,
                                    "width": 1,
                                    "text": ".",
                                    "value": ".",
                                    "valueText": "."
                                },
                                "name": {
                                    "kind": "IdentifierName",
                                    "fullStart": 1249,
                                    "fullEnd": 1252,
                                    "start": 1249,
                                    "end": 1251,
                                    "fullWidth": 3,
                                    "width": 2,
                                    "text": "p1",
                                    "value": "p1",
                                    "valueText": "p1",
                                    "hasTrailingTrivia": true,
                                    "trailingTrivia": [
                                        {
                                            "kind": "WhitespaceTrivia",
                                            "text": " "
                                        }
                                    ]
                                }
                            },
                            "operatorToken": {
                                "kind": "EqualsEqualsEqualsToken",
                                "fullStart": 1252,
                                "fullEnd": 1256,
                                "start": 1252,
                                "end": 1255,
                                "fullWidth": 4,
                                "width": 3,
                                "text": "===",
                                "value": "===",
                                "valueText": "===",
                                "hasTrailingTrivia": true,
                                "trailingTrivia": [
                                    {
                                        "kind": "WhitespaceTrivia",
                                        "text": " "
                                    }
                                ]
                            },
                            "right": {
                                "kind": "StringLiteral",
                                "fullStart": 1256,
                                "fullEnd": 1259,
                                "start": 1256,
                                "end": 1259,
                                "fullWidth": 3,
                                "width": 3,
                                "text": "\"a\"",
                                "value": "a",
                                "valueText": "a"
                            }
                        },
                        "closeParenToken": {
                            "kind": "CloseParenToken",
                            "fullStart": 1259,
                            "fullEnd": 1260,
                            "start": 1259,
                            "end": 1260,
                            "fullWidth": 1,
                            "width": 1,
                            "text": ")",
                            "value": ")",
                            "valueText": ")"
                        }
                    }
                },
                "closeParenToken": {
                    "kind": "CloseParenToken",
                    "fullStart": 1260,
                    "fullEnd": 1261,
                    "start": 1260,
                    "end": 1261,
                    "fullWidth": 1,
                    "width": 1,
                    "text": ")",
                    "value": ")",
                    "valueText": ")"
                },
                "statement": {
                    "kind": "Block",
                    "fullStart": 1261,
                    "fullEnd": 1334,
                    "start": 1261,
                    "end": 1333,
                    "fullWidth": 73,
                    "width": 72,
                    "openBraceToken": {
                        "kind": "OpenBraceToken",
                        "fullStart": 1261,
                        "fullEnd": 1263,
                        "start": 1261,
                        "end": 1262,
                        "fullWidth": 2,
                        "width": 1,
                        "text": "{",
                        "value": "{",
                        "valueText": "{",
                        "hasTrailingTrivia": true,
                        "hasTrailingNewLine": true,
                        "trailingTrivia": [
                            {
                                "kind": "NewLineTrivia",
                                "text": "\n"
                            }
                        ]
                    },
                    "statements": [
                        {
                            "kind": "ExpressionStatement",
                            "fullStart": 1263,
                            "fullEnd": 1332,
                            "start": 1265,
                            "end": 1331,
                            "fullWidth": 69,
                            "width": 66,
                            "expression": {
                                "kind": "InvocationExpression",
                                "fullStart": 1263,
                                "fullEnd": 1330,
                                "start": 1265,
                                "end": 1330,
                                "fullWidth": 67,
                                "width": 65,
                                "expression": {
                                    "kind": "IdentifierName",
                                    "fullStart": 1263,
                                    "fullEnd": 1271,
                                    "start": 1265,
                                    "end": 1271,
                                    "fullWidth": 8,
                                    "width": 6,
                                    "text": "$ERROR",
                                    "value": "$ERROR",
                                    "valueText": "$ERROR",
                                    "hasLeadingTrivia": true,
                                    "leadingTrivia": [
                                        {
                                            "kind": "WhitespaceTrivia",
                                            "text": "  "
                                        }
                                    ]
                                },
                                "argumentList": {
                                    "kind": "ArgumentList",
                                    "fullStart": 1271,
                                    "fullEnd": 1330,
                                    "start": 1271,
                                    "end": 1330,
                                    "fullWidth": 59,
                                    "width": 59,
                                    "openParenToken": {
                                        "kind": "OpenParenToken",
                                        "fullStart": 1271,
                                        "fullEnd": 1272,
                                        "start": 1271,
                                        "end": 1272,
                                        "fullWidth": 1,
                                        "width": 1,
                                        "text": "(",
                                        "value": "(",
                                        "valueText": "("
                                    },
                                    "arguments": [
                                        {
                                            "kind": "AddExpression",
                                            "fullStart": 1272,
                                            "fullEnd": 1329,
                                            "start": 1272,
                                            "end": 1327,
                                            "fullWidth": 57,
                                            "width": 55,
                                            "left": {
                                                "kind": "StringLiteral",
                                                "fullStart": 1272,
                                                "fullEnd": 1317,
                                                "start": 1272,
                                                "end": 1317,
                                                "fullWidth": 45,
                                                "width": 45,
                                                "text": "'#3: myObj.p1 === \"a\". Actual:  myObj.p1 ==='",
                                                "value": "#3: myObj.p1 === \"a\". Actual:  myObj.p1 ===",
                                                "valueText": "#3: myObj.p1 === \"a\". Actual:  myObj.p1 ==="
                                            },
                                            "operatorToken": {
                                                "kind": "PlusToken",
                                                "fullStart": 1317,
                                                "fullEnd": 1319,
                                                "start": 1317,
                                                "end": 1318,
                                                "fullWidth": 2,
                                                "width": 1,
                                                "text": "+",
                                                "value": "+",
                                                "valueText": "+",
                                                "hasTrailingTrivia": true,
                                                "trailingTrivia": [
                                                    {
                                                        "kind": "WhitespaceTrivia",
                                                        "text": " "
                                                    }
                                                ]
                                            },
                                            "right": {
                                                "kind": "MemberAccessExpression",
                                                "fullStart": 1319,
                                                "fullEnd": 1329,
                                                "start": 1319,
                                                "end": 1327,
                                                "fullWidth": 10,
                                                "width": 8,
                                                "expression": {
                                                    "kind": "IdentifierName",
                                                    "fullStart": 1319,
                                                    "fullEnd": 1324,
                                                    "start": 1319,
                                                    "end": 1324,
                                                    "fullWidth": 5,
                                                    "width": 5,
                                                    "text": "myObj",
                                                    "value": "myObj",
                                                    "valueText": "myObj"
                                                },
                                                "dotToken": {
                                                    "kind": "DotToken",
                                                    "fullStart": 1324,
                                                    "fullEnd": 1325,
                                                    "start": 1324,
                                                    "end": 1325,
                                                    "fullWidth": 1,
                                                    "width": 1,
                                                    "text": ".",
                                                    "value": ".",
                                                    "valueText": "."
                                                },
                                                "name": {
                                                    "kind": "IdentifierName",
                                                    "fullStart": 1325,
                                                    "fullEnd": 1329,
                                                    "start": 1325,
                                                    "end": 1327,
                                                    "fullWidth": 4,
                                                    "width": 2,
                                                    "text": "p1",
                                                    "value": "p1",
                                                    "valueText": "p1",
                                                    "hasTrailingTrivia": true,
                                                    "trailingTrivia": [
                                                        {
                                                            "kind": "WhitespaceTrivia",
                                                            "text": "  "
                                                        }
                                                    ]
                                                }
                                            }
                                        }
                                    ],
                                    "closeParenToken": {
                                        "kind": "CloseParenToken",
                                        "fullStart": 1329,
                                        "fullEnd": 1330,
                                        "start": 1329,
                                        "end": 1330,
                                        "fullWidth": 1,
                                        "width": 1,
                                        "text": ")",
                                        "value": ")",
                                        "valueText": ")"
                                    }
                                }
                            },
                            "semicolonToken": {
                                "kind": "SemicolonToken",
                                "fullStart": 1330,
                                "fullEnd": 1332,
                                "start": 1330,
                                "end": 1331,
                                "fullWidth": 2,
                                "width": 1,
                                "text": ";",
                                "value": ";",
                                "valueText": ";",
                                "hasTrailingTrivia": true,
                                "hasTrailingNewLine": true,
                                "trailingTrivia": [
                                    {
                                        "kind": "NewLineTrivia",
                                        "text": "\n"
                                    }
                                ]
                            }
                        }
                    ],
                    "closeBraceToken": {
                        "kind": "CloseBraceToken",
                        "fullStart": 1332,
                        "fullEnd": 1334,
                        "start": 1332,
                        "end": 1333,
                        "fullWidth": 2,
                        "width": 1,
                        "text": "}",
                        "value": "}",
                        "valueText": "}",
                        "hasTrailingTrivia": true,
                        "hasTrailingNewLine": true,
                        "trailingTrivia": [
                            {
                                "kind": "NewLineTrivia",
                                "text": "\n"
                            }
                        ]
                    }
                }
            }
        ],
        "endOfFileToken": {
            "kind": "EndOfFileToken",
            "fullStart": 1334,
            "fullEnd": 1421,
            "start": 1421,
            "end": 1421,
            "fullWidth": 87,
            "width": 0,
            "text": "",
            "hasLeadingTrivia": true,
            "hasLeadingComment": true,
            "hasLeadingNewLine": true,
            "leadingTrivia": [
                {
                    "kind": "SingleLineCommentTrivia",
                    "text": "//"
                },
                {
                    "kind": "NewLineTrivia",
                    "text": "\n"
                },
                {
                    "kind": "SingleLineCommentTrivia",
                    "text": "//////////////////////////////////////////////////////////////////////////////"
                },
                {
                    "kind": "NewLineTrivia",
                    "text": "\n"
                },
                {
                    "kind": "NewLineTrivia",
                    "text": "\n"
                },
                {
                    "kind": "NewLineTrivia",
                    "text": "\n"
                },
                {
                    "kind": "NewLineTrivia",
                    "text": "\n"
                },
                {
                    "kind": "NewLineTrivia",
                    "text": "\n"
                },
                {
                    "kind": "NewLineTrivia",
                    "text": "\n"
                }
            ]
        }
    },
    "lineMap": {
        "lineStarts": [
            0,
            61,
            132,
            133,
            137,
            195,
            253,
            256,
            294,
            391,
            404,
            408,
            409,
            422,
            445,
            468,
            503,
            560,
            562,
            563,
            569,
            570,
            585,
            588,
            605,
            619,
            623,
            635,
            650,
            652,
            653,
            732,
            742,
            763,
            824,
            826,
            829,
            908,
            909,
            988,
            998,
            1015,
            1064,
            1066,
            1069,
            1148,
            1149,
            1228,
            1238,
            1263,
            1332,
            1334,
            1337,
            1416,
            1417,
            1418,
            1419,
            1420,
            1421
        ],
        "length": 1421
    }
}<|MERGE_RESOLUTION|>--- conflicted
+++ resolved
@@ -216,12 +216,8 @@
                             "start": 426,
                             "end": 443,
                             "fullWidth": 17,
-<<<<<<< HEAD
                             "width": 17,
-                            "identifier": {
-=======
                             "propertyName": {
->>>>>>> 85e84683
                                 "kind": "IdentifierName",
                                 "fullStart": 426,
                                 "fullEnd": 433,
@@ -349,12 +345,8 @@
                             "start": 449,
                             "end": 561,
                             "fullWidth": 113,
-<<<<<<< HEAD
                             "width": 112,
-                            "identifier": {
-=======
                             "propertyName": {
->>>>>>> 85e84683
                                 "kind": "IdentifierName",
                                 "fullStart": 449,
                                 "fullEnd": 455,
