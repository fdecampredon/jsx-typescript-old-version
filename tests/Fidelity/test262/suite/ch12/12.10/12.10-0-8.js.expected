{
    "isDeclaration": false,
    "languageVersion": "EcmaScript5",
    "parseOptions": {
        "allowAutomaticSemicolonInsertion": true
    },
    "sourceUnit": {
        "kind": "SourceUnit",
        "fullStart": 0,
        "fullEnd": 671,
        "start": 510,
        "end": 671,
        "fullWidth": 671,
        "width": 161,
        "isIncrementallyUnusable": true,
        "moduleElements": [
            {
                "kind": "FunctionDeclaration",
                "fullStart": 0,
                "fullEnd": 647,
                "start": 510,
                "end": 645,
                "fullWidth": 647,
                "width": 135,
                "modifiers": [],
                "functionKeyword": {
                    "kind": "FunctionKeyword",
                    "fullStart": 0,
                    "fullEnd": 519,
                    "start": 510,
                    "end": 518,
                    "fullWidth": 519,
                    "width": 8,
                    "text": "function",
                    "value": "function",
                    "valueText": "function",
                    "hasLeadingTrivia": true,
                    "hasLeadingComment": true,
                    "hasLeadingNewLine": true,
                    "hasTrailingTrivia": true,
                    "leadingTrivia": [
                        {
                            "kind": "SingleLineCommentTrivia",
                            "text": "/// Copyright (c) 2012 Ecma International.  All rights reserved. "
                        },
                        {
                            "kind": "NewLineTrivia",
                            "text": "\r\n"
                        },
                        {
                            "kind": "SingleLineCommentTrivia",
                            "text": "/// Ecma International makes this code available under the terms and conditions set"
                        },
                        {
                            "kind": "NewLineTrivia",
                            "text": "\r\n"
                        },
                        {
                            "kind": "SingleLineCommentTrivia",
                            "text": "/// forth on http://hg.ecmascript.org/tests/test262/raw-file/tip/LICENSE (the "
                        },
                        {
                            "kind": "NewLineTrivia",
                            "text": "\r\n"
                        },
                        {
                            "kind": "SingleLineCommentTrivia",
                            "text": "/// \"Use Terms\").   Any redistribution of this code must retain the above "
                        },
                        {
                            "kind": "NewLineTrivia",
                            "text": "\r\n"
                        },
                        {
                            "kind": "SingleLineCommentTrivia",
                            "text": "/// copyright and this notice and otherwise comply with the Use Terms."
                        },
                        {
                            "kind": "NewLineTrivia",
                            "text": "\r\n"
                        },
                        {
                            "kind": "MultiLineCommentTrivia",
                            "text": "/**\r\n * @path ch12/12.10/12.10-0-8.js\r\n * @description with introduces scope - var initializer sets like named property\r\n */"
                        },
                        {
                            "kind": "NewLineTrivia",
                            "text": "\r\n"
                        },
                        {
                            "kind": "NewLineTrivia",
                            "text": "\r\n"
                        },
                        {
                            "kind": "NewLineTrivia",
                            "text": "\r\n"
                        }
                    ],
                    "trailingTrivia": [
                        {
                            "kind": "WhitespaceTrivia",
                            "text": " "
                        }
                    ]
                },
                "identifier": {
                    "kind": "IdentifierName",
                    "fullStart": 519,
                    "fullEnd": 527,
                    "start": 519,
                    "end": 527,
                    "fullWidth": 8,
                    "width": 8,
                    "text": "testcase",
                    "value": "testcase",
                    "valueText": "testcase"
                },
                "callSignature": {
                    "kind": "CallSignature",
                    "fullStart": 527,
                    "fullEnd": 530,
                    "start": 527,
                    "end": 529,
                    "fullWidth": 3,
                    "width": 2,
                    "parameterList": {
                        "kind": "ParameterList",
                        "fullStart": 527,
                        "fullEnd": 530,
                        "start": 527,
                        "end": 529,
                        "fullWidth": 3,
                        "width": 2,
                        "openParenToken": {
                            "kind": "OpenParenToken",
                            "fullStart": 527,
                            "fullEnd": 528,
                            "start": 527,
                            "end": 528,
                            "fullWidth": 1,
                            "width": 1,
                            "text": "(",
                            "value": "(",
                            "valueText": "("
                        },
                        "parameters": [],
                        "closeParenToken": {
                            "kind": "CloseParenToken",
                            "fullStart": 528,
                            "fullEnd": 530,
                            "start": 528,
                            "end": 529,
                            "fullWidth": 2,
                            "width": 1,
                            "text": ")",
                            "value": ")",
                            "valueText": ")",
                            "hasTrailingTrivia": true,
                            "trailingTrivia": [
                                {
                                    "kind": "WhitespaceTrivia",
                                    "text": " "
                                }
                            ]
                        }
                    }
                },
                "block": {
                    "kind": "Block",
                    "fullStart": 530,
                    "fullEnd": 647,
                    "start": 530,
                    "end": 645,
                    "fullWidth": 117,
                    "width": 115,
                    "openBraceToken": {
                        "kind": "OpenBraceToken",
                        "fullStart": 530,
                        "fullEnd": 533,
                        "start": 530,
                        "end": 531,
                        "fullWidth": 3,
                        "width": 1,
                        "text": "{",
                        "value": "{",
                        "valueText": "{",
                        "hasTrailingTrivia": true,
                        "hasTrailingNewLine": true,
                        "trailingTrivia": [
                            {
                                "kind": "NewLineTrivia",
                                "text": "\r\n"
                            }
                        ]
                    },
                    "statements": [
                        {
                            "kind": "VariableStatement",
                            "fullStart": 533,
                            "fullEnd": 555,
                            "start": 535,
                            "end": 553,
                            "fullWidth": 22,
                            "width": 18,
                            "modifiers": [],
                            "variableDeclaration": {
                                "kind": "VariableDeclaration",
                                "fullStart": 533,
                                "fullEnd": 552,
                                "start": 535,
                                "end": 552,
                                "fullWidth": 19,
                                "width": 17,
                                "varKeyword": {
                                    "kind": "VarKeyword",
                                    "fullStart": 533,
                                    "fullEnd": 539,
                                    "start": 535,
                                    "end": 538,
                                    "fullWidth": 6,
                                    "width": 3,
                                    "text": "var",
                                    "value": "var",
                                    "valueText": "var",
                                    "hasLeadingTrivia": true,
                                    "hasTrailingTrivia": true,
                                    "leadingTrivia": [
                                        {
                                            "kind": "WhitespaceTrivia",
                                            "text": "  "
                                        }
                                    ],
                                    "trailingTrivia": [
                                        {
                                            "kind": "WhitespaceTrivia",
                                            "text": " "
                                        }
                                    ]
                                },
                                "variableDeclarators": [
                                    {
                                        "kind": "VariableDeclarator",
                                        "fullStart": 539,
                                        "fullEnd": 552,
                                        "start": 539,
                                        "end": 552,
                                        "fullWidth": 13,
<<<<<<< HEAD
                                        "width": 13,
                                        "identifier": {
=======
                                        "propertyName": {
>>>>>>> 85e84683
                                            "kind": "IdentifierName",
                                            "fullStart": 539,
                                            "fullEnd": 541,
                                            "start": 539,
                                            "end": 540,
                                            "fullWidth": 2,
                                            "width": 1,
                                            "text": "o",
                                            "value": "o",
                                            "valueText": "o",
                                            "hasTrailingTrivia": true,
                                            "trailingTrivia": [
                                                {
                                                    "kind": "WhitespaceTrivia",
                                                    "text": " "
                                                }
                                            ]
                                        },
                                        "equalsValueClause": {
                                            "kind": "EqualsValueClause",
                                            "fullStart": 541,
                                            "fullEnd": 552,
                                            "start": 541,
                                            "end": 552,
                                            "fullWidth": 11,
                                            "width": 11,
                                            "equalsToken": {
                                                "kind": "EqualsToken",
                                                "fullStart": 541,
                                                "fullEnd": 543,
                                                "start": 541,
                                                "end": 542,
                                                "fullWidth": 2,
                                                "width": 1,
                                                "text": "=",
                                                "value": "=",
                                                "valueText": "=",
                                                "hasTrailingTrivia": true,
                                                "trailingTrivia": [
                                                    {
                                                        "kind": "WhitespaceTrivia",
                                                        "text": " "
                                                    }
                                                ]
                                            },
                                            "value": {
                                                "kind": "ObjectLiteralExpression",
                                                "fullStart": 543,
                                                "fullEnd": 552,
                                                "start": 543,
                                                "end": 552,
                                                "fullWidth": 9,
                                                "width": 9,
                                                "openBraceToken": {
                                                    "kind": "OpenBraceToken",
                                                    "fullStart": 543,
                                                    "fullEnd": 544,
                                                    "start": 543,
                                                    "end": 544,
                                                    "fullWidth": 1,
                                                    "width": 1,
                                                    "text": "{",
                                                    "value": "{",
                                                    "valueText": "{"
                                                },
                                                "propertyAssignments": [
                                                    {
                                                        "kind": "SimplePropertyAssignment",
                                                        "fullStart": 544,
                                                        "fullEnd": 551,
                                                        "start": 544,
                                                        "end": 551,
                                                        "fullWidth": 7,
                                                        "width": 7,
                                                        "propertyName": {
                                                            "kind": "IdentifierName",
                                                            "fullStart": 544,
                                                            "fullEnd": 547,
                                                            "start": 544,
                                                            "end": 547,
                                                            "fullWidth": 3,
                                                            "width": 3,
                                                            "text": "foo",
                                                            "value": "foo",
                                                            "valueText": "foo"
                                                        },
                                                        "colonToken": {
                                                            "kind": "ColonToken",
                                                            "fullStart": 547,
                                                            "fullEnd": 549,
                                                            "start": 547,
                                                            "end": 548,
                                                            "fullWidth": 2,
                                                            "width": 1,
                                                            "text": ":",
                                                            "value": ":",
                                                            "valueText": ":",
                                                            "hasTrailingTrivia": true,
                                                            "trailingTrivia": [
                                                                {
                                                                    "kind": "WhitespaceTrivia",
                                                                    "text": " "
                                                                }
                                                            ]
                                                        },
                                                        "expression": {
                                                            "kind": "NumericLiteral",
                                                            "fullStart": 549,
                                                            "fullEnd": 551,
                                                            "start": 549,
                                                            "end": 551,
                                                            "fullWidth": 2,
                                                            "width": 2,
                                                            "text": "42",
                                                            "value": 42,
                                                            "valueText": "42"
                                                        }
                                                    }
                                                ],
                                                "closeBraceToken": {
                                                    "kind": "CloseBraceToken",
                                                    "fullStart": 551,
                                                    "fullEnd": 552,
                                                    "start": 551,
                                                    "end": 552,
                                                    "fullWidth": 1,
                                                    "width": 1,
                                                    "text": "}",
                                                    "value": "}",
                                                    "valueText": "}"
                                                }
                                            }
                                        }
                                    }
                                ]
                            },
                            "semicolonToken": {
                                "kind": "SemicolonToken",
                                "fullStart": 552,
                                "fullEnd": 555,
                                "start": 552,
                                "end": 553,
                                "fullWidth": 3,
                                "width": 1,
                                "text": ";",
                                "value": ";",
                                "valueText": ";",
                                "hasTrailingTrivia": true,
                                "hasTrailingNewLine": true,
                                "trailingTrivia": [
                                    {
                                        "kind": "NewLineTrivia",
                                        "text": "\r\n"
                                    }
                                ]
                            }
                        },
                        {
                            "kind": "WithStatement",
                            "fullStart": 555,
                            "fullEnd": 606,
                            "start": 559,
                            "end": 604,
                            "fullWidth": 51,
                            "width": 45,
                            "withKeyword": {
                                "kind": "WithKeyword",
                                "fullStart": 555,
                                "fullEnd": 564,
                                "start": 559,
                                "end": 563,
                                "fullWidth": 9,
                                "width": 4,
                                "text": "with",
                                "value": "with",
                                "valueText": "with",
                                "hasLeadingTrivia": true,
                                "hasLeadingNewLine": true,
                                "hasTrailingTrivia": true,
                                "leadingTrivia": [
                                    {
                                        "kind": "NewLineTrivia",
                                        "text": "\r\n"
                                    },
                                    {
                                        "kind": "WhitespaceTrivia",
                                        "text": "  "
                                    }
                                ],
                                "trailingTrivia": [
                                    {
                                        "kind": "WhitespaceTrivia",
                                        "text": " "
                                    }
                                ]
                            },
                            "openParenToken": {
                                "kind": "OpenParenToken",
                                "fullStart": 564,
                                "fullEnd": 565,
                                "start": 564,
                                "end": 565,
                                "fullWidth": 1,
                                "width": 1,
                                "text": "(",
                                "value": "(",
                                "valueText": "("
                            },
                            "condition": {
                                "kind": "IdentifierName",
                                "fullStart": 565,
                                "fullEnd": 566,
                                "start": 565,
                                "end": 566,
                                "fullWidth": 1,
                                "width": 1,
                                "text": "o",
                                "value": "o",
                                "valueText": "o"
                            },
                            "closeParenToken": {
                                "kind": "CloseParenToken",
                                "fullStart": 566,
                                "fullEnd": 568,
                                "start": 566,
                                "end": 567,
                                "fullWidth": 2,
                                "width": 1,
                                "text": ")",
                                "value": ")",
                                "valueText": ")",
                                "hasTrailingTrivia": true,
                                "trailingTrivia": [
                                    {
                                        "kind": "WhitespaceTrivia",
                                        "text": " "
                                    }
                                ]
                            },
                            "statement": {
                                "kind": "Block",
                                "fullStart": 568,
                                "fullEnd": 606,
                                "start": 568,
                                "end": 604,
                                "fullWidth": 38,
                                "width": 36,
                                "openBraceToken": {
                                    "kind": "OpenBraceToken",
                                    "fullStart": 568,
                                    "fullEnd": 571,
                                    "start": 568,
                                    "end": 569,
                                    "fullWidth": 3,
                                    "width": 1,
                                    "text": "{",
                                    "value": "{",
                                    "valueText": "{",
                                    "hasTrailingTrivia": true,
                                    "hasTrailingNewLine": true,
                                    "trailingTrivia": [
                                        {
                                            "kind": "NewLineTrivia",
                                            "text": "\r\n"
                                        }
                                    ]
                                },
                                "statements": [
                                    {
                                        "kind": "VariableStatement",
                                        "fullStart": 571,
                                        "fullEnd": 601,
                                        "start": 575,
                                        "end": 599,
                                        "fullWidth": 30,
                                        "width": 24,
                                        "modifiers": [],
                                        "variableDeclaration": {
                                            "kind": "VariableDeclaration",
                                            "fullStart": 571,
                                            "fullEnd": 598,
                                            "start": 575,
                                            "end": 598,
                                            "fullWidth": 27,
                                            "width": 23,
                                            "varKeyword": {
                                                "kind": "VarKeyword",
                                                "fullStart": 571,
                                                "fullEnd": 579,
                                                "start": 575,
                                                "end": 578,
                                                "fullWidth": 8,
                                                "width": 3,
                                                "text": "var",
                                                "value": "var",
                                                "valueText": "var",
                                                "hasLeadingTrivia": true,
                                                "hasTrailingTrivia": true,
                                                "leadingTrivia": [
                                                    {
                                                        "kind": "WhitespaceTrivia",
                                                        "text": "    "
                                                    }
                                                ],
                                                "trailingTrivia": [
                                                    {
                                                        "kind": "WhitespaceTrivia",
                                                        "text": " "
                                                    }
                                                ]
                                            },
                                            "variableDeclarators": [
                                                {
                                                    "kind": "VariableDeclarator",
                                                    "fullStart": 579,
                                                    "fullEnd": 598,
                                                    "start": 579,
                                                    "end": 598,
                                                    "fullWidth": 19,
<<<<<<< HEAD
                                                    "width": 19,
                                                    "identifier": {
=======
                                                    "propertyName": {
>>>>>>> 85e84683
                                                        "kind": "IdentifierName",
                                                        "fullStart": 579,
                                                        "fullEnd": 583,
                                                        "start": 579,
                                                        "end": 582,
                                                        "fullWidth": 4,
                                                        "width": 3,
                                                        "text": "foo",
                                                        "value": "foo",
                                                        "valueText": "foo",
                                                        "hasTrailingTrivia": true,
                                                        "trailingTrivia": [
                                                            {
                                                                "kind": "WhitespaceTrivia",
                                                                "text": " "
                                                            }
                                                        ]
                                                    },
                                                    "equalsValueClause": {
                                                        "kind": "EqualsValueClause",
                                                        "fullStart": 583,
                                                        "fullEnd": 598,
                                                        "start": 583,
                                                        "end": 598,
                                                        "fullWidth": 15,
                                                        "width": 15,
                                                        "equalsToken": {
                                                            "kind": "EqualsToken",
                                                            "fullStart": 583,
                                                            "fullEnd": 585,
                                                            "start": 583,
                                                            "end": 584,
                                                            "fullWidth": 2,
                                                            "width": 1,
                                                            "text": "=",
                                                            "value": "=",
                                                            "valueText": "=",
                                                            "hasTrailingTrivia": true,
                                                            "trailingTrivia": [
                                                                {
                                                                    "kind": "WhitespaceTrivia",
                                                                    "text": " "
                                                                }
                                                            ]
                                                        },
                                                        "value": {
                                                            "kind": "StringLiteral",
                                                            "fullStart": 585,
                                                            "fullEnd": 598,
                                                            "start": 585,
                                                            "end": 598,
                                                            "fullWidth": 13,
                                                            "width": 13,
                                                            "text": "\"set in with\"",
                                                            "value": "set in with",
                                                            "valueText": "set in with"
                                                        }
                                                    }
                                                }
                                            ]
                                        },
                                        "semicolonToken": {
                                            "kind": "SemicolonToken",
                                            "fullStart": 598,
                                            "fullEnd": 601,
                                            "start": 598,
                                            "end": 599,
                                            "fullWidth": 3,
                                            "width": 1,
                                            "text": ";",
                                            "value": ";",
                                            "valueText": ";",
                                            "hasTrailingTrivia": true,
                                            "hasTrailingNewLine": true,
                                            "trailingTrivia": [
                                                {
                                                    "kind": "NewLineTrivia",
                                                    "text": "\r\n"
                                                }
                                            ]
                                        }
                                    }
                                ],
                                "closeBraceToken": {
                                    "kind": "CloseBraceToken",
                                    "fullStart": 601,
                                    "fullEnd": 606,
                                    "start": 603,
                                    "end": 604,
                                    "fullWidth": 5,
                                    "width": 1,
                                    "text": "}",
                                    "value": "}",
                                    "valueText": "}",
                                    "hasLeadingTrivia": true,
                                    "hasTrailingTrivia": true,
                                    "hasTrailingNewLine": true,
                                    "leadingTrivia": [
                                        {
                                            "kind": "WhitespaceTrivia",
                                            "text": "  "
                                        }
                                    ],
                                    "trailingTrivia": [
                                        {
                                            "kind": "NewLineTrivia",
                                            "text": "\r\n"
                                        }
                                    ]
                                }
                            }
                        },
                        {
                            "kind": "ReturnStatement",
                            "fullStart": 606,
                            "fullEnd": 643,
                            "start": 610,
                            "end": 641,
                            "fullWidth": 37,
                            "width": 31,
                            "returnKeyword": {
                                "kind": "ReturnKeyword",
                                "fullStart": 606,
                                "fullEnd": 617,
                                "start": 610,
                                "end": 616,
                                "fullWidth": 11,
                                "width": 6,
                                "text": "return",
                                "value": "return",
                                "valueText": "return",
                                "hasLeadingTrivia": true,
                                "hasLeadingNewLine": true,
                                "hasTrailingTrivia": true,
                                "leadingTrivia": [
                                    {
                                        "kind": "NewLineTrivia",
                                        "text": "\r\n"
                                    },
                                    {
                                        "kind": "WhitespaceTrivia",
                                        "text": "  "
                                    }
                                ],
                                "trailingTrivia": [
                                    {
                                        "kind": "WhitespaceTrivia",
                                        "text": " "
                                    }
                                ]
                            },
                            "expression": {
                                "kind": "EqualsExpression",
                                "fullStart": 617,
                                "fullEnd": 640,
                                "start": 617,
                                "end": 640,
                                "fullWidth": 23,
                                "width": 23,
                                "left": {
                                    "kind": "MemberAccessExpression",
                                    "fullStart": 617,
                                    "fullEnd": 623,
                                    "start": 617,
                                    "end": 622,
                                    "fullWidth": 6,
                                    "width": 5,
                                    "expression": {
                                        "kind": "IdentifierName",
                                        "fullStart": 617,
                                        "fullEnd": 618,
                                        "start": 617,
                                        "end": 618,
                                        "fullWidth": 1,
                                        "width": 1,
                                        "text": "o",
                                        "value": "o",
                                        "valueText": "o"
                                    },
                                    "dotToken": {
                                        "kind": "DotToken",
                                        "fullStart": 618,
                                        "fullEnd": 619,
                                        "start": 618,
                                        "end": 619,
                                        "fullWidth": 1,
                                        "width": 1,
                                        "text": ".",
                                        "value": ".",
                                        "valueText": "."
                                    },
                                    "name": {
                                        "kind": "IdentifierName",
                                        "fullStart": 619,
                                        "fullEnd": 623,
                                        "start": 619,
                                        "end": 622,
                                        "fullWidth": 4,
                                        "width": 3,
                                        "text": "foo",
                                        "value": "foo",
                                        "valueText": "foo",
                                        "hasTrailingTrivia": true,
                                        "trailingTrivia": [
                                            {
                                                "kind": "WhitespaceTrivia",
                                                "text": " "
                                            }
                                        ]
                                    }
                                },
                                "operatorToken": {
                                    "kind": "EqualsEqualsEqualsToken",
                                    "fullStart": 623,
                                    "fullEnd": 627,
                                    "start": 623,
                                    "end": 626,
                                    "fullWidth": 4,
                                    "width": 3,
                                    "text": "===",
                                    "value": "===",
                                    "valueText": "===",
                                    "hasTrailingTrivia": true,
                                    "trailingTrivia": [
                                        {
                                            "kind": "WhitespaceTrivia",
                                            "text": " "
                                        }
                                    ]
                                },
                                "right": {
                                    "kind": "StringLiteral",
                                    "fullStart": 627,
                                    "fullEnd": 640,
                                    "start": 627,
                                    "end": 640,
                                    "fullWidth": 13,
                                    "width": 13,
                                    "text": "\"set in with\"",
                                    "value": "set in with",
                                    "valueText": "set in with"
                                }
                            },
                            "semicolonToken": {
                                "kind": "SemicolonToken",
                                "fullStart": 640,
                                "fullEnd": 643,
                                "start": 640,
                                "end": 641,
                                "fullWidth": 3,
                                "width": 1,
                                "text": ";",
                                "value": ";",
                                "valueText": ";",
                                "hasTrailingTrivia": true,
                                "hasTrailingNewLine": true,
                                "trailingTrivia": [
                                    {
                                        "kind": "NewLineTrivia",
                                        "text": "\r\n"
                                    }
                                ]
                            }
                        }
                    ],
                    "closeBraceToken": {
                        "kind": "CloseBraceToken",
                        "fullStart": 643,
                        "fullEnd": 647,
                        "start": 644,
                        "end": 645,
                        "fullWidth": 4,
                        "width": 1,
                        "text": "}",
                        "value": "}",
                        "valueText": "}",
                        "hasLeadingTrivia": true,
                        "hasTrailingTrivia": true,
                        "hasTrailingNewLine": true,
                        "leadingTrivia": [
                            {
                                "kind": "WhitespaceTrivia",
                                "text": " "
                            }
                        ],
                        "trailingTrivia": [
                            {
                                "kind": "NewLineTrivia",
                                "text": "\r\n"
                            }
                        ]
                    }
                }
            },
            {
                "kind": "ExpressionStatement",
                "fullStart": 647,
                "fullEnd": 671,
                "start": 647,
                "end": 669,
                "fullWidth": 24,
                "width": 22,
                "expression": {
                    "kind": "InvocationExpression",
                    "fullStart": 647,
                    "fullEnd": 668,
                    "start": 647,
                    "end": 668,
                    "fullWidth": 21,
                    "width": 21,
                    "expression": {
                        "kind": "IdentifierName",
                        "fullStart": 647,
                        "fullEnd": 658,
                        "start": 647,
                        "end": 658,
                        "fullWidth": 11,
                        "width": 11,
                        "text": "runTestCase",
                        "value": "runTestCase",
                        "valueText": "runTestCase"
                    },
                    "argumentList": {
                        "kind": "ArgumentList",
                        "fullStart": 658,
                        "fullEnd": 668,
                        "start": 658,
                        "end": 668,
                        "fullWidth": 10,
                        "width": 10,
                        "openParenToken": {
                            "kind": "OpenParenToken",
                            "fullStart": 658,
                            "fullEnd": 659,
                            "start": 658,
                            "end": 659,
                            "fullWidth": 1,
                            "width": 1,
                            "text": "(",
                            "value": "(",
                            "valueText": "("
                        },
                        "arguments": [
                            {
                                "kind": "IdentifierName",
                                "fullStart": 659,
                                "fullEnd": 667,
                                "start": 659,
                                "end": 667,
                                "fullWidth": 8,
                                "width": 8,
                                "text": "testcase",
                                "value": "testcase",
                                "valueText": "testcase"
                            }
                        ],
                        "closeParenToken": {
                            "kind": "CloseParenToken",
                            "fullStart": 667,
                            "fullEnd": 668,
                            "start": 667,
                            "end": 668,
                            "fullWidth": 1,
                            "width": 1,
                            "text": ")",
                            "value": ")",
                            "valueText": ")"
                        }
                    }
                },
                "semicolonToken": {
                    "kind": "SemicolonToken",
                    "fullStart": 668,
                    "fullEnd": 671,
                    "start": 668,
                    "end": 669,
                    "fullWidth": 3,
                    "width": 1,
                    "text": ";",
                    "value": ";",
                    "valueText": ";",
                    "hasTrailingTrivia": true,
                    "hasTrailingNewLine": true,
                    "trailingTrivia": [
                        {
                            "kind": "NewLineTrivia",
                            "text": "\r\n"
                        }
                    ]
                }
            }
        ],
        "endOfFileToken": {
            "kind": "EndOfFileToken",
            "fullStart": 671,
            "fullEnd": 671,
            "start": 671,
            "end": 671,
            "fullWidth": 0,
            "width": 0,
            "text": ""
        }
    },
    "lineMap": {
        "lineStarts": [
            0,
            67,
            152,
            232,
            308,
            380,
            385,
            419,
            501,
            506,
            508,
            510,
            533,
            555,
            557,
            571,
            601,
            606,
            608,
            643,
            647,
            671
        ],
        "length": 671
    }
}<|MERGE_RESOLUTION|>--- conflicted
+++ resolved
@@ -245,12 +245,8 @@
                                         "start": 539,
                                         "end": 552,
                                         "fullWidth": 13,
-<<<<<<< HEAD
                                         "width": 13,
-                                        "identifier": {
-=======
                                         "propertyName": {
->>>>>>> 85e84683
                                             "kind": "IdentifierName",
                                             "fullStart": 539,
                                             "fullEnd": 541,
@@ -570,12 +566,8 @@
                                                     "start": 579,
                                                     "end": 598,
                                                     "fullWidth": 19,
-<<<<<<< HEAD
                                                     "width": 19,
-                                                    "identifier": {
-=======
                                                     "propertyName": {
->>>>>>> 85e84683
                                                         "kind": "IdentifierName",
                                                         "fullStart": 579,
                                                         "fullEnd": 583,
