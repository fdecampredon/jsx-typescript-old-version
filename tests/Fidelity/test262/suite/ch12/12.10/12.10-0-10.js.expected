{
    "isDeclaration": false,
    "languageVersion": "EcmaScript5",
    "parseOptions": {
        "allowAutomaticSemicolonInsertion": true
    },
    "sourceUnit": {
        "kind": "SourceUnit",
        "fullStart": 0,
        "fullEnd": 745,
        "start": 507,
        "end": 745,
        "fullWidth": 745,
        "width": 238,
        "isIncrementallyUnusable": true,
        "moduleElements": [
            {
                "kind": "FunctionDeclaration",
                "fullStart": 0,
                "fullEnd": 721,
                "start": 507,
                "end": 719,
                "fullWidth": 721,
                "width": 212,
                "modifiers": [],
                "functionKeyword": {
                    "kind": "FunctionKeyword",
                    "fullStart": 0,
                    "fullEnd": 516,
                    "start": 507,
                    "end": 515,
                    "fullWidth": 516,
                    "width": 8,
                    "text": "function",
                    "value": "function",
                    "valueText": "function",
                    "hasLeadingTrivia": true,
                    "hasLeadingComment": true,
                    "hasLeadingNewLine": true,
                    "hasTrailingTrivia": true,
                    "leadingTrivia": [
                        {
                            "kind": "SingleLineCommentTrivia",
                            "text": "/// Copyright (c) 2012 Ecma International.  All rights reserved. "
                        },
                        {
                            "kind": "NewLineTrivia",
                            "text": "\r\n"
                        },
                        {
                            "kind": "SingleLineCommentTrivia",
                            "text": "/// Ecma International makes this code available under the terms and conditions set"
                        },
                        {
                            "kind": "NewLineTrivia",
                            "text": "\r\n"
                        },
                        {
                            "kind": "SingleLineCommentTrivia",
                            "text": "/// forth on http://hg.ecmascript.org/tests/test262/raw-file/tip/LICENSE (the "
                        },
                        {
                            "kind": "NewLineTrivia",
                            "text": "\r\n"
                        },
                        {
                            "kind": "SingleLineCommentTrivia",
                            "text": "/// \"Use Terms\").   Any redistribution of this code must retain the above "
                        },
                        {
                            "kind": "NewLineTrivia",
                            "text": "\r\n"
                        },
                        {
                            "kind": "SingleLineCommentTrivia",
                            "text": "/// copyright and this notice and otherwise comply with the Use Terms."
                        },
                        {
                            "kind": "NewLineTrivia",
                            "text": "\r\n"
                        },
                        {
                            "kind": "MultiLineCommentTrivia",
                            "text": "/**\r\n * @path ch12/12.10/12.10-0-10.js\r\n * @description with introduces scope - name lookup finds function parameter\r\n */"
                        },
                        {
                            "kind": "NewLineTrivia",
                            "text": "\r\n"
                        },
                        {
                            "kind": "NewLineTrivia",
                            "text": "\r\n"
                        },
                        {
                            "kind": "NewLineTrivia",
                            "text": "\r\n"
                        }
                    ],
                    "trailingTrivia": [
                        {
                            "kind": "WhitespaceTrivia",
                            "text": " "
                        }
                    ]
                },
                "identifier": {
                    "kind": "IdentifierName",
                    "fullStart": 516,
                    "fullEnd": 524,
                    "start": 516,
                    "end": 524,
                    "fullWidth": 8,
                    "width": 8,
                    "text": "testcase",
                    "value": "testcase",
                    "valueText": "testcase"
                },
                "callSignature": {
                    "kind": "CallSignature",
                    "fullStart": 524,
                    "fullEnd": 527,
                    "start": 524,
                    "end": 526,
                    "fullWidth": 3,
                    "width": 2,
                    "parameterList": {
                        "kind": "ParameterList",
                        "fullStart": 524,
                        "fullEnd": 527,
                        "start": 524,
                        "end": 526,
                        "fullWidth": 3,
                        "width": 2,
                        "openParenToken": {
                            "kind": "OpenParenToken",
                            "fullStart": 524,
                            "fullEnd": 525,
                            "start": 524,
                            "end": 525,
                            "fullWidth": 1,
                            "width": 1,
                            "text": "(",
                            "value": "(",
                            "valueText": "("
                        },
                        "parameters": [],
                        "closeParenToken": {
                            "kind": "CloseParenToken",
                            "fullStart": 525,
                            "fullEnd": 527,
                            "start": 525,
                            "end": 526,
                            "fullWidth": 2,
                            "width": 1,
                            "text": ")",
                            "value": ")",
                            "valueText": ")",
                            "hasTrailingTrivia": true,
                            "trailingTrivia": [
                                {
                                    "kind": "WhitespaceTrivia",
                                    "text": " "
                                }
                            ]
                        }
                    }
                },
                "block": {
                    "kind": "Block",
                    "fullStart": 527,
                    "fullEnd": 721,
                    "start": 527,
                    "end": 719,
                    "fullWidth": 194,
                    "width": 192,
                    "openBraceToken": {
                        "kind": "OpenBraceToken",
                        "fullStart": 527,
                        "fullEnd": 530,
                        "start": 527,
                        "end": 528,
                        "fullWidth": 3,
                        "width": 1,
                        "text": "{",
                        "value": "{",
                        "valueText": "{",
                        "hasTrailingTrivia": true,
                        "hasTrailingNewLine": true,
                        "trailingTrivia": [
                            {
                                "kind": "NewLineTrivia",
                                "text": "\r\n"
                            }
                        ]
                    },
                    "statements": [
                        {
                            "kind": "FunctionDeclaration",
                            "fullStart": 530,
                            "fullEnd": 667,
                            "start": 532,
                            "end": 665,
                            "fullWidth": 137,
                            "width": 133,
                            "modifiers": [],
                            "functionKeyword": {
                                "kind": "FunctionKeyword",
                                "fullStart": 530,
                                "fullEnd": 541,
                                "start": 532,
                                "end": 540,
                                "fullWidth": 11,
                                "width": 8,
                                "text": "function",
                                "value": "function",
                                "valueText": "function",
                                "hasLeadingTrivia": true,
                                "hasTrailingTrivia": true,
                                "leadingTrivia": [
                                    {
                                        "kind": "WhitespaceTrivia",
                                        "text": "  "
                                    }
                                ],
                                "trailingTrivia": [
                                    {
                                        "kind": "WhitespaceTrivia",
                                        "text": " "
                                    }
                                ]
                            },
                            "identifier": {
                                "kind": "IdentifierName",
                                "fullStart": 541,
                                "fullEnd": 542,
                                "start": 541,
                                "end": 542,
                                "fullWidth": 1,
                                "width": 1,
                                "text": "f",
                                "value": "f",
                                "valueText": "f"
                            },
                            "callSignature": {
                                "kind": "CallSignature",
                                "fullStart": 542,
                                "fullEnd": 546,
                                "start": 542,
                                "end": 545,
                                "fullWidth": 4,
                                "width": 3,
                                "parameterList": {
                                    "kind": "ParameterList",
                                    "fullStart": 542,
                                    "fullEnd": 546,
                                    "start": 542,
                                    "end": 545,
                                    "fullWidth": 4,
                                    "width": 3,
                                    "openParenToken": {
                                        "kind": "OpenParenToken",
                                        "fullStart": 542,
                                        "fullEnd": 543,
                                        "start": 542,
                                        "end": 543,
                                        "fullWidth": 1,
                                        "width": 1,
                                        "text": "(",
                                        "value": "(",
                                        "valueText": "("
                                    },
                                    "parameters": [
                                        {
                                            "kind": "Parameter",
                                            "fullStart": 543,
                                            "fullEnd": 544,
                                            "start": 543,
                                            "end": 544,
                                            "fullWidth": 1,
<<<<<<< HEAD
                                            "width": 1,
=======
                                            "modifiers": [],
>>>>>>> e3c38734
                                            "identifier": {
                                                "kind": "IdentifierName",
                                                "fullStart": 543,
                                                "fullEnd": 544,
                                                "start": 543,
                                                "end": 544,
                                                "fullWidth": 1,
                                                "width": 1,
                                                "text": "o",
                                                "value": "o",
                                                "valueText": "o"
                                            }
                                        }
                                    ],
                                    "closeParenToken": {
                                        "kind": "CloseParenToken",
                                        "fullStart": 544,
                                        "fullEnd": 546,
                                        "start": 544,
                                        "end": 545,
                                        "fullWidth": 2,
                                        "width": 1,
                                        "text": ")",
                                        "value": ")",
                                        "valueText": ")",
                                        "hasTrailingTrivia": true,
                                        "trailingTrivia": [
                                            {
                                                "kind": "WhitespaceTrivia",
                                                "text": " "
                                            }
                                        ]
                                    }
                                }
                            },
                            "block": {
                                "kind": "Block",
                                "fullStart": 546,
                                "fullEnd": 667,
                                "start": 546,
                                "end": 665,
                                "fullWidth": 121,
                                "width": 119,
                                "openBraceToken": {
                                    "kind": "OpenBraceToken",
                                    "fullStart": 546,
                                    "fullEnd": 549,
                                    "start": 546,
                                    "end": 547,
                                    "fullWidth": 3,
                                    "width": 1,
                                    "text": "{",
                                    "value": "{",
                                    "valueText": "{",
                                    "hasTrailingTrivia": true,
                                    "hasTrailingNewLine": true,
                                    "trailingTrivia": [
                                        {
                                            "kind": "NewLineTrivia",
                                            "text": "\r\n"
                                        }
                                    ]
                                },
                                "statements": [
                                    {
                                        "kind": "FunctionDeclaration",
                                        "fullStart": 549,
                                        "fullEnd": 633,
                                        "start": 555,
                                        "end": 631,
                                        "fullWidth": 84,
                                        "width": 76,
                                        "modifiers": [],
                                        "functionKeyword": {
                                            "kind": "FunctionKeyword",
                                            "fullStart": 549,
                                            "fullEnd": 564,
                                            "start": 555,
                                            "end": 563,
                                            "fullWidth": 15,
                                            "width": 8,
                                            "text": "function",
                                            "value": "function",
                                            "valueText": "function",
                                            "hasLeadingTrivia": true,
                                            "hasLeadingNewLine": true,
                                            "hasTrailingTrivia": true,
                                            "leadingTrivia": [
                                                {
                                                    "kind": "NewLineTrivia",
                                                    "text": "\r\n"
                                                },
                                                {
                                                    "kind": "WhitespaceTrivia",
                                                    "text": "    "
                                                }
                                            ],
                                            "trailingTrivia": [
                                                {
                                                    "kind": "WhitespaceTrivia",
                                                    "text": " "
                                                }
                                            ]
                                        },
                                        "identifier": {
                                            "kind": "IdentifierName",
                                            "fullStart": 564,
                                            "fullEnd": 570,
                                            "start": 564,
                                            "end": 570,
                                            "fullWidth": 6,
                                            "width": 6,
                                            "text": "innerf",
                                            "value": "innerf",
                                            "valueText": "innerf"
                                        },
                                        "callSignature": {
                                            "kind": "CallSignature",
                                            "fullStart": 570,
                                            "fullEnd": 577,
                                            "start": 570,
                                            "end": 576,
                                            "fullWidth": 7,
                                            "width": 6,
                                            "parameterList": {
                                                "kind": "ParameterList",
                                                "fullStart": 570,
                                                "fullEnd": 577,
                                                "start": 570,
                                                "end": 576,
                                                "fullWidth": 7,
                                                "width": 6,
                                                "openParenToken": {
                                                    "kind": "OpenParenToken",
                                                    "fullStart": 570,
                                                    "fullEnd": 571,
                                                    "start": 570,
                                                    "end": 571,
                                                    "fullWidth": 1,
                                                    "width": 1,
                                                    "text": "(",
                                                    "value": "(",
                                                    "valueText": "("
                                                },
                                                "parameters": [
                                                    {
                                                        "kind": "Parameter",
                                                        "fullStart": 571,
                                                        "fullEnd": 572,
                                                        "start": 571,
                                                        "end": 572,
                                                        "fullWidth": 1,
<<<<<<< HEAD
                                                        "width": 1,
=======
                                                        "modifiers": [],
>>>>>>> e3c38734
                                                        "identifier": {
                                                            "kind": "IdentifierName",
                                                            "fullStart": 571,
                                                            "fullEnd": 572,
                                                            "start": 571,
                                                            "end": 572,
                                                            "fullWidth": 1,
                                                            "width": 1,
                                                            "text": "o",
                                                            "value": "o",
                                                            "valueText": "o"
                                                        }
                                                    },
                                                    {
                                                        "kind": "CommaToken",
                                                        "fullStart": 572,
                                                        "fullEnd": 574,
                                                        "start": 572,
                                                        "end": 573,
                                                        "fullWidth": 2,
                                                        "width": 1,
                                                        "text": ",",
                                                        "value": ",",
                                                        "valueText": ",",
                                                        "hasTrailingTrivia": true,
                                                        "trailingTrivia": [
                                                            {
                                                                "kind": "WhitespaceTrivia",
                                                                "text": " "
                                                            }
                                                        ]
                                                    },
                                                    {
                                                        "kind": "Parameter",
                                                        "fullStart": 574,
                                                        "fullEnd": 575,
                                                        "start": 574,
                                                        "end": 575,
                                                        "fullWidth": 1,
<<<<<<< HEAD
                                                        "width": 1,
=======
                                                        "modifiers": [],
>>>>>>> e3c38734
                                                        "identifier": {
                                                            "kind": "IdentifierName",
                                                            "fullStart": 574,
                                                            "fullEnd": 575,
                                                            "start": 574,
                                                            "end": 575,
                                                            "fullWidth": 1,
                                                            "width": 1,
                                                            "text": "x",
                                                            "value": "x",
                                                            "valueText": "x"
                                                        }
                                                    }
                                                ],
                                                "closeParenToken": {
                                                    "kind": "CloseParenToken",
                                                    "fullStart": 575,
                                                    "fullEnd": 577,
                                                    "start": 575,
                                                    "end": 576,
                                                    "fullWidth": 2,
                                                    "width": 1,
                                                    "text": ")",
                                                    "value": ")",
                                                    "valueText": ")",
                                                    "hasTrailingTrivia": true,
                                                    "trailingTrivia": [
                                                        {
                                                            "kind": "WhitespaceTrivia",
                                                            "text": " "
                                                        }
                                                    ]
                                                }
                                            }
                                        },
                                        "block": {
                                            "kind": "Block",
                                            "fullStart": 577,
                                            "fullEnd": 633,
                                            "start": 577,
                                            "end": 631,
                                            "fullWidth": 56,
                                            "width": 54,
                                            "openBraceToken": {
                                                "kind": "OpenBraceToken",
                                                "fullStart": 577,
                                                "fullEnd": 580,
                                                "start": 577,
                                                "end": 578,
                                                "fullWidth": 3,
                                                "width": 1,
                                                "text": "{",
                                                "value": "{",
                                                "valueText": "{",
                                                "hasTrailingTrivia": true,
                                                "hasTrailingNewLine": true,
                                                "trailingTrivia": [
                                                    {
                                                        "kind": "NewLineTrivia",
                                                        "text": "\r\n"
                                                    }
                                                ]
                                            },
                                            "statements": [
                                                {
                                                    "kind": "WithStatement",
                                                    "fullStart": 580,
                                                    "fullEnd": 626,
                                                    "start": 586,
                                                    "end": 624,
                                                    "fullWidth": 46,
                                                    "width": 38,
                                                    "withKeyword": {
                                                        "kind": "WithKeyword",
                                                        "fullStart": 580,
                                                        "fullEnd": 591,
                                                        "start": 586,
                                                        "end": 590,
                                                        "fullWidth": 11,
                                                        "width": 4,
                                                        "text": "with",
                                                        "value": "with",
                                                        "valueText": "with",
                                                        "hasLeadingTrivia": true,
                                                        "hasTrailingTrivia": true,
                                                        "leadingTrivia": [
                                                            {
                                                                "kind": "WhitespaceTrivia",
                                                                "text": "      "
                                                            }
                                                        ],
                                                        "trailingTrivia": [
                                                            {
                                                                "kind": "WhitespaceTrivia",
                                                                "text": " "
                                                            }
                                                        ]
                                                    },
                                                    "openParenToken": {
                                                        "kind": "OpenParenToken",
                                                        "fullStart": 591,
                                                        "fullEnd": 592,
                                                        "start": 591,
                                                        "end": 592,
                                                        "fullWidth": 1,
                                                        "width": 1,
                                                        "text": "(",
                                                        "value": "(",
                                                        "valueText": "("
                                                    },
                                                    "condition": {
                                                        "kind": "IdentifierName",
                                                        "fullStart": 592,
                                                        "fullEnd": 593,
                                                        "start": 592,
                                                        "end": 593,
                                                        "fullWidth": 1,
                                                        "width": 1,
                                                        "text": "o",
                                                        "value": "o",
                                                        "valueText": "o"
                                                    },
                                                    "closeParenToken": {
                                                        "kind": "CloseParenToken",
                                                        "fullStart": 593,
                                                        "fullEnd": 595,
                                                        "start": 593,
                                                        "end": 594,
                                                        "fullWidth": 2,
                                                        "width": 1,
                                                        "text": ")",
                                                        "value": ")",
                                                        "valueText": ")",
                                                        "hasTrailingTrivia": true,
                                                        "trailingTrivia": [
                                                            {
                                                                "kind": "WhitespaceTrivia",
                                                                "text": " "
                                                            }
                                                        ]
                                                    },
                                                    "statement": {
                                                        "kind": "Block",
                                                        "fullStart": 595,
                                                        "fullEnd": 626,
                                                        "start": 595,
                                                        "end": 624,
                                                        "fullWidth": 31,
                                                        "width": 29,
                                                        "openBraceToken": {
                                                            "kind": "OpenBraceToken",
                                                            "fullStart": 595,
                                                            "fullEnd": 598,
                                                            "start": 595,
                                                            "end": 596,
                                                            "fullWidth": 3,
                                                            "width": 1,
                                                            "text": "{",
                                                            "value": "{",
                                                            "valueText": "{",
                                                            "hasTrailingTrivia": true,
                                                            "hasTrailingNewLine": true,
                                                            "trailingTrivia": [
                                                                {
                                                                    "kind": "NewLineTrivia",
                                                                    "text": "\r\n"
                                                                }
                                                            ]
                                                        },
                                                        "statements": [
                                                            {
                                                                "kind": "ReturnStatement",
                                                                "fullStart": 598,
                                                                "fullEnd": 617,
                                                                "start": 606,
                                                                "end": 615,
                                                                "fullWidth": 19,
                                                                "width": 9,
                                                                "returnKeyword": {
                                                                    "kind": "ReturnKeyword",
                                                                    "fullStart": 598,
                                                                    "fullEnd": 613,
                                                                    "start": 606,
                                                                    "end": 612,
                                                                    "fullWidth": 15,
                                                                    "width": 6,
                                                                    "text": "return",
                                                                    "value": "return",
                                                                    "valueText": "return",
                                                                    "hasLeadingTrivia": true,
                                                                    "hasTrailingTrivia": true,
                                                                    "leadingTrivia": [
                                                                        {
                                                                            "kind": "WhitespaceTrivia",
                                                                            "text": "        "
                                                                        }
                                                                    ],
                                                                    "trailingTrivia": [
                                                                        {
                                                                            "kind": "WhitespaceTrivia",
                                                                            "text": " "
                                                                        }
                                                                    ]
                                                                },
                                                                "expression": {
                                                                    "kind": "IdentifierName",
                                                                    "fullStart": 613,
                                                                    "fullEnd": 614,
                                                                    "start": 613,
                                                                    "end": 614,
                                                                    "fullWidth": 1,
                                                                    "width": 1,
                                                                    "text": "x",
                                                                    "value": "x",
                                                                    "valueText": "x"
                                                                },
                                                                "semicolonToken": {
                                                                    "kind": "SemicolonToken",
                                                                    "fullStart": 614,
                                                                    "fullEnd": 617,
                                                                    "start": 614,
                                                                    "end": 615,
                                                                    "fullWidth": 3,
                                                                    "width": 1,
                                                                    "text": ";",
                                                                    "value": ";",
                                                                    "valueText": ";",
                                                                    "hasTrailingTrivia": true,
                                                                    "hasTrailingNewLine": true,
                                                                    "trailingTrivia": [
                                                                        {
                                                                            "kind": "NewLineTrivia",
                                                                            "text": "\r\n"
                                                                        }
                                                                    ]
                                                                }
                                                            }
                                                        ],
                                                        "closeBraceToken": {
                                                            "kind": "CloseBraceToken",
                                                            "fullStart": 617,
                                                            "fullEnd": 626,
                                                            "start": 623,
                                                            "end": 624,
                                                            "fullWidth": 9,
                                                            "width": 1,
                                                            "text": "}",
                                                            "value": "}",
                                                            "valueText": "}",
                                                            "hasLeadingTrivia": true,
                                                            "hasTrailingTrivia": true,
                                                            "hasTrailingNewLine": true,
                                                            "leadingTrivia": [
                                                                {
                                                                    "kind": "WhitespaceTrivia",
                                                                    "text": "      "
                                                                }
                                                            ],
                                                            "trailingTrivia": [
                                                                {
                                                                    "kind": "NewLineTrivia",
                                                                    "text": "\r\n"
                                                                }
                                                            ]
                                                        }
                                                    }
                                                }
                                            ],
                                            "closeBraceToken": {
                                                "kind": "CloseBraceToken",
                                                "fullStart": 626,
                                                "fullEnd": 633,
                                                "start": 630,
                                                "end": 631,
                                                "fullWidth": 7,
                                                "width": 1,
                                                "text": "}",
                                                "value": "}",
                                                "valueText": "}",
                                                "hasLeadingTrivia": true,
                                                "hasTrailingTrivia": true,
                                                "hasTrailingNewLine": true,
                                                "leadingTrivia": [
                                                    {
                                                        "kind": "WhitespaceTrivia",
                                                        "text": "    "
                                                    }
                                                ],
                                                "trailingTrivia": [
                                                    {
                                                        "kind": "NewLineTrivia",
                                                        "text": "\r\n"
                                                    }
                                                ]
                                            }
                                        }
                                    },
                                    {
                                        "kind": "ReturnStatement",
                                        "fullStart": 633,
                                        "fullEnd": 662,
                                        "start": 639,
                                        "end": 660,
                                        "fullWidth": 29,
                                        "width": 21,
                                        "returnKeyword": {
                                            "kind": "ReturnKeyword",
                                            "fullStart": 633,
                                            "fullEnd": 646,
                                            "start": 639,
                                            "end": 645,
                                            "fullWidth": 13,
                                            "width": 6,
                                            "text": "return",
                                            "value": "return",
                                            "valueText": "return",
                                            "hasLeadingTrivia": true,
                                            "hasLeadingNewLine": true,
                                            "hasTrailingTrivia": true,
                                            "leadingTrivia": [
                                                {
                                                    "kind": "NewLineTrivia",
                                                    "text": "\r\n"
                                                },
                                                {
                                                    "kind": "WhitespaceTrivia",
                                                    "text": "    "
                                                }
                                            ],
                                            "trailingTrivia": [
                                                {
                                                    "kind": "WhitespaceTrivia",
                                                    "text": " "
                                                }
                                            ]
                                        },
                                        "expression": {
                                            "kind": "InvocationExpression",
                                            "fullStart": 646,
                                            "fullEnd": 659,
                                            "start": 646,
                                            "end": 659,
                                            "fullWidth": 13,
                                            "width": 13,
                                            "expression": {
                                                "kind": "IdentifierName",
                                                "fullStart": 646,
                                                "fullEnd": 652,
                                                "start": 646,
                                                "end": 652,
                                                "fullWidth": 6,
                                                "width": 6,
                                                "text": "innerf",
                                                "value": "innerf",
                                                "valueText": "innerf"
                                            },
                                            "argumentList": {
                                                "kind": "ArgumentList",
                                                "fullStart": 652,
                                                "fullEnd": 659,
                                                "start": 652,
                                                "end": 659,
                                                "fullWidth": 7,
                                                "width": 7,
                                                "openParenToken": {
                                                    "kind": "OpenParenToken",
                                                    "fullStart": 652,
                                                    "fullEnd": 653,
                                                    "start": 652,
                                                    "end": 653,
                                                    "fullWidth": 1,
                                                    "width": 1,
                                                    "text": "(",
                                                    "value": "(",
                                                    "valueText": "("
                                                },
                                                "arguments": [
                                                    {
                                                        "kind": "IdentifierName",
                                                        "fullStart": 653,
                                                        "fullEnd": 654,
                                                        "start": 653,
                                                        "end": 654,
                                                        "fullWidth": 1,
                                                        "width": 1,
                                                        "text": "o",
                                                        "value": "o",
                                                        "valueText": "o"
                                                    },
                                                    {
                                                        "kind": "CommaToken",
                                                        "fullStart": 654,
                                                        "fullEnd": 656,
                                                        "start": 654,
                                                        "end": 655,
                                                        "fullWidth": 2,
                                                        "width": 1,
                                                        "text": ",",
                                                        "value": ",",
                                                        "valueText": ",",
                                                        "hasTrailingTrivia": true,
                                                        "trailingTrivia": [
                                                            {
                                                                "kind": "WhitespaceTrivia",
                                                                "text": " "
                                                            }
                                                        ]
                                                    },
                                                    {
                                                        "kind": "NumericLiteral",
                                                        "fullStart": 656,
                                                        "fullEnd": 658,
                                                        "start": 656,
                                                        "end": 658,
                                                        "fullWidth": 2,
                                                        "width": 2,
                                                        "text": "42",
                                                        "value": 42,
                                                        "valueText": "42"
                                                    }
                                                ],
                                                "closeParenToken": {
                                                    "kind": "CloseParenToken",
                                                    "fullStart": 658,
                                                    "fullEnd": 659,
                                                    "start": 658,
                                                    "end": 659,
                                                    "fullWidth": 1,
                                                    "width": 1,
                                                    "text": ")",
                                                    "value": ")",
                                                    "valueText": ")"
                                                }
                                            }
                                        },
                                        "semicolonToken": {
                                            "kind": "SemicolonToken",
                                            "fullStart": 659,
                                            "fullEnd": 662,
                                            "start": 659,
                                            "end": 660,
                                            "fullWidth": 3,
                                            "width": 1,
                                            "text": ";",
                                            "value": ";",
                                            "valueText": ";",
                                            "hasTrailingTrivia": true,
                                            "hasTrailingNewLine": true,
                                            "trailingTrivia": [
                                                {
                                                    "kind": "NewLineTrivia",
                                                    "text": "\r\n"
                                                }
                                            ]
                                        }
                                    }
                                ],
                                "closeBraceToken": {
                                    "kind": "CloseBraceToken",
                                    "fullStart": 662,
                                    "fullEnd": 667,
                                    "start": 664,
                                    "end": 665,
                                    "fullWidth": 5,
                                    "width": 1,
                                    "text": "}",
                                    "value": "}",
                                    "valueText": "}",
                                    "hasLeadingTrivia": true,
                                    "hasTrailingTrivia": true,
                                    "hasTrailingNewLine": true,
                                    "leadingTrivia": [
                                        {
                                            "kind": "WhitespaceTrivia",
                                            "text": "  "
                                        }
                                    ],
                                    "trailingTrivia": [
                                        {
                                            "kind": "NewLineTrivia",
                                            "text": "\r\n"
                                        }
                                    ]
                                }
                            }
                        },
                        {
                            "kind": "IfStatement",
                            "fullStart": 667,
                            "fullEnd": 717,
                            "start": 673,
                            "end": 715,
                            "fullWidth": 50,
                            "width": 42,
                            "ifKeyword": {
                                "kind": "IfKeyword",
                                "fullStart": 667,
                                "fullEnd": 676,
                                "start": 673,
                                "end": 675,
                                "fullWidth": 9,
                                "width": 2,
                                "text": "if",
                                "value": "if",
                                "valueText": "if",
                                "hasLeadingTrivia": true,
                                "hasLeadingNewLine": true,
                                "hasTrailingTrivia": true,
                                "leadingTrivia": [
                                    {
                                        "kind": "WhitespaceTrivia",
                                        "text": "  "
                                    },
                                    {
                                        "kind": "NewLineTrivia",
                                        "text": "\r\n"
                                    },
                                    {
                                        "kind": "WhitespaceTrivia",
                                        "text": "  "
                                    }
                                ],
                                "trailingTrivia": [
                                    {
                                        "kind": "WhitespaceTrivia",
                                        "text": " "
                                    }
                                ]
                            },
                            "openParenToken": {
                                "kind": "OpenParenToken",
                                "fullStart": 676,
                                "fullEnd": 677,
                                "start": 676,
                                "end": 677,
                                "fullWidth": 1,
                                "width": 1,
                                "text": "(",
                                "value": "(",
                                "valueText": "("
                            },
                            "condition": {
                                "kind": "EqualsExpression",
                                "fullStart": 677,
                                "fullEnd": 689,
                                "start": 677,
                                "end": 689,
                                "fullWidth": 12,
                                "width": 12,
                                "left": {
                                    "kind": "InvocationExpression",
                                    "fullStart": 677,
                                    "fullEnd": 683,
                                    "start": 677,
                                    "end": 682,
                                    "fullWidth": 6,
                                    "width": 5,
                                    "expression": {
                                        "kind": "IdentifierName",
                                        "fullStart": 677,
                                        "fullEnd": 678,
                                        "start": 677,
                                        "end": 678,
                                        "fullWidth": 1,
                                        "width": 1,
                                        "text": "f",
                                        "value": "f",
                                        "valueText": "f"
                                    },
                                    "argumentList": {
                                        "kind": "ArgumentList",
                                        "fullStart": 678,
                                        "fullEnd": 683,
                                        "start": 678,
                                        "end": 682,
                                        "fullWidth": 5,
                                        "width": 4,
                                        "openParenToken": {
                                            "kind": "OpenParenToken",
                                            "fullStart": 678,
                                            "fullEnd": 679,
                                            "start": 678,
                                            "end": 679,
                                            "fullWidth": 1,
                                            "width": 1,
                                            "text": "(",
                                            "value": "(",
                                            "valueText": "("
                                        },
                                        "arguments": [
                                            {
                                                "kind": "ObjectLiteralExpression",
                                                "fullStart": 679,
                                                "fullEnd": 681,
                                                "start": 679,
                                                "end": 681,
                                                "fullWidth": 2,
                                                "width": 2,
                                                "openBraceToken": {
                                                    "kind": "OpenBraceToken",
                                                    "fullStart": 679,
                                                    "fullEnd": 680,
                                                    "start": 679,
                                                    "end": 680,
                                                    "fullWidth": 1,
                                                    "width": 1,
                                                    "text": "{",
                                                    "value": "{",
                                                    "valueText": "{"
                                                },
                                                "propertyAssignments": [],
                                                "closeBraceToken": {
                                                    "kind": "CloseBraceToken",
                                                    "fullStart": 680,
                                                    "fullEnd": 681,
                                                    "start": 680,
                                                    "end": 681,
                                                    "fullWidth": 1,
                                                    "width": 1,
                                                    "text": "}",
                                                    "value": "}",
                                                    "valueText": "}"
                                                }
                                            }
                                        ],
                                        "closeParenToken": {
                                            "kind": "CloseParenToken",
                                            "fullStart": 681,
                                            "fullEnd": 683,
                                            "start": 681,
                                            "end": 682,
                                            "fullWidth": 2,
                                            "width": 1,
                                            "text": ")",
                                            "value": ")",
                                            "valueText": ")",
                                            "hasTrailingTrivia": true,
                                            "trailingTrivia": [
                                                {
                                                    "kind": "WhitespaceTrivia",
                                                    "text": " "
                                                }
                                            ]
                                        }
                                    }
                                },
                                "operatorToken": {
                                    "kind": "EqualsEqualsEqualsToken",
                                    "fullStart": 683,
                                    "fullEnd": 687,
                                    "start": 683,
                                    "end": 686,
                                    "fullWidth": 4,
                                    "width": 3,
                                    "text": "===",
                                    "value": "===",
                                    "valueText": "===",
                                    "hasTrailingTrivia": true,
                                    "trailingTrivia": [
                                        {
                                            "kind": "WhitespaceTrivia",
                                            "text": " "
                                        }
                                    ]
                                },
                                "right": {
                                    "kind": "NumericLiteral",
                                    "fullStart": 687,
                                    "fullEnd": 689,
                                    "start": 687,
                                    "end": 689,
                                    "fullWidth": 2,
                                    "width": 2,
                                    "text": "42",
                                    "value": 42,
                                    "valueText": "42"
                                }
                            },
                            "closeParenToken": {
                                "kind": "CloseParenToken",
                                "fullStart": 689,
                                "fullEnd": 691,
                                "start": 689,
                                "end": 690,
                                "fullWidth": 2,
                                "width": 1,
                                "text": ")",
                                "value": ")",
                                "valueText": ")",
                                "hasTrailingTrivia": true,
                                "trailingTrivia": [
                                    {
                                        "kind": "WhitespaceTrivia",
                                        "text": " "
                                    }
                                ]
                            },
                            "statement": {
                                "kind": "Block",
                                "fullStart": 691,
                                "fullEnd": 717,
                                "start": 691,
                                "end": 715,
                                "fullWidth": 26,
                                "width": 24,
                                "openBraceToken": {
                                    "kind": "OpenBraceToken",
                                    "fullStart": 691,
                                    "fullEnd": 694,
                                    "start": 691,
                                    "end": 692,
                                    "fullWidth": 3,
                                    "width": 1,
                                    "text": "{",
                                    "value": "{",
                                    "valueText": "{",
                                    "hasTrailingTrivia": true,
                                    "hasTrailingNewLine": true,
                                    "trailingTrivia": [
                                        {
                                            "kind": "NewLineTrivia",
                                            "text": "\r\n"
                                        }
                                    ]
                                },
                                "statements": [
                                    {
                                        "kind": "ReturnStatement",
                                        "fullStart": 694,
                                        "fullEnd": 712,
                                        "start": 698,
                                        "end": 710,
                                        "fullWidth": 18,
                                        "width": 12,
                                        "returnKeyword": {
                                            "kind": "ReturnKeyword",
                                            "fullStart": 694,
                                            "fullEnd": 705,
                                            "start": 698,
                                            "end": 704,
                                            "fullWidth": 11,
                                            "width": 6,
                                            "text": "return",
                                            "value": "return",
                                            "valueText": "return",
                                            "hasLeadingTrivia": true,
                                            "hasTrailingTrivia": true,
                                            "leadingTrivia": [
                                                {
                                                    "kind": "WhitespaceTrivia",
                                                    "text": "    "
                                                }
                                            ],
                                            "trailingTrivia": [
                                                {
                                                    "kind": "WhitespaceTrivia",
                                                    "text": " "
                                                }
                                            ]
                                        },
                                        "expression": {
                                            "kind": "TrueKeyword",
                                            "fullStart": 705,
                                            "fullEnd": 709,
                                            "start": 705,
                                            "end": 709,
                                            "fullWidth": 4,
                                            "width": 4,
                                            "text": "true",
                                            "value": true,
                                            "valueText": "true"
                                        },
                                        "semicolonToken": {
                                            "kind": "SemicolonToken",
                                            "fullStart": 709,
                                            "fullEnd": 712,
                                            "start": 709,
                                            "end": 710,
                                            "fullWidth": 3,
                                            "width": 1,
                                            "text": ";",
                                            "value": ";",
                                            "valueText": ";",
                                            "hasTrailingTrivia": true,
                                            "hasTrailingNewLine": true,
                                            "trailingTrivia": [
                                                {
                                                    "kind": "NewLineTrivia",
                                                    "text": "\r\n"
                                                }
                                            ]
                                        }
                                    }
                                ],
                                "closeBraceToken": {
                                    "kind": "CloseBraceToken",
                                    "fullStart": 712,
                                    "fullEnd": 717,
                                    "start": 714,
                                    "end": 715,
                                    "fullWidth": 5,
                                    "width": 1,
                                    "text": "}",
                                    "value": "}",
                                    "valueText": "}",
                                    "hasLeadingTrivia": true,
                                    "hasTrailingTrivia": true,
                                    "hasTrailingNewLine": true,
                                    "leadingTrivia": [
                                        {
                                            "kind": "WhitespaceTrivia",
                                            "text": "  "
                                        }
                                    ],
                                    "trailingTrivia": [
                                        {
                                            "kind": "NewLineTrivia",
                                            "text": "\r\n"
                                        }
                                    ]
                                }
                            }
                        }
                    ],
                    "closeBraceToken": {
                        "kind": "CloseBraceToken",
                        "fullStart": 717,
                        "fullEnd": 721,
                        "start": 718,
                        "end": 719,
                        "fullWidth": 4,
                        "width": 1,
                        "text": "}",
                        "value": "}",
                        "valueText": "}",
                        "hasLeadingTrivia": true,
                        "hasTrailingTrivia": true,
                        "hasTrailingNewLine": true,
                        "leadingTrivia": [
                            {
                                "kind": "WhitespaceTrivia",
                                "text": " "
                            }
                        ],
                        "trailingTrivia": [
                            {
                                "kind": "NewLineTrivia",
                                "text": "\r\n"
                            }
                        ]
                    }
                }
            },
            {
                "kind": "ExpressionStatement",
                "fullStart": 721,
                "fullEnd": 745,
                "start": 721,
                "end": 743,
                "fullWidth": 24,
                "width": 22,
                "expression": {
                    "kind": "InvocationExpression",
                    "fullStart": 721,
                    "fullEnd": 742,
                    "start": 721,
                    "end": 742,
                    "fullWidth": 21,
                    "width": 21,
                    "expression": {
                        "kind": "IdentifierName",
                        "fullStart": 721,
                        "fullEnd": 732,
                        "start": 721,
                        "end": 732,
                        "fullWidth": 11,
                        "width": 11,
                        "text": "runTestCase",
                        "value": "runTestCase",
                        "valueText": "runTestCase"
                    },
                    "argumentList": {
                        "kind": "ArgumentList",
                        "fullStart": 732,
                        "fullEnd": 742,
                        "start": 732,
                        "end": 742,
                        "fullWidth": 10,
                        "width": 10,
                        "openParenToken": {
                            "kind": "OpenParenToken",
                            "fullStart": 732,
                            "fullEnd": 733,
                            "start": 732,
                            "end": 733,
                            "fullWidth": 1,
                            "width": 1,
                            "text": "(",
                            "value": "(",
                            "valueText": "("
                        },
                        "arguments": [
                            {
                                "kind": "IdentifierName",
                                "fullStart": 733,
                                "fullEnd": 741,
                                "start": 733,
                                "end": 741,
                                "fullWidth": 8,
                                "width": 8,
                                "text": "testcase",
                                "value": "testcase",
                                "valueText": "testcase"
                            }
                        ],
                        "closeParenToken": {
                            "kind": "CloseParenToken",
                            "fullStart": 741,
                            "fullEnd": 742,
                            "start": 741,
                            "end": 742,
                            "fullWidth": 1,
                            "width": 1,
                            "text": ")",
                            "value": ")",
                            "valueText": ")"
                        }
                    }
                },
                "semicolonToken": {
                    "kind": "SemicolonToken",
                    "fullStart": 742,
                    "fullEnd": 745,
                    "start": 742,
                    "end": 743,
                    "fullWidth": 3,
                    "width": 1,
                    "text": ";",
                    "value": ";",
                    "valueText": ";",
                    "hasTrailingTrivia": true,
                    "hasTrailingNewLine": true,
                    "trailingTrivia": [
                        {
                            "kind": "NewLineTrivia",
                            "text": "\r\n"
                        }
                    ]
                }
            }
        ],
        "endOfFileToken": {
            "kind": "EndOfFileToken",
            "fullStart": 745,
            "fullEnd": 745,
            "start": 745,
            "end": 745,
            "fullWidth": 0,
            "width": 0,
            "text": ""
        }
    },
    "lineMap": {
        "lineStarts": [
            0,
            67,
            152,
            232,
            308,
            380,
            385,
            420,
            498,
            503,
            505,
            507,
            530,
            549,
            551,
            580,
            598,
            617,
            626,
            633,
            635,
            662,
            667,
            671,
            694,
            712,
            717,
            721,
            745
        ],
        "length": 745
    }
}<|MERGE_RESOLUTION|>--- conflicted
+++ resolved
@@ -277,11 +277,8 @@
                                             "start": 543,
                                             "end": 544,
                                             "fullWidth": 1,
-<<<<<<< HEAD
                                             "width": 1,
-=======
                                             "modifiers": [],
->>>>>>> e3c38734
                                             "identifier": {
                                                 "kind": "IdentifierName",
                                                 "fullStart": 543,
@@ -434,11 +431,8 @@
                                                         "start": 571,
                                                         "end": 572,
                                                         "fullWidth": 1,
-<<<<<<< HEAD
                                                         "width": 1,
-=======
                                                         "modifiers": [],
->>>>>>> e3c38734
                                                         "identifier": {
                                                             "kind": "IdentifierName",
                                                             "fullStart": 571,
@@ -478,11 +472,8 @@
                                                         "start": 574,
                                                         "end": 575,
                                                         "fullWidth": 1,
-<<<<<<< HEAD
                                                         "width": 1,
-=======
                                                         "modifiers": [],
->>>>>>> e3c38734
                                                         "identifier": {
                                                             "kind": "IdentifierName",
                                                             "fullStart": 574,
