--- conflicted
+++ resolved
@@ -245,12 +245,8 @@
                                         "start": 505,
                                         "end": 514,
                                         "fullWidth": 9,
-<<<<<<< HEAD
                                         "width": 9,
-                                        "identifier": {
-=======
                                         "propertyName": {
->>>>>>> 85e84683
                                             "kind": "IdentifierName",
                                             "fullStart": 505,
                                             "fullEnd": 507,
@@ -384,12 +380,8 @@
                                         "start": 523,
                                         "end": 530,
                                         "fullWidth": 7,
-<<<<<<< HEAD
                                         "width": 7,
-                                        "identifier": {
-=======
                                         "propertyName": {
->>>>>>> 85e84683
                                             "kind": "IdentifierName",
                                             "fullStart": 523,
                                             "fullEnd": 527,
