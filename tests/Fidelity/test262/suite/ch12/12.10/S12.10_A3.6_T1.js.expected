{
    "isDeclaration": false,
    "languageVersion": "EcmaScript5",
    "parseOptions": {
        "allowAutomaticSemicolonInsertion": true
    },
    "sourceUnit": {
        "kind": "SourceUnit",
        "fullStart": 0,
        "fullEnd": 1510,
        "start": 413,
        "end": 1510,
        "fullWidth": 1510,
        "width": 1097,
        "isIncrementallyUnusable": true,
        "moduleElements": [
            {
                "kind": "ExpressionStatement",
                "fullStart": 0,
                "fullEnd": 426,
                "start": 413,
                "end": 425,
                "fullWidth": 426,
                "width": 12,
                "expression": {
                    "kind": "AssignmentExpression",
                    "fullStart": 0,
                    "fullEnd": 424,
                    "start": 413,
                    "end": 424,
                    "fullWidth": 424,
                    "width": 11,
                    "left": {
                        "kind": "MemberAccessExpression",
                        "fullStart": 0,
                        "fullEnd": 421,
                        "start": 413,
                        "end": 420,
                        "fullWidth": 421,
                        "width": 7,
                        "expression": {
                            "kind": "ThisKeyword",
                            "fullStart": 0,
                            "fullEnd": 417,
                            "start": 413,
                            "end": 417,
                            "fullWidth": 417,
                            "width": 4,
                            "text": "this",
                            "value": "this",
                            "valueText": "this",
                            "hasLeadingTrivia": true,
                            "hasLeadingComment": true,
                            "hasLeadingNewLine": true,
                            "leadingTrivia": [
                                {
                                    "kind": "SingleLineCommentTrivia",
                                    "text": "// Copyright 2009 the Sputnik authors.  All rights reserved."
                                },
                                {
                                    "kind": "NewLineTrivia",
                                    "text": "\n"
                                },
                                {
                                    "kind": "SingleLineCommentTrivia",
                                    "text": "// This code is governed by the BSD license found in the LICENSE file."
                                },
                                {
                                    "kind": "NewLineTrivia",
                                    "text": "\n"
                                },
                                {
                                    "kind": "NewLineTrivia",
                                    "text": "\n"
                                },
                                {
                                    "kind": "MultiLineCommentTrivia",
                                    "text": "/**\n * No matter how control leaves the embedded 'Statement',\n * the scope chain is always restored to its former state\n *\n * @path ch12/12.10/S12.10_A3.6_T1.js\n * @description Using \"with\" statement within another \"with\" statement, leading to normal completion\n * @noStrict\n */"
                                },
                                {
                                    "kind": "NewLineTrivia",
                                    "text": "\n"
                                },
                                {
                                    "kind": "NewLineTrivia",
                                    "text": "\n"
                                }
                            ]
                        },
                        "dotToken": {
                            "kind": "DotToken",
                            "fullStart": 417,
                            "fullEnd": 418,
                            "start": 417,
                            "end": 418,
                            "fullWidth": 1,
                            "width": 1,
                            "text": ".",
                            "value": ".",
                            "valueText": "."
                        },
                        "name": {
                            "kind": "IdentifierName",
                            "fullStart": 418,
                            "fullEnd": 421,
                            "start": 418,
                            "end": 420,
                            "fullWidth": 3,
                            "width": 2,
                            "text": "p1",
                            "value": "p1",
                            "valueText": "p1",
                            "hasTrailingTrivia": true,
                            "trailingTrivia": [
                                {
                                    "kind": "WhitespaceTrivia",
                                    "text": " "
                                }
                            ]
                        }
                    },
                    "operatorToken": {
                        "kind": "EqualsToken",
                        "fullStart": 421,
                        "fullEnd": 423,
                        "start": 421,
                        "end": 422,
                        "fullWidth": 2,
                        "width": 1,
                        "text": "=",
                        "value": "=",
                        "valueText": "=",
                        "hasTrailingTrivia": true,
                        "trailingTrivia": [
                            {
                                "kind": "WhitespaceTrivia",
                                "text": " "
                            }
                        ]
                    },
                    "right": {
                        "kind": "NumericLiteral",
                        "fullStart": 423,
                        "fullEnd": 424,
                        "start": 423,
                        "end": 424,
                        "fullWidth": 1,
                        "width": 1,
                        "text": "1",
                        "value": 1,
                        "valueText": "1"
                    }
                },
                "semicolonToken": {
                    "kind": "SemicolonToken",
                    "fullStart": 424,
                    "fullEnd": 426,
                    "start": 424,
                    "end": 425,
                    "fullWidth": 2,
                    "width": 1,
                    "text": ";",
                    "value": ";",
                    "valueText": ";",
                    "hasTrailingTrivia": true,
                    "hasTrailingNewLine": true,
                    "trailingTrivia": [
                        {
                            "kind": "NewLineTrivia",
                            "text": "\n"
                        }
                    ]
                }
            },
            {
                "kind": "VariableStatement",
                "fullStart": 426,
                "fullEnd": 450,
                "start": 427,
                "end": 449,
                "fullWidth": 24,
                "width": 22,
                "modifiers": [],
                "variableDeclaration": {
                    "kind": "VariableDeclaration",
                    "fullStart": 426,
                    "fullEnd": 448,
                    "start": 427,
                    "end": 448,
                    "fullWidth": 22,
                    "width": 21,
                    "varKeyword": {
                        "kind": "VarKeyword",
                        "fullStart": 426,
                        "fullEnd": 431,
                        "start": 427,
                        "end": 430,
                        "fullWidth": 5,
                        "width": 3,
                        "text": "var",
                        "value": "var",
                        "valueText": "var",
                        "hasLeadingTrivia": true,
                        "hasLeadingNewLine": true,
                        "hasTrailingTrivia": true,
                        "leadingTrivia": [
                            {
                                "kind": "NewLineTrivia",
                                "text": "\n"
                            }
                        ],
                        "trailingTrivia": [
                            {
                                "kind": "WhitespaceTrivia",
                                "text": " "
                            }
                        ]
                    },
                    "variableDeclarators": [
                        {
                            "kind": "VariableDeclarator",
                            "fullStart": 431,
                            "fullEnd": 448,
                            "start": 431,
                            "end": 448,
                            "fullWidth": 17,
<<<<<<< HEAD
                            "width": 17,
                            "identifier": {
=======
                            "propertyName": {
>>>>>>> 85e84683
                                "kind": "IdentifierName",
                                "fullStart": 431,
                                "fullEnd": 438,
                                "start": 431,
                                "end": 437,
                                "fullWidth": 7,
                                "width": 6,
                                "text": "result",
                                "value": "result",
                                "valueText": "result",
                                "hasTrailingTrivia": true,
                                "trailingTrivia": [
                                    {
                                        "kind": "WhitespaceTrivia",
                                        "text": " "
                                    }
                                ]
                            },
                            "equalsValueClause": {
                                "kind": "EqualsValueClause",
                                "fullStart": 438,
                                "fullEnd": 448,
                                "start": 438,
                                "end": 448,
                                "fullWidth": 10,
                                "width": 10,
                                "equalsToken": {
                                    "kind": "EqualsToken",
                                    "fullStart": 438,
                                    "fullEnd": 440,
                                    "start": 438,
                                    "end": 439,
                                    "fullWidth": 2,
                                    "width": 1,
                                    "text": "=",
                                    "value": "=",
                                    "valueText": "=",
                                    "hasTrailingTrivia": true,
                                    "trailingTrivia": [
                                        {
                                            "kind": "WhitespaceTrivia",
                                            "text": " "
                                        }
                                    ]
                                },
                                "value": {
                                    "kind": "StringLiteral",
                                    "fullStart": 440,
                                    "fullEnd": 448,
                                    "start": 440,
                                    "end": 448,
                                    "fullWidth": 8,
                                    "width": 8,
                                    "text": "\"result\"",
                                    "value": "result",
                                    "valueText": "result"
                                }
                            }
                        }
                    ]
                },
                "semicolonToken": {
                    "kind": "SemicolonToken",
                    "fullStart": 448,
                    "fullEnd": 450,
                    "start": 448,
                    "end": 449,
                    "fullWidth": 2,
                    "width": 1,
                    "text": ";",
                    "value": ";",
                    "valueText": ";",
                    "hasTrailingTrivia": true,
                    "hasTrailingNewLine": true,
                    "trailingTrivia": [
                        {
                            "kind": "NewLineTrivia",
                            "text": "\n"
                        }
                    ]
                }
            },
            {
                "kind": "VariableStatement",
                "fullStart": 450,
                "fullEnd": 555,
                "start": 451,
                "end": 554,
                "fullWidth": 105,
                "width": 103,
                "isIncrementallyUnusable": true,
                "modifiers": [],
                "variableDeclaration": {
                    "kind": "VariableDeclaration",
                    "fullStart": 450,
                    "fullEnd": 555,
                    "start": 451,
                    "end": 554,
                    "fullWidth": 105,
                    "width": 103,
                    "varKeyword": {
                        "kind": "VarKeyword",
                        "fullStart": 450,
                        "fullEnd": 455,
                        "start": 451,
                        "end": 454,
                        "fullWidth": 5,
                        "width": 3,
                        "text": "var",
                        "value": "var",
                        "valueText": "var",
                        "hasLeadingTrivia": true,
                        "hasLeadingNewLine": true,
                        "hasTrailingTrivia": true,
                        "leadingTrivia": [
                            {
                                "kind": "NewLineTrivia",
                                "text": "\n"
                            }
                        ],
                        "trailingTrivia": [
                            {
                                "kind": "WhitespaceTrivia",
                                "text": " "
                            }
                        ]
                    },
                    "variableDeclarators": [
                        {
                            "kind": "VariableDeclarator",
                            "fullStart": 455,
                            "fullEnd": 555,
                            "start": 455,
                            "end": 554,
                            "fullWidth": 100,
<<<<<<< HEAD
                            "width": 99,
                            "identifier": {
=======
                            "propertyName": {
>>>>>>> 85e84683
                                "kind": "IdentifierName",
                                "fullStart": 455,
                                "fullEnd": 461,
                                "start": 455,
                                "end": 460,
                                "fullWidth": 6,
                                "width": 5,
                                "text": "myObj",
                                "value": "myObj",
                                "valueText": "myObj",
                                "hasTrailingTrivia": true,
                                "trailingTrivia": [
                                    {
                                        "kind": "WhitespaceTrivia",
                                        "text": " "
                                    }
                                ]
                            },
                            "equalsValueClause": {
                                "kind": "EqualsValueClause",
                                "fullStart": 461,
                                "fullEnd": 555,
                                "start": 461,
                                "end": 554,
                                "fullWidth": 94,
                                "width": 93,
                                "equalsToken": {
                                    "kind": "EqualsToken",
                                    "fullStart": 461,
                                    "fullEnd": 463,
                                    "start": 461,
                                    "end": 462,
                                    "fullWidth": 2,
                                    "width": 1,
                                    "text": "=",
                                    "value": "=",
                                    "valueText": "=",
                                    "hasTrailingTrivia": true,
                                    "trailingTrivia": [
                                        {
                                            "kind": "WhitespaceTrivia",
                                            "text": " "
                                        }
                                    ]
                                },
                                "value": {
                                    "kind": "ObjectLiteralExpression",
                                    "fullStart": 463,
                                    "fullEnd": 555,
                                    "start": 463,
                                    "end": 554,
                                    "fullWidth": 92,
                                    "width": 91,
                                    "openBraceToken": {
                                        "kind": "OpenBraceToken",
                                        "fullStart": 463,
                                        "fullEnd": 465,
                                        "start": 463,
                                        "end": 464,
                                        "fullWidth": 2,
                                        "width": 1,
                                        "text": "{",
                                        "value": "{",
                                        "valueText": "{",
                                        "hasTrailingTrivia": true,
                                        "hasTrailingNewLine": true,
                                        "trailingTrivia": [
                                            {
                                                "kind": "NewLineTrivia",
                                                "text": "\n"
                                            }
                                        ]
                                    },
                                    "propertyAssignments": [
                                        {
                                            "kind": "SimplePropertyAssignment",
                                            "fullStart": 465,
                                            "fullEnd": 476,
                                            "start": 469,
                                            "end": 476,
                                            "fullWidth": 11,
                                            "width": 7,
                                            "propertyName": {
                                                "kind": "IdentifierName",
                                                "fullStart": 465,
                                                "fullEnd": 471,
                                                "start": 469,
                                                "end": 471,
                                                "fullWidth": 6,
                                                "width": 2,
                                                "text": "p1",
                                                "value": "p1",
                                                "valueText": "p1",
                                                "hasLeadingTrivia": true,
                                                "leadingTrivia": [
                                                    {
                                                        "kind": "WhitespaceTrivia",
                                                        "text": "    "
                                                    }
                                                ]
                                            },
                                            "colonToken": {
                                                "kind": "ColonToken",
                                                "fullStart": 471,
                                                "fullEnd": 473,
                                                "start": 471,
                                                "end": 472,
                                                "fullWidth": 2,
                                                "width": 1,
                                                "text": ":",
                                                "value": ":",
                                                "valueText": ":",
                                                "hasTrailingTrivia": true,
                                                "trailingTrivia": [
                                                    {
                                                        "kind": "WhitespaceTrivia",
                                                        "text": " "
                                                    }
                                                ]
                                            },
                                            "expression": {
                                                "kind": "StringLiteral",
                                                "fullStart": 473,
                                                "fullEnd": 476,
                                                "start": 473,
                                                "end": 476,
                                                "fullWidth": 3,
                                                "width": 3,
                                                "text": "'a'",
                                                "value": "a",
                                                "valueText": "a"
                                            }
                                        },
                                        {
                                            "kind": "CommaToken",
                                            "fullStart": 476,
                                            "fullEnd": 479,
                                            "start": 476,
                                            "end": 477,
                                            "fullWidth": 3,
                                            "width": 1,
                                            "text": ",",
                                            "value": ",",
                                            "valueText": ",",
                                            "hasTrailingTrivia": true,
                                            "hasTrailingNewLine": true,
                                            "trailingTrivia": [
                                                {
                                                    "kind": "WhitespaceTrivia",
                                                    "text": " "
                                                },
                                                {
                                                    "kind": "NewLineTrivia",
                                                    "text": "\n"
                                                }
                                            ]
                                        },
                                        {
                                            "kind": "SimplePropertyAssignment",
                                            "fullStart": 479,
                                            "fullEnd": 503,
                                            "start": 483,
                                            "end": 503,
                                            "fullWidth": 24,
                                            "width": 20,
                                            "propertyName": {
                                                "kind": "IdentifierName",
                                                "fullStart": 479,
                                                "fullEnd": 488,
                                                "start": 483,
                                                "end": 488,
                                                "fullWidth": 9,
                                                "width": 5,
                                                "text": "value",
                                                "value": "value",
                                                "valueText": "value",
                                                "hasLeadingTrivia": true,
                                                "leadingTrivia": [
                                                    {
                                                        "kind": "WhitespaceTrivia",
                                                        "text": "    "
                                                    }
                                                ]
                                            },
                                            "colonToken": {
                                                "kind": "ColonToken",
                                                "fullStart": 488,
                                                "fullEnd": 490,
                                                "start": 488,
                                                "end": 489,
                                                "fullWidth": 2,
                                                "width": 1,
                                                "text": ":",
                                                "value": ":",
                                                "valueText": ":",
                                                "hasTrailingTrivia": true,
                                                "trailingTrivia": [
                                                    {
                                                        "kind": "WhitespaceTrivia",
                                                        "text": " "
                                                    }
                                                ]
                                            },
                                            "expression": {
                                                "kind": "StringLiteral",
                                                "fullStart": 490,
                                                "fullEnd": 503,
                                                "start": 490,
                                                "end": 503,
                                                "fullWidth": 13,
                                                "width": 13,
                                                "text": "'myObj_value'",
                                                "value": "myObj_value",
                                                "valueText": "myObj_value"
                                            }
                                        },
                                        {
                                            "kind": "CommaToken",
                                            "fullStart": 503,
                                            "fullEnd": 505,
                                            "start": 503,
                                            "end": 504,
                                            "fullWidth": 2,
                                            "width": 1,
                                            "text": ",",
                                            "value": ",",
                                            "valueText": ",",
                                            "hasTrailingTrivia": true,
                                            "hasTrailingNewLine": true,
                                            "trailingTrivia": [
                                                {
                                                    "kind": "NewLineTrivia",
                                                    "text": "\n"
                                                }
                                            ]
                                        },
                                        {
                                            "kind": "SimplePropertyAssignment",
                                            "fullStart": 505,
                                            "fullEnd": 553,
                                            "start": 509,
                                            "end": 552,
                                            "fullWidth": 48,
                                            "width": 43,
                                            "propertyName": {
                                                "kind": "IdentifierName",
                                                "fullStart": 505,
                                                "fullEnd": 517,
                                                "start": 509,
                                                "end": 516,
                                                "fullWidth": 12,
                                                "width": 7,
                                                "text": "valueOf",
                                                "value": "valueOf",
                                                "valueText": "valueOf",
                                                "hasLeadingTrivia": true,
                                                "hasTrailingTrivia": true,
                                                "leadingTrivia": [
                                                    {
                                                        "kind": "WhitespaceTrivia",
                                                        "text": "    "
                                                    }
                                                ],
                                                "trailingTrivia": [
                                                    {
                                                        "kind": "WhitespaceTrivia",
                                                        "text": " "
                                                    }
                                                ]
                                            },
                                            "colonToken": {
                                                "kind": "ColonToken",
                                                "fullStart": 517,
                                                "fullEnd": 519,
                                                "start": 517,
                                                "end": 518,
                                                "fullWidth": 2,
                                                "width": 1,
                                                "text": ":",
                                                "value": ":",
                                                "valueText": ":",
                                                "hasTrailingTrivia": true,
                                                "trailingTrivia": [
                                                    {
                                                        "kind": "WhitespaceTrivia",
                                                        "text": " "
                                                    }
                                                ]
                                            },
                                            "expression": {
                                                "kind": "FunctionExpression",
                                                "fullStart": 519,
                                                "fullEnd": 553,
                                                "start": 519,
                                                "end": 552,
                                                "fullWidth": 34,
                                                "width": 33,
                                                "functionKeyword": {
                                                    "kind": "FunctionKeyword",
                                                    "fullStart": 519,
                                                    "fullEnd": 527,
                                                    "start": 519,
                                                    "end": 527,
                                                    "fullWidth": 8,
                                                    "width": 8,
                                                    "text": "function",
                                                    "value": "function",
                                                    "valueText": "function"
                                                },
                                                "callSignature": {
                                                    "kind": "CallSignature",
                                                    "fullStart": 527,
                                                    "fullEnd": 529,
                                                    "start": 527,
                                                    "end": 529,
                                                    "fullWidth": 2,
                                                    "width": 2,
                                                    "parameterList": {
                                                        "kind": "ParameterList",
                                                        "fullStart": 527,
                                                        "fullEnd": 529,
                                                        "start": 527,
                                                        "end": 529,
                                                        "fullWidth": 2,
                                                        "width": 2,
                                                        "openParenToken": {
                                                            "kind": "OpenParenToken",
                                                            "fullStart": 527,
                                                            "fullEnd": 528,
                                                            "start": 527,
                                                            "end": 528,
                                                            "fullWidth": 1,
                                                            "width": 1,
                                                            "text": "(",
                                                            "value": "(",
                                                            "valueText": "("
                                                        },
                                                        "parameters": [],
                                                        "closeParenToken": {
                                                            "kind": "CloseParenToken",
                                                            "fullStart": 528,
                                                            "fullEnd": 529,
                                                            "start": 528,
                                                            "end": 529,
                                                            "fullWidth": 1,
                                                            "width": 1,
                                                            "text": ")",
                                                            "value": ")",
                                                            "valueText": ")"
                                                        }
                                                    }
                                                },
                                                "block": {
                                                    "kind": "Block",
                                                    "fullStart": 529,
                                                    "fullEnd": 553,
                                                    "start": 529,
                                                    "end": 552,
                                                    "fullWidth": 24,
                                                    "width": 23,
                                                    "openBraceToken": {
                                                        "kind": "OpenBraceToken",
                                                        "fullStart": 529,
                                                        "fullEnd": 530,
                                                        "start": 529,
                                                        "end": 530,
                                                        "fullWidth": 1,
                                                        "width": 1,
                                                        "text": "{",
                                                        "value": "{",
                                                        "valueText": "{"
                                                    },
                                                    "statements": [
                                                        {
                                                            "kind": "ReturnStatement",
                                                            "fullStart": 530,
                                                            "fullEnd": 551,
                                                            "start": 530,
                                                            "end": 551,
                                                            "fullWidth": 21,
                                                            "width": 21,
                                                            "returnKeyword": {
                                                                "kind": "ReturnKeyword",
                                                                "fullStart": 530,
                                                                "fullEnd": 537,
                                                                "start": 530,
                                                                "end": 536,
                                                                "fullWidth": 7,
                                                                "width": 6,
                                                                "text": "return",
                                                                "value": "return",
                                                                "valueText": "return",
                                                                "hasTrailingTrivia": true,
                                                                "trailingTrivia": [
                                                                    {
                                                                        "kind": "WhitespaceTrivia",
                                                                        "text": " "
                                                                    }
                                                                ]
                                                            },
                                                            "expression": {
                                                                "kind": "StringLiteral",
                                                                "fullStart": 537,
                                                                "fullEnd": 550,
                                                                "start": 537,
                                                                "end": 550,
                                                                "fullWidth": 13,
                                                                "width": 13,
                                                                "text": "'obj_valueOf'",
                                                                "value": "obj_valueOf",
                                                                "valueText": "obj_valueOf"
                                                            },
                                                            "semicolonToken": {
                                                                "kind": "SemicolonToken",
                                                                "fullStart": 550,
                                                                "fullEnd": 551,
                                                                "start": 550,
                                                                "end": 551,
                                                                "fullWidth": 1,
                                                                "width": 1,
                                                                "text": ";",
                                                                "value": ";",
                                                                "valueText": ";"
                                                            }
                                                        }
                                                    ],
                                                    "closeBraceToken": {
                                                        "kind": "CloseBraceToken",
                                                        "fullStart": 551,
                                                        "fullEnd": 553,
                                                        "start": 551,
                                                        "end": 552,
                                                        "fullWidth": 2,
                                                        "width": 1,
                                                        "text": "}",
                                                        "value": "}",
                                                        "valueText": "}",
                                                        "hasTrailingTrivia": true,
                                                        "hasTrailingNewLine": true,
                                                        "trailingTrivia": [
                                                            {
                                                                "kind": "NewLineTrivia",
                                                                "text": "\n"
                                                            }
                                                        ]
                                                    }
                                                }
                                            }
                                        }
                                    ],
                                    "closeBraceToken": {
                                        "kind": "CloseBraceToken",
                                        "fullStart": 553,
                                        "fullEnd": 555,
                                        "start": 553,
                                        "end": 554,
                                        "fullWidth": 2,
                                        "width": 1,
                                        "text": "}",
                                        "value": "}",
                                        "valueText": "}",
                                        "hasTrailingTrivia": true,
                                        "hasTrailingNewLine": true,
                                        "trailingTrivia": [
                                            {
                                                "kind": "NewLineTrivia",
                                                "text": "\n"
                                            }
                                        ]
                                    }
                                }
                            }
                        }
                    ]
                },
                "semicolonToken": {
                    "kind": "SemicolonToken",
                    "fullStart": -1,
                    "fullEnd": -1,
                    "start": -1,
                    "end": -1,
                    "fullWidth": 0,
                    "width": 0,
                    "text": ""
                }
            },
            {
                "kind": "VariableStatement",
                "fullStart": 555,
                "fullEnd": 667,
                "start": 556,
                "end": 666,
                "fullWidth": 112,
                "width": 110,
                "isIncrementallyUnusable": true,
                "modifiers": [],
                "variableDeclaration": {
                    "kind": "VariableDeclaration",
                    "fullStart": 555,
                    "fullEnd": 667,
                    "start": 556,
                    "end": 666,
                    "fullWidth": 112,
                    "width": 110,
                    "varKeyword": {
                        "kind": "VarKeyword",
                        "fullStart": 555,
                        "fullEnd": 560,
                        "start": 556,
                        "end": 559,
                        "fullWidth": 5,
                        "width": 3,
                        "text": "var",
                        "value": "var",
                        "valueText": "var",
                        "hasLeadingTrivia": true,
                        "hasLeadingNewLine": true,
                        "hasTrailingTrivia": true,
                        "leadingTrivia": [
                            {
                                "kind": "NewLineTrivia",
                                "text": "\n"
                            }
                        ],
                        "trailingTrivia": [
                            {
                                "kind": "WhitespaceTrivia",
                                "text": " "
                            }
                        ]
                    },
                    "variableDeclarators": [
                        {
                            "kind": "VariableDeclarator",
                            "fullStart": 560,
                            "fullEnd": 667,
                            "start": 560,
                            "end": 666,
                            "fullWidth": 107,
<<<<<<< HEAD
                            "width": 106,
                            "identifier": {
=======
                            "propertyName": {
>>>>>>> 85e84683
                                "kind": "IdentifierName",
                                "fullStart": 560,
                                "fullEnd": 569,
                                "start": 560,
                                "end": 568,
                                "fullWidth": 9,
                                "width": 8,
                                "text": "theirObj",
                                "value": "theirObj",
                                "valueText": "theirObj",
                                "hasTrailingTrivia": true,
                                "trailingTrivia": [
                                    {
                                        "kind": "WhitespaceTrivia",
                                        "text": " "
                                    }
                                ]
                            },
                            "equalsValueClause": {
                                "kind": "EqualsValueClause",
                                "fullStart": 569,
                                "fullEnd": 667,
                                "start": 569,
                                "end": 666,
                                "fullWidth": 98,
                                "width": 97,
                                "equalsToken": {
                                    "kind": "EqualsToken",
                                    "fullStart": 569,
                                    "fullEnd": 571,
                                    "start": 569,
                                    "end": 570,
                                    "fullWidth": 2,
                                    "width": 1,
                                    "text": "=",
                                    "value": "=",
                                    "valueText": "=",
                                    "hasTrailingTrivia": true,
                                    "trailingTrivia": [
                                        {
                                            "kind": "WhitespaceTrivia",
                                            "text": " "
                                        }
                                    ]
                                },
                                "value": {
                                    "kind": "ObjectLiteralExpression",
                                    "fullStart": 571,
                                    "fullEnd": 667,
                                    "start": 571,
                                    "end": 666,
                                    "fullWidth": 96,
                                    "width": 95,
                                    "openBraceToken": {
                                        "kind": "OpenBraceToken",
                                        "fullStart": 571,
                                        "fullEnd": 573,
                                        "start": 571,
                                        "end": 572,
                                        "fullWidth": 2,
                                        "width": 1,
                                        "text": "{",
                                        "value": "{",
                                        "valueText": "{",
                                        "hasTrailingTrivia": true,
                                        "hasTrailingNewLine": true,
                                        "trailingTrivia": [
                                            {
                                                "kind": "NewLineTrivia",
                                                "text": "\n"
                                            }
                                        ]
                                    },
                                    "propertyAssignments": [
                                        {
                                            "kind": "SimplePropertyAssignment",
                                            "fullStart": 573,
                                            "fullEnd": 585,
                                            "start": 577,
                                            "end": 585,
                                            "fullWidth": 12,
                                            "width": 8,
                                            "propertyName": {
                                                "kind": "IdentifierName",
                                                "fullStart": 573,
                                                "fullEnd": 579,
                                                "start": 577,
                                                "end": 579,
                                                "fullWidth": 6,
                                                "width": 2,
                                                "text": "p1",
                                                "value": "p1",
                                                "valueText": "p1",
                                                "hasLeadingTrivia": true,
                                                "leadingTrivia": [
                                                    {
                                                        "kind": "WhitespaceTrivia",
                                                        "text": "    "
                                                    }
                                                ]
                                            },
                                            "colonToken": {
                                                "kind": "ColonToken",
                                                "fullStart": 579,
                                                "fullEnd": 581,
                                                "start": 579,
                                                "end": 580,
                                                "fullWidth": 2,
                                                "width": 1,
                                                "text": ":",
                                                "value": ":",
                                                "valueText": ":",
                                                "hasTrailingTrivia": true,
                                                "trailingTrivia": [
                                                    {
                                                        "kind": "WhitespaceTrivia",
                                                        "text": " "
                                                    }
                                                ]
                                            },
                                            "expression": {
                                                "kind": "TrueKeyword",
                                                "fullStart": 581,
                                                "fullEnd": 585,
                                                "start": 581,
                                                "end": 585,
                                                "fullWidth": 4,
                                                "width": 4,
                                                "text": "true",
                                                "value": true,
                                                "valueText": "true"
                                            }
                                        },
                                        {
                                            "kind": "CommaToken",
                                            "fullStart": 585,
                                            "fullEnd": 588,
                                            "start": 585,
                                            "end": 586,
                                            "fullWidth": 3,
                                            "width": 1,
                                            "text": ",",
                                            "value": ",",
                                            "valueText": ",",
                                            "hasTrailingTrivia": true,
                                            "hasTrailingNewLine": true,
                                            "trailingTrivia": [
                                                {
                                                    "kind": "WhitespaceTrivia",
                                                    "text": " "
                                                },
                                                {
                                                    "kind": "NewLineTrivia",
                                                    "text": "\n"
                                                }
                                            ]
                                        },
                                        {
                                            "kind": "SimplePropertyAssignment",
                                            "fullStart": 588,
                                            "fullEnd": 615,
                                            "start": 592,
                                            "end": 615,
                                            "fullWidth": 27,
                                            "width": 23,
                                            "propertyName": {
                                                "kind": "IdentifierName",
                                                "fullStart": 588,
                                                "fullEnd": 597,
                                                "start": 592,
                                                "end": 597,
                                                "fullWidth": 9,
                                                "width": 5,
                                                "text": "value",
                                                "value": "value",
                                                "valueText": "value",
                                                "hasLeadingTrivia": true,
                                                "leadingTrivia": [
                                                    {
                                                        "kind": "WhitespaceTrivia",
                                                        "text": "    "
                                                    }
                                                ]
                                            },
                                            "colonToken": {
                                                "kind": "ColonToken",
                                                "fullStart": 597,
                                                "fullEnd": 599,
                                                "start": 597,
                                                "end": 598,
                                                "fullWidth": 2,
                                                "width": 1,
                                                "text": ":",
                                                "value": ":",
                                                "valueText": ":",
                                                "hasTrailingTrivia": true,
                                                "trailingTrivia": [
                                                    {
                                                        "kind": "WhitespaceTrivia",
                                                        "text": " "
                                                    }
                                                ]
                                            },
                                            "expression": {
                                                "kind": "StringLiteral",
                                                "fullStart": 599,
                                                "fullEnd": 615,
                                                "start": 599,
                                                "end": 615,
                                                "fullWidth": 16,
                                                "width": 16,
                                                "text": "'theirObj_value'",
                                                "value": "theirObj_value",
                                                "valueText": "theirObj_value"
                                            }
                                        },
                                        {
                                            "kind": "CommaToken",
                                            "fullStart": 615,
                                            "fullEnd": 617,
                                            "start": 615,
                                            "end": 616,
                                            "fullWidth": 2,
                                            "width": 1,
                                            "text": ",",
                                            "value": ",",
                                            "valueText": ",",
                                            "hasTrailingTrivia": true,
                                            "hasTrailingNewLine": true,
                                            "trailingTrivia": [
                                                {
                                                    "kind": "NewLineTrivia",
                                                    "text": "\n"
                                                }
                                            ]
                                        },
                                        {
                                            "kind": "SimplePropertyAssignment",
                                            "fullStart": 617,
                                            "fullEnd": 665,
                                            "start": 621,
                                            "end": 664,
                                            "fullWidth": 48,
                                            "width": 43,
                                            "propertyName": {
                                                "kind": "IdentifierName",
                                                "fullStart": 617,
                                                "fullEnd": 629,
                                                "start": 621,
                                                "end": 628,
                                                "fullWidth": 12,
                                                "width": 7,
                                                "text": "valueOf",
                                                "value": "valueOf",
                                                "valueText": "valueOf",
                                                "hasLeadingTrivia": true,
                                                "hasTrailingTrivia": true,
                                                "leadingTrivia": [
                                                    {
                                                        "kind": "WhitespaceTrivia",
                                                        "text": "    "
                                                    }
                                                ],
                                                "trailingTrivia": [
                                                    {
                                                        "kind": "WhitespaceTrivia",
                                                        "text": " "
                                                    }
                                                ]
                                            },
                                            "colonToken": {
                                                "kind": "ColonToken",
                                                "fullStart": 629,
                                                "fullEnd": 631,
                                                "start": 629,
                                                "end": 630,
                                                "fullWidth": 2,
                                                "width": 1,
                                                "text": ":",
                                                "value": ":",
                                                "valueText": ":",
                                                "hasTrailingTrivia": true,
                                                "trailingTrivia": [
                                                    {
                                                        "kind": "WhitespaceTrivia",
                                                        "text": " "
                                                    }
                                                ]
                                            },
                                            "expression": {
                                                "kind": "FunctionExpression",
                                                "fullStart": 631,
                                                "fullEnd": 665,
                                                "start": 631,
                                                "end": 664,
                                                "fullWidth": 34,
                                                "width": 33,
                                                "functionKeyword": {
                                                    "kind": "FunctionKeyword",
                                                    "fullStart": 631,
                                                    "fullEnd": 639,
                                                    "start": 631,
                                                    "end": 639,
                                                    "fullWidth": 8,
                                                    "width": 8,
                                                    "text": "function",
                                                    "value": "function",
                                                    "valueText": "function"
                                                },
                                                "callSignature": {
                                                    "kind": "CallSignature",
                                                    "fullStart": 639,
                                                    "fullEnd": 641,
                                                    "start": 639,
                                                    "end": 641,
                                                    "fullWidth": 2,
                                                    "width": 2,
                                                    "parameterList": {
                                                        "kind": "ParameterList",
                                                        "fullStart": 639,
                                                        "fullEnd": 641,
                                                        "start": 639,
                                                        "end": 641,
                                                        "fullWidth": 2,
                                                        "width": 2,
                                                        "openParenToken": {
                                                            "kind": "OpenParenToken",
                                                            "fullStart": 639,
                                                            "fullEnd": 640,
                                                            "start": 639,
                                                            "end": 640,
                                                            "fullWidth": 1,
                                                            "width": 1,
                                                            "text": "(",
                                                            "value": "(",
                                                            "valueText": "("
                                                        },
                                                        "parameters": [],
                                                        "closeParenToken": {
                                                            "kind": "CloseParenToken",
                                                            "fullStart": 640,
                                                            "fullEnd": 641,
                                                            "start": 640,
                                                            "end": 641,
                                                            "fullWidth": 1,
                                                            "width": 1,
                                                            "text": ")",
                                                            "value": ")",
                                                            "valueText": ")"
                                                        }
                                                    }
                                                },
                                                "block": {
                                                    "kind": "Block",
                                                    "fullStart": 641,
                                                    "fullEnd": 665,
                                                    "start": 641,
                                                    "end": 664,
                                                    "fullWidth": 24,
                                                    "width": 23,
                                                    "openBraceToken": {
                                                        "kind": "OpenBraceToken",
                                                        "fullStart": 641,
                                                        "fullEnd": 642,
                                                        "start": 641,
                                                        "end": 642,
                                                        "fullWidth": 1,
                                                        "width": 1,
                                                        "text": "{",
                                                        "value": "{",
                                                        "valueText": "{"
                                                    },
                                                    "statements": [
                                                        {
                                                            "kind": "ReturnStatement",
                                                            "fullStart": 642,
                                                            "fullEnd": 663,
                                                            "start": 642,
                                                            "end": 663,
                                                            "fullWidth": 21,
                                                            "width": 21,
                                                            "returnKeyword": {
                                                                "kind": "ReturnKeyword",
                                                                "fullStart": 642,
                                                                "fullEnd": 649,
                                                                "start": 642,
                                                                "end": 648,
                                                                "fullWidth": 7,
                                                                "width": 6,
                                                                "text": "return",
                                                                "value": "return",
                                                                "valueText": "return",
                                                                "hasTrailingTrivia": true,
                                                                "trailingTrivia": [
                                                                    {
                                                                        "kind": "WhitespaceTrivia",
                                                                        "text": " "
                                                                    }
                                                                ]
                                                            },
                                                            "expression": {
                                                                "kind": "StringLiteral",
                                                                "fullStart": 649,
                                                                "fullEnd": 662,
                                                                "start": 649,
                                                                "end": 662,
                                                                "fullWidth": 13,
                                                                "width": 13,
                                                                "text": "'thr_valueOf'",
                                                                "value": "thr_valueOf",
                                                                "valueText": "thr_valueOf"
                                                            },
                                                            "semicolonToken": {
                                                                "kind": "SemicolonToken",
                                                                "fullStart": 662,
                                                                "fullEnd": 663,
                                                                "start": 662,
                                                                "end": 663,
                                                                "fullWidth": 1,
                                                                "width": 1,
                                                                "text": ";",
                                                                "value": ";",
                                                                "valueText": ";"
                                                            }
                                                        }
                                                    ],
                                                    "closeBraceToken": {
                                                        "kind": "CloseBraceToken",
                                                        "fullStart": 663,
                                                        "fullEnd": 665,
                                                        "start": 663,
                                                        "end": 664,
                                                        "fullWidth": 2,
                                                        "width": 1,
                                                        "text": "}",
                                                        "value": "}",
                                                        "valueText": "}",
                                                        "hasTrailingTrivia": true,
                                                        "hasTrailingNewLine": true,
                                                        "trailingTrivia": [
                                                            {
                                                                "kind": "NewLineTrivia",
                                                                "text": "\n"
                                                            }
                                                        ]
                                                    }
                                                }
                                            }
                                        }
                                    ],
                                    "closeBraceToken": {
                                        "kind": "CloseBraceToken",
                                        "fullStart": 665,
                                        "fullEnd": 667,
                                        "start": 665,
                                        "end": 666,
                                        "fullWidth": 2,
                                        "width": 1,
                                        "text": "}",
                                        "value": "}",
                                        "valueText": "}",
                                        "hasTrailingTrivia": true,
                                        "hasTrailingNewLine": true,
                                        "trailingTrivia": [
                                            {
                                                "kind": "NewLineTrivia",
                                                "text": "\n"
                                            }
                                        ]
                                    }
                                }
                            }
                        }
                    ]
                },
                "semicolonToken": {
                    "kind": "SemicolonToken",
                    "fullStart": -1,
                    "fullEnd": -1,
                    "start": -1,
                    "end": -1,
                    "fullWidth": 0,
                    "width": 0,
                    "text": ""
                }
            },
            {
                "kind": "WithStatement",
                "fullStart": 667,
                "fullEnd": 726,
                "start": 668,
                "end": 725,
                "fullWidth": 59,
                "width": 57,
                "withKeyword": {
                    "kind": "WithKeyword",
                    "fullStart": 667,
                    "fullEnd": 672,
                    "start": 668,
                    "end": 672,
                    "fullWidth": 5,
                    "width": 4,
                    "text": "with",
                    "value": "with",
                    "valueText": "with",
                    "hasLeadingTrivia": true,
                    "hasLeadingNewLine": true,
                    "leadingTrivia": [
                        {
                            "kind": "NewLineTrivia",
                            "text": "\n"
                        }
                    ]
                },
                "openParenToken": {
                    "kind": "OpenParenToken",
                    "fullStart": 672,
                    "fullEnd": 673,
                    "start": 672,
                    "end": 673,
                    "fullWidth": 1,
                    "width": 1,
                    "text": "(",
                    "value": "(",
                    "valueText": "("
                },
                "condition": {
                    "kind": "IdentifierName",
                    "fullStart": 673,
                    "fullEnd": 678,
                    "start": 673,
                    "end": 678,
                    "fullWidth": 5,
                    "width": 5,
                    "text": "myObj",
                    "value": "myObj",
                    "valueText": "myObj"
                },
                "closeParenToken": {
                    "kind": "CloseParenToken",
                    "fullStart": 678,
                    "fullEnd": 679,
                    "start": 678,
                    "end": 679,
                    "fullWidth": 1,
                    "width": 1,
                    "text": ")",
                    "value": ")",
                    "valueText": ")"
                },
                "statement": {
                    "kind": "Block",
                    "fullStart": 679,
                    "fullEnd": 726,
                    "start": 679,
                    "end": 725,
                    "fullWidth": 47,
                    "width": 46,
                    "openBraceToken": {
                        "kind": "OpenBraceToken",
                        "fullStart": 679,
                        "fullEnd": 681,
                        "start": 679,
                        "end": 680,
                        "fullWidth": 2,
                        "width": 1,
                        "text": "{",
                        "value": "{",
                        "valueText": "{",
                        "hasTrailingTrivia": true,
                        "hasTrailingNewLine": true,
                        "trailingTrivia": [
                            {
                                "kind": "NewLineTrivia",
                                "text": "\n"
                            }
                        ]
                    },
                    "statements": [
                        {
                            "kind": "WithStatement",
                            "fullStart": 681,
                            "fullEnd": 724,
                            "start": 685,
                            "end": 723,
                            "fullWidth": 43,
                            "width": 38,
                            "withKeyword": {
                                "kind": "WithKeyword",
                                "fullStart": 681,
                                "fullEnd": 689,
                                "start": 685,
                                "end": 689,
                                "fullWidth": 8,
                                "width": 4,
                                "text": "with",
                                "value": "with",
                                "valueText": "with",
                                "hasLeadingTrivia": true,
                                "leadingTrivia": [
                                    {
                                        "kind": "WhitespaceTrivia",
                                        "text": "    "
                                    }
                                ]
                            },
                            "openParenToken": {
                                "kind": "OpenParenToken",
                                "fullStart": 689,
                                "fullEnd": 690,
                                "start": 689,
                                "end": 690,
                                "fullWidth": 1,
                                "width": 1,
                                "text": "(",
                                "value": "(",
                                "valueText": "("
                            },
                            "condition": {
                                "kind": "IdentifierName",
                                "fullStart": 690,
                                "fullEnd": 698,
                                "start": 690,
                                "end": 698,
                                "fullWidth": 8,
                                "width": 8,
                                "text": "theirObj",
                                "value": "theirObj",
                                "valueText": "theirObj"
                            },
                            "closeParenToken": {
                                "kind": "CloseParenToken",
                                "fullStart": 698,
                                "fullEnd": 699,
                                "start": 698,
                                "end": 699,
                                "fullWidth": 1,
                                "width": 1,
                                "text": ")",
                                "value": ")",
                                "valueText": ")"
                            },
                            "statement": {
                                "kind": "Block",
                                "fullStart": 699,
                                "fullEnd": 724,
                                "start": 699,
                                "end": 723,
                                "fullWidth": 25,
                                "width": 24,
                                "openBraceToken": {
                                    "kind": "OpenBraceToken",
                                    "fullStart": 699,
                                    "fullEnd": 701,
                                    "start": 699,
                                    "end": 700,
                                    "fullWidth": 2,
                                    "width": 1,
                                    "text": "{",
                                    "value": "{",
                                    "valueText": "{",
                                    "hasTrailingTrivia": true,
                                    "hasTrailingNewLine": true,
                                    "trailingTrivia": [
                                        {
                                            "kind": "NewLineTrivia",
                                            "text": "\n"
                                        }
                                    ]
                                },
                                "statements": [
                                    {
                                        "kind": "ExpressionStatement",
                                        "fullStart": 701,
                                        "fullEnd": 720,
                                        "start": 709,
                                        "end": 719,
                                        "fullWidth": 19,
                                        "width": 10,
                                        "expression": {
                                            "kind": "AssignmentExpression",
                                            "fullStart": 701,
                                            "fullEnd": 718,
                                            "start": 709,
                                            "end": 718,
                                            "fullWidth": 17,
                                            "width": 9,
                                            "left": {
                                                "kind": "IdentifierName",
                                                "fullStart": 701,
                                                "fullEnd": 712,
                                                "start": 709,
                                                "end": 711,
                                                "fullWidth": 11,
                                                "width": 2,
                                                "text": "p1",
                                                "value": "p1",
                                                "valueText": "p1",
                                                "hasLeadingTrivia": true,
                                                "hasTrailingTrivia": true,
                                                "leadingTrivia": [
                                                    {
                                                        "kind": "WhitespaceTrivia",
                                                        "text": "        "
                                                    }
                                                ],
                                                "trailingTrivia": [
                                                    {
                                                        "kind": "WhitespaceTrivia",
                                                        "text": " "
                                                    }
                                                ]
                                            },
                                            "operatorToken": {
                                                "kind": "EqualsToken",
                                                "fullStart": 712,
                                                "fullEnd": 714,
                                                "start": 712,
                                                "end": 713,
                                                "fullWidth": 2,
                                                "width": 1,
                                                "text": "=",
                                                "value": "=",
                                                "valueText": "=",
                                                "hasTrailingTrivia": true,
                                                "trailingTrivia": [
                                                    {
                                                        "kind": "WhitespaceTrivia",
                                                        "text": " "
                                                    }
                                                ]
                                            },
                                            "right": {
                                                "kind": "StringLiteral",
                                                "fullStart": 714,
                                                "fullEnd": 718,
                                                "start": 714,
                                                "end": 718,
                                                "fullWidth": 4,
                                                "width": 4,
                                                "text": "'x1'",
                                                "value": "x1",
                                                "valueText": "x1"
                                            }
                                        },
                                        "semicolonToken": {
                                            "kind": "SemicolonToken",
                                            "fullStart": 718,
                                            "fullEnd": 720,
                                            "start": 718,
                                            "end": 719,
                                            "fullWidth": 2,
                                            "width": 1,
                                            "text": ";",
                                            "value": ";",
                                            "valueText": ";",
                                            "hasTrailingTrivia": true,
                                            "hasTrailingNewLine": true,
                                            "trailingTrivia": [
                                                {
                                                    "kind": "NewLineTrivia",
                                                    "text": "\n"
                                                }
                                            ]
                                        }
                                    }
                                ],
                                "closeBraceToken": {
                                    "kind": "CloseBraceToken",
                                    "fullStart": 720,
                                    "fullEnd": 724,
                                    "start": 722,
                                    "end": 723,
                                    "fullWidth": 4,
                                    "width": 1,
                                    "text": "}",
                                    "value": "}",
                                    "valueText": "}",
                                    "hasLeadingTrivia": true,
                                    "hasTrailingTrivia": true,
                                    "hasTrailingNewLine": true,
                                    "leadingTrivia": [
                                        {
                                            "kind": "WhitespaceTrivia",
                                            "text": "  "
                                        }
                                    ],
                                    "trailingTrivia": [
                                        {
                                            "kind": "NewLineTrivia",
                                            "text": "\n"
                                        }
                                    ]
                                }
                            }
                        }
                    ],
                    "closeBraceToken": {
                        "kind": "CloseBraceToken",
                        "fullStart": 724,
                        "fullEnd": 726,
                        "start": 724,
                        "end": 725,
                        "fullWidth": 2,
                        "width": 1,
                        "text": "}",
                        "value": "}",
                        "valueText": "}",
                        "hasTrailingTrivia": true,
                        "hasTrailingNewLine": true,
                        "trailingTrivia": [
                            {
                                "kind": "NewLineTrivia",
                                "text": "\n"
                            }
                        ]
                    }
                }
            },
            {
                "kind": "IfStatement",
                "fullStart": 726,
                "fullEnd": 881,
                "start": 816,
                "end": 880,
                "fullWidth": 155,
                "width": 64,
                "ifKeyword": {
                    "kind": "IfKeyword",
                    "fullStart": 726,
                    "fullEnd": 818,
                    "start": 816,
                    "end": 818,
                    "fullWidth": 92,
                    "width": 2,
                    "text": "if",
                    "value": "if",
                    "valueText": "if",
                    "hasLeadingTrivia": true,
                    "hasLeadingComment": true,
                    "hasLeadingNewLine": true,
                    "leadingTrivia": [
                        {
                            "kind": "NewLineTrivia",
                            "text": "\n"
                        },
                        {
                            "kind": "SingleLineCommentTrivia",
                            "text": "//////////////////////////////////////////////////////////////////////////////"
                        },
                        {
                            "kind": "NewLineTrivia",
                            "text": "\n"
                        },
                        {
                            "kind": "SingleLineCommentTrivia",
                            "text": "//CHECK#1"
                        },
                        {
                            "kind": "NewLineTrivia",
                            "text": "\n"
                        }
                    ]
                },
                "openParenToken": {
                    "kind": "OpenParenToken",
                    "fullStart": 818,
                    "fullEnd": 819,
                    "start": 818,
                    "end": 819,
                    "fullWidth": 1,
                    "width": 1,
                    "text": "(",
                    "value": "(",
                    "valueText": "("
                },
                "condition": {
                    "kind": "NotEqualsExpression",
                    "fullStart": 819,
                    "fullEnd": 827,
                    "start": 819,
                    "end": 827,
                    "fullWidth": 8,
                    "width": 8,
                    "left": {
                        "kind": "IdentifierName",
                        "fullStart": 819,
                        "fullEnd": 822,
                        "start": 819,
                        "end": 821,
                        "fullWidth": 3,
                        "width": 2,
                        "text": "p1",
                        "value": "p1",
                        "valueText": "p1",
                        "hasTrailingTrivia": true,
                        "trailingTrivia": [
                            {
                                "kind": "WhitespaceTrivia",
                                "text": " "
                            }
                        ]
                    },
                    "operatorToken": {
                        "kind": "ExclamationEqualsEqualsToken",
                        "fullStart": 822,
                        "fullEnd": 826,
                        "start": 822,
                        "end": 825,
                        "fullWidth": 4,
                        "width": 3,
                        "text": "!==",
                        "value": "!==",
                        "valueText": "!==",
                        "hasTrailingTrivia": true,
                        "trailingTrivia": [
                            {
                                "kind": "WhitespaceTrivia",
                                "text": " "
                            }
                        ]
                    },
                    "right": {
                        "kind": "NumericLiteral",
                        "fullStart": 826,
                        "fullEnd": 827,
                        "start": 826,
                        "end": 827,
                        "fullWidth": 1,
                        "width": 1,
                        "text": "1",
                        "value": 1,
                        "valueText": "1"
                    }
                },
                "closeParenToken": {
                    "kind": "CloseParenToken",
                    "fullStart": 827,
                    "fullEnd": 828,
                    "start": 827,
                    "end": 828,
                    "fullWidth": 1,
                    "width": 1,
                    "text": ")",
                    "value": ")",
                    "valueText": ")"
                },
                "statement": {
                    "kind": "Block",
                    "fullStart": 828,
                    "fullEnd": 881,
                    "start": 828,
                    "end": 880,
                    "fullWidth": 53,
                    "width": 52,
                    "openBraceToken": {
                        "kind": "OpenBraceToken",
                        "fullStart": 828,
                        "fullEnd": 830,
                        "start": 828,
                        "end": 829,
                        "fullWidth": 2,
                        "width": 1,
                        "text": "{",
                        "value": "{",
                        "valueText": "{",
                        "hasTrailingTrivia": true,
                        "hasTrailingNewLine": true,
                        "trailingTrivia": [
                            {
                                "kind": "NewLineTrivia",
                                "text": "\n"
                            }
                        ]
                    },
                    "statements": [
                        {
                            "kind": "ExpressionStatement",
                            "fullStart": 830,
                            "fullEnd": 879,
                            "start": 832,
                            "end": 878,
                            "fullWidth": 49,
                            "width": 46,
                            "expression": {
                                "kind": "InvocationExpression",
                                "fullStart": 830,
                                "fullEnd": 877,
                                "start": 832,
                                "end": 877,
                                "fullWidth": 47,
                                "width": 45,
                                "expression": {
                                    "kind": "IdentifierName",
                                    "fullStart": 830,
                                    "fullEnd": 838,
                                    "start": 832,
                                    "end": 838,
                                    "fullWidth": 8,
                                    "width": 6,
                                    "text": "$ERROR",
                                    "value": "$ERROR",
                                    "valueText": "$ERROR",
                                    "hasLeadingTrivia": true,
                                    "leadingTrivia": [
                                        {
                                            "kind": "WhitespaceTrivia",
                                            "text": "  "
                                        }
                                    ]
                                },
                                "argumentList": {
                                    "kind": "ArgumentList",
                                    "fullStart": 838,
                                    "fullEnd": 877,
                                    "start": 838,
                                    "end": 877,
                                    "fullWidth": 39,
                                    "width": 39,
                                    "openParenToken": {
                                        "kind": "OpenParenToken",
                                        "fullStart": 838,
                                        "fullEnd": 839,
                                        "start": 838,
                                        "end": 839,
                                        "fullWidth": 1,
                                        "width": 1,
                                        "text": "(",
                                        "value": "(",
                                        "valueText": "("
                                    },
                                    "arguments": [
                                        {
                                            "kind": "AddExpression",
                                            "fullStart": 839,
                                            "fullEnd": 876,
                                            "start": 839,
                                            "end": 874,
                                            "fullWidth": 37,
                                            "width": 35,
                                            "left": {
                                                "kind": "StringLiteral",
                                                "fullStart": 839,
                                                "fullEnd": 870,
                                                "start": 839,
                                                "end": 870,
                                                "fullWidth": 31,
                                                "width": 31,
                                                "text": "'#1: p1 === 1. Actual:  p1 ==='",
                                                "value": "#1: p1 === 1. Actual:  p1 ===",
                                                "valueText": "#1: p1 === 1. Actual:  p1 ==="
                                            },
                                            "operatorToken": {
                                                "kind": "PlusToken",
                                                "fullStart": 870,
                                                "fullEnd": 872,
                                                "start": 870,
                                                "end": 871,
                                                "fullWidth": 2,
                                                "width": 1,
                                                "text": "+",
                                                "value": "+",
                                                "valueText": "+",
                                                "hasTrailingTrivia": true,
                                                "trailingTrivia": [
                                                    {
                                                        "kind": "WhitespaceTrivia",
                                                        "text": " "
                                                    }
                                                ]
                                            },
                                            "right": {
                                                "kind": "IdentifierName",
                                                "fullStart": 872,
                                                "fullEnd": 876,
                                                "start": 872,
                                                "end": 874,
                                                "fullWidth": 4,
                                                "width": 2,
                                                "text": "p1",
                                                "value": "p1",
                                                "valueText": "p1",
                                                "hasTrailingTrivia": true,
                                                "trailingTrivia": [
                                                    {
                                                        "kind": "WhitespaceTrivia",
                                                        "text": "  "
                                                    }
                                                ]
                                            }
                                        }
                                    ],
                                    "closeParenToken": {
                                        "kind": "CloseParenToken",
                                        "fullStart": 876,
                                        "fullEnd": 877,
                                        "start": 876,
                                        "end": 877,
                                        "fullWidth": 1,
                                        "width": 1,
                                        "text": ")",
                                        "value": ")",
                                        "valueText": ")"
                                    }
                                }
                            },
                            "semicolonToken": {
                                "kind": "SemicolonToken",
                                "fullStart": 877,
                                "fullEnd": 879,
                                "start": 877,
                                "end": 878,
                                "fullWidth": 2,
                                "width": 1,
                                "text": ";",
                                "value": ";",
                                "valueText": ";",
                                "hasTrailingTrivia": true,
                                "hasTrailingNewLine": true,
                                "trailingTrivia": [
                                    {
                                        "kind": "NewLineTrivia",
                                        "text": "\n"
                                    }
                                ]
                            }
                        }
                    ],
                    "closeBraceToken": {
                        "kind": "CloseBraceToken",
                        "fullStart": 879,
                        "fullEnd": 881,
                        "start": 879,
                        "end": 880,
                        "fullWidth": 2,
                        "width": 1,
                        "text": "}",
                        "value": "}",
                        "valueText": "}",
                        "hasTrailingTrivia": true,
                        "hasTrailingNewLine": true,
                        "trailingTrivia": [
                            {
                                "kind": "NewLineTrivia",
                                "text": "\n"
                            }
                        ]
                    }
                }
            },
            {
                "kind": "IfStatement",
                "fullStart": 881,
                "fullEnd": 1146,
                "start": 1053,
                "end": 1145,
                "fullWidth": 265,
                "width": 92,
                "ifKeyword": {
                    "kind": "IfKeyword",
                    "fullStart": 881,
                    "fullEnd": 1055,
                    "start": 1053,
                    "end": 1055,
                    "fullWidth": 174,
                    "width": 2,
                    "text": "if",
                    "value": "if",
                    "valueText": "if",
                    "hasLeadingTrivia": true,
                    "hasLeadingComment": true,
                    "hasLeadingNewLine": true,
                    "leadingTrivia": [
                        {
                            "kind": "SingleLineCommentTrivia",
                            "text": "//"
                        },
                        {
                            "kind": "NewLineTrivia",
                            "text": "\n"
                        },
                        {
                            "kind": "SingleLineCommentTrivia",
                            "text": "//////////////////////////////////////////////////////////////////////////////"
                        },
                        {
                            "kind": "NewLineTrivia",
                            "text": "\n"
                        },
                        {
                            "kind": "NewLineTrivia",
                            "text": "\n"
                        },
                        {
                            "kind": "SingleLineCommentTrivia",
                            "text": "//////////////////////////////////////////////////////////////////////////////"
                        },
                        {
                            "kind": "NewLineTrivia",
                            "text": "\n"
                        },
                        {
                            "kind": "SingleLineCommentTrivia",
                            "text": "//CHECK#2"
                        },
                        {
                            "kind": "NewLineTrivia",
                            "text": "\n"
                        }
                    ]
                },
                "openParenToken": {
                    "kind": "OpenParenToken",
                    "fullStart": 1055,
                    "fullEnd": 1056,
                    "start": 1055,
                    "end": 1056,
                    "fullWidth": 1,
                    "width": 1,
                    "text": "(",
                    "value": "(",
                    "valueText": "("
                },
                "condition": {
                    "kind": "NotEqualsExpression",
                    "fullStart": 1056,
                    "fullEnd": 1072,
                    "start": 1056,
                    "end": 1072,
                    "fullWidth": 16,
                    "width": 16,
                    "left": {
                        "kind": "MemberAccessExpression",
                        "fullStart": 1056,
                        "fullEnd": 1065,
                        "start": 1056,
                        "end": 1064,
                        "fullWidth": 9,
                        "width": 8,
                        "expression": {
                            "kind": "IdentifierName",
                            "fullStart": 1056,
                            "fullEnd": 1061,
                            "start": 1056,
                            "end": 1061,
                            "fullWidth": 5,
                            "width": 5,
                            "text": "myObj",
                            "value": "myObj",
                            "valueText": "myObj"
                        },
                        "dotToken": {
                            "kind": "DotToken",
                            "fullStart": 1061,
                            "fullEnd": 1062,
                            "start": 1061,
                            "end": 1062,
                            "fullWidth": 1,
                            "width": 1,
                            "text": ".",
                            "value": ".",
                            "valueText": "."
                        },
                        "name": {
                            "kind": "IdentifierName",
                            "fullStart": 1062,
                            "fullEnd": 1065,
                            "start": 1062,
                            "end": 1064,
                            "fullWidth": 3,
                            "width": 2,
                            "text": "p1",
                            "value": "p1",
                            "valueText": "p1",
                            "hasTrailingTrivia": true,
                            "trailingTrivia": [
                                {
                                    "kind": "WhitespaceTrivia",
                                    "text": " "
                                }
                            ]
                        }
                    },
                    "operatorToken": {
                        "kind": "ExclamationEqualsEqualsToken",
                        "fullStart": 1065,
                        "fullEnd": 1069,
                        "start": 1065,
                        "end": 1068,
                        "fullWidth": 4,
                        "width": 3,
                        "text": "!==",
                        "value": "!==",
                        "valueText": "!==",
                        "hasTrailingTrivia": true,
                        "trailingTrivia": [
                            {
                                "kind": "WhitespaceTrivia",
                                "text": " "
                            }
                        ]
                    },
                    "right": {
                        "kind": "StringLiteral",
                        "fullStart": 1069,
                        "fullEnd": 1072,
                        "start": 1069,
                        "end": 1072,
                        "fullWidth": 3,
                        "width": 3,
                        "text": "\"a\"",
                        "value": "a",
                        "valueText": "a"
                    }
                },
                "closeParenToken": {
                    "kind": "CloseParenToken",
                    "fullStart": 1072,
                    "fullEnd": 1073,
                    "start": 1072,
                    "end": 1073,
                    "fullWidth": 1,
                    "width": 1,
                    "text": ")",
                    "value": ")",
                    "valueText": ")"
                },
                "statement": {
                    "kind": "Block",
                    "fullStart": 1073,
                    "fullEnd": 1146,
                    "start": 1073,
                    "end": 1145,
                    "fullWidth": 73,
                    "width": 72,
                    "openBraceToken": {
                        "kind": "OpenBraceToken",
                        "fullStart": 1073,
                        "fullEnd": 1075,
                        "start": 1073,
                        "end": 1074,
                        "fullWidth": 2,
                        "width": 1,
                        "text": "{",
                        "value": "{",
                        "valueText": "{",
                        "hasTrailingTrivia": true,
                        "hasTrailingNewLine": true,
                        "trailingTrivia": [
                            {
                                "kind": "NewLineTrivia",
                                "text": "\n"
                            }
                        ]
                    },
                    "statements": [
                        {
                            "kind": "ExpressionStatement",
                            "fullStart": 1075,
                            "fullEnd": 1144,
                            "start": 1077,
                            "end": 1143,
                            "fullWidth": 69,
                            "width": 66,
                            "expression": {
                                "kind": "InvocationExpression",
                                "fullStart": 1075,
                                "fullEnd": 1142,
                                "start": 1077,
                                "end": 1142,
                                "fullWidth": 67,
                                "width": 65,
                                "expression": {
                                    "kind": "IdentifierName",
                                    "fullStart": 1075,
                                    "fullEnd": 1083,
                                    "start": 1077,
                                    "end": 1083,
                                    "fullWidth": 8,
                                    "width": 6,
                                    "text": "$ERROR",
                                    "value": "$ERROR",
                                    "valueText": "$ERROR",
                                    "hasLeadingTrivia": true,
                                    "leadingTrivia": [
                                        {
                                            "kind": "WhitespaceTrivia",
                                            "text": "  "
                                        }
                                    ]
                                },
                                "argumentList": {
                                    "kind": "ArgumentList",
                                    "fullStart": 1083,
                                    "fullEnd": 1142,
                                    "start": 1083,
                                    "end": 1142,
                                    "fullWidth": 59,
                                    "width": 59,
                                    "openParenToken": {
                                        "kind": "OpenParenToken",
                                        "fullStart": 1083,
                                        "fullEnd": 1084,
                                        "start": 1083,
                                        "end": 1084,
                                        "fullWidth": 1,
                                        "width": 1,
                                        "text": "(",
                                        "value": "(",
                                        "valueText": "("
                                    },
                                    "arguments": [
                                        {
                                            "kind": "AddExpression",
                                            "fullStart": 1084,
                                            "fullEnd": 1141,
                                            "start": 1084,
                                            "end": 1139,
                                            "fullWidth": 57,
                                            "width": 55,
                                            "left": {
                                                "kind": "StringLiteral",
                                                "fullStart": 1084,
                                                "fullEnd": 1129,
                                                "start": 1084,
                                                "end": 1129,
                                                "fullWidth": 45,
                                                "width": 45,
                                                "text": "'#2: myObj.p1 === \"a\". Actual:  myObj.p1 ==='",
                                                "value": "#2: myObj.p1 === \"a\". Actual:  myObj.p1 ===",
                                                "valueText": "#2: myObj.p1 === \"a\". Actual:  myObj.p1 ==="
                                            },
                                            "operatorToken": {
                                                "kind": "PlusToken",
                                                "fullStart": 1129,
                                                "fullEnd": 1131,
                                                "start": 1129,
                                                "end": 1130,
                                                "fullWidth": 2,
                                                "width": 1,
                                                "text": "+",
                                                "value": "+",
                                                "valueText": "+",
                                                "hasTrailingTrivia": true,
                                                "trailingTrivia": [
                                                    {
                                                        "kind": "WhitespaceTrivia",
                                                        "text": " "
                                                    }
                                                ]
                                            },
                                            "right": {
                                                "kind": "MemberAccessExpression",
                                                "fullStart": 1131,
                                                "fullEnd": 1141,
                                                "start": 1131,
                                                "end": 1139,
                                                "fullWidth": 10,
                                                "width": 8,
                                                "expression": {
                                                    "kind": "IdentifierName",
                                                    "fullStart": 1131,
                                                    "fullEnd": 1136,
                                                    "start": 1131,
                                                    "end": 1136,
                                                    "fullWidth": 5,
                                                    "width": 5,
                                                    "text": "myObj",
                                                    "value": "myObj",
                                                    "valueText": "myObj"
                                                },
                                                "dotToken": {
                                                    "kind": "DotToken",
                                                    "fullStart": 1136,
                                                    "fullEnd": 1137,
                                                    "start": 1136,
                                                    "end": 1137,
                                                    "fullWidth": 1,
                                                    "width": 1,
                                                    "text": ".",
                                                    "value": ".",
                                                    "valueText": "."
                                                },
                                                "name": {
                                                    "kind": "IdentifierName",
                                                    "fullStart": 1137,
                                                    "fullEnd": 1141,
                                                    "start": 1137,
                                                    "end": 1139,
                                                    "fullWidth": 4,
                                                    "width": 2,
                                                    "text": "p1",
                                                    "value": "p1",
                                                    "valueText": "p1",
                                                    "hasTrailingTrivia": true,
                                                    "trailingTrivia": [
                                                        {
                                                            "kind": "WhitespaceTrivia",
                                                            "text": "  "
                                                        }
                                                    ]
                                                }
                                            }
                                        }
                                    ],
                                    "closeParenToken": {
                                        "kind": "CloseParenToken",
                                        "fullStart": 1141,
                                        "fullEnd": 1142,
                                        "start": 1141,
                                        "end": 1142,
                                        "fullWidth": 1,
                                        "width": 1,
                                        "text": ")",
                                        "value": ")",
                                        "valueText": ")"
                                    }
                                }
                            },
                            "semicolonToken": {
                                "kind": "SemicolonToken",
                                "fullStart": 1142,
                                "fullEnd": 1144,
                                "start": 1142,
                                "end": 1143,
                                "fullWidth": 2,
                                "width": 1,
                                "text": ";",
                                "value": ";",
                                "valueText": ";",
                                "hasTrailingTrivia": true,
                                "hasTrailingNewLine": true,
                                "trailingTrivia": [
                                    {
                                        "kind": "NewLineTrivia",
                                        "text": "\n"
                                    }
                                ]
                            }
                        }
                    ],
                    "closeBraceToken": {
                        "kind": "CloseBraceToken",
                        "fullStart": 1144,
                        "fullEnd": 1146,
                        "start": 1144,
                        "end": 1145,
                        "fullWidth": 2,
                        "width": 1,
                        "text": "}",
                        "value": "}",
                        "valueText": "}",
                        "hasTrailingTrivia": true,
                        "hasTrailingNewLine": true,
                        "trailingTrivia": [
                            {
                                "kind": "NewLineTrivia",
                                "text": "\n"
                            }
                        ]
                    }
                }
            },
            {
                "kind": "IfStatement",
                "fullStart": 1146,
                "fullEnd": 1425,
                "start": 1318,
                "end": 1424,
                "fullWidth": 279,
                "width": 106,
                "ifKeyword": {
                    "kind": "IfKeyword",
                    "fullStart": 1146,
                    "fullEnd": 1320,
                    "start": 1318,
                    "end": 1320,
                    "fullWidth": 174,
                    "width": 2,
                    "text": "if",
                    "value": "if",
                    "valueText": "if",
                    "hasLeadingTrivia": true,
                    "hasLeadingComment": true,
                    "hasLeadingNewLine": true,
                    "leadingTrivia": [
                        {
                            "kind": "SingleLineCommentTrivia",
                            "text": "//"
                        },
                        {
                            "kind": "NewLineTrivia",
                            "text": "\n"
                        },
                        {
                            "kind": "SingleLineCommentTrivia",
                            "text": "//////////////////////////////////////////////////////////////////////////////"
                        },
                        {
                            "kind": "NewLineTrivia",
                            "text": "\n"
                        },
                        {
                            "kind": "NewLineTrivia",
                            "text": "\n"
                        },
                        {
                            "kind": "SingleLineCommentTrivia",
                            "text": "//////////////////////////////////////////////////////////////////////////////"
                        },
                        {
                            "kind": "NewLineTrivia",
                            "text": "\n"
                        },
                        {
                            "kind": "SingleLineCommentTrivia",
                            "text": "//CHECK#3"
                        },
                        {
                            "kind": "NewLineTrivia",
                            "text": "\n"
                        }
                    ]
                },
                "openParenToken": {
                    "kind": "OpenParenToken",
                    "fullStart": 1320,
                    "fullEnd": 1321,
                    "start": 1320,
                    "end": 1321,
                    "fullWidth": 1,
                    "width": 1,
                    "text": "(",
                    "value": "(",
                    "valueText": "("
                },
                "condition": {
                    "kind": "NotEqualsExpression",
                    "fullStart": 1321,
                    "fullEnd": 1341,
                    "start": 1321,
                    "end": 1341,
                    "fullWidth": 20,
                    "width": 20,
                    "left": {
                        "kind": "MemberAccessExpression",
                        "fullStart": 1321,
                        "fullEnd": 1333,
                        "start": 1321,
                        "end": 1332,
                        "fullWidth": 12,
                        "width": 11,
                        "expression": {
                            "kind": "IdentifierName",
                            "fullStart": 1321,
                            "fullEnd": 1329,
                            "start": 1321,
                            "end": 1329,
                            "fullWidth": 8,
                            "width": 8,
                            "text": "theirObj",
                            "value": "theirObj",
                            "valueText": "theirObj"
                        },
                        "dotToken": {
                            "kind": "DotToken",
                            "fullStart": 1329,
                            "fullEnd": 1330,
                            "start": 1329,
                            "end": 1330,
                            "fullWidth": 1,
                            "width": 1,
                            "text": ".",
                            "value": ".",
                            "valueText": "."
                        },
                        "name": {
                            "kind": "IdentifierName",
                            "fullStart": 1330,
                            "fullEnd": 1333,
                            "start": 1330,
                            "end": 1332,
                            "fullWidth": 3,
                            "width": 2,
                            "text": "p1",
                            "value": "p1",
                            "valueText": "p1",
                            "hasTrailingTrivia": true,
                            "trailingTrivia": [
                                {
                                    "kind": "WhitespaceTrivia",
                                    "text": " "
                                }
                            ]
                        }
                    },
                    "operatorToken": {
                        "kind": "ExclamationEqualsEqualsToken",
                        "fullStart": 1333,
                        "fullEnd": 1337,
                        "start": 1333,
                        "end": 1336,
                        "fullWidth": 4,
                        "width": 3,
                        "text": "!==",
                        "value": "!==",
                        "valueText": "!==",
                        "hasTrailingTrivia": true,
                        "trailingTrivia": [
                            {
                                "kind": "WhitespaceTrivia",
                                "text": " "
                            }
                        ]
                    },
                    "right": {
                        "kind": "StringLiteral",
                        "fullStart": 1337,
                        "fullEnd": 1341,
                        "start": 1337,
                        "end": 1341,
                        "fullWidth": 4,
                        "width": 4,
                        "text": "\"x1\"",
                        "value": "x1",
                        "valueText": "x1"
                    }
                },
                "closeParenToken": {
                    "kind": "CloseParenToken",
                    "fullStart": 1341,
                    "fullEnd": 1342,
                    "start": 1341,
                    "end": 1342,
                    "fullWidth": 1,
                    "width": 1,
                    "text": ")",
                    "value": ")",
                    "valueText": ")"
                },
                "statement": {
                    "kind": "Block",
                    "fullStart": 1342,
                    "fullEnd": 1425,
                    "start": 1342,
                    "end": 1424,
                    "fullWidth": 83,
                    "width": 82,
                    "openBraceToken": {
                        "kind": "OpenBraceToken",
                        "fullStart": 1342,
                        "fullEnd": 1344,
                        "start": 1342,
                        "end": 1343,
                        "fullWidth": 2,
                        "width": 1,
                        "text": "{",
                        "value": "{",
                        "valueText": "{",
                        "hasTrailingTrivia": true,
                        "hasTrailingNewLine": true,
                        "trailingTrivia": [
                            {
                                "kind": "NewLineTrivia",
                                "text": "\n"
                            }
                        ]
                    },
                    "statements": [
                        {
                            "kind": "ExpressionStatement",
                            "fullStart": 1344,
                            "fullEnd": 1423,
                            "start": 1346,
                            "end": 1422,
                            "fullWidth": 79,
                            "width": 76,
                            "expression": {
                                "kind": "InvocationExpression",
                                "fullStart": 1344,
                                "fullEnd": 1421,
                                "start": 1346,
                                "end": 1421,
                                "fullWidth": 77,
                                "width": 75,
                                "expression": {
                                    "kind": "IdentifierName",
                                    "fullStart": 1344,
                                    "fullEnd": 1352,
                                    "start": 1346,
                                    "end": 1352,
                                    "fullWidth": 8,
                                    "width": 6,
                                    "text": "$ERROR",
                                    "value": "$ERROR",
                                    "valueText": "$ERROR",
                                    "hasLeadingTrivia": true,
                                    "leadingTrivia": [
                                        {
                                            "kind": "WhitespaceTrivia",
                                            "text": "  "
                                        }
                                    ]
                                },
                                "argumentList": {
                                    "kind": "ArgumentList",
                                    "fullStart": 1352,
                                    "fullEnd": 1421,
                                    "start": 1352,
                                    "end": 1421,
                                    "fullWidth": 69,
                                    "width": 69,
                                    "openParenToken": {
                                        "kind": "OpenParenToken",
                                        "fullStart": 1352,
                                        "fullEnd": 1353,
                                        "start": 1352,
                                        "end": 1353,
                                        "fullWidth": 1,
                                        "width": 1,
                                        "text": "(",
                                        "value": "(",
                                        "valueText": "("
                                    },
                                    "arguments": [
                                        {
                                            "kind": "AddExpression",
                                            "fullStart": 1353,
                                            "fullEnd": 1420,
                                            "start": 1353,
                                            "end": 1418,
                                            "fullWidth": 67,
                                            "width": 65,
                                            "left": {
                                                "kind": "StringLiteral",
                                                "fullStart": 1353,
                                                "fullEnd": 1405,
                                                "start": 1353,
                                                "end": 1405,
                                                "fullWidth": 52,
                                                "width": 52,
                                                "text": "'#3: theirObj.p1 === \"x1\". Actual:  theirObj.p1 ==='",
                                                "value": "#3: theirObj.p1 === \"x1\". Actual:  theirObj.p1 ===",
                                                "valueText": "#3: theirObj.p1 === \"x1\". Actual:  theirObj.p1 ==="
                                            },
                                            "operatorToken": {
                                                "kind": "PlusToken",
                                                "fullStart": 1405,
                                                "fullEnd": 1407,
                                                "start": 1405,
                                                "end": 1406,
                                                "fullWidth": 2,
                                                "width": 1,
                                                "text": "+",
                                                "value": "+",
                                                "valueText": "+",
                                                "hasTrailingTrivia": true,
                                                "trailingTrivia": [
                                                    {
                                                        "kind": "WhitespaceTrivia",
                                                        "text": " "
                                                    }
                                                ]
                                            },
                                            "right": {
                                                "kind": "MemberAccessExpression",
                                                "fullStart": 1407,
                                                "fullEnd": 1420,
                                                "start": 1407,
                                                "end": 1418,
                                                "fullWidth": 13,
                                                "width": 11,
                                                "expression": {
                                                    "kind": "IdentifierName",
                                                    "fullStart": 1407,
                                                    "fullEnd": 1415,
                                                    "start": 1407,
                                                    "end": 1415,
                                                    "fullWidth": 8,
                                                    "width": 8,
                                                    "text": "theirObj",
                                                    "value": "theirObj",
                                                    "valueText": "theirObj"
                                                },
                                                "dotToken": {
                                                    "kind": "DotToken",
                                                    "fullStart": 1415,
                                                    "fullEnd": 1416,
                                                    "start": 1415,
                                                    "end": 1416,
                                                    "fullWidth": 1,
                                                    "width": 1,
                                                    "text": ".",
                                                    "value": ".",
                                                    "valueText": "."
                                                },
                                                "name": {
                                                    "kind": "IdentifierName",
                                                    "fullStart": 1416,
                                                    "fullEnd": 1420,
                                                    "start": 1416,
                                                    "end": 1418,
                                                    "fullWidth": 4,
                                                    "width": 2,
                                                    "text": "p1",
                                                    "value": "p1",
                                                    "valueText": "p1",
                                                    "hasTrailingTrivia": true,
                                                    "trailingTrivia": [
                                                        {
                                                            "kind": "WhitespaceTrivia",
                                                            "text": "  "
                                                        }
                                                    ]
                                                }
                                            }
                                        }
                                    ],
                                    "closeParenToken": {
                                        "kind": "CloseParenToken",
                                        "fullStart": 1420,
                                        "fullEnd": 1421,
                                        "start": 1420,
                                        "end": 1421,
                                        "fullWidth": 1,
                                        "width": 1,
                                        "text": ")",
                                        "value": ")",
                                        "valueText": ")"
                                    }
                                }
                            },
                            "semicolonToken": {
                                "kind": "SemicolonToken",
                                "fullStart": 1421,
                                "fullEnd": 1423,
                                "start": 1421,
                                "end": 1422,
                                "fullWidth": 2,
                                "width": 1,
                                "text": ";",
                                "value": ";",
                                "valueText": ";",
                                "hasTrailingTrivia": true,
                                "hasTrailingNewLine": true,
                                "trailingTrivia": [
                                    {
                                        "kind": "NewLineTrivia",
                                        "text": "\n"
                                    }
                                ]
                            }
                        }
                    ],
                    "closeBraceToken": {
                        "kind": "CloseBraceToken",
                        "fullStart": 1423,
                        "fullEnd": 1425,
                        "start": 1423,
                        "end": 1424,
                        "fullWidth": 2,
                        "width": 1,
                        "text": "}",
                        "value": "}",
                        "valueText": "}",
                        "hasTrailingTrivia": true,
                        "hasTrailingNewLine": true,
                        "trailingTrivia": [
                            {
                                "kind": "NewLineTrivia",
                                "text": "\n"
                            }
                        ]
                    }
                }
            }
        ],
        "endOfFileToken": {
            "kind": "EndOfFileToken",
            "fullStart": 1425,
            "fullEnd": 1510,
            "start": 1510,
            "end": 1510,
            "fullWidth": 85,
            "width": 0,
            "text": "",
            "hasLeadingTrivia": true,
            "hasLeadingComment": true,
            "hasLeadingNewLine": true,
            "leadingTrivia": [
                {
                    "kind": "SingleLineCommentTrivia",
                    "text": "//"
                },
                {
                    "kind": "NewLineTrivia",
                    "text": "\n"
                },
                {
                    "kind": "SingleLineCommentTrivia",
                    "text": "//////////////////////////////////////////////////////////////////////////////"
                },
                {
                    "kind": "NewLineTrivia",
                    "text": "\n"
                },
                {
                    "kind": "NewLineTrivia",
                    "text": "\n"
                },
                {
                    "kind": "NewLineTrivia",
                    "text": "\n"
                },
                {
                    "kind": "NewLineTrivia",
                    "text": "\n"
                }
            ]
        }
    },
    "lineMap": {
        "lineStarts": [
            0,
            61,
            132,
            133,
            137,
            195,
            253,
            256,
            294,
            395,
            408,
            412,
            413,
            426,
            427,
            450,
            451,
            465,
            479,
            505,
            553,
            555,
            556,
            573,
            588,
            617,
            665,
            667,
            668,
            681,
            701,
            720,
            724,
            726,
            727,
            806,
            816,
            830,
            879,
            881,
            884,
            963,
            964,
            1043,
            1053,
            1075,
            1144,
            1146,
            1149,
            1228,
            1229,
            1308,
            1318,
            1344,
            1423,
            1425,
            1428,
            1507,
            1508,
            1509,
            1510
        ],
        "length": 1510
    }
}<|MERGE_RESOLUTION|>--- conflicted
+++ resolved
@@ -224,12 +224,8 @@
                             "start": 431,
                             "end": 448,
                             "fullWidth": 17,
-<<<<<<< HEAD
                             "width": 17,
-                            "identifier": {
-=======
                             "propertyName": {
->>>>>>> 85e84683
                                 "kind": "IdentifierName",
                                 "fullStart": 431,
                                 "fullEnd": 438,
@@ -365,12 +361,8 @@
                             "start": 455,
                             "end": 554,
                             "fullWidth": 100,
-<<<<<<< HEAD
                             "width": 99,
-                            "identifier": {
-=======
                             "propertyName": {
->>>>>>> 85e84683
                                 "kind": "IdentifierName",
                                 "fullStart": 455,
                                 "fullEnd": 461,
@@ -910,12 +902,8 @@
                             "start": 560,
                             "end": 666,
                             "fullWidth": 107,
-<<<<<<< HEAD
                             "width": 106,
-                            "identifier": {
-=======
                             "propertyName": {
->>>>>>> 85e84683
                                 "kind": "IdentifierName",
                                 "fullStart": 560,
                                 "fullEnd": 569,
