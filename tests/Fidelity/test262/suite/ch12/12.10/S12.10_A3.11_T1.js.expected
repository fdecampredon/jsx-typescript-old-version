--- conflicted
+++ resolved
@@ -216,12 +216,8 @@
                             "start": 450,
                             "end": 467,
                             "fullWidth": 17,
-<<<<<<< HEAD
                             "width": 17,
-                            "identifier": {
-=======
                             "propertyName": {
->>>>>>> 85e84683
                                 "kind": "IdentifierName",
                                 "fullStart": 450,
                                 "fullEnd": 457,
@@ -349,12 +345,8 @@
                             "start": 473,
                             "end": 585,
                             "fullWidth": 113,
-<<<<<<< HEAD
                             "width": 112,
-                            "identifier": {
-=======
                             "propertyName": {
->>>>>>> 85e84683
                                 "kind": "IdentifierName",
                                 "fullStart": 473,
                                 "fullEnd": 479,
@@ -879,12 +871,8 @@
                             "start": 591,
                             "end": 621,
                             "fullWidth": 31,
-<<<<<<< HEAD
                             "width": 30,
-                            "identifier": {
-=======
                             "propertyName": {
->>>>>>> 85e84683
                                 "kind": "IdentifierName",
                                 "fullStart": 591,
                                 "fullEnd": 593,
