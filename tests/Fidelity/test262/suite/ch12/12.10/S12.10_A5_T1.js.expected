{
    "isDeclaration": false,
    "languageVersion": "EcmaScript5",
    "parseOptions": {
        "allowAutomaticSemicolonInsertion": true
    },
    "sourceUnit": {
        "kind": "SourceUnit",
        "fullStart": 0,
        "fullEnd": 1403,
        "start": 307,
        "end": 1403,
        "fullWidth": 1403,
        "width": 1096,
        "isIncrementallyUnusable": true,
        "moduleElements": [
            {
                "kind": "ExpressionStatement",
                "fullStart": 0,
                "fullEnd": 320,
                "start": 307,
                "end": 319,
                "fullWidth": 320,
                "width": 12,
                "expression": {
                    "kind": "AssignmentExpression",
                    "fullStart": 0,
                    "fullEnd": 318,
                    "start": 307,
                    "end": 318,
                    "fullWidth": 318,
                    "width": 11,
                    "left": {
                        "kind": "MemberAccessExpression",
                        "fullStart": 0,
                        "fullEnd": 315,
                        "start": 307,
                        "end": 314,
                        "fullWidth": 315,
                        "width": 7,
                        "expression": {
                            "kind": "ThisKeyword",
                            "fullStart": 0,
                            "fullEnd": 311,
                            "start": 307,
                            "end": 311,
                            "fullWidth": 311,
                            "width": 4,
                            "text": "this",
                            "value": "this",
                            "valueText": "this",
                            "hasLeadingTrivia": true,
                            "hasLeadingComment": true,
                            "hasLeadingNewLine": true,
                            "leadingTrivia": [
                                {
                                    "kind": "SingleLineCommentTrivia",
                                    "text": "// Copyright 2009 the Sputnik authors.  All rights reserved."
                                },
                                {
                                    "kind": "NewLineTrivia",
                                    "text": "\n"
                                },
                                {
                                    "kind": "SingleLineCommentTrivia",
                                    "text": "// This code is governed by the BSD license found in the LICENSE file."
                                },
                                {
                                    "kind": "NewLineTrivia",
                                    "text": "\n"
                                },
                                {
                                    "kind": "NewLineTrivia",
                                    "text": "\n"
                                },
                                {
                                    "kind": "MultiLineCommentTrivia",
                                    "text": "/**\n * Deleting property using \"eval\" statement containing \"with\" statement\n *\n * @path ch12/12.10/S12.10_A5_T1.js\n * @description Deleting string property\n * @noStrict\n */"
                                },
                                {
                                    "kind": "NewLineTrivia",
                                    "text": "\n"
                                },
                                {
                                    "kind": "NewLineTrivia",
                                    "text": "\n"
                                }
                            ]
                        },
                        "dotToken": {
                            "kind": "DotToken",
                            "fullStart": 311,
                            "fullEnd": 312,
                            "start": 311,
                            "end": 312,
                            "fullWidth": 1,
                            "width": 1,
                            "text": ".",
                            "value": ".",
                            "valueText": "."
                        },
                        "name": {
                            "kind": "IdentifierName",
                            "fullStart": 312,
                            "fullEnd": 315,
                            "start": 312,
                            "end": 314,
                            "fullWidth": 3,
                            "width": 2,
                            "text": "p1",
                            "value": "p1",
                            "valueText": "p1",
                            "hasTrailingTrivia": true,
                            "trailingTrivia": [
                                {
                                    "kind": "WhitespaceTrivia",
                                    "text": " "
                                }
                            ]
                        }
                    },
                    "operatorToken": {
                        "kind": "EqualsToken",
                        "fullStart": 315,
                        "fullEnd": 317,
                        "start": 315,
                        "end": 316,
                        "fullWidth": 2,
                        "width": 1,
                        "text": "=",
                        "value": "=",
                        "valueText": "=",
                        "hasTrailingTrivia": true,
                        "trailingTrivia": [
                            {
                                "kind": "WhitespaceTrivia",
                                "text": " "
                            }
                        ]
                    },
                    "right": {
                        "kind": "NumericLiteral",
                        "fullStart": 317,
                        "fullEnd": 318,
                        "start": 317,
                        "end": 318,
                        "fullWidth": 1,
                        "width": 1,
                        "text": "1",
                        "value": 1,
                        "valueText": "1"
                    }
                },
                "semicolonToken": {
                    "kind": "SemicolonToken",
                    "fullStart": 318,
                    "fullEnd": 320,
                    "start": 318,
                    "end": 319,
                    "fullWidth": 2,
                    "width": 1,
                    "text": ";",
                    "value": ";",
                    "valueText": ";",
                    "hasTrailingTrivia": true,
                    "hasTrailingNewLine": true,
                    "trailingTrivia": [
                        {
                            "kind": "NewLineTrivia",
                            "text": "\n"
                        }
                    ]
                }
            },
            {
                "kind": "VariableStatement",
                "fullStart": 320,
                "fullEnd": 360,
                "start": 320,
                "end": 359,
                "fullWidth": 40,
                "width": 39,
                "isIncrementallyUnusable": true,
                "modifiers": [],
                "variableDeclaration": {
                    "kind": "VariableDeclaration",
                    "fullStart": 320,
                    "fullEnd": 360,
                    "start": 320,
                    "end": 359,
                    "fullWidth": 40,
                    "width": 39,
                    "varKeyword": {
                        "kind": "VarKeyword",
                        "fullStart": 320,
                        "fullEnd": 324,
                        "start": 320,
                        "end": 323,
                        "fullWidth": 4,
                        "width": 3,
                        "text": "var",
                        "value": "var",
                        "valueText": "var",
                        "hasTrailingTrivia": true,
                        "trailingTrivia": [
                            {
                                "kind": "WhitespaceTrivia",
                                "text": " "
                            }
                        ]
                    },
                    "variableDeclarators": [
                        {
                            "kind": "VariableDeclarator",
                            "fullStart": 324,
                            "fullEnd": 360,
                            "start": 324,
                            "end": 359,
                            "fullWidth": 36,
<<<<<<< HEAD
                            "width": 35,
                            "identifier": {
=======
                            "propertyName": {
>>>>>>> 85e84683
                                "kind": "IdentifierName",
                                "fullStart": 324,
                                "fullEnd": 330,
                                "start": 324,
                                "end": 329,
                                "fullWidth": 6,
                                "width": 5,
                                "text": "myObj",
                                "value": "myObj",
                                "valueText": "myObj",
                                "hasTrailingTrivia": true,
                                "trailingTrivia": [
                                    {
                                        "kind": "WhitespaceTrivia",
                                        "text": " "
                                    }
                                ]
                            },
                            "equalsValueClause": {
                                "kind": "EqualsValueClause",
                                "fullStart": 330,
                                "fullEnd": 360,
                                "start": 330,
                                "end": 359,
                                "fullWidth": 30,
                                "width": 29,
                                "equalsToken": {
                                    "kind": "EqualsToken",
                                    "fullStart": 330,
                                    "fullEnd": 332,
                                    "start": 330,
                                    "end": 331,
                                    "fullWidth": 2,
                                    "width": 1,
                                    "text": "=",
                                    "value": "=",
                                    "valueText": "=",
                                    "hasTrailingTrivia": true,
                                    "trailingTrivia": [
                                        {
                                            "kind": "WhitespaceTrivia",
                                            "text": " "
                                        }
                                    ]
                                },
                                "value": {
                                    "kind": "ObjectLiteralExpression",
                                    "fullStart": 332,
                                    "fullEnd": 360,
                                    "start": 332,
                                    "end": 359,
                                    "fullWidth": 28,
                                    "width": 27,
                                    "openBraceToken": {
                                        "kind": "OpenBraceToken",
                                        "fullStart": 332,
                                        "fullEnd": 334,
                                        "start": 332,
                                        "end": 333,
                                        "fullWidth": 2,
                                        "width": 1,
                                        "text": "{",
                                        "value": "{",
                                        "valueText": "{",
                                        "hasTrailingTrivia": true,
                                        "hasTrailingNewLine": true,
                                        "trailingTrivia": [
                                            {
                                                "kind": "NewLineTrivia",
                                                "text": "\n"
                                            }
                                        ]
                                    },
                                    "propertyAssignments": [
                                        {
                                            "kind": "SimplePropertyAssignment",
                                            "fullStart": 334,
                                            "fullEnd": 343,
                                            "start": 336,
                                            "end": 343,
                                            "fullWidth": 9,
                                            "width": 7,
                                            "propertyName": {
                                                "kind": "IdentifierName",
                                                "fullStart": 334,
                                                "fullEnd": 338,
                                                "start": 336,
                                                "end": 338,
                                                "fullWidth": 4,
                                                "width": 2,
                                                "text": "p1",
                                                "value": "p1",
                                                "valueText": "p1",
                                                "hasLeadingTrivia": true,
                                                "leadingTrivia": [
                                                    {
                                                        "kind": "WhitespaceTrivia",
                                                        "text": "  "
                                                    }
                                                ]
                                            },
                                            "colonToken": {
                                                "kind": "ColonToken",
                                                "fullStart": 338,
                                                "fullEnd": 340,
                                                "start": 338,
                                                "end": 339,
                                                "fullWidth": 2,
                                                "width": 1,
                                                "text": ":",
                                                "value": ":",
                                                "valueText": ":",
                                                "hasTrailingTrivia": true,
                                                "trailingTrivia": [
                                                    {
                                                        "kind": "WhitespaceTrivia",
                                                        "text": " "
                                                    }
                                                ]
                                            },
                                            "expression": {
                                                "kind": "StringLiteral",
                                                "fullStart": 340,
                                                "fullEnd": 343,
                                                "start": 340,
                                                "end": 343,
                                                "fullWidth": 3,
                                                "width": 3,
                                                "text": "'a'",
                                                "value": "a",
                                                "valueText": "a"
                                            }
                                        },
                                        {
                                            "kind": "CommaToken",
                                            "fullStart": 343,
                                            "fullEnd": 346,
                                            "start": 343,
                                            "end": 344,
                                            "fullWidth": 3,
                                            "width": 1,
                                            "text": ",",
                                            "value": ",",
                                            "valueText": ",",
                                            "hasTrailingTrivia": true,
                                            "hasTrailingNewLine": true,
                                            "trailingTrivia": [
                                                {
                                                    "kind": "WhitespaceTrivia",
                                                    "text": " "
                                                },
                                                {
                                                    "kind": "NewLineTrivia",
                                                    "text": "\n"
                                                }
                                            ]
                                        },
                                        {
                                            "kind": "SimplePropertyAssignment",
                                            "fullStart": 346,
                                            "fullEnd": 358,
                                            "start": 348,
                                            "end": 357,
                                            "fullWidth": 12,
                                            "width": 9,
                                            "propertyName": {
                                                "kind": "IdentifierName",
                                                "fullStart": 346,
                                                "fullEnd": 351,
                                                "start": 348,
                                                "end": 351,
                                                "fullWidth": 5,
                                                "width": 3,
                                                "text": "del",
                                                "value": "del",
                                                "valueText": "del",
                                                "hasLeadingTrivia": true,
                                                "leadingTrivia": [
                                                    {
                                                        "kind": "WhitespaceTrivia",
                                                        "text": "  "
                                                    }
                                                ]
                                            },
                                            "colonToken": {
                                                "kind": "ColonToken",
                                                "fullStart": 351,
                                                "fullEnd": 352,
                                                "start": 351,
                                                "end": 352,
                                                "fullWidth": 1,
                                                "width": 1,
                                                "text": ":",
                                                "value": ":",
                                                "valueText": ":"
                                            },
                                            "expression": {
                                                "kind": "FalseKeyword",
                                                "fullStart": 352,
                                                "fullEnd": 358,
                                                "start": 352,
                                                "end": 357,
                                                "fullWidth": 6,
                                                "width": 5,
                                                "text": "false",
                                                "value": false,
                                                "valueText": "false",
                                                "hasTrailingTrivia": true,
                                                "hasTrailingNewLine": true,
                                                "trailingTrivia": [
                                                    {
                                                        "kind": "NewLineTrivia",
                                                        "text": "\n"
                                                    }
                                                ]
                                            }
                                        }
                                    ],
                                    "closeBraceToken": {
                                        "kind": "CloseBraceToken",
                                        "fullStart": 358,
                                        "fullEnd": 360,
                                        "start": 358,
                                        "end": 359,
                                        "fullWidth": 2,
                                        "width": 1,
                                        "text": "}",
                                        "value": "}",
                                        "valueText": "}",
                                        "hasTrailingTrivia": true,
                                        "hasTrailingNewLine": true,
                                        "trailingTrivia": [
                                            {
                                                "kind": "NewLineTrivia",
                                                "text": "\n"
                                            }
                                        ]
                                    }
                                }
                            }
                        }
                    ]
                },
                "semicolonToken": {
                    "kind": "SemicolonToken",
                    "fullStart": -1,
                    "fullEnd": -1,
                    "start": -1,
                    "end": -1,
                    "fullWidth": 0,
                    "width": 0,
                    "text": ""
                }
            },
            {
                "kind": "ExpressionStatement",
                "fullStart": 360,
                "fullEnd": 398,
                "start": 360,
                "end": 397,
                "fullWidth": 38,
                "width": 37,
                "expression": {
                    "kind": "InvocationExpression",
                    "fullStart": 360,
                    "fullEnd": 396,
                    "start": 360,
                    "end": 396,
                    "fullWidth": 36,
                    "width": 36,
                    "expression": {
                        "kind": "IdentifierName",
                        "fullStart": 360,
                        "fullEnd": 364,
                        "start": 360,
                        "end": 364,
                        "fullWidth": 4,
                        "width": 4,
                        "text": "eval",
                        "value": "eval",
                        "valueText": "eval"
                    },
                    "argumentList": {
                        "kind": "ArgumentList",
                        "fullStart": 364,
                        "fullEnd": 396,
                        "start": 364,
                        "end": 396,
                        "fullWidth": 32,
                        "width": 32,
                        "openParenToken": {
                            "kind": "OpenParenToken",
                            "fullStart": 364,
                            "fullEnd": 365,
                            "start": 364,
                            "end": 365,
                            "fullWidth": 1,
                            "width": 1,
                            "text": "(",
                            "value": "(",
                            "valueText": "("
                        },
                        "arguments": [
                            {
                                "kind": "StringLiteral",
                                "fullStart": 365,
                                "fullEnd": 395,
                                "start": 365,
                                "end": 395,
                                "fullWidth": 30,
                                "width": 30,
                                "text": "\"with(myObj){del = delete p1}\"",
                                "value": "with(myObj){del = delete p1}",
                                "valueText": "with(myObj){del = delete p1}"
                            }
                        ],
                        "closeParenToken": {
                            "kind": "CloseParenToken",
                            "fullStart": 395,
                            "fullEnd": 396,
                            "start": 395,
                            "end": 396,
                            "fullWidth": 1,
                            "width": 1,
                            "text": ")",
                            "value": ")",
                            "valueText": ")"
                        }
                    }
                },
                "semicolonToken": {
                    "kind": "SemicolonToken",
                    "fullStart": 396,
                    "fullEnd": 398,
                    "start": 396,
                    "end": 397,
                    "fullWidth": 2,
                    "width": 1,
                    "text": ";",
                    "value": ";",
                    "valueText": ";",
                    "hasTrailingTrivia": true,
                    "hasTrailingNewLine": true,
                    "trailingTrivia": [
                        {
                            "kind": "NewLineTrivia",
                            "text": "\n"
                        }
                    ]
                }
            },
            {
                "kind": "IfStatement",
                "fullStart": 398,
                "fullEnd": 546,
                "start": 488,
                "end": 545,
                "fullWidth": 148,
                "width": 57,
                "ifKeyword": {
                    "kind": "IfKeyword",
                    "fullStart": 398,
                    "fullEnd": 490,
                    "start": 488,
                    "end": 490,
                    "fullWidth": 92,
                    "width": 2,
                    "text": "if",
                    "value": "if",
                    "valueText": "if",
                    "hasLeadingTrivia": true,
                    "hasLeadingComment": true,
                    "hasLeadingNewLine": true,
                    "leadingTrivia": [
                        {
                            "kind": "NewLineTrivia",
                            "text": "\n"
                        },
                        {
                            "kind": "SingleLineCommentTrivia",
                            "text": "//////////////////////////////////////////////////////////////////////////////"
                        },
                        {
                            "kind": "NewLineTrivia",
                            "text": "\n"
                        },
                        {
                            "kind": "SingleLineCommentTrivia",
                            "text": "//CHECK#1"
                        },
                        {
                            "kind": "NewLineTrivia",
                            "text": "\n"
                        }
                    ]
                },
                "openParenToken": {
                    "kind": "OpenParenToken",
                    "fullStart": 490,
                    "fullEnd": 491,
                    "start": 490,
                    "end": 491,
                    "fullWidth": 1,
                    "width": 1,
                    "text": "(",
                    "value": "(",
                    "valueText": "("
                },
                "condition": {
                    "kind": "EqualsExpression",
                    "fullStart": 491,
                    "fullEnd": 507,
                    "start": 491,
                    "end": 507,
                    "fullWidth": 16,
                    "width": 16,
                    "left": {
                        "kind": "MemberAccessExpression",
                        "fullStart": 491,
                        "fullEnd": 500,
                        "start": 491,
                        "end": 499,
                        "fullWidth": 9,
                        "width": 8,
                        "expression": {
                            "kind": "IdentifierName",
                            "fullStart": 491,
                            "fullEnd": 496,
                            "start": 491,
                            "end": 496,
                            "fullWidth": 5,
                            "width": 5,
                            "text": "myObj",
                            "value": "myObj",
                            "valueText": "myObj"
                        },
                        "dotToken": {
                            "kind": "DotToken",
                            "fullStart": 496,
                            "fullEnd": 497,
                            "start": 496,
                            "end": 497,
                            "fullWidth": 1,
                            "width": 1,
                            "text": ".",
                            "value": ".",
                            "valueText": "."
                        },
                        "name": {
                            "kind": "IdentifierName",
                            "fullStart": 497,
                            "fullEnd": 500,
                            "start": 497,
                            "end": 499,
                            "fullWidth": 3,
                            "width": 2,
                            "text": "p1",
                            "value": "p1",
                            "valueText": "p1",
                            "hasTrailingTrivia": true,
                            "trailingTrivia": [
                                {
                                    "kind": "WhitespaceTrivia",
                                    "text": " "
                                }
                            ]
                        }
                    },
                    "operatorToken": {
                        "kind": "EqualsEqualsEqualsToken",
                        "fullStart": 500,
                        "fullEnd": 504,
                        "start": 500,
                        "end": 503,
                        "fullWidth": 4,
                        "width": 3,
                        "text": "===",
                        "value": "===",
                        "valueText": "===",
                        "hasTrailingTrivia": true,
                        "trailingTrivia": [
                            {
                                "kind": "WhitespaceTrivia",
                                "text": " "
                            }
                        ]
                    },
                    "right": {
                        "kind": "StringLiteral",
                        "fullStart": 504,
                        "fullEnd": 507,
                        "start": 504,
                        "end": 507,
                        "fullWidth": 3,
                        "width": 3,
                        "text": "'a'",
                        "value": "a",
                        "valueText": "a"
                    }
                },
                "closeParenToken": {
                    "kind": "CloseParenToken",
                    "fullStart": 507,
                    "fullEnd": 508,
                    "start": 507,
                    "end": 508,
                    "fullWidth": 1,
                    "width": 1,
                    "text": ")",
                    "value": ")",
                    "valueText": ")"
                },
                "statement": {
                    "kind": "Block",
                    "fullStart": 508,
                    "fullEnd": 546,
                    "start": 508,
                    "end": 545,
                    "fullWidth": 38,
                    "width": 37,
                    "openBraceToken": {
                        "kind": "OpenBraceToken",
                        "fullStart": 508,
                        "fullEnd": 510,
                        "start": 508,
                        "end": 509,
                        "fullWidth": 2,
                        "width": 1,
                        "text": "{",
                        "value": "{",
                        "valueText": "{",
                        "hasTrailingTrivia": true,
                        "hasTrailingNewLine": true,
                        "trailingTrivia": [
                            {
                                "kind": "NewLineTrivia",
                                "text": "\n"
                            }
                        ]
                    },
                    "statements": [
                        {
                            "kind": "ExpressionStatement",
                            "fullStart": 510,
                            "fullEnd": 544,
                            "start": 512,
                            "end": 543,
                            "fullWidth": 34,
                            "width": 31,
                            "expression": {
                                "kind": "InvocationExpression",
                                "fullStart": 510,
                                "fullEnd": 542,
                                "start": 512,
                                "end": 542,
                                "fullWidth": 32,
                                "width": 30,
                                "expression": {
                                    "kind": "IdentifierName",
                                    "fullStart": 510,
                                    "fullEnd": 518,
                                    "start": 512,
                                    "end": 518,
                                    "fullWidth": 8,
                                    "width": 6,
                                    "text": "$ERROR",
                                    "value": "$ERROR",
                                    "valueText": "$ERROR",
                                    "hasLeadingTrivia": true,
                                    "leadingTrivia": [
                                        {
                                            "kind": "WhitespaceTrivia",
                                            "text": "  "
                                        }
                                    ]
                                },
                                "argumentList": {
                                    "kind": "ArgumentList",
                                    "fullStart": 518,
                                    "fullEnd": 542,
                                    "start": 518,
                                    "end": 542,
                                    "fullWidth": 24,
                                    "width": 24,
                                    "openParenToken": {
                                        "kind": "OpenParenToken",
                                        "fullStart": 518,
                                        "fullEnd": 519,
                                        "start": 518,
                                        "end": 519,
                                        "fullWidth": 1,
                                        "width": 1,
                                        "text": "(",
                                        "value": "(",
                                        "valueText": "("
                                    },
                                    "arguments": [
                                        {
                                            "kind": "StringLiteral",
                                            "fullStart": 519,
                                            "fullEnd": 541,
                                            "start": 519,
                                            "end": 541,
                                            "fullWidth": 22,
                                            "width": 22,
                                            "text": "'#1: myObj.p1 !== \"a\"'",
                                            "value": "#1: myObj.p1 !== \"a\"",
                                            "valueText": "#1: myObj.p1 !== \"a\""
                                        }
                                    ],
                                    "closeParenToken": {
                                        "kind": "CloseParenToken",
                                        "fullStart": 541,
                                        "fullEnd": 542,
                                        "start": 541,
                                        "end": 542,
                                        "fullWidth": 1,
                                        "width": 1,
                                        "text": ")",
                                        "value": ")",
                                        "valueText": ")"
                                    }
                                }
                            },
                            "semicolonToken": {
                                "kind": "SemicolonToken",
                                "fullStart": 542,
                                "fullEnd": 544,
                                "start": 542,
                                "end": 543,
                                "fullWidth": 2,
                                "width": 1,
                                "text": ";",
                                "value": ";",
                                "valueText": ";",
                                "hasTrailingTrivia": true,
                                "hasTrailingNewLine": true,
                                "trailingTrivia": [
                                    {
                                        "kind": "NewLineTrivia",
                                        "text": "\n"
                                    }
                                ]
                            }
                        }
                    ],
                    "closeBraceToken": {
                        "kind": "CloseBraceToken",
                        "fullStart": 544,
                        "fullEnd": 546,
                        "start": 544,
                        "end": 545,
                        "fullWidth": 2,
                        "width": 1,
                        "text": "}",
                        "value": "}",
                        "valueText": "}",
                        "hasTrailingTrivia": true,
                        "hasTrailingNewLine": true,
                        "trailingTrivia": [
                            {
                                "kind": "NewLineTrivia",
                                "text": "\n"
                            }
                        ]
                    }
                }
            },
            {
                "kind": "IfStatement",
                "fullStart": 546,
                "fullEnd": 823,
                "start": 718,
                "end": 822,
                "fullWidth": 277,
                "width": 104,
                "ifKeyword": {
                    "kind": "IfKeyword",
                    "fullStart": 546,
                    "fullEnd": 720,
                    "start": 718,
                    "end": 720,
                    "fullWidth": 174,
                    "width": 2,
                    "text": "if",
                    "value": "if",
                    "valueText": "if",
                    "hasLeadingTrivia": true,
                    "hasLeadingComment": true,
                    "hasLeadingNewLine": true,
                    "leadingTrivia": [
                        {
                            "kind": "SingleLineCommentTrivia",
                            "text": "//"
                        },
                        {
                            "kind": "NewLineTrivia",
                            "text": "\n"
                        },
                        {
                            "kind": "SingleLineCommentTrivia",
                            "text": "//////////////////////////////////////////////////////////////////////////////"
                        },
                        {
                            "kind": "NewLineTrivia",
                            "text": "\n"
                        },
                        {
                            "kind": "NewLineTrivia",
                            "text": "\n"
                        },
                        {
                            "kind": "SingleLineCommentTrivia",
                            "text": "//////////////////////////////////////////////////////////////////////////////"
                        },
                        {
                            "kind": "NewLineTrivia",
                            "text": "\n"
                        },
                        {
                            "kind": "SingleLineCommentTrivia",
                            "text": "//CHECK#2"
                        },
                        {
                            "kind": "NewLineTrivia",
                            "text": "\n"
                        }
                    ]
                },
                "openParenToken": {
                    "kind": "OpenParenToken",
                    "fullStart": 720,
                    "fullEnd": 721,
                    "start": 720,
                    "end": 721,
                    "fullWidth": 1,
                    "width": 1,
                    "text": "(",
                    "value": "(",
                    "valueText": "("
                },
                "condition": {
                    "kind": "NotEqualsExpression",
                    "fullStart": 721,
                    "fullEnd": 743,
                    "start": 721,
                    "end": 743,
                    "fullWidth": 22,
                    "width": 22,
                    "left": {
                        "kind": "MemberAccessExpression",
                        "fullStart": 721,
                        "fullEnd": 730,
                        "start": 721,
                        "end": 729,
                        "fullWidth": 9,
                        "width": 8,
                        "expression": {
                            "kind": "IdentifierName",
                            "fullStart": 721,
                            "fullEnd": 726,
                            "start": 721,
                            "end": 726,
                            "fullWidth": 5,
                            "width": 5,
                            "text": "myObj",
                            "value": "myObj",
                            "valueText": "myObj"
                        },
                        "dotToken": {
                            "kind": "DotToken",
                            "fullStart": 726,
                            "fullEnd": 727,
                            "start": 726,
                            "end": 727,
                            "fullWidth": 1,
                            "width": 1,
                            "text": ".",
                            "value": ".",
                            "valueText": "."
                        },
                        "name": {
                            "kind": "IdentifierName",
                            "fullStart": 727,
                            "fullEnd": 730,
                            "start": 727,
                            "end": 729,
                            "fullWidth": 3,
                            "width": 2,
                            "text": "p1",
                            "value": "p1",
                            "valueText": "p1",
                            "hasTrailingTrivia": true,
                            "trailingTrivia": [
                                {
                                    "kind": "WhitespaceTrivia",
                                    "text": " "
                                }
                            ]
                        }
                    },
                    "operatorToken": {
                        "kind": "ExclamationEqualsEqualsToken",
                        "fullStart": 730,
                        "fullEnd": 734,
                        "start": 730,
                        "end": 733,
                        "fullWidth": 4,
                        "width": 3,
                        "text": "!==",
                        "value": "!==",
                        "valueText": "!==",
                        "hasTrailingTrivia": true,
                        "trailingTrivia": [
                            {
                                "kind": "WhitespaceTrivia",
                                "text": " "
                            }
                        ]
                    },
                    "right": {
                        "kind": "IdentifierName",
                        "fullStart": 734,
                        "fullEnd": 743,
                        "start": 734,
                        "end": 743,
                        "fullWidth": 9,
                        "width": 9,
                        "text": "undefined",
                        "value": "undefined",
                        "valueText": "undefined"
                    }
                },
                "closeParenToken": {
                    "kind": "CloseParenToken",
                    "fullStart": 743,
                    "fullEnd": 744,
                    "start": 743,
                    "end": 744,
                    "fullWidth": 1,
                    "width": 1,
                    "text": ")",
                    "value": ")",
                    "valueText": ")"
                },
                "statement": {
                    "kind": "Block",
                    "fullStart": 744,
                    "fullEnd": 823,
                    "start": 744,
                    "end": 822,
                    "fullWidth": 79,
                    "width": 78,
                    "openBraceToken": {
                        "kind": "OpenBraceToken",
                        "fullStart": 744,
                        "fullEnd": 746,
                        "start": 744,
                        "end": 745,
                        "fullWidth": 2,
                        "width": 1,
                        "text": "{",
                        "value": "{",
                        "valueText": "{",
                        "hasTrailingTrivia": true,
                        "hasTrailingNewLine": true,
                        "trailingTrivia": [
                            {
                                "kind": "NewLineTrivia",
                                "text": "\n"
                            }
                        ]
                    },
                    "statements": [
                        {
                            "kind": "ExpressionStatement",
                            "fullStart": 746,
                            "fullEnd": 821,
                            "start": 748,
                            "end": 820,
                            "fullWidth": 75,
                            "width": 72,
                            "expression": {
                                "kind": "InvocationExpression",
                                "fullStart": 746,
                                "fullEnd": 819,
                                "start": 748,
                                "end": 819,
                                "fullWidth": 73,
                                "width": 71,
                                "expression": {
                                    "kind": "IdentifierName",
                                    "fullStart": 746,
                                    "fullEnd": 754,
                                    "start": 748,
                                    "end": 754,
                                    "fullWidth": 8,
                                    "width": 6,
                                    "text": "$ERROR",
                                    "value": "$ERROR",
                                    "valueText": "$ERROR",
                                    "hasLeadingTrivia": true,
                                    "leadingTrivia": [
                                        {
                                            "kind": "WhitespaceTrivia",
                                            "text": "  "
                                        }
                                    ]
                                },
                                "argumentList": {
                                    "kind": "ArgumentList",
                                    "fullStart": 754,
                                    "fullEnd": 819,
                                    "start": 754,
                                    "end": 819,
                                    "fullWidth": 65,
                                    "width": 65,
                                    "openParenToken": {
                                        "kind": "OpenParenToken",
                                        "fullStart": 754,
                                        "fullEnd": 755,
                                        "start": 754,
                                        "end": 755,
                                        "fullWidth": 1,
                                        "width": 1,
                                        "text": "(",
                                        "value": "(",
                                        "valueText": "("
                                    },
                                    "arguments": [
                                        {
                                            "kind": "AddExpression",
                                            "fullStart": 755,
                                            "fullEnd": 818,
                                            "start": 755,
                                            "end": 816,
                                            "fullWidth": 63,
                                            "width": 61,
                                            "left": {
                                                "kind": "StringLiteral",
                                                "fullStart": 755,
                                                "fullEnd": 806,
                                                "start": 755,
                                                "end": 806,
                                                "fullWidth": 51,
                                                "width": 51,
                                                "text": "'#2: myObj.p1 === undefined. Actual:  myObj.p1 ==='",
                                                "value": "#2: myObj.p1 === undefined. Actual:  myObj.p1 ===",
                                                "valueText": "#2: myObj.p1 === undefined. Actual:  myObj.p1 ==="
                                            },
                                            "operatorToken": {
                                                "kind": "PlusToken",
                                                "fullStart": 806,
                                                "fullEnd": 808,
                                                "start": 806,
                                                "end": 807,
                                                "fullWidth": 2,
                                                "width": 1,
                                                "text": "+",
                                                "value": "+",
                                                "valueText": "+",
                                                "hasTrailingTrivia": true,
                                                "trailingTrivia": [
                                                    {
                                                        "kind": "WhitespaceTrivia",
                                                        "text": " "
                                                    }
                                                ]
                                            },
                                            "right": {
                                                "kind": "MemberAccessExpression",
                                                "fullStart": 808,
                                                "fullEnd": 818,
                                                "start": 808,
                                                "end": 816,
                                                "fullWidth": 10,
                                                "width": 8,
                                                "expression": {
                                                    "kind": "IdentifierName",
                                                    "fullStart": 808,
                                                    "fullEnd": 813,
                                                    "start": 808,
                                                    "end": 813,
                                                    "fullWidth": 5,
                                                    "width": 5,
                                                    "text": "myObj",
                                                    "value": "myObj",
                                                    "valueText": "myObj"
                                                },
                                                "dotToken": {
                                                    "kind": "DotToken",
                                                    "fullStart": 813,
                                                    "fullEnd": 814,
                                                    "start": 813,
                                                    "end": 814,
                                                    "fullWidth": 1,
                                                    "width": 1,
                                                    "text": ".",
                                                    "value": ".",
                                                    "valueText": "."
                                                },
                                                "name": {
                                                    "kind": "IdentifierName",
                                                    "fullStart": 814,
                                                    "fullEnd": 818,
                                                    "start": 814,
                                                    "end": 816,
                                                    "fullWidth": 4,
                                                    "width": 2,
                                                    "text": "p1",
                                                    "value": "p1",
                                                    "valueText": "p1",
                                                    "hasTrailingTrivia": true,
                                                    "trailingTrivia": [
                                                        {
                                                            "kind": "WhitespaceTrivia",
                                                            "text": "  "
                                                        }
                                                    ]
                                                }
                                            }
                                        }
                                    ],
                                    "closeParenToken": {
                                        "kind": "CloseParenToken",
                                        "fullStart": 818,
                                        "fullEnd": 819,
                                        "start": 818,
                                        "end": 819,
                                        "fullWidth": 1,
                                        "width": 1,
                                        "text": ")",
                                        "value": ")",
                                        "valueText": ")"
                                    }
                                }
                            },
                            "semicolonToken": {
                                "kind": "SemicolonToken",
                                "fullStart": 819,
                                "fullEnd": 821,
                                "start": 819,
                                "end": 820,
                                "fullWidth": 2,
                                "width": 1,
                                "text": ";",
                                "value": ";",
                                "valueText": ";",
                                "hasTrailingTrivia": true,
                                "hasTrailingNewLine": true,
                                "trailingTrivia": [
                                    {
                                        "kind": "NewLineTrivia",
                                        "text": "\n"
                                    }
                                ]
                            }
                        }
                    ],
                    "closeBraceToken": {
                        "kind": "CloseBraceToken",
                        "fullStart": 821,
                        "fullEnd": 823,
                        "start": 821,
                        "end": 822,
                        "fullWidth": 2,
                        "width": 1,
                        "text": "}",
                        "value": "}",
                        "valueText": "}",
                        "hasTrailingTrivia": true,
                        "hasTrailingNewLine": true,
                        "trailingTrivia": [
                            {
                                "kind": "NewLineTrivia",
                                "text": "\n"
                            }
                        ]
                    }
                }
            },
            {
                "kind": "IfStatement",
                "fullStart": 823,
                "fullEnd": 1094,
                "start": 995,
                "end": 1093,
                "fullWidth": 271,
                "width": 98,
                "ifKeyword": {
                    "kind": "IfKeyword",
                    "fullStart": 823,
                    "fullEnd": 997,
                    "start": 995,
                    "end": 997,
                    "fullWidth": 174,
                    "width": 2,
                    "text": "if",
                    "value": "if",
                    "valueText": "if",
                    "hasLeadingTrivia": true,
                    "hasLeadingComment": true,
                    "hasLeadingNewLine": true,
                    "leadingTrivia": [
                        {
                            "kind": "SingleLineCommentTrivia",
                            "text": "//"
                        },
                        {
                            "kind": "NewLineTrivia",
                            "text": "\n"
                        },
                        {
                            "kind": "SingleLineCommentTrivia",
                            "text": "//////////////////////////////////////////////////////////////////////////////"
                        },
                        {
                            "kind": "NewLineTrivia",
                            "text": "\n"
                        },
                        {
                            "kind": "NewLineTrivia",
                            "text": "\n"
                        },
                        {
                            "kind": "SingleLineCommentTrivia",
                            "text": "//////////////////////////////////////////////////////////////////////////////"
                        },
                        {
                            "kind": "NewLineTrivia",
                            "text": "\n"
                        },
                        {
                            "kind": "SingleLineCommentTrivia",
                            "text": "//CHECK#3"
                        },
                        {
                            "kind": "NewLineTrivia",
                            "text": "\n"
                        }
                    ]
                },
                "openParenToken": {
                    "kind": "OpenParenToken",
                    "fullStart": 997,
                    "fullEnd": 998,
                    "start": 997,
                    "end": 998,
                    "fullWidth": 1,
                    "width": 1,
                    "text": "(",
                    "value": "(",
                    "valueText": "("
                },
                "condition": {
                    "kind": "NotEqualsExpression",
                    "fullStart": 998,
                    "fullEnd": 1016,
                    "start": 998,
                    "end": 1016,
                    "fullWidth": 18,
                    "width": 18,
                    "left": {
                        "kind": "MemberAccessExpression",
                        "fullStart": 998,
                        "fullEnd": 1008,
                        "start": 998,
                        "end": 1007,
                        "fullWidth": 10,
                        "width": 9,
                        "expression": {
                            "kind": "IdentifierName",
                            "fullStart": 998,
                            "fullEnd": 1003,
                            "start": 998,
                            "end": 1003,
                            "fullWidth": 5,
                            "width": 5,
                            "text": "myObj",
                            "value": "myObj",
                            "valueText": "myObj"
                        },
                        "dotToken": {
                            "kind": "DotToken",
                            "fullStart": 1003,
                            "fullEnd": 1004,
                            "start": 1003,
                            "end": 1004,
                            "fullWidth": 1,
                            "width": 1,
                            "text": ".",
                            "value": ".",
                            "valueText": "."
                        },
                        "name": {
                            "kind": "IdentifierName",
                            "fullStart": 1004,
                            "fullEnd": 1008,
                            "start": 1004,
                            "end": 1007,
                            "fullWidth": 4,
                            "width": 3,
                            "text": "del",
                            "value": "del",
                            "valueText": "del",
                            "hasTrailingTrivia": true,
                            "trailingTrivia": [
                                {
                                    "kind": "WhitespaceTrivia",
                                    "text": " "
                                }
                            ]
                        }
                    },
                    "operatorToken": {
                        "kind": "ExclamationEqualsEqualsToken",
                        "fullStart": 1008,
                        "fullEnd": 1012,
                        "start": 1008,
                        "end": 1011,
                        "fullWidth": 4,
                        "width": 3,
                        "text": "!==",
                        "value": "!==",
                        "valueText": "!==",
                        "hasTrailingTrivia": true,
                        "trailingTrivia": [
                            {
                                "kind": "WhitespaceTrivia",
                                "text": " "
                            }
                        ]
                    },
                    "right": {
                        "kind": "TrueKeyword",
                        "fullStart": 1012,
                        "fullEnd": 1016,
                        "start": 1012,
                        "end": 1016,
                        "fullWidth": 4,
                        "width": 4,
                        "text": "true",
                        "value": true,
                        "valueText": "true"
                    }
                },
                "closeParenToken": {
                    "kind": "CloseParenToken",
                    "fullStart": 1016,
                    "fullEnd": 1017,
                    "start": 1016,
                    "end": 1017,
                    "fullWidth": 1,
                    "width": 1,
                    "text": ")",
                    "value": ")",
                    "valueText": ")"
                },
                "statement": {
                    "kind": "Block",
                    "fullStart": 1017,
                    "fullEnd": 1094,
                    "start": 1017,
                    "end": 1093,
                    "fullWidth": 77,
                    "width": 76,
                    "openBraceToken": {
                        "kind": "OpenBraceToken",
                        "fullStart": 1017,
                        "fullEnd": 1019,
                        "start": 1017,
                        "end": 1018,
                        "fullWidth": 2,
                        "width": 1,
                        "text": "{",
                        "value": "{",
                        "valueText": "{",
                        "hasTrailingTrivia": true,
                        "hasTrailingNewLine": true,
                        "trailingTrivia": [
                            {
                                "kind": "NewLineTrivia",
                                "text": "\n"
                            }
                        ]
                    },
                    "statements": [
                        {
                            "kind": "ExpressionStatement",
                            "fullStart": 1019,
                            "fullEnd": 1092,
                            "start": 1021,
                            "end": 1091,
                            "fullWidth": 73,
                            "width": 70,
                            "expression": {
                                "kind": "InvocationExpression",
                                "fullStart": 1019,
                                "fullEnd": 1090,
                                "start": 1021,
                                "end": 1090,
                                "fullWidth": 71,
                                "width": 69,
                                "expression": {
                                    "kind": "IdentifierName",
                                    "fullStart": 1019,
                                    "fullEnd": 1027,
                                    "start": 1021,
                                    "end": 1027,
                                    "fullWidth": 8,
                                    "width": 6,
                                    "text": "$ERROR",
                                    "value": "$ERROR",
                                    "valueText": "$ERROR",
                                    "hasLeadingTrivia": true,
                                    "leadingTrivia": [
                                        {
                                            "kind": "WhitespaceTrivia",
                                            "text": "  "
                                        }
                                    ]
                                },
                                "argumentList": {
                                    "kind": "ArgumentList",
                                    "fullStart": 1027,
                                    "fullEnd": 1090,
                                    "start": 1027,
                                    "end": 1090,
                                    "fullWidth": 63,
                                    "width": 63,
                                    "openParenToken": {
                                        "kind": "OpenParenToken",
                                        "fullStart": 1027,
                                        "fullEnd": 1028,
                                        "start": 1027,
                                        "end": 1028,
                                        "fullWidth": 1,
                                        "width": 1,
                                        "text": "(",
                                        "value": "(",
                                        "valueText": "("
                                    },
                                    "arguments": [
                                        {
                                            "kind": "AddExpression",
                                            "fullStart": 1028,
                                            "fullEnd": 1089,
                                            "start": 1028,
                                            "end": 1087,
                                            "fullWidth": 61,
                                            "width": 59,
                                            "left": {
                                                "kind": "StringLiteral",
                                                "fullStart": 1028,
                                                "fullEnd": 1076,
                                                "start": 1028,
                                                "end": 1076,
                                                "fullWidth": 48,
                                                "width": 48,
                                                "text": "'#3: myObj.del === true. Actual:  myObj.del ==='",
                                                "value": "#3: myObj.del === true. Actual:  myObj.del ===",
                                                "valueText": "#3: myObj.del === true. Actual:  myObj.del ==="
                                            },
                                            "operatorToken": {
                                                "kind": "PlusToken",
                                                "fullStart": 1076,
                                                "fullEnd": 1078,
                                                "start": 1076,
                                                "end": 1077,
                                                "fullWidth": 2,
                                                "width": 1,
                                                "text": "+",
                                                "value": "+",
                                                "valueText": "+",
                                                "hasTrailingTrivia": true,
                                                "trailingTrivia": [
                                                    {
                                                        "kind": "WhitespaceTrivia",
                                                        "text": " "
                                                    }
                                                ]
                                            },
                                            "right": {
                                                "kind": "MemberAccessExpression",
                                                "fullStart": 1078,
                                                "fullEnd": 1089,
                                                "start": 1078,
                                                "end": 1087,
                                                "fullWidth": 11,
                                                "width": 9,
                                                "expression": {
                                                    "kind": "IdentifierName",
                                                    "fullStart": 1078,
                                                    "fullEnd": 1083,
                                                    "start": 1078,
                                                    "end": 1083,
                                                    "fullWidth": 5,
                                                    "width": 5,
                                                    "text": "myObj",
                                                    "value": "myObj",
                                                    "valueText": "myObj"
                                                },
                                                "dotToken": {
                                                    "kind": "DotToken",
                                                    "fullStart": 1083,
                                                    "fullEnd": 1084,
                                                    "start": 1083,
                                                    "end": 1084,
                                                    "fullWidth": 1,
                                                    "width": 1,
                                                    "text": ".",
                                                    "value": ".",
                                                    "valueText": "."
                                                },
                                                "name": {
                                                    "kind": "IdentifierName",
                                                    "fullStart": 1084,
                                                    "fullEnd": 1089,
                                                    "start": 1084,
                                                    "end": 1087,
                                                    "fullWidth": 5,
                                                    "width": 3,
                                                    "text": "del",
                                                    "value": "del",
                                                    "valueText": "del",
                                                    "hasTrailingTrivia": true,
                                                    "trailingTrivia": [
                                                        {
                                                            "kind": "WhitespaceTrivia",
                                                            "text": "  "
                                                        }
                                                    ]
                                                }
                                            }
                                        }
                                    ],
                                    "closeParenToken": {
                                        "kind": "CloseParenToken",
                                        "fullStart": 1089,
                                        "fullEnd": 1090,
                                        "start": 1089,
                                        "end": 1090,
                                        "fullWidth": 1,
                                        "width": 1,
                                        "text": ")",
                                        "value": ")",
                                        "valueText": ")"
                                    }
                                }
                            },
                            "semicolonToken": {
                                "kind": "SemicolonToken",
                                "fullStart": 1090,
                                "fullEnd": 1092,
                                "start": 1090,
                                "end": 1091,
                                "fullWidth": 2,
                                "width": 1,
                                "text": ";",
                                "value": ";",
                                "valueText": ";",
                                "hasTrailingTrivia": true,
                                "hasTrailingNewLine": true,
                                "trailingTrivia": [
                                    {
                                        "kind": "NewLineTrivia",
                                        "text": "\n"
                                    }
                                ]
                            }
                        }
                    ],
                    "closeBraceToken": {
                        "kind": "CloseBraceToken",
                        "fullStart": 1092,
                        "fullEnd": 1094,
                        "start": 1092,
                        "end": 1093,
                        "fullWidth": 2,
                        "width": 1,
                        "text": "}",
                        "value": "}",
                        "valueText": "}",
                        "hasTrailingTrivia": true,
                        "hasTrailingNewLine": true,
                        "trailingTrivia": [
                            {
                                "kind": "NewLineTrivia",
                                "text": "\n"
                            }
                        ]
                    }
                }
            },
            {
                "kind": "IfStatement",
                "fullStart": 1094,
                "fullEnd": 1320,
                "start": 1266,
                "end": 1319,
                "fullWidth": 226,
                "width": 53,
                "ifKeyword": {
                    "kind": "IfKeyword",
                    "fullStart": 1094,
                    "fullEnd": 1268,
                    "start": 1266,
                    "end": 1268,
                    "fullWidth": 174,
                    "width": 2,
                    "text": "if",
                    "value": "if",
                    "valueText": "if",
                    "hasLeadingTrivia": true,
                    "hasLeadingComment": true,
                    "hasLeadingNewLine": true,
                    "leadingTrivia": [
                        {
                            "kind": "SingleLineCommentTrivia",
                            "text": "//"
                        },
                        {
                            "kind": "NewLineTrivia",
                            "text": "\n"
                        },
                        {
                            "kind": "SingleLineCommentTrivia",
                            "text": "//////////////////////////////////////////////////////////////////////////////"
                        },
                        {
                            "kind": "NewLineTrivia",
                            "text": "\n"
                        },
                        {
                            "kind": "NewLineTrivia",
                            "text": "\n"
                        },
                        {
                            "kind": "SingleLineCommentTrivia",
                            "text": "//////////////////////////////////////////////////////////////////////////////"
                        },
                        {
                            "kind": "NewLineTrivia",
                            "text": "\n"
                        },
                        {
                            "kind": "SingleLineCommentTrivia",
                            "text": "//CHECK#4"
                        },
                        {
                            "kind": "NewLineTrivia",
                            "text": "\n"
                        }
                    ]
                },
                "openParenToken": {
                    "kind": "OpenParenToken",
                    "fullStart": 1268,
                    "fullEnd": 1269,
                    "start": 1268,
                    "end": 1269,
                    "fullWidth": 1,
                    "width": 1,
                    "text": "(",
                    "value": "(",
                    "valueText": "("
                },
                "condition": {
                    "kind": "EqualsExpression",
                    "fullStart": 1269,
                    "fullEnd": 1283,
                    "start": 1269,
                    "end": 1283,
                    "fullWidth": 14,
                    "width": 14,
                    "left": {
                        "kind": "MemberAccessExpression",
                        "fullStart": 1269,
                        "fullEnd": 1278,
                        "start": 1269,
                        "end": 1277,
                        "fullWidth": 9,
                        "width": 8,
                        "expression": {
                            "kind": "IdentifierName",
                            "fullStart": 1269,
                            "fullEnd": 1274,
                            "start": 1269,
                            "end": 1274,
                            "fullWidth": 5,
                            "width": 5,
                            "text": "myObj",
                            "value": "myObj",
                            "valueText": "myObj"
                        },
                        "dotToken": {
                            "kind": "DotToken",
                            "fullStart": 1274,
                            "fullEnd": 1275,
                            "start": 1274,
                            "end": 1275,
                            "fullWidth": 1,
                            "width": 1,
                            "text": ".",
                            "value": ".",
                            "valueText": "."
                        },
                        "name": {
                            "kind": "IdentifierName",
                            "fullStart": 1275,
                            "fullEnd": 1278,
                            "start": 1275,
                            "end": 1277,
                            "fullWidth": 3,
                            "width": 2,
                            "text": "p1",
                            "value": "p1",
                            "valueText": "p1",
                            "hasTrailingTrivia": true,
                            "trailingTrivia": [
                                {
                                    "kind": "WhitespaceTrivia",
                                    "text": " "
                                }
                            ]
                        }
                    },
                    "operatorToken": {
                        "kind": "EqualsEqualsEqualsToken",
                        "fullStart": 1278,
                        "fullEnd": 1282,
                        "start": 1278,
                        "end": 1281,
                        "fullWidth": 4,
                        "width": 3,
                        "text": "===",
                        "value": "===",
                        "valueText": "===",
                        "hasTrailingTrivia": true,
                        "trailingTrivia": [
                            {
                                "kind": "WhitespaceTrivia",
                                "text": " "
                            }
                        ]
                    },
                    "right": {
                        "kind": "NumericLiteral",
                        "fullStart": 1282,
                        "fullEnd": 1283,
                        "start": 1282,
                        "end": 1283,
                        "fullWidth": 1,
                        "width": 1,
                        "text": "1",
                        "value": 1,
                        "valueText": "1"
                    }
                },
                "closeParenToken": {
                    "kind": "CloseParenToken",
                    "fullStart": 1283,
                    "fullEnd": 1284,
                    "start": 1283,
                    "end": 1284,
                    "fullWidth": 1,
                    "width": 1,
                    "text": ")",
                    "value": ")",
                    "valueText": ")"
                },
                "statement": {
                    "kind": "Block",
                    "fullStart": 1284,
                    "fullEnd": 1320,
                    "start": 1284,
                    "end": 1319,
                    "fullWidth": 36,
                    "width": 35,
                    "openBraceToken": {
                        "kind": "OpenBraceToken",
                        "fullStart": 1284,
                        "fullEnd": 1286,
                        "start": 1284,
                        "end": 1285,
                        "fullWidth": 2,
                        "width": 1,
                        "text": "{",
                        "value": "{",
                        "valueText": "{",
                        "hasTrailingTrivia": true,
                        "hasTrailingNewLine": true,
                        "trailingTrivia": [
                            {
                                "kind": "NewLineTrivia",
                                "text": "\n"
                            }
                        ]
                    },
                    "statements": [
                        {
                            "kind": "ExpressionStatement",
                            "fullStart": 1286,
                            "fullEnd": 1318,
                            "start": 1288,
                            "end": 1317,
                            "fullWidth": 32,
                            "width": 29,
                            "expression": {
                                "kind": "InvocationExpression",
                                "fullStart": 1286,
                                "fullEnd": 1316,
                                "start": 1288,
                                "end": 1316,
                                "fullWidth": 30,
                                "width": 28,
                                "expression": {
                                    "kind": "IdentifierName",
                                    "fullStart": 1286,
                                    "fullEnd": 1294,
                                    "start": 1288,
                                    "end": 1294,
                                    "fullWidth": 8,
                                    "width": 6,
                                    "text": "$ERROR",
                                    "value": "$ERROR",
                                    "valueText": "$ERROR",
                                    "hasLeadingTrivia": true,
                                    "leadingTrivia": [
                                        {
                                            "kind": "WhitespaceTrivia",
                                            "text": "  "
                                        }
                                    ]
                                },
                                "argumentList": {
                                    "kind": "ArgumentList",
                                    "fullStart": 1294,
                                    "fullEnd": 1316,
                                    "start": 1294,
                                    "end": 1316,
                                    "fullWidth": 22,
                                    "width": 22,
                                    "openParenToken": {
                                        "kind": "OpenParenToken",
                                        "fullStart": 1294,
                                        "fullEnd": 1295,
                                        "start": 1294,
                                        "end": 1295,
                                        "fullWidth": 1,
                                        "width": 1,
                                        "text": "(",
                                        "value": "(",
                                        "valueText": "("
                                    },
                                    "arguments": [
                                        {
                                            "kind": "StringLiteral",
                                            "fullStart": 1295,
                                            "fullEnd": 1315,
                                            "start": 1295,
                                            "end": 1315,
                                            "fullWidth": 20,
                                            "width": 20,
                                            "text": "'#4: myObj.p1 !== 1'",
                                            "value": "#4: myObj.p1 !== 1",
                                            "valueText": "#4: myObj.p1 !== 1"
                                        }
                                    ],
                                    "closeParenToken": {
                                        "kind": "CloseParenToken",
                                        "fullStart": 1315,
                                        "fullEnd": 1316,
                                        "start": 1315,
                                        "end": 1316,
                                        "fullWidth": 1,
                                        "width": 1,
                                        "text": ")",
                                        "value": ")",
                                        "valueText": ")"
                                    }
                                }
                            },
                            "semicolonToken": {
                                "kind": "SemicolonToken",
                                "fullStart": 1316,
                                "fullEnd": 1318,
                                "start": 1316,
                                "end": 1317,
                                "fullWidth": 2,
                                "width": 1,
                                "text": ";",
                                "value": ";",
                                "valueText": ";",
                                "hasTrailingTrivia": true,
                                "hasTrailingNewLine": true,
                                "trailingTrivia": [
                                    {
                                        "kind": "NewLineTrivia",
                                        "text": "\n"
                                    }
                                ]
                            }
                        }
                    ],
                    "closeBraceToken": {
                        "kind": "CloseBraceToken",
                        "fullStart": 1318,
                        "fullEnd": 1320,
                        "start": 1318,
                        "end": 1319,
                        "fullWidth": 2,
                        "width": 1,
                        "text": "}",
                        "value": "}",
                        "valueText": "}",
                        "hasTrailingTrivia": true,
                        "hasTrailingNewLine": true,
                        "trailingTrivia": [
                            {
                                "kind": "NewLineTrivia",
                                "text": "\n"
                            }
                        ]
                    }
                }
            }
        ],
        "endOfFileToken": {
            "kind": "EndOfFileToken",
            "fullStart": 1320,
            "fullEnd": 1403,
            "start": 1403,
            "end": 1403,
            "fullWidth": 83,
            "width": 0,
            "text": "",
            "hasLeadingTrivia": true,
            "hasLeadingComment": true,
            "hasLeadingNewLine": true,
            "leadingTrivia": [
                {
                    "kind": "SingleLineCommentTrivia",
                    "text": "//"
                },
                {
                    "kind": "NewLineTrivia",
                    "text": "\n"
                },
                {
                    "kind": "SingleLineCommentTrivia",
                    "text": "//////////////////////////////////////////////////////////////////////////////"
                },
                {
                    "kind": "NewLineTrivia",
                    "text": "\n"
                },
                {
                    "kind": "NewLineTrivia",
                    "text": "\n"
                }
            ]
        }
    },
    "lineMap": {
        "lineStarts": [
            0,
            61,
            132,
            133,
            137,
            209,
            212,
            248,
            289,
            302,
            306,
            307,
            320,
            334,
            346,
            358,
            360,
            398,
            399,
            478,
            488,
            510,
            544,
            546,
            549,
            628,
            629,
            708,
            718,
            746,
            821,
            823,
            826,
            905,
            906,
            985,
            995,
            1019,
            1092,
            1094,
            1097,
            1176,
            1177,
            1256,
            1266,
            1286,
            1318,
            1320,
            1323,
            1402,
            1403
        ],
        "length": 1403
    }
}<|MERGE_RESOLUTION|>--- conflicted
+++ resolved
@@ -217,12 +217,8 @@
                             "start": 324,
                             "end": 359,
                             "fullWidth": 36,
-<<<<<<< HEAD
                             "width": 35,
-                            "identifier": {
-=======
                             "propertyName": {
->>>>>>> 85e84683
                                 "kind": "IdentifierName",
                                 "fullStart": 324,
                                 "fullEnd": 330,
