--- conflicted
+++ resolved
@@ -245,12 +245,8 @@
                                         "start": 588,
                                         "end": 595,
                                         "fullWidth": 7,
-<<<<<<< HEAD
                                         "width": 7,
-                                        "identifier": {
-=======
                                         "propertyName": {
->>>>>>> 85e84683
                                             "kind": "IdentifierName",
                                             "fullStart": 588,
                                             "fullEnd": 592,
@@ -575,12 +571,8 @@
                                                                 "start": 652,
                                                                 "end": 657,
                                                                 "fullWidth": 5,
-<<<<<<< HEAD
                                                                 "width": 5,
-                                                                "identifier": {
-=======
                                                                 "propertyName": {
->>>>>>> 85e84683
                                                                     "kind": "IdentifierName",
                                                                     "fullStart": 652,
                                                                     "fullEnd": 654,
