--- conflicted
+++ resolved
@@ -110,12 +110,8 @@
                             "start": 429,
                             "end": 432,
                             "fullWidth": 3,
-<<<<<<< HEAD
                             "width": 3,
-                            "identifier": {
-=======
                             "propertyName": {
->>>>>>> 85e84683
                                 "kind": "IdentifierName",
                                 "fullStart": 429,
                                 "fullEnd": 430,
@@ -269,12 +265,8 @@
                             "start": 446,
                             "end": 449,
                             "fullWidth": 3,
-<<<<<<< HEAD
                             "width": 3,
-                            "identifier": {
-=======
                             "propertyName": {
->>>>>>> 85e84683
                                 "kind": "IdentifierName",
                                 "fullStart": 446,
                                 "fullEnd": 447,
