--- conflicted
+++ resolved
@@ -146,12 +146,8 @@
                                     "start": 459,
                                     "end": 462,
                                     "fullWidth": 3,
-<<<<<<< HEAD
                                     "width": 3,
-                                    "identifier": {
-=======
                                     "propertyName": {
->>>>>>> 85e84683
                                         "kind": "IdentifierName",
                                         "fullStart": 459,
                                         "fullEnd": 460,
@@ -338,12 +334,8 @@
                                     "start": 486,
                                     "end": 489,
                                     "fullWidth": 3,
-<<<<<<< HEAD
                                     "width": 3,
-                                    "identifier": {
-=======
                                     "propertyName": {
->>>>>>> 85e84683
                                         "kind": "IdentifierName",
                                         "fullStart": 486,
                                         "fullEnd": 487,
