{
    "isDeclaration": false,
    "languageVersion": "EcmaScript5",
    "parseOptions": {
        "allowAutomaticSemicolonInsertion": true
    },
    "sourceUnit": {
        "kind": "SourceUnit",
        "fullStart": 0,
        "fullEnd": 1271,
        "start": 320,
        "end": 1271,
        "fullWidth": 1271,
        "width": 951,
        "moduleElements": [
            {
                "kind": "TryStatement",
                "fullStart": 0,
                "fullEnd": 424,
                "start": 320,
                "end": 423,
                "fullWidth": 424,
                "width": 103,
                "tryKeyword": {
                    "kind": "TryKeyword",
                    "fullStart": 0,
                    "fullEnd": 323,
                    "start": 320,
                    "end": 323,
                    "fullWidth": 323,
                    "width": 3,
                    "text": "try",
                    "value": "try",
                    "valueText": "try",
                    "hasLeadingTrivia": true,
                    "hasLeadingComment": true,
                    "hasLeadingNewLine": true,
                    "leadingTrivia": [
                        {
                            "kind": "SingleLineCommentTrivia",
                            "text": "// Copyright 2009 the Sputnik authors.  All rights reserved."
                        },
                        {
                            "kind": "NewLineTrivia",
                            "text": "\n"
                        },
                        {
                            "kind": "SingleLineCommentTrivia",
                            "text": "// This code is governed by the BSD license found in the LICENSE file."
                        },
                        {
                            "kind": "NewLineTrivia",
                            "text": "\n"
                        },
                        {
                            "kind": "NewLineTrivia",
                            "text": "\n"
                        },
                        {
                            "kind": "MultiLineCommentTrivia",
                            "text": "/**\n * \"throw Expression\" returns (throw, GetValue(Result(1)), empty), where 1 evaluates Expression\n *\n * @path ch12/12.13/S12.13_A2_T5.js\n * @description Throwing number\n */"
                        },
                        {
                            "kind": "NewLineTrivia",
                            "text": "\n"
                        },
                        {
                            "kind": "NewLineTrivia",
                            "text": "\n"
                        },
                        {
                            "kind": "SingleLineCommentTrivia",
                            "text": "// CHECK#1"
                        },
                        {
                            "kind": "NewLineTrivia",
                            "text": "\n"
                        }
                    ]
                },
                "block": {
                    "kind": "Block",
                    "fullStart": 323,
                    "fullEnd": 339,
                    "start": 323,
                    "end": 338,
                    "fullWidth": 16,
                    "width": 15,
                    "openBraceToken": {
                        "kind": "OpenBraceToken",
                        "fullStart": 323,
                        "fullEnd": 325,
                        "start": 323,
                        "end": 324,
                        "fullWidth": 2,
                        "width": 1,
                        "text": "{",
                        "value": "{",
                        "valueText": "{",
                        "hasTrailingTrivia": true,
                        "hasTrailingNewLine": true,
                        "trailingTrivia": [
                            {
                                "kind": "NewLineTrivia",
                                "text": "\n"
                            }
                        ]
                    },
                    "statements": [
                        {
                            "kind": "ThrowStatement",
                            "fullStart": 325,
                            "fullEnd": 337,
                            "start": 327,
                            "end": 336,
                            "fullWidth": 12,
                            "width": 9,
                            "throwKeyword": {
                                "kind": "ThrowKeyword",
                                "fullStart": 325,
                                "fullEnd": 333,
                                "start": 327,
                                "end": 332,
                                "fullWidth": 8,
                                "width": 5,
                                "text": "throw",
                                "value": "throw",
                                "valueText": "throw",
                                "hasLeadingTrivia": true,
                                "hasTrailingTrivia": true,
                                "leadingTrivia": [
                                    {
                                        "kind": "WhitespaceTrivia",
                                        "text": "  "
                                    }
                                ],
                                "trailingTrivia": [
                                    {
                                        "kind": "WhitespaceTrivia",
                                        "text": " "
                                    }
                                ]
                            },
                            "expression": {
                                "kind": "NumericLiteral",
                                "fullStart": 333,
                                "fullEnd": 335,
                                "start": 333,
                                "end": 335,
                                "fullWidth": 2,
                                "width": 2,
                                "text": "13",
                                "value": 13,
                                "valueText": "13"
                            },
                            "semicolonToken": {
                                "kind": "SemicolonToken",
                                "fullStart": 335,
                                "fullEnd": 337,
                                "start": 335,
                                "end": 336,
                                "fullWidth": 2,
                                "width": 1,
                                "text": ";",
                                "value": ";",
                                "valueText": ";",
                                "hasTrailingTrivia": true,
                                "hasTrailingNewLine": true,
                                "trailingTrivia": [
                                    {
                                        "kind": "NewLineTrivia",
                                        "text": "\n"
                                    }
                                ]
                            }
                        }
                    ],
                    "closeBraceToken": {
                        "kind": "CloseBraceToken",
                        "fullStart": 337,
                        "fullEnd": 339,
                        "start": 337,
                        "end": 338,
                        "fullWidth": 2,
                        "width": 1,
                        "text": "}",
                        "value": "}",
                        "valueText": "}",
                        "hasTrailingTrivia": true,
                        "hasTrailingNewLine": true,
                        "trailingTrivia": [
                            {
                                "kind": "NewLineTrivia",
                                "text": "\n"
                            }
                        ]
                    }
                },
                "catchClause": {
                    "kind": "CatchClause",
                    "fullStart": 339,
                    "fullEnd": 424,
                    "start": 339,
                    "end": 423,
                    "fullWidth": 85,
                    "width": 84,
                    "catchKeyword": {
                        "kind": "CatchKeyword",
                        "fullStart": 339,
                        "fullEnd": 344,
                        "start": 339,
                        "end": 344,
                        "fullWidth": 5,
                        "width": 5,
                        "text": "catch",
                        "value": "catch",
                        "valueText": "catch"
                    },
                    "openParenToken": {
                        "kind": "OpenParenToken",
                        "fullStart": 344,
                        "fullEnd": 345,
                        "start": 344,
                        "end": 345,
                        "fullWidth": 1,
                        "width": 1,
                        "text": "(",
                        "value": "(",
                        "valueText": "("
                    },
                    "identifier": {
                        "kind": "IdentifierName",
                        "fullStart": 345,
                        "fullEnd": 346,
                        "start": 345,
                        "end": 346,
                        "fullWidth": 1,
                        "width": 1,
                        "text": "e",
                        "value": "e",
                        "valueText": "e"
                    },
                    "closeParenToken": {
                        "kind": "CloseParenToken",
                        "fullStart": 346,
                        "fullEnd": 347,
                        "start": 346,
                        "end": 347,
                        "fullWidth": 1,
                        "width": 1,
                        "text": ")",
                        "value": ")",
                        "valueText": ")"
                    },
                    "block": {
                        "kind": "Block",
                        "fullStart": 347,
                        "fullEnd": 424,
                        "start": 347,
                        "end": 423,
                        "fullWidth": 77,
                        "width": 76,
                        "openBraceToken": {
                            "kind": "OpenBraceToken",
                            "fullStart": 347,
                            "fullEnd": 349,
                            "start": 347,
                            "end": 348,
                            "fullWidth": 2,
                            "width": 1,
                            "text": "{",
                            "value": "{",
                            "valueText": "{",
                            "hasTrailingTrivia": true,
                            "hasTrailingNewLine": true,
                            "trailingTrivia": [
                                {
                                    "kind": "NewLineTrivia",
                                    "text": "\n"
                                }
                            ]
                        },
                        "statements": [
                            {
                                "kind": "IfStatement",
                                "fullStart": 349,
                                "fullEnd": 422,
                                "start": 351,
                                "end": 421,
                                "fullWidth": 73,
                                "width": 70,
                                "ifKeyword": {
                                    "kind": "IfKeyword",
                                    "fullStart": 349,
                                    "fullEnd": 354,
                                    "start": 351,
                                    "end": 353,
                                    "fullWidth": 5,
                                    "width": 2,
                                    "text": "if",
                                    "value": "if",
                                    "valueText": "if",
                                    "hasLeadingTrivia": true,
                                    "hasTrailingTrivia": true,
                                    "leadingTrivia": [
                                        {
                                            "kind": "WhitespaceTrivia",
                                            "text": "  "
                                        }
                                    ],
                                    "trailingTrivia": [
                                        {
                                            "kind": "WhitespaceTrivia",
                                            "text": " "
                                        }
                                    ]
                                },
                                "openParenToken": {
                                    "kind": "OpenParenToken",
                                    "fullStart": 354,
                                    "fullEnd": 355,
                                    "start": 354,
                                    "end": 355,
                                    "fullWidth": 1,
                                    "width": 1,
                                    "text": "(",
                                    "value": "(",
                                    "valueText": "("
                                },
                                "condition": {
                                    "kind": "NotEqualsExpression",
                                    "fullStart": 355,
                                    "fullEnd": 361,
                                    "start": 355,
                                    "end": 361,
                                    "fullWidth": 6,
                                    "width": 6,
                                    "left": {
                                        "kind": "IdentifierName",
                                        "fullStart": 355,
                                        "fullEnd": 356,
                                        "start": 355,
                                        "end": 356,
                                        "fullWidth": 1,
                                        "width": 1,
                                        "text": "e",
                                        "value": "e",
                                        "valueText": "e"
                                    },
                                    "operatorToken": {
                                        "kind": "ExclamationEqualsEqualsToken",
                                        "fullStart": 356,
                                        "fullEnd": 359,
                                        "start": 356,
                                        "end": 359,
                                        "fullWidth": 3,
                                        "width": 3,
                                        "text": "!==",
                                        "value": "!==",
                                        "valueText": "!=="
                                    },
                                    "right": {
                                        "kind": "NumericLiteral",
                                        "fullStart": 359,
                                        "fullEnd": 361,
                                        "start": 359,
                                        "end": 361,
                                        "fullWidth": 2,
                                        "width": 2,
                                        "text": "13",
                                        "value": 13,
                                        "valueText": "13"
                                    }
                                },
                                "closeParenToken": {
                                    "kind": "CloseParenToken",
                                    "fullStart": 361,
                                    "fullEnd": 363,
                                    "start": 361,
                                    "end": 362,
                                    "fullWidth": 2,
                                    "width": 1,
                                    "text": ")",
                                    "value": ")",
                                    "valueText": ")",
                                    "hasTrailingTrivia": true,
                                    "trailingTrivia": [
                                        {
                                            "kind": "WhitespaceTrivia",
                                            "text": " "
                                        }
                                    ]
                                },
                                "statement": {
                                    "kind": "ExpressionStatement",
                                    "fullStart": 363,
                                    "fullEnd": 422,
                                    "start": 363,
                                    "end": 421,
                                    "fullWidth": 59,
                                    "width": 58,
                                    "expression": {
                                        "kind": "InvocationExpression",
                                        "fullStart": 363,
                                        "fullEnd": 420,
                                        "start": 363,
                                        "end": 420,
                                        "fullWidth": 57,
                                        "width": 57,
                                        "expression": {
                                            "kind": "IdentifierName",
                                            "fullStart": 363,
                                            "fullEnd": 369,
                                            "start": 363,
                                            "end": 369,
                                            "fullWidth": 6,
                                            "width": 6,
                                            "text": "$ERROR",
                                            "value": "$ERROR",
                                            "valueText": "$ERROR"
                                        },
                                        "argumentList": {
                                            "kind": "ArgumentList",
                                            "fullStart": 369,
                                            "fullEnd": 420,
                                            "start": 369,
                                            "end": 420,
                                            "fullWidth": 51,
                                            "width": 51,
                                            "openParenToken": {
                                                "kind": "OpenParenToken",
                                                "fullStart": 369,
                                                "fullEnd": 370,
                                                "start": 369,
                                                "end": 370,
                                                "fullWidth": 1,
                                                "width": 1,
                                                "text": "(",
                                                "value": "(",
                                                "valueText": "("
                                            },
                                            "arguments": [
                                                {
                                                    "kind": "AddExpression",
                                                    "fullStart": 370,
                                                    "fullEnd": 419,
                                                    "start": 370,
                                                    "end": 418,
                                                    "fullWidth": 49,
                                                    "width": 48,
                                                    "left": {
                                                        "kind": "StringLiteral",
                                                        "fullStart": 370,
                                                        "fullEnd": 415,
                                                        "start": 370,
                                                        "end": 415,
                                                        "fullWidth": 45,
                                                        "width": 45,
                                                        "text": "'#1: Exception ===13. Actual:  Exception ==='",
                                                        "value": "#1: Exception ===13. Actual:  Exception ===",
                                                        "valueText": "#1: Exception ===13. Actual:  Exception ==="
                                                    },
                                                    "operatorToken": {
                                                        "kind": "PlusToken",
                                                        "fullStart": 415,
                                                        "fullEnd": 417,
                                                        "start": 415,
                                                        "end": 416,
                                                        "fullWidth": 2,
                                                        "width": 1,
                                                        "text": "+",
                                                        "value": "+",
                                                        "valueText": "+",
                                                        "hasTrailingTrivia": true,
                                                        "trailingTrivia": [
                                                            {
                                                                "kind": "WhitespaceTrivia",
                                                                "text": " "
                                                            }
                                                        ]
                                                    },
                                                    "right": {
                                                        "kind": "IdentifierName",
                                                        "fullStart": 417,
                                                        "fullEnd": 419,
                                                        "start": 417,
                                                        "end": 418,
                                                        "fullWidth": 2,
                                                        "width": 1,
                                                        "text": "e",
                                                        "value": "e",
                                                        "valueText": "e",
                                                        "hasTrailingTrivia": true,
                                                        "trailingTrivia": [
                                                            {
                                                                "kind": "WhitespaceTrivia",
                                                                "text": " "
                                                            }
                                                        ]
                                                    }
                                                }
                                            ],
                                            "closeParenToken": {
                                                "kind": "CloseParenToken",
                                                "fullStart": 419,
                                                "fullEnd": 420,
                                                "start": 419,
                                                "end": 420,
                                                "fullWidth": 1,
                                                "width": 1,
                                                "text": ")",
                                                "value": ")",
                                                "valueText": ")"
                                            }
                                        }
                                    },
                                    "semicolonToken": {
                                        "kind": "SemicolonToken",
                                        "fullStart": 420,
                                        "fullEnd": 422,
                                        "start": 420,
                                        "end": 421,
                                        "fullWidth": 2,
                                        "width": 1,
                                        "text": ";",
                                        "value": ";",
                                        "valueText": ";",
                                        "hasTrailingTrivia": true,
                                        "hasTrailingNewLine": true,
                                        "trailingTrivia": [
                                            {
                                                "kind": "NewLineTrivia",
                                                "text": "\n"
                                            }
                                        ]
                                    }
                                }
                            }
                        ],
                        "closeBraceToken": {
                            "kind": "CloseBraceToken",
                            "fullStart": 422,
                            "fullEnd": 424,
                            "start": 422,
                            "end": 423,
                            "fullWidth": 2,
                            "width": 1,
                            "text": "}",
                            "value": "}",
                            "valueText": "}",
                            "hasTrailingTrivia": true,
                            "hasTrailingNewLine": true,
                            "trailingTrivia": [
                                {
                                    "kind": "NewLineTrivia",
                                    "text": "\n"
                                }
                            ]
                        }
                    }
                }
            },
            {
                "kind": "VariableStatement",
                "fullStart": 424,
                "fullEnd": 446,
                "start": 436,
                "end": 445,
                "fullWidth": 22,
                "width": 9,
                "modifiers": [],
                "variableDeclaration": {
                    "kind": "VariableDeclaration",
                    "fullStart": 424,
                    "fullEnd": 444,
                    "start": 436,
                    "end": 444,
                    "fullWidth": 20,
                    "width": 8,
                    "varKeyword": {
                        "kind": "VarKeyword",
                        "fullStart": 424,
                        "fullEnd": 440,
                        "start": 436,
                        "end": 439,
                        "fullWidth": 16,
                        "width": 3,
                        "text": "var",
                        "value": "var",
                        "valueText": "var",
                        "hasLeadingTrivia": true,
                        "hasLeadingComment": true,
                        "hasLeadingNewLine": true,
                        "hasTrailingTrivia": true,
                        "leadingTrivia": [
                            {
                                "kind": "NewLineTrivia",
                                "text": "\n"
                            },
                            {
                                "kind": "SingleLineCommentTrivia",
                                "text": "// CHECK#2"
                            },
                            {
                                "kind": "NewLineTrivia",
                                "text": "\n"
                            }
                        ],
                        "trailingTrivia": [
                            {
                                "kind": "WhitespaceTrivia",
                                "text": " "
                            }
                        ]
                    },
                    "variableDeclarators": [
                        {
                            "kind": "VariableDeclarator",
                            "fullStart": 440,
                            "fullEnd": 444,
                            "start": 440,
                            "end": 444,
                            "fullWidth": 4,
<<<<<<< HEAD
                            "width": 4,
                            "identifier": {
=======
                            "propertyName": {
>>>>>>> 85e84683
                                "kind": "IdentifierName",
                                "fullStart": 440,
                                "fullEnd": 441,
                                "start": 440,
                                "end": 441,
                                "fullWidth": 1,
                                "width": 1,
                                "text": "b",
                                "value": "b",
                                "valueText": "b"
                            },
                            "equalsValueClause": {
                                "kind": "EqualsValueClause",
                                "fullStart": 441,
                                "fullEnd": 444,
                                "start": 441,
                                "end": 444,
                                "fullWidth": 3,
                                "width": 3,
                                "equalsToken": {
                                    "kind": "EqualsToken",
                                    "fullStart": 441,
                                    "fullEnd": 442,
                                    "start": 441,
                                    "end": 442,
                                    "fullWidth": 1,
                                    "width": 1,
                                    "text": "=",
                                    "value": "=",
                                    "valueText": "="
                                },
                                "value": {
                                    "kind": "NumericLiteral",
                                    "fullStart": 442,
                                    "fullEnd": 444,
                                    "start": 442,
                                    "end": 444,
                                    "fullWidth": 2,
                                    "width": 2,
                                    "text": "13",
                                    "value": 13,
                                    "valueText": "13"
                                }
                            }
                        }
                    ]
                },
                "semicolonToken": {
                    "kind": "SemicolonToken",
                    "fullStart": 444,
                    "fullEnd": 446,
                    "start": 444,
                    "end": 445,
                    "fullWidth": 2,
                    "width": 1,
                    "text": ";",
                    "value": ";",
                    "valueText": ";",
                    "hasTrailingTrivia": true,
                    "hasTrailingNewLine": true,
                    "trailingTrivia": [
                        {
                            "kind": "NewLineTrivia",
                            "text": "\n"
                        }
                    ]
                }
            },
            {
                "kind": "TryStatement",
                "fullStart": 446,
                "fullEnd": 549,
                "start": 446,
                "end": 548,
                "fullWidth": 103,
                "width": 102,
                "tryKeyword": {
                    "kind": "TryKeyword",
                    "fullStart": 446,
                    "fullEnd": 449,
                    "start": 446,
                    "end": 449,
                    "fullWidth": 3,
                    "width": 3,
                    "text": "try",
                    "value": "try",
                    "valueText": "try"
                },
                "block": {
                    "kind": "Block",
                    "fullStart": 449,
                    "fullEnd": 464,
                    "start": 449,
                    "end": 463,
                    "fullWidth": 15,
                    "width": 14,
                    "openBraceToken": {
                        "kind": "OpenBraceToken",
                        "fullStart": 449,
                        "fullEnd": 451,
                        "start": 449,
                        "end": 450,
                        "fullWidth": 2,
                        "width": 1,
                        "text": "{",
                        "value": "{",
                        "valueText": "{",
                        "hasTrailingTrivia": true,
                        "hasTrailingNewLine": true,
                        "trailingTrivia": [
                            {
                                "kind": "NewLineTrivia",
                                "text": "\n"
                            }
                        ]
                    },
                    "statements": [
                        {
                            "kind": "ThrowStatement",
                            "fullStart": 451,
                            "fullEnd": 462,
                            "start": 453,
                            "end": 461,
                            "fullWidth": 11,
                            "width": 8,
                            "throwKeyword": {
                                "kind": "ThrowKeyword",
                                "fullStart": 451,
                                "fullEnd": 459,
                                "start": 453,
                                "end": 458,
                                "fullWidth": 8,
                                "width": 5,
                                "text": "throw",
                                "value": "throw",
                                "valueText": "throw",
                                "hasLeadingTrivia": true,
                                "hasTrailingTrivia": true,
                                "leadingTrivia": [
                                    {
                                        "kind": "WhitespaceTrivia",
                                        "text": "  "
                                    }
                                ],
                                "trailingTrivia": [
                                    {
                                        "kind": "WhitespaceTrivia",
                                        "text": " "
                                    }
                                ]
                            },
                            "expression": {
                                "kind": "IdentifierName",
                                "fullStart": 459,
                                "fullEnd": 460,
                                "start": 459,
                                "end": 460,
                                "fullWidth": 1,
                                "width": 1,
                                "text": "b",
                                "value": "b",
                                "valueText": "b"
                            },
                            "semicolonToken": {
                                "kind": "SemicolonToken",
                                "fullStart": 460,
                                "fullEnd": 462,
                                "start": 460,
                                "end": 461,
                                "fullWidth": 2,
                                "width": 1,
                                "text": ";",
                                "value": ";",
                                "valueText": ";",
                                "hasTrailingTrivia": true,
                                "hasTrailingNewLine": true,
                                "trailingTrivia": [
                                    {
                                        "kind": "NewLineTrivia",
                                        "text": "\n"
                                    }
                                ]
                            }
                        }
                    ],
                    "closeBraceToken": {
                        "kind": "CloseBraceToken",
                        "fullStart": 462,
                        "fullEnd": 464,
                        "start": 462,
                        "end": 463,
                        "fullWidth": 2,
                        "width": 1,
                        "text": "}",
                        "value": "}",
                        "valueText": "}",
                        "hasTrailingTrivia": true,
                        "hasTrailingNewLine": true,
                        "trailingTrivia": [
                            {
                                "kind": "NewLineTrivia",
                                "text": "\n"
                            }
                        ]
                    }
                },
                "catchClause": {
                    "kind": "CatchClause",
                    "fullStart": 464,
                    "fullEnd": 549,
                    "start": 464,
                    "end": 548,
                    "fullWidth": 85,
                    "width": 84,
                    "catchKeyword": {
                        "kind": "CatchKeyword",
                        "fullStart": 464,
                        "fullEnd": 469,
                        "start": 464,
                        "end": 469,
                        "fullWidth": 5,
                        "width": 5,
                        "text": "catch",
                        "value": "catch",
                        "valueText": "catch"
                    },
                    "openParenToken": {
                        "kind": "OpenParenToken",
                        "fullStart": 469,
                        "fullEnd": 470,
                        "start": 469,
                        "end": 470,
                        "fullWidth": 1,
                        "width": 1,
                        "text": "(",
                        "value": "(",
                        "valueText": "("
                    },
                    "identifier": {
                        "kind": "IdentifierName",
                        "fullStart": 470,
                        "fullEnd": 471,
                        "start": 470,
                        "end": 471,
                        "fullWidth": 1,
                        "width": 1,
                        "text": "e",
                        "value": "e",
                        "valueText": "e"
                    },
                    "closeParenToken": {
                        "kind": "CloseParenToken",
                        "fullStart": 471,
                        "fullEnd": 472,
                        "start": 471,
                        "end": 472,
                        "fullWidth": 1,
                        "width": 1,
                        "text": ")",
                        "value": ")",
                        "valueText": ")"
                    },
                    "block": {
                        "kind": "Block",
                        "fullStart": 472,
                        "fullEnd": 549,
                        "start": 472,
                        "end": 548,
                        "fullWidth": 77,
                        "width": 76,
                        "openBraceToken": {
                            "kind": "OpenBraceToken",
                            "fullStart": 472,
                            "fullEnd": 474,
                            "start": 472,
                            "end": 473,
                            "fullWidth": 2,
                            "width": 1,
                            "text": "{",
                            "value": "{",
                            "valueText": "{",
                            "hasTrailingTrivia": true,
                            "hasTrailingNewLine": true,
                            "trailingTrivia": [
                                {
                                    "kind": "NewLineTrivia",
                                    "text": "\n"
                                }
                            ]
                        },
                        "statements": [
                            {
                                "kind": "IfStatement",
                                "fullStart": 474,
                                "fullEnd": 547,
                                "start": 476,
                                "end": 546,
                                "fullWidth": 73,
                                "width": 70,
                                "ifKeyword": {
                                    "kind": "IfKeyword",
                                    "fullStart": 474,
                                    "fullEnd": 479,
                                    "start": 476,
                                    "end": 478,
                                    "fullWidth": 5,
                                    "width": 2,
                                    "text": "if",
                                    "value": "if",
                                    "valueText": "if",
                                    "hasLeadingTrivia": true,
                                    "hasTrailingTrivia": true,
                                    "leadingTrivia": [
                                        {
                                            "kind": "WhitespaceTrivia",
                                            "text": "  "
                                        }
                                    ],
                                    "trailingTrivia": [
                                        {
                                            "kind": "WhitespaceTrivia",
                                            "text": " "
                                        }
                                    ]
                                },
                                "openParenToken": {
                                    "kind": "OpenParenToken",
                                    "fullStart": 479,
                                    "fullEnd": 480,
                                    "start": 479,
                                    "end": 480,
                                    "fullWidth": 1,
                                    "width": 1,
                                    "text": "(",
                                    "value": "(",
                                    "valueText": "("
                                },
                                "condition": {
                                    "kind": "NotEqualsExpression",
                                    "fullStart": 480,
                                    "fullEnd": 486,
                                    "start": 480,
                                    "end": 486,
                                    "fullWidth": 6,
                                    "width": 6,
                                    "left": {
                                        "kind": "IdentifierName",
                                        "fullStart": 480,
                                        "fullEnd": 481,
                                        "start": 480,
                                        "end": 481,
                                        "fullWidth": 1,
                                        "width": 1,
                                        "text": "e",
                                        "value": "e",
                                        "valueText": "e"
                                    },
                                    "operatorToken": {
                                        "kind": "ExclamationEqualsEqualsToken",
                                        "fullStart": 481,
                                        "fullEnd": 484,
                                        "start": 481,
                                        "end": 484,
                                        "fullWidth": 3,
                                        "width": 3,
                                        "text": "!==",
                                        "value": "!==",
                                        "valueText": "!=="
                                    },
                                    "right": {
                                        "kind": "NumericLiteral",
                                        "fullStart": 484,
                                        "fullEnd": 486,
                                        "start": 484,
                                        "end": 486,
                                        "fullWidth": 2,
                                        "width": 2,
                                        "text": "13",
                                        "value": 13,
                                        "valueText": "13"
                                    }
                                },
                                "closeParenToken": {
                                    "kind": "CloseParenToken",
                                    "fullStart": 486,
                                    "fullEnd": 488,
                                    "start": 486,
                                    "end": 487,
                                    "fullWidth": 2,
                                    "width": 1,
                                    "text": ")",
                                    "value": ")",
                                    "valueText": ")",
                                    "hasTrailingTrivia": true,
                                    "trailingTrivia": [
                                        {
                                            "kind": "WhitespaceTrivia",
                                            "text": " "
                                        }
                                    ]
                                },
                                "statement": {
                                    "kind": "ExpressionStatement",
                                    "fullStart": 488,
                                    "fullEnd": 547,
                                    "start": 488,
                                    "end": 546,
                                    "fullWidth": 59,
                                    "width": 58,
                                    "expression": {
                                        "kind": "InvocationExpression",
                                        "fullStart": 488,
                                        "fullEnd": 545,
                                        "start": 488,
                                        "end": 545,
                                        "fullWidth": 57,
                                        "width": 57,
                                        "expression": {
                                            "kind": "IdentifierName",
                                            "fullStart": 488,
                                            "fullEnd": 494,
                                            "start": 488,
                                            "end": 494,
                                            "fullWidth": 6,
                                            "width": 6,
                                            "text": "$ERROR",
                                            "value": "$ERROR",
                                            "valueText": "$ERROR"
                                        },
                                        "argumentList": {
                                            "kind": "ArgumentList",
                                            "fullStart": 494,
                                            "fullEnd": 545,
                                            "start": 494,
                                            "end": 545,
                                            "fullWidth": 51,
                                            "width": 51,
                                            "openParenToken": {
                                                "kind": "OpenParenToken",
                                                "fullStart": 494,
                                                "fullEnd": 495,
                                                "start": 494,
                                                "end": 495,
                                                "fullWidth": 1,
                                                "width": 1,
                                                "text": "(",
                                                "value": "(",
                                                "valueText": "("
                                            },
                                            "arguments": [
                                                {
                                                    "kind": "AddExpression",
                                                    "fullStart": 495,
                                                    "fullEnd": 544,
                                                    "start": 495,
                                                    "end": 543,
                                                    "fullWidth": 49,
                                                    "width": 48,
                                                    "left": {
                                                        "kind": "StringLiteral",
                                                        "fullStart": 495,
                                                        "fullEnd": 540,
                                                        "start": 495,
                                                        "end": 540,
                                                        "fullWidth": 45,
                                                        "width": 45,
                                                        "text": "'#2: Exception ===13. Actual:  Exception ==='",
                                                        "value": "#2: Exception ===13. Actual:  Exception ===",
                                                        "valueText": "#2: Exception ===13. Actual:  Exception ==="
                                                    },
                                                    "operatorToken": {
                                                        "kind": "PlusToken",
                                                        "fullStart": 540,
                                                        "fullEnd": 542,
                                                        "start": 540,
                                                        "end": 541,
                                                        "fullWidth": 2,
                                                        "width": 1,
                                                        "text": "+",
                                                        "value": "+",
                                                        "valueText": "+",
                                                        "hasTrailingTrivia": true,
                                                        "trailingTrivia": [
                                                            {
                                                                "kind": "WhitespaceTrivia",
                                                                "text": " "
                                                            }
                                                        ]
                                                    },
                                                    "right": {
                                                        "kind": "IdentifierName",
                                                        "fullStart": 542,
                                                        "fullEnd": 544,
                                                        "start": 542,
                                                        "end": 543,
                                                        "fullWidth": 2,
                                                        "width": 1,
                                                        "text": "e",
                                                        "value": "e",
                                                        "valueText": "e",
                                                        "hasTrailingTrivia": true,
                                                        "trailingTrivia": [
                                                            {
                                                                "kind": "WhitespaceTrivia",
                                                                "text": " "
                                                            }
                                                        ]
                                                    }
                                                }
                                            ],
                                            "closeParenToken": {
                                                "kind": "CloseParenToken",
                                                "fullStart": 544,
                                                "fullEnd": 545,
                                                "start": 544,
                                                "end": 545,
                                                "fullWidth": 1,
                                                "width": 1,
                                                "text": ")",
                                                "value": ")",
                                                "valueText": ")"
                                            }
                                        }
                                    },
                                    "semicolonToken": {
                                        "kind": "SemicolonToken",
                                        "fullStart": 545,
                                        "fullEnd": 547,
                                        "start": 545,
                                        "end": 546,
                                        "fullWidth": 2,
                                        "width": 1,
                                        "text": ";",
                                        "value": ";",
                                        "valueText": ";",
                                        "hasTrailingTrivia": true,
                                        "hasTrailingNewLine": true,
                                        "trailingTrivia": [
                                            {
                                                "kind": "NewLineTrivia",
                                                "text": "\n"
                                            }
                                        ]
                                    }
                                }
                            }
                        ],
                        "closeBraceToken": {
                            "kind": "CloseBraceToken",
                            "fullStart": 547,
                            "fullEnd": 549,
                            "start": 547,
                            "end": 548,
                            "fullWidth": 2,
                            "width": 1,
                            "text": "}",
                            "value": "}",
                            "valueText": "}",
                            "hasTrailingTrivia": true,
                            "hasTrailingNewLine": true,
                            "trailingTrivia": [
                                {
                                    "kind": "NewLineTrivia",
                                    "text": "\n"
                                }
                            ]
                        }
                    }
                }
            },
            {
                "kind": "TryStatement",
                "fullStart": 549,
                "fullEnd": 671,
                "start": 561,
                "end": 670,
                "fullWidth": 122,
                "width": 109,
                "tryKeyword": {
                    "kind": "TryKeyword",
                    "fullStart": 549,
                    "fullEnd": 564,
                    "start": 561,
                    "end": 564,
                    "fullWidth": 15,
                    "width": 3,
                    "text": "try",
                    "value": "try",
                    "valueText": "try",
                    "hasLeadingTrivia": true,
                    "hasLeadingComment": true,
                    "hasLeadingNewLine": true,
                    "leadingTrivia": [
                        {
                            "kind": "NewLineTrivia",
                            "text": "\n"
                        },
                        {
                            "kind": "SingleLineCommentTrivia",
                            "text": "// CHECK#3"
                        },
                        {
                            "kind": "NewLineTrivia",
                            "text": "\n"
                        }
                    ]
                },
                "block": {
                    "kind": "Block",
                    "fullStart": 564,
                    "fullEnd": 582,
                    "start": 564,
                    "end": 581,
                    "fullWidth": 18,
                    "width": 17,
                    "openBraceToken": {
                        "kind": "OpenBraceToken",
                        "fullStart": 564,
                        "fullEnd": 566,
                        "start": 564,
                        "end": 565,
                        "fullWidth": 2,
                        "width": 1,
                        "text": "{",
                        "value": "{",
                        "valueText": "{",
                        "hasTrailingTrivia": true,
                        "hasTrailingNewLine": true,
                        "trailingTrivia": [
                            {
                                "kind": "NewLineTrivia",
                                "text": "\n"
                            }
                        ]
                    },
                    "statements": [
                        {
                            "kind": "ThrowStatement",
                            "fullStart": 566,
                            "fullEnd": 580,
                            "start": 568,
                            "end": 579,
                            "fullWidth": 14,
                            "width": 11,
                            "throwKeyword": {
                                "kind": "ThrowKeyword",
                                "fullStart": 566,
                                "fullEnd": 574,
                                "start": 568,
                                "end": 573,
                                "fullWidth": 8,
                                "width": 5,
                                "text": "throw",
                                "value": "throw",
                                "valueText": "throw",
                                "hasLeadingTrivia": true,
                                "hasTrailingTrivia": true,
                                "leadingTrivia": [
                                    {
                                        "kind": "WhitespaceTrivia",
                                        "text": "  "
                                    }
                                ],
                                "trailingTrivia": [
                                    {
                                        "kind": "WhitespaceTrivia",
                                        "text": " "
                                    }
                                ]
                            },
                            "expression": {
                                "kind": "NumericLiteral",
                                "fullStart": 574,
                                "fullEnd": 578,
                                "start": 574,
                                "end": 578,
                                "fullWidth": 4,
                                "width": 4,
                                "text": "2.13",
                                "value": 2.13,
                                "valueText": "2.13"
                            },
                            "semicolonToken": {
                                "kind": "SemicolonToken",
                                "fullStart": 578,
                                "fullEnd": 580,
                                "start": 578,
                                "end": 579,
                                "fullWidth": 2,
                                "width": 1,
                                "text": ";",
                                "value": ";",
                                "valueText": ";",
                                "hasTrailingTrivia": true,
                                "hasTrailingNewLine": true,
                                "trailingTrivia": [
                                    {
                                        "kind": "NewLineTrivia",
                                        "text": "\n"
                                    }
                                ]
                            }
                        }
                    ],
                    "closeBraceToken": {
                        "kind": "CloseBraceToken",
                        "fullStart": 580,
                        "fullEnd": 582,
                        "start": 580,
                        "end": 581,
                        "fullWidth": 2,
                        "width": 1,
                        "text": "}",
                        "value": "}",
                        "valueText": "}",
                        "hasTrailingTrivia": true,
                        "hasTrailingNewLine": true,
                        "trailingTrivia": [
                            {
                                "kind": "NewLineTrivia",
                                "text": "\n"
                            }
                        ]
                    }
                },
                "catchClause": {
                    "kind": "CatchClause",
                    "fullStart": 582,
                    "fullEnd": 671,
                    "start": 582,
                    "end": 670,
                    "fullWidth": 89,
                    "width": 88,
                    "catchKeyword": {
                        "kind": "CatchKeyword",
                        "fullStart": 582,
                        "fullEnd": 587,
                        "start": 582,
                        "end": 587,
                        "fullWidth": 5,
                        "width": 5,
                        "text": "catch",
                        "value": "catch",
                        "valueText": "catch"
                    },
                    "openParenToken": {
                        "kind": "OpenParenToken",
                        "fullStart": 587,
                        "fullEnd": 588,
                        "start": 587,
                        "end": 588,
                        "fullWidth": 1,
                        "width": 1,
                        "text": "(",
                        "value": "(",
                        "valueText": "("
                    },
                    "identifier": {
                        "kind": "IdentifierName",
                        "fullStart": 588,
                        "fullEnd": 589,
                        "start": 588,
                        "end": 589,
                        "fullWidth": 1,
                        "width": 1,
                        "text": "e",
                        "value": "e",
                        "valueText": "e"
                    },
                    "closeParenToken": {
                        "kind": "CloseParenToken",
                        "fullStart": 589,
                        "fullEnd": 590,
                        "start": 589,
                        "end": 590,
                        "fullWidth": 1,
                        "width": 1,
                        "text": ")",
                        "value": ")",
                        "valueText": ")"
                    },
                    "block": {
                        "kind": "Block",
                        "fullStart": 590,
                        "fullEnd": 671,
                        "start": 590,
                        "end": 670,
                        "fullWidth": 81,
                        "width": 80,
                        "openBraceToken": {
                            "kind": "OpenBraceToken",
                            "fullStart": 590,
                            "fullEnd": 592,
                            "start": 590,
                            "end": 591,
                            "fullWidth": 2,
                            "width": 1,
                            "text": "{",
                            "value": "{",
                            "valueText": "{",
                            "hasTrailingTrivia": true,
                            "hasTrailingNewLine": true,
                            "trailingTrivia": [
                                {
                                    "kind": "NewLineTrivia",
                                    "text": "\n"
                                }
                            ]
                        },
                        "statements": [
                            {
                                "kind": "IfStatement",
                                "fullStart": 592,
                                "fullEnd": 669,
                                "start": 594,
                                "end": 668,
                                "fullWidth": 77,
                                "width": 74,
                                "ifKeyword": {
                                    "kind": "IfKeyword",
                                    "fullStart": 592,
                                    "fullEnd": 597,
                                    "start": 594,
                                    "end": 596,
                                    "fullWidth": 5,
                                    "width": 2,
                                    "text": "if",
                                    "value": "if",
                                    "valueText": "if",
                                    "hasLeadingTrivia": true,
                                    "hasTrailingTrivia": true,
                                    "leadingTrivia": [
                                        {
                                            "kind": "WhitespaceTrivia",
                                            "text": "  "
                                        }
                                    ],
                                    "trailingTrivia": [
                                        {
                                            "kind": "WhitespaceTrivia",
                                            "text": " "
                                        }
                                    ]
                                },
                                "openParenToken": {
                                    "kind": "OpenParenToken",
                                    "fullStart": 597,
                                    "fullEnd": 598,
                                    "start": 597,
                                    "end": 598,
                                    "fullWidth": 1,
                                    "width": 1,
                                    "text": "(",
                                    "value": "(",
                                    "valueText": "("
                                },
                                "condition": {
                                    "kind": "NotEqualsExpression",
                                    "fullStart": 598,
                                    "fullEnd": 606,
                                    "start": 598,
                                    "end": 606,
                                    "fullWidth": 8,
                                    "width": 8,
                                    "left": {
                                        "kind": "IdentifierName",
                                        "fullStart": 598,
                                        "fullEnd": 599,
                                        "start": 598,
                                        "end": 599,
                                        "fullWidth": 1,
                                        "width": 1,
                                        "text": "e",
                                        "value": "e",
                                        "valueText": "e"
                                    },
                                    "operatorToken": {
                                        "kind": "ExclamationEqualsEqualsToken",
                                        "fullStart": 599,
                                        "fullEnd": 602,
                                        "start": 599,
                                        "end": 602,
                                        "fullWidth": 3,
                                        "width": 3,
                                        "text": "!==",
                                        "value": "!==",
                                        "valueText": "!=="
                                    },
                                    "right": {
                                        "kind": "NumericLiteral",
                                        "fullStart": 602,
                                        "fullEnd": 606,
                                        "start": 602,
                                        "end": 606,
                                        "fullWidth": 4,
                                        "width": 4,
                                        "text": "2.13",
                                        "value": 2.13,
                                        "valueText": "2.13"
                                    }
                                },
                                "closeParenToken": {
                                    "kind": "CloseParenToken",
                                    "fullStart": 606,
                                    "fullEnd": 608,
                                    "start": 606,
                                    "end": 607,
                                    "fullWidth": 2,
                                    "width": 1,
                                    "text": ")",
                                    "value": ")",
                                    "valueText": ")",
                                    "hasTrailingTrivia": true,
                                    "trailingTrivia": [
                                        {
                                            "kind": "WhitespaceTrivia",
                                            "text": " "
                                        }
                                    ]
                                },
                                "statement": {
                                    "kind": "ExpressionStatement",
                                    "fullStart": 608,
                                    "fullEnd": 669,
                                    "start": 608,
                                    "end": 668,
                                    "fullWidth": 61,
                                    "width": 60,
                                    "expression": {
                                        "kind": "InvocationExpression",
                                        "fullStart": 608,
                                        "fullEnd": 667,
                                        "start": 608,
                                        "end": 667,
                                        "fullWidth": 59,
                                        "width": 59,
                                        "expression": {
                                            "kind": "IdentifierName",
                                            "fullStart": 608,
                                            "fullEnd": 614,
                                            "start": 608,
                                            "end": 614,
                                            "fullWidth": 6,
                                            "width": 6,
                                            "text": "$ERROR",
                                            "value": "$ERROR",
                                            "valueText": "$ERROR"
                                        },
                                        "argumentList": {
                                            "kind": "ArgumentList",
                                            "fullStart": 614,
                                            "fullEnd": 667,
                                            "start": 614,
                                            "end": 667,
                                            "fullWidth": 53,
                                            "width": 53,
                                            "openParenToken": {
                                                "kind": "OpenParenToken",
                                                "fullStart": 614,
                                                "fullEnd": 615,
                                                "start": 614,
                                                "end": 615,
                                                "fullWidth": 1,
                                                "width": 1,
                                                "text": "(",
                                                "value": "(",
                                                "valueText": "("
                                            },
                                            "arguments": [
                                                {
                                                    "kind": "AddExpression",
                                                    "fullStart": 615,
                                                    "fullEnd": 666,
                                                    "start": 615,
                                                    "end": 665,
                                                    "fullWidth": 51,
                                                    "width": 50,
                                                    "left": {
                                                        "kind": "StringLiteral",
                                                        "fullStart": 615,
                                                        "fullEnd": 662,
                                                        "start": 615,
                                                        "end": 662,
                                                        "fullWidth": 47,
                                                        "width": 47,
                                                        "text": "'#3: Exception ===2.13. Actual:  Exception ==='",
                                                        "value": "#3: Exception ===2.13. Actual:  Exception ===",
                                                        "valueText": "#3: Exception ===2.13. Actual:  Exception ==="
                                                    },
                                                    "operatorToken": {
                                                        "kind": "PlusToken",
                                                        "fullStart": 662,
                                                        "fullEnd": 664,
                                                        "start": 662,
                                                        "end": 663,
                                                        "fullWidth": 2,
                                                        "width": 1,
                                                        "text": "+",
                                                        "value": "+",
                                                        "valueText": "+",
                                                        "hasTrailingTrivia": true,
                                                        "trailingTrivia": [
                                                            {
                                                                "kind": "WhitespaceTrivia",
                                                                "text": " "
                                                            }
                                                        ]
                                                    },
                                                    "right": {
                                                        "kind": "IdentifierName",
                                                        "fullStart": 664,
                                                        "fullEnd": 666,
                                                        "start": 664,
                                                        "end": 665,
                                                        "fullWidth": 2,
                                                        "width": 1,
                                                        "text": "e",
                                                        "value": "e",
                                                        "valueText": "e",
                                                        "hasTrailingTrivia": true,
                                                        "trailingTrivia": [
                                                            {
                                                                "kind": "WhitespaceTrivia",
                                                                "text": " "
                                                            }
                                                        ]
                                                    }
                                                }
                                            ],
                                            "closeParenToken": {
                                                "kind": "CloseParenToken",
                                                "fullStart": 666,
                                                "fullEnd": 667,
                                                "start": 666,
                                                "end": 667,
                                                "fullWidth": 1,
                                                "width": 1,
                                                "text": ")",
                                                "value": ")",
                                                "valueText": ")"
                                            }
                                        }
                                    },
                                    "semicolonToken": {
                                        "kind": "SemicolonToken",
                                        "fullStart": 667,
                                        "fullEnd": 669,
                                        "start": 667,
                                        "end": 668,
                                        "fullWidth": 2,
                                        "width": 1,
                                        "text": ";",
                                        "value": ";",
                                        "valueText": ";",
                                        "hasTrailingTrivia": true,
                                        "hasTrailingNewLine": true,
                                        "trailingTrivia": [
                                            {
                                                "kind": "NewLineTrivia",
                                                "text": "\n"
                                            }
                                        ]
                                    }
                                }
                            }
                        ],
                        "closeBraceToken": {
                            "kind": "CloseBraceToken",
                            "fullStart": 669,
                            "fullEnd": 671,
                            "start": 669,
                            "end": 670,
                            "fullWidth": 2,
                            "width": 1,
                            "text": "}",
                            "value": "}",
                            "valueText": "}",
                            "hasTrailingTrivia": true,
                            "hasTrailingNewLine": true,
                            "trailingTrivia": [
                                {
                                    "kind": "NewLineTrivia",
                                    "text": "\n"
                                }
                            ]
                        }
                    }
                }
            },
            {
                "kind": "TryStatement",
                "fullStart": 671,
                "fullEnd": 764,
                "start": 683,
                "end": 763,
                "fullWidth": 93,
                "width": 80,
                "tryKeyword": {
                    "kind": "TryKeyword",
                    "fullStart": 671,
                    "fullEnd": 686,
                    "start": 683,
                    "end": 686,
                    "fullWidth": 15,
                    "width": 3,
                    "text": "try",
                    "value": "try",
                    "valueText": "try",
                    "hasLeadingTrivia": true,
                    "hasLeadingComment": true,
                    "hasLeadingNewLine": true,
                    "leadingTrivia": [
                        {
                            "kind": "NewLineTrivia",
                            "text": "\n"
                        },
                        {
                            "kind": "SingleLineCommentTrivia",
                            "text": "// CHECK#4"
                        },
                        {
                            "kind": "NewLineTrivia",
                            "text": "\n"
                        }
                    ]
                },
                "block": {
                    "kind": "Block",
                    "fullStart": 686,
                    "fullEnd": 703,
                    "start": 686,
                    "end": 702,
                    "fullWidth": 17,
                    "width": 16,
                    "openBraceToken": {
                        "kind": "OpenBraceToken",
                        "fullStart": 686,
                        "fullEnd": 688,
                        "start": 686,
                        "end": 687,
                        "fullWidth": 2,
                        "width": 1,
                        "text": "{",
                        "value": "{",
                        "valueText": "{",
                        "hasTrailingTrivia": true,
                        "hasTrailingNewLine": true,
                        "trailingTrivia": [
                            {
                                "kind": "NewLineTrivia",
                                "text": "\n"
                            }
                        ]
                    },
                    "statements": [
                        {
                            "kind": "ThrowStatement",
                            "fullStart": 688,
                            "fullEnd": 701,
                            "start": 690,
                            "end": 700,
                            "fullWidth": 13,
                            "width": 10,
                            "throwKeyword": {
                                "kind": "ThrowKeyword",
                                "fullStart": 688,
                                "fullEnd": 696,
                                "start": 690,
                                "end": 695,
                                "fullWidth": 8,
                                "width": 5,
                                "text": "throw",
                                "value": "throw",
                                "valueText": "throw",
                                "hasLeadingTrivia": true,
                                "hasTrailingTrivia": true,
                                "leadingTrivia": [
                                    {
                                        "kind": "WhitespaceTrivia",
                                        "text": "  "
                                    }
                                ],
                                "trailingTrivia": [
                                    {
                                        "kind": "WhitespaceTrivia",
                                        "text": " "
                                    }
                                ]
                            },
                            "expression": {
                                "kind": "IdentifierName",
                                "fullStart": 696,
                                "fullEnd": 699,
                                "start": 696,
                                "end": 699,
                                "fullWidth": 3,
                                "width": 3,
                                "text": "NaN",
                                "value": "NaN",
                                "valueText": "NaN"
                            },
                            "semicolonToken": {
                                "kind": "SemicolonToken",
                                "fullStart": 699,
                                "fullEnd": 701,
                                "start": 699,
                                "end": 700,
                                "fullWidth": 2,
                                "width": 1,
                                "text": ";",
                                "value": ";",
                                "valueText": ";",
                                "hasTrailingTrivia": true,
                                "hasTrailingNewLine": true,
                                "trailingTrivia": [
                                    {
                                        "kind": "NewLineTrivia",
                                        "text": "\n"
                                    }
                                ]
                            }
                        }
                    ],
                    "closeBraceToken": {
                        "kind": "CloseBraceToken",
                        "fullStart": 701,
                        "fullEnd": 703,
                        "start": 701,
                        "end": 702,
                        "fullWidth": 2,
                        "width": 1,
                        "text": "}",
                        "value": "}",
                        "valueText": "}",
                        "hasTrailingTrivia": true,
                        "hasTrailingNewLine": true,
                        "trailingTrivia": [
                            {
                                "kind": "NewLineTrivia",
                                "text": "\n"
                            }
                        ]
                    }
                },
                "catchClause": {
                    "kind": "CatchClause",
                    "fullStart": 703,
                    "fullEnd": 764,
                    "start": 703,
                    "end": 763,
                    "fullWidth": 61,
                    "width": 60,
                    "catchKeyword": {
                        "kind": "CatchKeyword",
                        "fullStart": 703,
                        "fullEnd": 708,
                        "start": 703,
                        "end": 708,
                        "fullWidth": 5,
                        "width": 5,
                        "text": "catch",
                        "value": "catch",
                        "valueText": "catch"
                    },
                    "openParenToken": {
                        "kind": "OpenParenToken",
                        "fullStart": 708,
                        "fullEnd": 709,
                        "start": 708,
                        "end": 709,
                        "fullWidth": 1,
                        "width": 1,
                        "text": "(",
                        "value": "(",
                        "valueText": "("
                    },
                    "identifier": {
                        "kind": "IdentifierName",
                        "fullStart": 709,
                        "fullEnd": 710,
                        "start": 709,
                        "end": 710,
                        "fullWidth": 1,
                        "width": 1,
                        "text": "e",
                        "value": "e",
                        "valueText": "e"
                    },
                    "closeParenToken": {
                        "kind": "CloseParenToken",
                        "fullStart": 710,
                        "fullEnd": 711,
                        "start": 710,
                        "end": 711,
                        "fullWidth": 1,
                        "width": 1,
                        "text": ")",
                        "value": ")",
                        "valueText": ")"
                    },
                    "block": {
                        "kind": "Block",
                        "fullStart": 711,
                        "fullEnd": 764,
                        "start": 711,
                        "end": 763,
                        "fullWidth": 53,
                        "width": 52,
                        "openBraceToken": {
                            "kind": "OpenBraceToken",
                            "fullStart": 711,
                            "fullEnd": 713,
                            "start": 711,
                            "end": 712,
                            "fullWidth": 2,
                            "width": 1,
                            "text": "{",
                            "value": "{",
                            "valueText": "{",
                            "hasTrailingTrivia": true,
                            "hasTrailingNewLine": true,
                            "trailingTrivia": [
                                {
                                    "kind": "NewLineTrivia",
                                    "text": "\n"
                                }
                            ]
                        },
                        "statements": [
                            {
                                "kind": "IfStatement",
                                "fullStart": 713,
                                "fullEnd": 762,
                                "start": 715,
                                "end": 761,
                                "fullWidth": 49,
                                "width": 46,
                                "ifKeyword": {
                                    "kind": "IfKeyword",
                                    "fullStart": 713,
                                    "fullEnd": 718,
                                    "start": 715,
                                    "end": 717,
                                    "fullWidth": 5,
                                    "width": 2,
                                    "text": "if",
                                    "value": "if",
                                    "valueText": "if",
                                    "hasLeadingTrivia": true,
                                    "hasTrailingTrivia": true,
                                    "leadingTrivia": [
                                        {
                                            "kind": "WhitespaceTrivia",
                                            "text": "  "
                                        }
                                    ],
                                    "trailingTrivia": [
                                        {
                                            "kind": "WhitespaceTrivia",
                                            "text": " "
                                        }
                                    ]
                                },
                                "openParenToken": {
                                    "kind": "OpenParenToken",
                                    "fullStart": 718,
                                    "fullEnd": 719,
                                    "start": 718,
                                    "end": 719,
                                    "fullWidth": 1,
                                    "width": 1,
                                    "text": "(",
                                    "value": "(",
                                    "valueText": "("
                                },
                                "condition": {
                                    "kind": "LogicalNotExpression",
                                    "fullStart": 719,
                                    "fullEnd": 728,
                                    "start": 719,
                                    "end": 728,
                                    "fullWidth": 9,
                                    "width": 9,
                                    "operatorToken": {
                                        "kind": "ExclamationToken",
                                        "fullStart": 719,
                                        "fullEnd": 720,
                                        "start": 719,
                                        "end": 720,
                                        "fullWidth": 1,
                                        "width": 1,
                                        "text": "!",
                                        "value": "!",
                                        "valueText": "!"
                                    },
                                    "operand": {
                                        "kind": "InvocationExpression",
                                        "fullStart": 720,
                                        "fullEnd": 728,
                                        "start": 720,
                                        "end": 728,
                                        "fullWidth": 8,
                                        "width": 8,
                                        "expression": {
                                            "kind": "IdentifierName",
                                            "fullStart": 720,
                                            "fullEnd": 725,
                                            "start": 720,
                                            "end": 725,
                                            "fullWidth": 5,
                                            "width": 5,
                                            "text": "isNaN",
                                            "value": "isNaN",
                                            "valueText": "isNaN"
                                        },
                                        "argumentList": {
                                            "kind": "ArgumentList",
                                            "fullStart": 725,
                                            "fullEnd": 728,
                                            "start": 725,
                                            "end": 728,
                                            "fullWidth": 3,
                                            "width": 3,
                                            "openParenToken": {
                                                "kind": "OpenParenToken",
                                                "fullStart": 725,
                                                "fullEnd": 726,
                                                "start": 725,
                                                "end": 726,
                                                "fullWidth": 1,
                                                "width": 1,
                                                "text": "(",
                                                "value": "(",
                                                "valueText": "("
                                            },
                                            "arguments": [
                                                {
                                                    "kind": "IdentifierName",
                                                    "fullStart": 726,
                                                    "fullEnd": 727,
                                                    "start": 726,
                                                    "end": 727,
                                                    "fullWidth": 1,
                                                    "width": 1,
                                                    "text": "e",
                                                    "value": "e",
                                                    "valueText": "e"
                                                }
                                            ],
                                            "closeParenToken": {
                                                "kind": "CloseParenToken",
                                                "fullStart": 727,
                                                "fullEnd": 728,
                                                "start": 727,
                                                "end": 728,
                                                "fullWidth": 1,
                                                "width": 1,
                                                "text": ")",
                                                "value": ")",
                                                "valueText": ")"
                                            }
                                        }
                                    }
                                },
                                "closeParenToken": {
                                    "kind": "CloseParenToken",
                                    "fullStart": 728,
                                    "fullEnd": 730,
                                    "start": 728,
                                    "end": 729,
                                    "fullWidth": 2,
                                    "width": 1,
                                    "text": ")",
                                    "value": ")",
                                    "valueText": ")",
                                    "hasTrailingTrivia": true,
                                    "trailingTrivia": [
                                        {
                                            "kind": "WhitespaceTrivia",
                                            "text": " "
                                        }
                                    ]
                                },
                                "statement": {
                                    "kind": "ExpressionStatement",
                                    "fullStart": 730,
                                    "fullEnd": 762,
                                    "start": 730,
                                    "end": 761,
                                    "fullWidth": 32,
                                    "width": 31,
                                    "expression": {
                                        "kind": "InvocationExpression",
                                        "fullStart": 730,
                                        "fullEnd": 760,
                                        "start": 730,
                                        "end": 760,
                                        "fullWidth": 30,
                                        "width": 30,
                                        "expression": {
                                            "kind": "IdentifierName",
                                            "fullStart": 730,
                                            "fullEnd": 736,
                                            "start": 730,
                                            "end": 736,
                                            "fullWidth": 6,
                                            "width": 6,
                                            "text": "$ERROR",
                                            "value": "$ERROR",
                                            "valueText": "$ERROR"
                                        },
                                        "argumentList": {
                                            "kind": "ArgumentList",
                                            "fullStart": 736,
                                            "fullEnd": 760,
                                            "start": 736,
                                            "end": 760,
                                            "fullWidth": 24,
                                            "width": 24,
                                            "openParenToken": {
                                                "kind": "OpenParenToken",
                                                "fullStart": 736,
                                                "fullEnd": 737,
                                                "start": 736,
                                                "end": 737,
                                                "fullWidth": 1,
                                                "width": 1,
                                                "text": "(",
                                                "value": "(",
                                                "valueText": "("
                                            },
                                            "arguments": [
                                                {
                                                    "kind": "StringLiteral",
                                                    "fullStart": 737,
                                                    "fullEnd": 759,
                                                    "start": 737,
                                                    "end": 759,
                                                    "fullWidth": 22,
                                                    "width": 22,
                                                    "text": "'#4: Exception is NaN'",
                                                    "value": "#4: Exception is NaN",
                                                    "valueText": "#4: Exception is NaN"
                                                }
                                            ],
                                            "closeParenToken": {
                                                "kind": "CloseParenToken",
                                                "fullStart": 759,
                                                "fullEnd": 760,
                                                "start": 759,
                                                "end": 760,
                                                "fullWidth": 1,
                                                "width": 1,
                                                "text": ")",
                                                "value": ")",
                                                "valueText": ")"
                                            }
                                        }
                                    },
                                    "semicolonToken": {
                                        "kind": "SemicolonToken",
                                        "fullStart": 760,
                                        "fullEnd": 762,
                                        "start": 760,
                                        "end": 761,
                                        "fullWidth": 2,
                                        "width": 1,
                                        "text": ";",
                                        "value": ";",
                                        "valueText": ";",
                                        "hasTrailingTrivia": true,
                                        "hasTrailingNewLine": true,
                                        "trailingTrivia": [
                                            {
                                                "kind": "NewLineTrivia",
                                                "text": "\n"
                                            }
                                        ]
                                    }
                                }
                            }
                        ],
                        "closeBraceToken": {
                            "kind": "CloseBraceToken",
                            "fullStart": 762,
                            "fullEnd": 764,
                            "start": 762,
                            "end": 763,
                            "fullWidth": 2,
                            "width": 1,
                            "text": "}",
                            "value": "}",
                            "valueText": "}",
                            "hasTrailingTrivia": true,
                            "hasTrailingNewLine": true,
                            "trailingTrivia": [
                                {
                                    "kind": "NewLineTrivia",
                                    "text": "\n"
                                }
                            ]
                        }
                    }
                }
            },
            {
                "kind": "TryStatement",
                "fullStart": 764,
                "fullEnd": 901,
                "start": 776,
                "end": 900,
                "fullWidth": 137,
                "width": 124,
                "tryKeyword": {
                    "kind": "TryKeyword",
                    "fullStart": 764,
                    "fullEnd": 779,
                    "start": 776,
                    "end": 779,
                    "fullWidth": 15,
                    "width": 3,
                    "text": "try",
                    "value": "try",
                    "valueText": "try",
                    "hasLeadingTrivia": true,
                    "hasLeadingComment": true,
                    "hasLeadingNewLine": true,
                    "leadingTrivia": [
                        {
                            "kind": "NewLineTrivia",
                            "text": "\n"
                        },
                        {
                            "kind": "SingleLineCommentTrivia",
                            "text": "// CHECK#5"
                        },
                        {
                            "kind": "NewLineTrivia",
                            "text": "\n"
                        }
                    ]
                },
                "block": {
                    "kind": "Block",
                    "fullStart": 779,
                    "fullEnd": 802,
                    "start": 779,
                    "end": 801,
                    "fullWidth": 23,
                    "width": 22,
                    "openBraceToken": {
                        "kind": "OpenBraceToken",
                        "fullStart": 779,
                        "fullEnd": 781,
                        "start": 779,
                        "end": 780,
                        "fullWidth": 2,
                        "width": 1,
                        "text": "{",
                        "value": "{",
                        "valueText": "{",
                        "hasTrailingTrivia": true,
                        "hasTrailingNewLine": true,
                        "trailingTrivia": [
                            {
                                "kind": "NewLineTrivia",
                                "text": "\n"
                            }
                        ]
                    },
                    "statements": [
                        {
                            "kind": "ThrowStatement",
                            "fullStart": 781,
                            "fullEnd": 800,
                            "start": 783,
                            "end": 799,
                            "fullWidth": 19,
                            "width": 16,
                            "throwKeyword": {
                                "kind": "ThrowKeyword",
                                "fullStart": 781,
                                "fullEnd": 789,
                                "start": 783,
                                "end": 788,
                                "fullWidth": 8,
                                "width": 5,
                                "text": "throw",
                                "value": "throw",
                                "valueText": "throw",
                                "hasLeadingTrivia": true,
                                "hasTrailingTrivia": true,
                                "leadingTrivia": [
                                    {
                                        "kind": "WhitespaceTrivia",
                                        "text": "  "
                                    }
                                ],
                                "trailingTrivia": [
                                    {
                                        "kind": "WhitespaceTrivia",
                                        "text": " "
                                    }
                                ]
                            },
                            "expression": {
                                "kind": "PlusExpression",
                                "fullStart": 789,
                                "fullEnd": 798,
                                "start": 789,
                                "end": 798,
                                "fullWidth": 9,
                                "width": 9,
                                "operatorToken": {
                                    "kind": "PlusToken",
                                    "fullStart": 789,
                                    "fullEnd": 790,
                                    "start": 789,
                                    "end": 790,
                                    "fullWidth": 1,
                                    "width": 1,
                                    "text": "+",
                                    "value": "+",
                                    "valueText": "+"
                                },
                                "operand": {
                                    "kind": "IdentifierName",
                                    "fullStart": 790,
                                    "fullEnd": 798,
                                    "start": 790,
                                    "end": 798,
                                    "fullWidth": 8,
                                    "width": 8,
                                    "text": "Infinity",
                                    "value": "Infinity",
                                    "valueText": "Infinity"
                                }
                            },
                            "semicolonToken": {
                                "kind": "SemicolonToken",
                                "fullStart": 798,
                                "fullEnd": 800,
                                "start": 798,
                                "end": 799,
                                "fullWidth": 2,
                                "width": 1,
                                "text": ";",
                                "value": ";",
                                "valueText": ";",
                                "hasTrailingTrivia": true,
                                "hasTrailingNewLine": true,
                                "trailingTrivia": [
                                    {
                                        "kind": "NewLineTrivia",
                                        "text": "\n"
                                    }
                                ]
                            }
                        }
                    ],
                    "closeBraceToken": {
                        "kind": "CloseBraceToken",
                        "fullStart": 800,
                        "fullEnd": 802,
                        "start": 800,
                        "end": 801,
                        "fullWidth": 2,
                        "width": 1,
                        "text": "}",
                        "value": "}",
                        "valueText": "}",
                        "hasTrailingTrivia": true,
                        "hasTrailingNewLine": true,
                        "trailingTrivia": [
                            {
                                "kind": "NewLineTrivia",
                                "text": "\n"
                            }
                        ]
                    }
                },
                "catchClause": {
                    "kind": "CatchClause",
                    "fullStart": 802,
                    "fullEnd": 901,
                    "start": 802,
                    "end": 900,
                    "fullWidth": 99,
                    "width": 98,
                    "catchKeyword": {
                        "kind": "CatchKeyword",
                        "fullStart": 802,
                        "fullEnd": 807,
                        "start": 802,
                        "end": 807,
                        "fullWidth": 5,
                        "width": 5,
                        "text": "catch",
                        "value": "catch",
                        "valueText": "catch"
                    },
                    "openParenToken": {
                        "kind": "OpenParenToken",
                        "fullStart": 807,
                        "fullEnd": 808,
                        "start": 807,
                        "end": 808,
                        "fullWidth": 1,
                        "width": 1,
                        "text": "(",
                        "value": "(",
                        "valueText": "("
                    },
                    "identifier": {
                        "kind": "IdentifierName",
                        "fullStart": 808,
                        "fullEnd": 809,
                        "start": 808,
                        "end": 809,
                        "fullWidth": 1,
                        "width": 1,
                        "text": "e",
                        "value": "e",
                        "valueText": "e"
                    },
                    "closeParenToken": {
                        "kind": "CloseParenToken",
                        "fullStart": 809,
                        "fullEnd": 810,
                        "start": 809,
                        "end": 810,
                        "fullWidth": 1,
                        "width": 1,
                        "text": ")",
                        "value": ")",
                        "valueText": ")"
                    },
                    "block": {
                        "kind": "Block",
                        "fullStart": 810,
                        "fullEnd": 901,
                        "start": 810,
                        "end": 900,
                        "fullWidth": 91,
                        "width": 90,
                        "openBraceToken": {
                            "kind": "OpenBraceToken",
                            "fullStart": 810,
                            "fullEnd": 812,
                            "start": 810,
                            "end": 811,
                            "fullWidth": 2,
                            "width": 1,
                            "text": "{",
                            "value": "{",
                            "valueText": "{",
                            "hasTrailingTrivia": true,
                            "hasTrailingNewLine": true,
                            "trailingTrivia": [
                                {
                                    "kind": "NewLineTrivia",
                                    "text": "\n"
                                }
                            ]
                        },
                        "statements": [
                            {
                                "kind": "IfStatement",
                                "fullStart": 812,
                                "fullEnd": 899,
                                "start": 814,
                                "end": 898,
                                "fullWidth": 87,
                                "width": 84,
                                "ifKeyword": {
                                    "kind": "IfKeyword",
                                    "fullStart": 812,
                                    "fullEnd": 817,
                                    "start": 814,
                                    "end": 816,
                                    "fullWidth": 5,
                                    "width": 2,
                                    "text": "if",
                                    "value": "if",
                                    "valueText": "if",
                                    "hasLeadingTrivia": true,
                                    "hasTrailingTrivia": true,
                                    "leadingTrivia": [
                                        {
                                            "kind": "WhitespaceTrivia",
                                            "text": "  "
                                        }
                                    ],
                                    "trailingTrivia": [
                                        {
                                            "kind": "WhitespaceTrivia",
                                            "text": " "
                                        }
                                    ]
                                },
                                "openParenToken": {
                                    "kind": "OpenParenToken",
                                    "fullStart": 817,
                                    "fullEnd": 818,
                                    "start": 817,
                                    "end": 818,
                                    "fullWidth": 1,
                                    "width": 1,
                                    "text": "(",
                                    "value": "(",
                                    "valueText": "("
                                },
                                "condition": {
                                    "kind": "NotEqualsExpression",
                                    "fullStart": 818,
                                    "fullEnd": 831,
                                    "start": 818,
                                    "end": 831,
                                    "fullWidth": 13,
                                    "width": 13,
                                    "left": {
                                        "kind": "IdentifierName",
                                        "fullStart": 818,
                                        "fullEnd": 819,
                                        "start": 818,
                                        "end": 819,
                                        "fullWidth": 1,
                                        "width": 1,
                                        "text": "e",
                                        "value": "e",
                                        "valueText": "e"
                                    },
                                    "operatorToken": {
                                        "kind": "ExclamationEqualsEqualsToken",
                                        "fullStart": 819,
                                        "fullEnd": 822,
                                        "start": 819,
                                        "end": 822,
                                        "fullWidth": 3,
                                        "width": 3,
                                        "text": "!==",
                                        "value": "!==",
                                        "valueText": "!=="
                                    },
                                    "right": {
                                        "kind": "PlusExpression",
                                        "fullStart": 822,
                                        "fullEnd": 831,
                                        "start": 822,
                                        "end": 831,
                                        "fullWidth": 9,
                                        "width": 9,
                                        "operatorToken": {
                                            "kind": "PlusToken",
                                            "fullStart": 822,
                                            "fullEnd": 823,
                                            "start": 822,
                                            "end": 823,
                                            "fullWidth": 1,
                                            "width": 1,
                                            "text": "+",
                                            "value": "+",
                                            "valueText": "+"
                                        },
                                        "operand": {
                                            "kind": "IdentifierName",
                                            "fullStart": 823,
                                            "fullEnd": 831,
                                            "start": 823,
                                            "end": 831,
                                            "fullWidth": 8,
                                            "width": 8,
                                            "text": "Infinity",
                                            "value": "Infinity",
                                            "valueText": "Infinity"
                                        }
                                    }
                                },
                                "closeParenToken": {
                                    "kind": "CloseParenToken",
                                    "fullStart": 831,
                                    "fullEnd": 833,
                                    "start": 831,
                                    "end": 832,
                                    "fullWidth": 2,
                                    "width": 1,
                                    "text": ")",
                                    "value": ")",
                                    "valueText": ")",
                                    "hasTrailingTrivia": true,
                                    "trailingTrivia": [
                                        {
                                            "kind": "WhitespaceTrivia",
                                            "text": " "
                                        }
                                    ]
                                },
                                "statement": {
                                    "kind": "ExpressionStatement",
                                    "fullStart": 833,
                                    "fullEnd": 899,
                                    "start": 833,
                                    "end": 898,
                                    "fullWidth": 66,
                                    "width": 65,
                                    "expression": {
                                        "kind": "InvocationExpression",
                                        "fullStart": 833,
                                        "fullEnd": 897,
                                        "start": 833,
                                        "end": 897,
                                        "fullWidth": 64,
                                        "width": 64,
                                        "expression": {
                                            "kind": "IdentifierName",
                                            "fullStart": 833,
                                            "fullEnd": 839,
                                            "start": 833,
                                            "end": 839,
                                            "fullWidth": 6,
                                            "width": 6,
                                            "text": "$ERROR",
                                            "value": "$ERROR",
                                            "valueText": "$ERROR"
                                        },
                                        "argumentList": {
                                            "kind": "ArgumentList",
                                            "fullStart": 839,
                                            "fullEnd": 897,
                                            "start": 839,
                                            "end": 897,
                                            "fullWidth": 58,
                                            "width": 58,
                                            "openParenToken": {
                                                "kind": "OpenParenToken",
                                                "fullStart": 839,
                                                "fullEnd": 840,
                                                "start": 839,
                                                "end": 840,
                                                "fullWidth": 1,
                                                "width": 1,
                                                "text": "(",
                                                "value": "(",
                                                "valueText": "("
                                            },
                                            "arguments": [
                                                {
                                                    "kind": "AddExpression",
                                                    "fullStart": 840,
                                                    "fullEnd": 896,
                                                    "start": 840,
                                                    "end": 895,
                                                    "fullWidth": 56,
                                                    "width": 55,
                                                    "left": {
                                                        "kind": "StringLiteral",
                                                        "fullStart": 840,
                                                        "fullEnd": 892,
                                                        "start": 840,
                                                        "end": 892,
                                                        "fullWidth": 52,
                                                        "width": 52,
                                                        "text": "'#5: Exception ===+Infinity. Actual:  Exception ==='",
                                                        "value": "#5: Exception ===+Infinity. Actual:  Exception ===",
                                                        "valueText": "#5: Exception ===+Infinity. Actual:  Exception ==="
                                                    },
                                                    "operatorToken": {
                                                        "kind": "PlusToken",
                                                        "fullStart": 892,
                                                        "fullEnd": 894,
                                                        "start": 892,
                                                        "end": 893,
                                                        "fullWidth": 2,
                                                        "width": 1,
                                                        "text": "+",
                                                        "value": "+",
                                                        "valueText": "+",
                                                        "hasTrailingTrivia": true,
                                                        "trailingTrivia": [
                                                            {
                                                                "kind": "WhitespaceTrivia",
                                                                "text": " "
                                                            }
                                                        ]
                                                    },
                                                    "right": {
                                                        "kind": "IdentifierName",
                                                        "fullStart": 894,
                                                        "fullEnd": 896,
                                                        "start": 894,
                                                        "end": 895,
                                                        "fullWidth": 2,
                                                        "width": 1,
                                                        "text": "e",
                                                        "value": "e",
                                                        "valueText": "e",
                                                        "hasTrailingTrivia": true,
                                                        "trailingTrivia": [
                                                            {
                                                                "kind": "WhitespaceTrivia",
                                                                "text": " "
                                                            }
                                                        ]
                                                    }
                                                }
                                            ],
                                            "closeParenToken": {
                                                "kind": "CloseParenToken",
                                                "fullStart": 896,
                                                "fullEnd": 897,
                                                "start": 896,
                                                "end": 897,
                                                "fullWidth": 1,
                                                "width": 1,
                                                "text": ")",
                                                "value": ")",
                                                "valueText": ")"
                                            }
                                        }
                                    },
                                    "semicolonToken": {
                                        "kind": "SemicolonToken",
                                        "fullStart": 897,
                                        "fullEnd": 899,
                                        "start": 897,
                                        "end": 898,
                                        "fullWidth": 2,
                                        "width": 1,
                                        "text": ";",
                                        "value": ";",
                                        "valueText": ";",
                                        "hasTrailingTrivia": true,
                                        "hasTrailingNewLine": true,
                                        "trailingTrivia": [
                                            {
                                                "kind": "NewLineTrivia",
                                                "text": "\n"
                                            }
                                        ]
                                    }
                                }
                            }
                        ],
                        "closeBraceToken": {
                            "kind": "CloseBraceToken",
                            "fullStart": 899,
                            "fullEnd": 901,
                            "start": 899,
                            "end": 900,
                            "fullWidth": 2,
                            "width": 1,
                            "text": "}",
                            "value": "}",
                            "valueText": "}",
                            "hasTrailingTrivia": true,
                            "hasTrailingNewLine": true,
                            "trailingTrivia": [
                                {
                                    "kind": "NewLineTrivia",
                                    "text": "\n"
                                }
                            ]
                        }
                    }
                }
            },
            {
                "kind": "TryStatement",
                "fullStart": 901,
                "fullEnd": 1038,
                "start": 913,
                "end": 1037,
                "fullWidth": 137,
                "width": 124,
                "tryKeyword": {
                    "kind": "TryKeyword",
                    "fullStart": 901,
                    "fullEnd": 916,
                    "start": 913,
                    "end": 916,
                    "fullWidth": 15,
                    "width": 3,
                    "text": "try",
                    "value": "try",
                    "valueText": "try",
                    "hasLeadingTrivia": true,
                    "hasLeadingComment": true,
                    "hasLeadingNewLine": true,
                    "leadingTrivia": [
                        {
                            "kind": "NewLineTrivia",
                            "text": "\n"
                        },
                        {
                            "kind": "SingleLineCommentTrivia",
                            "text": "// CHECK#6"
                        },
                        {
                            "kind": "NewLineTrivia",
                            "text": "\n"
                        }
                    ]
                },
                "block": {
                    "kind": "Block",
                    "fullStart": 916,
                    "fullEnd": 939,
                    "start": 916,
                    "end": 938,
                    "fullWidth": 23,
                    "width": 22,
                    "openBraceToken": {
                        "kind": "OpenBraceToken",
                        "fullStart": 916,
                        "fullEnd": 918,
                        "start": 916,
                        "end": 917,
                        "fullWidth": 2,
                        "width": 1,
                        "text": "{",
                        "value": "{",
                        "valueText": "{",
                        "hasTrailingTrivia": true,
                        "hasTrailingNewLine": true,
                        "trailingTrivia": [
                            {
                                "kind": "NewLineTrivia",
                                "text": "\n"
                            }
                        ]
                    },
                    "statements": [
                        {
                            "kind": "ThrowStatement",
                            "fullStart": 918,
                            "fullEnd": 937,
                            "start": 920,
                            "end": 936,
                            "fullWidth": 19,
                            "width": 16,
                            "throwKeyword": {
                                "kind": "ThrowKeyword",
                                "fullStart": 918,
                                "fullEnd": 926,
                                "start": 920,
                                "end": 925,
                                "fullWidth": 8,
                                "width": 5,
                                "text": "throw",
                                "value": "throw",
                                "valueText": "throw",
                                "hasLeadingTrivia": true,
                                "hasTrailingTrivia": true,
                                "leadingTrivia": [
                                    {
                                        "kind": "WhitespaceTrivia",
                                        "text": "  "
                                    }
                                ],
                                "trailingTrivia": [
                                    {
                                        "kind": "WhitespaceTrivia",
                                        "text": " "
                                    }
                                ]
                            },
                            "expression": {
                                "kind": "NegateExpression",
                                "fullStart": 926,
                                "fullEnd": 935,
                                "start": 926,
                                "end": 935,
                                "fullWidth": 9,
                                "width": 9,
                                "operatorToken": {
                                    "kind": "MinusToken",
                                    "fullStart": 926,
                                    "fullEnd": 927,
                                    "start": 926,
                                    "end": 927,
                                    "fullWidth": 1,
                                    "width": 1,
                                    "text": "-",
                                    "value": "-",
                                    "valueText": "-"
                                },
                                "operand": {
                                    "kind": "IdentifierName",
                                    "fullStart": 927,
                                    "fullEnd": 935,
                                    "start": 927,
                                    "end": 935,
                                    "fullWidth": 8,
                                    "width": 8,
                                    "text": "Infinity",
                                    "value": "Infinity",
                                    "valueText": "Infinity"
                                }
                            },
                            "semicolonToken": {
                                "kind": "SemicolonToken",
                                "fullStart": 935,
                                "fullEnd": 937,
                                "start": 935,
                                "end": 936,
                                "fullWidth": 2,
                                "width": 1,
                                "text": ";",
                                "value": ";",
                                "valueText": ";",
                                "hasTrailingTrivia": true,
                                "hasTrailingNewLine": true,
                                "trailingTrivia": [
                                    {
                                        "kind": "NewLineTrivia",
                                        "text": "\n"
                                    }
                                ]
                            }
                        }
                    ],
                    "closeBraceToken": {
                        "kind": "CloseBraceToken",
                        "fullStart": 937,
                        "fullEnd": 939,
                        "start": 937,
                        "end": 938,
                        "fullWidth": 2,
                        "width": 1,
                        "text": "}",
                        "value": "}",
                        "valueText": "}",
                        "hasTrailingTrivia": true,
                        "hasTrailingNewLine": true,
                        "trailingTrivia": [
                            {
                                "kind": "NewLineTrivia",
                                "text": "\n"
                            }
                        ]
                    }
                },
                "catchClause": {
                    "kind": "CatchClause",
                    "fullStart": 939,
                    "fullEnd": 1038,
                    "start": 939,
                    "end": 1037,
                    "fullWidth": 99,
                    "width": 98,
                    "catchKeyword": {
                        "kind": "CatchKeyword",
                        "fullStart": 939,
                        "fullEnd": 944,
                        "start": 939,
                        "end": 944,
                        "fullWidth": 5,
                        "width": 5,
                        "text": "catch",
                        "value": "catch",
                        "valueText": "catch"
                    },
                    "openParenToken": {
                        "kind": "OpenParenToken",
                        "fullStart": 944,
                        "fullEnd": 945,
                        "start": 944,
                        "end": 945,
                        "fullWidth": 1,
                        "width": 1,
                        "text": "(",
                        "value": "(",
                        "valueText": "("
                    },
                    "identifier": {
                        "kind": "IdentifierName",
                        "fullStart": 945,
                        "fullEnd": 946,
                        "start": 945,
                        "end": 946,
                        "fullWidth": 1,
                        "width": 1,
                        "text": "e",
                        "value": "e",
                        "valueText": "e"
                    },
                    "closeParenToken": {
                        "kind": "CloseParenToken",
                        "fullStart": 946,
                        "fullEnd": 947,
                        "start": 946,
                        "end": 947,
                        "fullWidth": 1,
                        "width": 1,
                        "text": ")",
                        "value": ")",
                        "valueText": ")"
                    },
                    "block": {
                        "kind": "Block",
                        "fullStart": 947,
                        "fullEnd": 1038,
                        "start": 947,
                        "end": 1037,
                        "fullWidth": 91,
                        "width": 90,
                        "openBraceToken": {
                            "kind": "OpenBraceToken",
                            "fullStart": 947,
                            "fullEnd": 949,
                            "start": 947,
                            "end": 948,
                            "fullWidth": 2,
                            "width": 1,
                            "text": "{",
                            "value": "{",
                            "valueText": "{",
                            "hasTrailingTrivia": true,
                            "hasTrailingNewLine": true,
                            "trailingTrivia": [
                                {
                                    "kind": "NewLineTrivia",
                                    "text": "\n"
                                }
                            ]
                        },
                        "statements": [
                            {
                                "kind": "IfStatement",
                                "fullStart": 949,
                                "fullEnd": 1036,
                                "start": 951,
                                "end": 1035,
                                "fullWidth": 87,
                                "width": 84,
                                "ifKeyword": {
                                    "kind": "IfKeyword",
                                    "fullStart": 949,
                                    "fullEnd": 954,
                                    "start": 951,
                                    "end": 953,
                                    "fullWidth": 5,
                                    "width": 2,
                                    "text": "if",
                                    "value": "if",
                                    "valueText": "if",
                                    "hasLeadingTrivia": true,
                                    "hasTrailingTrivia": true,
                                    "leadingTrivia": [
                                        {
                                            "kind": "WhitespaceTrivia",
                                            "text": "  "
                                        }
                                    ],
                                    "trailingTrivia": [
                                        {
                                            "kind": "WhitespaceTrivia",
                                            "text": " "
                                        }
                                    ]
                                },
                                "openParenToken": {
                                    "kind": "OpenParenToken",
                                    "fullStart": 954,
                                    "fullEnd": 955,
                                    "start": 954,
                                    "end": 955,
                                    "fullWidth": 1,
                                    "width": 1,
                                    "text": "(",
                                    "value": "(",
                                    "valueText": "("
                                },
                                "condition": {
                                    "kind": "NotEqualsExpression",
                                    "fullStart": 955,
                                    "fullEnd": 968,
                                    "start": 955,
                                    "end": 968,
                                    "fullWidth": 13,
                                    "width": 13,
                                    "left": {
                                        "kind": "IdentifierName",
                                        "fullStart": 955,
                                        "fullEnd": 956,
                                        "start": 955,
                                        "end": 956,
                                        "fullWidth": 1,
                                        "width": 1,
                                        "text": "e",
                                        "value": "e",
                                        "valueText": "e"
                                    },
                                    "operatorToken": {
                                        "kind": "ExclamationEqualsEqualsToken",
                                        "fullStart": 956,
                                        "fullEnd": 959,
                                        "start": 956,
                                        "end": 959,
                                        "fullWidth": 3,
                                        "width": 3,
                                        "text": "!==",
                                        "value": "!==",
                                        "valueText": "!=="
                                    },
                                    "right": {
                                        "kind": "NegateExpression",
                                        "fullStart": 959,
                                        "fullEnd": 968,
                                        "start": 959,
                                        "end": 968,
                                        "fullWidth": 9,
                                        "width": 9,
                                        "operatorToken": {
                                            "kind": "MinusToken",
                                            "fullStart": 959,
                                            "fullEnd": 960,
                                            "start": 959,
                                            "end": 960,
                                            "fullWidth": 1,
                                            "width": 1,
                                            "text": "-",
                                            "value": "-",
                                            "valueText": "-"
                                        },
                                        "operand": {
                                            "kind": "IdentifierName",
                                            "fullStart": 960,
                                            "fullEnd": 968,
                                            "start": 960,
                                            "end": 968,
                                            "fullWidth": 8,
                                            "width": 8,
                                            "text": "Infinity",
                                            "value": "Infinity",
                                            "valueText": "Infinity"
                                        }
                                    }
                                },
                                "closeParenToken": {
                                    "kind": "CloseParenToken",
                                    "fullStart": 968,
                                    "fullEnd": 970,
                                    "start": 968,
                                    "end": 969,
                                    "fullWidth": 2,
                                    "width": 1,
                                    "text": ")",
                                    "value": ")",
                                    "valueText": ")",
                                    "hasTrailingTrivia": true,
                                    "trailingTrivia": [
                                        {
                                            "kind": "WhitespaceTrivia",
                                            "text": " "
                                        }
                                    ]
                                },
                                "statement": {
                                    "kind": "ExpressionStatement",
                                    "fullStart": 970,
                                    "fullEnd": 1036,
                                    "start": 970,
                                    "end": 1035,
                                    "fullWidth": 66,
                                    "width": 65,
                                    "expression": {
                                        "kind": "InvocationExpression",
                                        "fullStart": 970,
                                        "fullEnd": 1034,
                                        "start": 970,
                                        "end": 1034,
                                        "fullWidth": 64,
                                        "width": 64,
                                        "expression": {
                                            "kind": "IdentifierName",
                                            "fullStart": 970,
                                            "fullEnd": 976,
                                            "start": 970,
                                            "end": 976,
                                            "fullWidth": 6,
                                            "width": 6,
                                            "text": "$ERROR",
                                            "value": "$ERROR",
                                            "valueText": "$ERROR"
                                        },
                                        "argumentList": {
                                            "kind": "ArgumentList",
                                            "fullStart": 976,
                                            "fullEnd": 1034,
                                            "start": 976,
                                            "end": 1034,
                                            "fullWidth": 58,
                                            "width": 58,
                                            "openParenToken": {
                                                "kind": "OpenParenToken",
                                                "fullStart": 976,
                                                "fullEnd": 977,
                                                "start": 976,
                                                "end": 977,
                                                "fullWidth": 1,
                                                "width": 1,
                                                "text": "(",
                                                "value": "(",
                                                "valueText": "("
                                            },
                                            "arguments": [
                                                {
                                                    "kind": "AddExpression",
                                                    "fullStart": 977,
                                                    "fullEnd": 1033,
                                                    "start": 977,
                                                    "end": 1032,
                                                    "fullWidth": 56,
                                                    "width": 55,
                                                    "left": {
                                                        "kind": "StringLiteral",
                                                        "fullStart": 977,
                                                        "fullEnd": 1029,
                                                        "start": 977,
                                                        "end": 1029,
                                                        "fullWidth": 52,
                                                        "width": 52,
                                                        "text": "'#6: Exception ===-Infinity. Actual:  Exception ==='",
                                                        "value": "#6: Exception ===-Infinity. Actual:  Exception ===",
                                                        "valueText": "#6: Exception ===-Infinity. Actual:  Exception ==="
                                                    },
                                                    "operatorToken": {
                                                        "kind": "PlusToken",
                                                        "fullStart": 1029,
                                                        "fullEnd": 1031,
                                                        "start": 1029,
                                                        "end": 1030,
                                                        "fullWidth": 2,
                                                        "width": 1,
                                                        "text": "+",
                                                        "value": "+",
                                                        "valueText": "+",
                                                        "hasTrailingTrivia": true,
                                                        "trailingTrivia": [
                                                            {
                                                                "kind": "WhitespaceTrivia",
                                                                "text": " "
                                                            }
                                                        ]
                                                    },
                                                    "right": {
                                                        "kind": "IdentifierName",
                                                        "fullStart": 1031,
                                                        "fullEnd": 1033,
                                                        "start": 1031,
                                                        "end": 1032,
                                                        "fullWidth": 2,
                                                        "width": 1,
                                                        "text": "e",
                                                        "value": "e",
                                                        "valueText": "e",
                                                        "hasTrailingTrivia": true,
                                                        "trailingTrivia": [
                                                            {
                                                                "kind": "WhitespaceTrivia",
                                                                "text": " "
                                                            }
                                                        ]
                                                    }
                                                }
                                            ],
                                            "closeParenToken": {
                                                "kind": "CloseParenToken",
                                                "fullStart": 1033,
                                                "fullEnd": 1034,
                                                "start": 1033,
                                                "end": 1034,
                                                "fullWidth": 1,
                                                "width": 1,
                                                "text": ")",
                                                "value": ")",
                                                "valueText": ")"
                                            }
                                        }
                                    },
                                    "semicolonToken": {
                                        "kind": "SemicolonToken",
                                        "fullStart": 1034,
                                        "fullEnd": 1036,
                                        "start": 1034,
                                        "end": 1035,
                                        "fullWidth": 2,
                                        "width": 1,
                                        "text": ";",
                                        "value": ";",
                                        "valueText": ";",
                                        "hasTrailingTrivia": true,
                                        "hasTrailingNewLine": true,
                                        "trailingTrivia": [
                                            {
                                                "kind": "NewLineTrivia",
                                                "text": "\n"
                                            }
                                        ]
                                    }
                                }
                            }
                        ],
                        "closeBraceToken": {
                            "kind": "CloseBraceToken",
                            "fullStart": 1036,
                            "fullEnd": 1038,
                            "start": 1036,
                            "end": 1037,
                            "fullWidth": 2,
                            "width": 1,
                            "text": "}",
                            "value": "}",
                            "valueText": "}",
                            "hasTrailingTrivia": true,
                            "hasTrailingNewLine": true,
                            "trailingTrivia": [
                                {
                                    "kind": "NewLineTrivia",
                                    "text": "\n"
                                }
                            ]
                        }
                    }
                }
            },
            {
                "kind": "TryStatement",
                "fullStart": 1038,
                "fullEnd": 1154,
                "start": 1050,
                "end": 1153,
                "fullWidth": 116,
                "width": 103,
                "tryKeyword": {
                    "kind": "TryKeyword",
                    "fullStart": 1038,
                    "fullEnd": 1053,
                    "start": 1050,
                    "end": 1053,
                    "fullWidth": 15,
                    "width": 3,
                    "text": "try",
                    "value": "try",
                    "valueText": "try",
                    "hasLeadingTrivia": true,
                    "hasLeadingComment": true,
                    "hasLeadingNewLine": true,
                    "leadingTrivia": [
                        {
                            "kind": "NewLineTrivia",
                            "text": "\n"
                        },
                        {
                            "kind": "SingleLineCommentTrivia",
                            "text": "// CHECK#7"
                        },
                        {
                            "kind": "NewLineTrivia",
                            "text": "\n"
                        }
                    ]
                },
                "block": {
                    "kind": "Block",
                    "fullStart": 1053,
                    "fullEnd": 1069,
                    "start": 1053,
                    "end": 1068,
                    "fullWidth": 16,
                    "width": 15,
                    "openBraceToken": {
                        "kind": "OpenBraceToken",
                        "fullStart": 1053,
                        "fullEnd": 1055,
                        "start": 1053,
                        "end": 1054,
                        "fullWidth": 2,
                        "width": 1,
                        "text": "{",
                        "value": "{",
                        "valueText": "{",
                        "hasTrailingTrivia": true,
                        "hasTrailingNewLine": true,
                        "trailingTrivia": [
                            {
                                "kind": "NewLineTrivia",
                                "text": "\n"
                            }
                        ]
                    },
                    "statements": [
                        {
                            "kind": "ThrowStatement",
                            "fullStart": 1055,
                            "fullEnd": 1067,
                            "start": 1057,
                            "end": 1066,
                            "fullWidth": 12,
                            "width": 9,
                            "throwKeyword": {
                                "kind": "ThrowKeyword",
                                "fullStart": 1055,
                                "fullEnd": 1063,
                                "start": 1057,
                                "end": 1062,
                                "fullWidth": 8,
                                "width": 5,
                                "text": "throw",
                                "value": "throw",
                                "valueText": "throw",
                                "hasLeadingTrivia": true,
                                "hasTrailingTrivia": true,
                                "leadingTrivia": [
                                    {
                                        "kind": "WhitespaceTrivia",
                                        "text": "  "
                                    }
                                ],
                                "trailingTrivia": [
                                    {
                                        "kind": "WhitespaceTrivia",
                                        "text": " "
                                    }
                                ]
                            },
                            "expression": {
                                "kind": "PlusExpression",
                                "fullStart": 1063,
                                "fullEnd": 1065,
                                "start": 1063,
                                "end": 1065,
                                "fullWidth": 2,
                                "width": 2,
                                "operatorToken": {
                                    "kind": "PlusToken",
                                    "fullStart": 1063,
                                    "fullEnd": 1064,
                                    "start": 1063,
                                    "end": 1064,
                                    "fullWidth": 1,
                                    "width": 1,
                                    "text": "+",
                                    "value": "+",
                                    "valueText": "+"
                                },
                                "operand": {
                                    "kind": "NumericLiteral",
                                    "fullStart": 1064,
                                    "fullEnd": 1065,
                                    "start": 1064,
                                    "end": 1065,
                                    "fullWidth": 1,
                                    "width": 1,
                                    "text": "0",
                                    "value": 0,
                                    "valueText": "0"
                                }
                            },
                            "semicolonToken": {
                                "kind": "SemicolonToken",
                                "fullStart": 1065,
                                "fullEnd": 1067,
                                "start": 1065,
                                "end": 1066,
                                "fullWidth": 2,
                                "width": 1,
                                "text": ";",
                                "value": ";",
                                "valueText": ";",
                                "hasTrailingTrivia": true,
                                "hasTrailingNewLine": true,
                                "trailingTrivia": [
                                    {
                                        "kind": "NewLineTrivia",
                                        "text": "\n"
                                    }
                                ]
                            }
                        }
                    ],
                    "closeBraceToken": {
                        "kind": "CloseBraceToken",
                        "fullStart": 1067,
                        "fullEnd": 1069,
                        "start": 1067,
                        "end": 1068,
                        "fullWidth": 2,
                        "width": 1,
                        "text": "}",
                        "value": "}",
                        "valueText": "}",
                        "hasTrailingTrivia": true,
                        "hasTrailingNewLine": true,
                        "trailingTrivia": [
                            {
                                "kind": "NewLineTrivia",
                                "text": "\n"
                            }
                        ]
                    }
                },
                "catchClause": {
                    "kind": "CatchClause",
                    "fullStart": 1069,
                    "fullEnd": 1154,
                    "start": 1069,
                    "end": 1153,
                    "fullWidth": 85,
                    "width": 84,
                    "catchKeyword": {
                        "kind": "CatchKeyword",
                        "fullStart": 1069,
                        "fullEnd": 1074,
                        "start": 1069,
                        "end": 1074,
                        "fullWidth": 5,
                        "width": 5,
                        "text": "catch",
                        "value": "catch",
                        "valueText": "catch"
                    },
                    "openParenToken": {
                        "kind": "OpenParenToken",
                        "fullStart": 1074,
                        "fullEnd": 1075,
                        "start": 1074,
                        "end": 1075,
                        "fullWidth": 1,
                        "width": 1,
                        "text": "(",
                        "value": "(",
                        "valueText": "("
                    },
                    "identifier": {
                        "kind": "IdentifierName",
                        "fullStart": 1075,
                        "fullEnd": 1076,
                        "start": 1075,
                        "end": 1076,
                        "fullWidth": 1,
                        "width": 1,
                        "text": "e",
                        "value": "e",
                        "valueText": "e"
                    },
                    "closeParenToken": {
                        "kind": "CloseParenToken",
                        "fullStart": 1076,
                        "fullEnd": 1077,
                        "start": 1076,
                        "end": 1077,
                        "fullWidth": 1,
                        "width": 1,
                        "text": ")",
                        "value": ")",
                        "valueText": ")"
                    },
                    "block": {
                        "kind": "Block",
                        "fullStart": 1077,
                        "fullEnd": 1154,
                        "start": 1077,
                        "end": 1153,
                        "fullWidth": 77,
                        "width": 76,
                        "openBraceToken": {
                            "kind": "OpenBraceToken",
                            "fullStart": 1077,
                            "fullEnd": 1079,
                            "start": 1077,
                            "end": 1078,
                            "fullWidth": 2,
                            "width": 1,
                            "text": "{",
                            "value": "{",
                            "valueText": "{",
                            "hasTrailingTrivia": true,
                            "hasTrailingNewLine": true,
                            "trailingTrivia": [
                                {
                                    "kind": "NewLineTrivia",
                                    "text": "\n"
                                }
                            ]
                        },
                        "statements": [
                            {
                                "kind": "IfStatement",
                                "fullStart": 1079,
                                "fullEnd": 1152,
                                "start": 1081,
                                "end": 1151,
                                "fullWidth": 73,
                                "width": 70,
                                "ifKeyword": {
                                    "kind": "IfKeyword",
                                    "fullStart": 1079,
                                    "fullEnd": 1084,
                                    "start": 1081,
                                    "end": 1083,
                                    "fullWidth": 5,
                                    "width": 2,
                                    "text": "if",
                                    "value": "if",
                                    "valueText": "if",
                                    "hasLeadingTrivia": true,
                                    "hasTrailingTrivia": true,
                                    "leadingTrivia": [
                                        {
                                            "kind": "WhitespaceTrivia",
                                            "text": "  "
                                        }
                                    ],
                                    "trailingTrivia": [
                                        {
                                            "kind": "WhitespaceTrivia",
                                            "text": " "
                                        }
                                    ]
                                },
                                "openParenToken": {
                                    "kind": "OpenParenToken",
                                    "fullStart": 1084,
                                    "fullEnd": 1085,
                                    "start": 1084,
                                    "end": 1085,
                                    "fullWidth": 1,
                                    "width": 1,
                                    "text": "(",
                                    "value": "(",
                                    "valueText": "("
                                },
                                "condition": {
                                    "kind": "NotEqualsExpression",
                                    "fullStart": 1085,
                                    "fullEnd": 1091,
                                    "start": 1085,
                                    "end": 1091,
                                    "fullWidth": 6,
                                    "width": 6,
                                    "left": {
                                        "kind": "IdentifierName",
                                        "fullStart": 1085,
                                        "fullEnd": 1086,
                                        "start": 1085,
                                        "end": 1086,
                                        "fullWidth": 1,
                                        "width": 1,
                                        "text": "e",
                                        "value": "e",
                                        "valueText": "e"
                                    },
                                    "operatorToken": {
                                        "kind": "ExclamationEqualsEqualsToken",
                                        "fullStart": 1086,
                                        "fullEnd": 1089,
                                        "start": 1086,
                                        "end": 1089,
                                        "fullWidth": 3,
                                        "width": 3,
                                        "text": "!==",
                                        "value": "!==",
                                        "valueText": "!=="
                                    },
                                    "right": {
                                        "kind": "PlusExpression",
                                        "fullStart": 1089,
                                        "fullEnd": 1091,
                                        "start": 1089,
                                        "end": 1091,
                                        "fullWidth": 2,
                                        "width": 2,
                                        "operatorToken": {
                                            "kind": "PlusToken",
                                            "fullStart": 1089,
                                            "fullEnd": 1090,
                                            "start": 1089,
                                            "end": 1090,
                                            "fullWidth": 1,
                                            "width": 1,
                                            "text": "+",
                                            "value": "+",
                                            "valueText": "+"
                                        },
                                        "operand": {
                                            "kind": "NumericLiteral",
                                            "fullStart": 1090,
                                            "fullEnd": 1091,
                                            "start": 1090,
                                            "end": 1091,
                                            "fullWidth": 1,
                                            "width": 1,
                                            "text": "0",
                                            "value": 0,
                                            "valueText": "0"
                                        }
                                    }
                                },
                                "closeParenToken": {
                                    "kind": "CloseParenToken",
                                    "fullStart": 1091,
                                    "fullEnd": 1093,
                                    "start": 1091,
                                    "end": 1092,
                                    "fullWidth": 2,
                                    "width": 1,
                                    "text": ")",
                                    "value": ")",
                                    "valueText": ")",
                                    "hasTrailingTrivia": true,
                                    "trailingTrivia": [
                                        {
                                            "kind": "WhitespaceTrivia",
                                            "text": " "
                                        }
                                    ]
                                },
                                "statement": {
                                    "kind": "ExpressionStatement",
                                    "fullStart": 1093,
                                    "fullEnd": 1152,
                                    "start": 1093,
                                    "end": 1151,
                                    "fullWidth": 59,
                                    "width": 58,
                                    "expression": {
                                        "kind": "InvocationExpression",
                                        "fullStart": 1093,
                                        "fullEnd": 1150,
                                        "start": 1093,
                                        "end": 1150,
                                        "fullWidth": 57,
                                        "width": 57,
                                        "expression": {
                                            "kind": "IdentifierName",
                                            "fullStart": 1093,
                                            "fullEnd": 1099,
                                            "start": 1093,
                                            "end": 1099,
                                            "fullWidth": 6,
                                            "width": 6,
                                            "text": "$ERROR",
                                            "value": "$ERROR",
                                            "valueText": "$ERROR"
                                        },
                                        "argumentList": {
                                            "kind": "ArgumentList",
                                            "fullStart": 1099,
                                            "fullEnd": 1150,
                                            "start": 1099,
                                            "end": 1150,
                                            "fullWidth": 51,
                                            "width": 51,
                                            "openParenToken": {
                                                "kind": "OpenParenToken",
                                                "fullStart": 1099,
                                                "fullEnd": 1100,
                                                "start": 1099,
                                                "end": 1100,
                                                "fullWidth": 1,
                                                "width": 1,
                                                "text": "(",
                                                "value": "(",
                                                "valueText": "("
                                            },
                                            "arguments": [
                                                {
                                                    "kind": "AddExpression",
                                                    "fullStart": 1100,
                                                    "fullEnd": 1149,
                                                    "start": 1100,
                                                    "end": 1148,
                                                    "fullWidth": 49,
                                                    "width": 48,
                                                    "left": {
                                                        "kind": "StringLiteral",
                                                        "fullStart": 1100,
                                                        "fullEnd": 1145,
                                                        "start": 1100,
                                                        "end": 1145,
                                                        "fullWidth": 45,
                                                        "width": 45,
                                                        "text": "'#7: Exception ===+0. Actual:  Exception ==='",
                                                        "value": "#7: Exception ===+0. Actual:  Exception ===",
                                                        "valueText": "#7: Exception ===+0. Actual:  Exception ==="
                                                    },
                                                    "operatorToken": {
                                                        "kind": "PlusToken",
                                                        "fullStart": 1145,
                                                        "fullEnd": 1147,
                                                        "start": 1145,
                                                        "end": 1146,
                                                        "fullWidth": 2,
                                                        "width": 1,
                                                        "text": "+",
                                                        "value": "+",
                                                        "valueText": "+",
                                                        "hasTrailingTrivia": true,
                                                        "trailingTrivia": [
                                                            {
                                                                "kind": "WhitespaceTrivia",
                                                                "text": " "
                                                            }
                                                        ]
                                                    },
                                                    "right": {
                                                        "kind": "IdentifierName",
                                                        "fullStart": 1147,
                                                        "fullEnd": 1149,
                                                        "start": 1147,
                                                        "end": 1148,
                                                        "fullWidth": 2,
                                                        "width": 1,
                                                        "text": "e",
                                                        "value": "e",
                                                        "valueText": "e",
                                                        "hasTrailingTrivia": true,
                                                        "trailingTrivia": [
                                                            {
                                                                "kind": "WhitespaceTrivia",
                                                                "text": " "
                                                            }
                                                        ]
                                                    }
                                                }
                                            ],
                                            "closeParenToken": {
                                                "kind": "CloseParenToken",
                                                "fullStart": 1149,
                                                "fullEnd": 1150,
                                                "start": 1149,
                                                "end": 1150,
                                                "fullWidth": 1,
                                                "width": 1,
                                                "text": ")",
                                                "value": ")",
                                                "valueText": ")"
                                            }
                                        }
                                    },
                                    "semicolonToken": {
                                        "kind": "SemicolonToken",
                                        "fullStart": 1150,
                                        "fullEnd": 1152,
                                        "start": 1150,
                                        "end": 1151,
                                        "fullWidth": 2,
                                        "width": 1,
                                        "text": ";",
                                        "value": ";",
                                        "valueText": ";",
                                        "hasTrailingTrivia": true,
                                        "hasTrailingNewLine": true,
                                        "trailingTrivia": [
                                            {
                                                "kind": "NewLineTrivia",
                                                "text": "\n"
                                            }
                                        ]
                                    }
                                }
                            }
                        ],
                        "closeBraceToken": {
                            "kind": "CloseBraceToken",
                            "fullStart": 1152,
                            "fullEnd": 1154,
                            "start": 1152,
                            "end": 1153,
                            "fullWidth": 2,
                            "width": 1,
                            "text": "}",
                            "value": "}",
                            "valueText": "}",
                            "hasTrailingTrivia": true,
                            "hasTrailingNewLine": true,
                            "trailingTrivia": [
                                {
                                    "kind": "NewLineTrivia",
                                    "text": "\n"
                                }
                            ]
                        }
                    }
                }
            },
            {
                "kind": "TryStatement",
                "fullStart": 1154,
                "fullEnd": 1270,
                "start": 1166,
                "end": 1269,
                "fullWidth": 116,
                "width": 103,
                "tryKeyword": {
                    "kind": "TryKeyword",
                    "fullStart": 1154,
                    "fullEnd": 1169,
                    "start": 1166,
                    "end": 1169,
                    "fullWidth": 15,
                    "width": 3,
                    "text": "try",
                    "value": "try",
                    "valueText": "try",
                    "hasLeadingTrivia": true,
                    "hasLeadingComment": true,
                    "hasLeadingNewLine": true,
                    "leadingTrivia": [
                        {
                            "kind": "NewLineTrivia",
                            "text": "\n"
                        },
                        {
                            "kind": "SingleLineCommentTrivia",
                            "text": "// CHECK#8"
                        },
                        {
                            "kind": "NewLineTrivia",
                            "text": "\n"
                        }
                    ]
                },
                "block": {
                    "kind": "Block",
                    "fullStart": 1169,
                    "fullEnd": 1185,
                    "start": 1169,
                    "end": 1184,
                    "fullWidth": 16,
                    "width": 15,
                    "openBraceToken": {
                        "kind": "OpenBraceToken",
                        "fullStart": 1169,
                        "fullEnd": 1171,
                        "start": 1169,
                        "end": 1170,
                        "fullWidth": 2,
                        "width": 1,
                        "text": "{",
                        "value": "{",
                        "valueText": "{",
                        "hasTrailingTrivia": true,
                        "hasTrailingNewLine": true,
                        "trailingTrivia": [
                            {
                                "kind": "NewLineTrivia",
                                "text": "\n"
                            }
                        ]
                    },
                    "statements": [
                        {
                            "kind": "ThrowStatement",
                            "fullStart": 1171,
                            "fullEnd": 1183,
                            "start": 1173,
                            "end": 1182,
                            "fullWidth": 12,
                            "width": 9,
                            "throwKeyword": {
                                "kind": "ThrowKeyword",
                                "fullStart": 1171,
                                "fullEnd": 1179,
                                "start": 1173,
                                "end": 1178,
                                "fullWidth": 8,
                                "width": 5,
                                "text": "throw",
                                "value": "throw",
                                "valueText": "throw",
                                "hasLeadingTrivia": true,
                                "hasTrailingTrivia": true,
                                "leadingTrivia": [
                                    {
                                        "kind": "WhitespaceTrivia",
                                        "text": "  "
                                    }
                                ],
                                "trailingTrivia": [
                                    {
                                        "kind": "WhitespaceTrivia",
                                        "text": " "
                                    }
                                ]
                            },
                            "expression": {
                                "kind": "NegateExpression",
                                "fullStart": 1179,
                                "fullEnd": 1181,
                                "start": 1179,
                                "end": 1181,
                                "fullWidth": 2,
                                "width": 2,
                                "operatorToken": {
                                    "kind": "MinusToken",
                                    "fullStart": 1179,
                                    "fullEnd": 1180,
                                    "start": 1179,
                                    "end": 1180,
                                    "fullWidth": 1,
                                    "width": 1,
                                    "text": "-",
                                    "value": "-",
                                    "valueText": "-"
                                },
                                "operand": {
                                    "kind": "NumericLiteral",
                                    "fullStart": 1180,
                                    "fullEnd": 1181,
                                    "start": 1180,
                                    "end": 1181,
                                    "fullWidth": 1,
                                    "width": 1,
                                    "text": "0",
                                    "value": 0,
                                    "valueText": "0"
                                }
                            },
                            "semicolonToken": {
                                "kind": "SemicolonToken",
                                "fullStart": 1181,
                                "fullEnd": 1183,
                                "start": 1181,
                                "end": 1182,
                                "fullWidth": 2,
                                "width": 1,
                                "text": ";",
                                "value": ";",
                                "valueText": ";",
                                "hasTrailingTrivia": true,
                                "hasTrailingNewLine": true,
                                "trailingTrivia": [
                                    {
                                        "kind": "NewLineTrivia",
                                        "text": "\n"
                                    }
                                ]
                            }
                        }
                    ],
                    "closeBraceToken": {
                        "kind": "CloseBraceToken",
                        "fullStart": 1183,
                        "fullEnd": 1185,
                        "start": 1183,
                        "end": 1184,
                        "fullWidth": 2,
                        "width": 1,
                        "text": "}",
                        "value": "}",
                        "valueText": "}",
                        "hasTrailingTrivia": true,
                        "hasTrailingNewLine": true,
                        "trailingTrivia": [
                            {
                                "kind": "NewLineTrivia",
                                "text": "\n"
                            }
                        ]
                    }
                },
                "catchClause": {
                    "kind": "CatchClause",
                    "fullStart": 1185,
                    "fullEnd": 1270,
                    "start": 1185,
                    "end": 1269,
                    "fullWidth": 85,
                    "width": 84,
                    "catchKeyword": {
                        "kind": "CatchKeyword",
                        "fullStart": 1185,
                        "fullEnd": 1190,
                        "start": 1185,
                        "end": 1190,
                        "fullWidth": 5,
                        "width": 5,
                        "text": "catch",
                        "value": "catch",
                        "valueText": "catch"
                    },
                    "openParenToken": {
                        "kind": "OpenParenToken",
                        "fullStart": 1190,
                        "fullEnd": 1191,
                        "start": 1190,
                        "end": 1191,
                        "fullWidth": 1,
                        "width": 1,
                        "text": "(",
                        "value": "(",
                        "valueText": "("
                    },
                    "identifier": {
                        "kind": "IdentifierName",
                        "fullStart": 1191,
                        "fullEnd": 1192,
                        "start": 1191,
                        "end": 1192,
                        "fullWidth": 1,
                        "width": 1,
                        "text": "e",
                        "value": "e",
                        "valueText": "e"
                    },
                    "closeParenToken": {
                        "kind": "CloseParenToken",
                        "fullStart": 1192,
                        "fullEnd": 1193,
                        "start": 1192,
                        "end": 1193,
                        "fullWidth": 1,
                        "width": 1,
                        "text": ")",
                        "value": ")",
                        "valueText": ")"
                    },
                    "block": {
                        "kind": "Block",
                        "fullStart": 1193,
                        "fullEnd": 1270,
                        "start": 1193,
                        "end": 1269,
                        "fullWidth": 77,
                        "width": 76,
                        "openBraceToken": {
                            "kind": "OpenBraceToken",
                            "fullStart": 1193,
                            "fullEnd": 1195,
                            "start": 1193,
                            "end": 1194,
                            "fullWidth": 2,
                            "width": 1,
                            "text": "{",
                            "value": "{",
                            "valueText": "{",
                            "hasTrailingTrivia": true,
                            "hasTrailingNewLine": true,
                            "trailingTrivia": [
                                {
                                    "kind": "NewLineTrivia",
                                    "text": "\n"
                                }
                            ]
                        },
                        "statements": [
                            {
                                "kind": "IfStatement",
                                "fullStart": 1195,
                                "fullEnd": 1268,
                                "start": 1197,
                                "end": 1267,
                                "fullWidth": 73,
                                "width": 70,
                                "ifKeyword": {
                                    "kind": "IfKeyword",
                                    "fullStart": 1195,
                                    "fullEnd": 1200,
                                    "start": 1197,
                                    "end": 1199,
                                    "fullWidth": 5,
                                    "width": 2,
                                    "text": "if",
                                    "value": "if",
                                    "valueText": "if",
                                    "hasLeadingTrivia": true,
                                    "hasTrailingTrivia": true,
                                    "leadingTrivia": [
                                        {
                                            "kind": "WhitespaceTrivia",
                                            "text": "  "
                                        }
                                    ],
                                    "trailingTrivia": [
                                        {
                                            "kind": "WhitespaceTrivia",
                                            "text": " "
                                        }
                                    ]
                                },
                                "openParenToken": {
                                    "kind": "OpenParenToken",
                                    "fullStart": 1200,
                                    "fullEnd": 1201,
                                    "start": 1200,
                                    "end": 1201,
                                    "fullWidth": 1,
                                    "width": 1,
                                    "text": "(",
                                    "value": "(",
                                    "valueText": "("
                                },
                                "condition": {
                                    "kind": "NotEqualsExpression",
                                    "fullStart": 1201,
                                    "fullEnd": 1207,
                                    "start": 1201,
                                    "end": 1207,
                                    "fullWidth": 6,
                                    "width": 6,
                                    "left": {
                                        "kind": "IdentifierName",
                                        "fullStart": 1201,
                                        "fullEnd": 1202,
                                        "start": 1201,
                                        "end": 1202,
                                        "fullWidth": 1,
                                        "width": 1,
                                        "text": "e",
                                        "value": "e",
                                        "valueText": "e"
                                    },
                                    "operatorToken": {
                                        "kind": "ExclamationEqualsEqualsToken",
                                        "fullStart": 1202,
                                        "fullEnd": 1205,
                                        "start": 1202,
                                        "end": 1205,
                                        "fullWidth": 3,
                                        "width": 3,
                                        "text": "!==",
                                        "value": "!==",
                                        "valueText": "!=="
                                    },
                                    "right": {
                                        "kind": "NegateExpression",
                                        "fullStart": 1205,
                                        "fullEnd": 1207,
                                        "start": 1205,
                                        "end": 1207,
                                        "fullWidth": 2,
                                        "width": 2,
                                        "operatorToken": {
                                            "kind": "MinusToken",
                                            "fullStart": 1205,
                                            "fullEnd": 1206,
                                            "start": 1205,
                                            "end": 1206,
                                            "fullWidth": 1,
                                            "width": 1,
                                            "text": "-",
                                            "value": "-",
                                            "valueText": "-"
                                        },
                                        "operand": {
                                            "kind": "NumericLiteral",
                                            "fullStart": 1206,
                                            "fullEnd": 1207,
                                            "start": 1206,
                                            "end": 1207,
                                            "fullWidth": 1,
                                            "width": 1,
                                            "text": "0",
                                            "value": 0,
                                            "valueText": "0"
                                        }
                                    }
                                },
                                "closeParenToken": {
                                    "kind": "CloseParenToken",
                                    "fullStart": 1207,
                                    "fullEnd": 1209,
                                    "start": 1207,
                                    "end": 1208,
                                    "fullWidth": 2,
                                    "width": 1,
                                    "text": ")",
                                    "value": ")",
                                    "valueText": ")",
                                    "hasTrailingTrivia": true,
                                    "trailingTrivia": [
                                        {
                                            "kind": "WhitespaceTrivia",
                                            "text": " "
                                        }
                                    ]
                                },
                                "statement": {
                                    "kind": "ExpressionStatement",
                                    "fullStart": 1209,
                                    "fullEnd": 1268,
                                    "start": 1209,
                                    "end": 1267,
                                    "fullWidth": 59,
                                    "width": 58,
                                    "expression": {
                                        "kind": "InvocationExpression",
                                        "fullStart": 1209,
                                        "fullEnd": 1266,
                                        "start": 1209,
                                        "end": 1266,
                                        "fullWidth": 57,
                                        "width": 57,
                                        "expression": {
                                            "kind": "IdentifierName",
                                            "fullStart": 1209,
                                            "fullEnd": 1215,
                                            "start": 1209,
                                            "end": 1215,
                                            "fullWidth": 6,
                                            "width": 6,
                                            "text": "$ERROR",
                                            "value": "$ERROR",
                                            "valueText": "$ERROR"
                                        },
                                        "argumentList": {
                                            "kind": "ArgumentList",
                                            "fullStart": 1215,
                                            "fullEnd": 1266,
                                            "start": 1215,
                                            "end": 1266,
                                            "fullWidth": 51,
                                            "width": 51,
                                            "openParenToken": {
                                                "kind": "OpenParenToken",
                                                "fullStart": 1215,
                                                "fullEnd": 1216,
                                                "start": 1215,
                                                "end": 1216,
                                                "fullWidth": 1,
                                                "width": 1,
                                                "text": "(",
                                                "value": "(",
                                                "valueText": "("
                                            },
                                            "arguments": [
                                                {
                                                    "kind": "AddExpression",
                                                    "fullStart": 1216,
                                                    "fullEnd": 1265,
                                                    "start": 1216,
                                                    "end": 1264,
                                                    "fullWidth": 49,
                                                    "width": 48,
                                                    "left": {
                                                        "kind": "StringLiteral",
                                                        "fullStart": 1216,
                                                        "fullEnd": 1261,
                                                        "start": 1216,
                                                        "end": 1261,
                                                        "fullWidth": 45,
                                                        "width": 45,
                                                        "text": "'#8: Exception ===-0. Actual:  Exception ==='",
                                                        "value": "#8: Exception ===-0. Actual:  Exception ===",
                                                        "valueText": "#8: Exception ===-0. Actual:  Exception ==="
                                                    },
                                                    "operatorToken": {
                                                        "kind": "PlusToken",
                                                        "fullStart": 1261,
                                                        "fullEnd": 1263,
                                                        "start": 1261,
                                                        "end": 1262,
                                                        "fullWidth": 2,
                                                        "width": 1,
                                                        "text": "+",
                                                        "value": "+",
                                                        "valueText": "+",
                                                        "hasTrailingTrivia": true,
                                                        "trailingTrivia": [
                                                            {
                                                                "kind": "WhitespaceTrivia",
                                                                "text": " "
                                                            }
                                                        ]
                                                    },
                                                    "right": {
                                                        "kind": "IdentifierName",
                                                        "fullStart": 1263,
                                                        "fullEnd": 1265,
                                                        "start": 1263,
                                                        "end": 1264,
                                                        "fullWidth": 2,
                                                        "width": 1,
                                                        "text": "e",
                                                        "value": "e",
                                                        "valueText": "e",
                                                        "hasTrailingTrivia": true,
                                                        "trailingTrivia": [
                                                            {
                                                                "kind": "WhitespaceTrivia",
                                                                "text": " "
                                                            }
                                                        ]
                                                    }
                                                }
                                            ],
                                            "closeParenToken": {
                                                "kind": "CloseParenToken",
                                                "fullStart": 1265,
                                                "fullEnd": 1266,
                                                "start": 1265,
                                                "end": 1266,
                                                "fullWidth": 1,
                                                "width": 1,
                                                "text": ")",
                                                "value": ")",
                                                "valueText": ")"
                                            }
                                        }
                                    },
                                    "semicolonToken": {
                                        "kind": "SemicolonToken",
                                        "fullStart": 1266,
                                        "fullEnd": 1268,
                                        "start": 1266,
                                        "end": 1267,
                                        "fullWidth": 2,
                                        "width": 1,
                                        "text": ";",
                                        "value": ";",
                                        "valueText": ";",
                                        "hasTrailingTrivia": true,
                                        "hasTrailingNewLine": true,
                                        "trailingTrivia": [
                                            {
                                                "kind": "NewLineTrivia",
                                                "text": "\n"
                                            }
                                        ]
                                    }
                                }
                            }
                        ],
                        "closeBraceToken": {
                            "kind": "CloseBraceToken",
                            "fullStart": 1268,
                            "fullEnd": 1270,
                            "start": 1268,
                            "end": 1269,
                            "fullWidth": 2,
                            "width": 1,
                            "text": "}",
                            "value": "}",
                            "valueText": "}",
                            "hasTrailingTrivia": true,
                            "hasTrailingNewLine": true,
                            "trailingTrivia": [
                                {
                                    "kind": "NewLineTrivia",
                                    "text": "\n"
                                }
                            ]
                        }
                    }
                }
            }
        ],
        "endOfFileToken": {
            "kind": "EndOfFileToken",
            "fullStart": 1270,
            "fullEnd": 1271,
            "start": 1271,
            "end": 1271,
            "fullWidth": 1,
            "width": 0,
            "text": "",
            "hasLeadingTrivia": true,
            "hasLeadingNewLine": true,
            "leadingTrivia": [
                {
                    "kind": "NewLineTrivia",
                    "text": "\n"
                }
            ]
        }
    },
    "lineMap": {
        "lineStarts": [
            0,
            61,
            132,
            133,
            137,
            233,
            236,
            272,
            304,
            308,
            309,
            320,
            325,
            337,
            339,
            349,
            422,
            424,
            425,
            436,
            446,
            451,
            462,
            464,
            474,
            547,
            549,
            550,
            561,
            566,
            580,
            582,
            592,
            669,
            671,
            672,
            683,
            688,
            701,
            703,
            713,
            762,
            764,
            765,
            776,
            781,
            800,
            802,
            812,
            899,
            901,
            902,
            913,
            918,
            937,
            939,
            949,
            1036,
            1038,
            1039,
            1050,
            1055,
            1067,
            1069,
            1079,
            1152,
            1154,
            1155,
            1166,
            1171,
            1183,
            1185,
            1195,
            1268,
            1270,
            1271
        ],
        "length": 1271
    }
}<|MERGE_RESOLUTION|>--- conflicted
+++ resolved
@@ -621,12 +621,8 @@
                             "start": 440,
                             "end": 444,
                             "fullWidth": 4,
-<<<<<<< HEAD
                             "width": 4,
-                            "identifier": {
-=======
                             "propertyName": {
->>>>>>> 85e84683
                                 "kind": "IdentifierName",
                                 "fullStart": 440,
                                 "fullEnd": 441,
