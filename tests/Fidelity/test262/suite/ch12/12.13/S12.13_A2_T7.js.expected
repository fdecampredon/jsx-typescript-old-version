{
    "isDeclaration": false,
    "languageVersion": "EcmaScript5",
    "parseOptions": {
        "allowAutomaticSemicolonInsertion": true
    },
    "sourceUnit": {
        "kind": "SourceUnit",
        "fullStart": 0,
        "fullEnd": 689,
        "start": 308,
        "end": 689,
        "fullWidth": 689,
        "width": 381,
        "moduleElements": [
            {
                "kind": "VariableStatement",
                "fullStart": 0,
                "fullEnd": 334,
                "start": 308,
                "end": 333,
                "fullWidth": 334,
                "width": 25,
                "modifiers": [],
                "variableDeclaration": {
                    "kind": "VariableDeclaration",
                    "fullStart": 0,
                    "fullEnd": 332,
                    "start": 308,
                    "end": 332,
                    "fullWidth": 332,
                    "width": 24,
                    "varKeyword": {
                        "kind": "VarKeyword",
                        "fullStart": 0,
                        "fullEnd": 312,
                        "start": 308,
                        "end": 311,
                        "fullWidth": 312,
                        "width": 3,
                        "text": "var",
                        "value": "var",
                        "valueText": "var",
                        "hasLeadingTrivia": true,
                        "hasLeadingComment": true,
                        "hasLeadingNewLine": true,
                        "hasTrailingTrivia": true,
                        "leadingTrivia": [
                            {
                                "kind": "SingleLineCommentTrivia",
                                "text": "// Copyright 2009 the Sputnik authors.  All rights reserved."
                            },
                            {
                                "kind": "NewLineTrivia",
                                "text": "\n"
                            },
                            {
                                "kind": "SingleLineCommentTrivia",
                                "text": "// This code is governed by the BSD license found in the LICENSE file."
                            },
                            {
                                "kind": "NewLineTrivia",
                                "text": "\n"
                            },
                            {
                                "kind": "NewLineTrivia",
                                "text": "\n"
                            },
                            {
                                "kind": "MultiLineCommentTrivia",
                                "text": "/**\n * \"throw Expression\" returns (throw, GetValue(Result(1)), empty), where 1 evaluates Expression\n *\n * @path ch12/12.13/S12.13_A2_T7.js\n * @description Throwing Array\n */"
                            },
                            {
                                "kind": "NewLineTrivia",
                                "text": "\n"
                            },
                            {
                                "kind": "NewLineTrivia",
                                "text": "\n"
                            }
                        ],
                        "trailingTrivia": [
                            {
                                "kind": "WhitespaceTrivia",
                                "text": " "
                            }
                        ]
                    },
                    "variableDeclarators": [
                        {
                            "kind": "VariableDeclarator",
                            "fullStart": 312,
                            "fullEnd": 332,
                            "start": 312,
                            "end": 332,
                            "fullWidth": 20,
<<<<<<< HEAD
                            "width": 20,
                            "identifier": {
=======
                            "propertyName": {
>>>>>>> 85e84683
                                "kind": "IdentifierName",
                                "fullStart": 312,
                                "fullEnd": 319,
                                "start": 312,
                                "end": 318,
                                "fullWidth": 7,
                                "width": 6,
                                "text": "mycars",
                                "value": "mycars",
                                "valueText": "mycars",
                                "hasTrailingTrivia": true,
                                "trailingTrivia": [
                                    {
                                        "kind": "WhitespaceTrivia",
                                        "text": " "
                                    }
                                ]
                            },
                            "equalsValueClause": {
                                "kind": "EqualsValueClause",
                                "fullStart": 319,
                                "fullEnd": 332,
                                "start": 319,
                                "end": 332,
                                "fullWidth": 13,
                                "width": 13,
                                "equalsToken": {
                                    "kind": "EqualsToken",
                                    "fullStart": 319,
                                    "fullEnd": 321,
                                    "start": 319,
                                    "end": 320,
                                    "fullWidth": 2,
                                    "width": 1,
                                    "text": "=",
                                    "value": "=",
                                    "valueText": "=",
                                    "hasTrailingTrivia": true,
                                    "trailingTrivia": [
                                        {
                                            "kind": "WhitespaceTrivia",
                                            "text": " "
                                        }
                                    ]
                                },
                                "value": {
                                    "kind": "ObjectCreationExpression",
                                    "fullStart": 321,
                                    "fullEnd": 332,
                                    "start": 321,
                                    "end": 332,
                                    "fullWidth": 11,
                                    "width": 11,
                                    "newKeyword": {
                                        "kind": "NewKeyword",
                                        "fullStart": 321,
                                        "fullEnd": 325,
                                        "start": 321,
                                        "end": 324,
                                        "fullWidth": 4,
                                        "width": 3,
                                        "text": "new",
                                        "value": "new",
                                        "valueText": "new",
                                        "hasTrailingTrivia": true,
                                        "trailingTrivia": [
                                            {
                                                "kind": "WhitespaceTrivia",
                                                "text": " "
                                            }
                                        ]
                                    },
                                    "expression": {
                                        "kind": "IdentifierName",
                                        "fullStart": 325,
                                        "fullEnd": 330,
                                        "start": 325,
                                        "end": 330,
                                        "fullWidth": 5,
                                        "width": 5,
                                        "text": "Array",
                                        "value": "Array",
                                        "valueText": "Array"
                                    },
                                    "argumentList": {
                                        "kind": "ArgumentList",
                                        "fullStart": 330,
                                        "fullEnd": 332,
                                        "start": 330,
                                        "end": 332,
                                        "fullWidth": 2,
                                        "width": 2,
                                        "openParenToken": {
                                            "kind": "OpenParenToken",
                                            "fullStart": 330,
                                            "fullEnd": 331,
                                            "start": 330,
                                            "end": 331,
                                            "fullWidth": 1,
                                            "width": 1,
                                            "text": "(",
                                            "value": "(",
                                            "valueText": "("
                                        },
                                        "arguments": [],
                                        "closeParenToken": {
                                            "kind": "CloseParenToken",
                                            "fullStart": 331,
                                            "fullEnd": 332,
                                            "start": 331,
                                            "end": 332,
                                            "fullWidth": 1,
                                            "width": 1,
                                            "text": ")",
                                            "value": ")",
                                            "valueText": ")"
                                        }
                                    }
                                }
                            }
                        }
                    ]
                },
                "semicolonToken": {
                    "kind": "SemicolonToken",
                    "fullStart": 332,
                    "fullEnd": 334,
                    "start": 332,
                    "end": 333,
                    "fullWidth": 2,
                    "width": 1,
                    "text": ";",
                    "value": ";",
                    "valueText": ";",
                    "hasTrailingTrivia": true,
                    "hasTrailingNewLine": true,
                    "trailingTrivia": [
                        {
                            "kind": "NewLineTrivia",
                            "text": "\n"
                        }
                    ]
                }
            },
            {
                "kind": "ExpressionStatement",
                "fullStart": 334,
                "fullEnd": 354,
                "start": 334,
                "end": 353,
                "fullWidth": 20,
                "width": 19,
                "expression": {
                    "kind": "AssignmentExpression",
                    "fullStart": 334,
                    "fullEnd": 352,
                    "start": 334,
                    "end": 352,
                    "fullWidth": 18,
                    "width": 18,
                    "left": {
                        "kind": "ElementAccessExpression",
                        "fullStart": 334,
                        "fullEnd": 344,
                        "start": 334,
                        "end": 343,
                        "fullWidth": 10,
                        "width": 9,
                        "expression": {
                            "kind": "IdentifierName",
                            "fullStart": 334,
                            "fullEnd": 340,
                            "start": 334,
                            "end": 340,
                            "fullWidth": 6,
                            "width": 6,
                            "text": "mycars",
                            "value": "mycars",
                            "valueText": "mycars"
                        },
                        "openBracketToken": {
                            "kind": "OpenBracketToken",
                            "fullStart": 340,
                            "fullEnd": 341,
                            "start": 340,
                            "end": 341,
                            "fullWidth": 1,
                            "width": 1,
                            "text": "[",
                            "value": "[",
                            "valueText": "["
                        },
                        "argumentExpression": {
                            "kind": "NumericLiteral",
                            "fullStart": 341,
                            "fullEnd": 342,
                            "start": 341,
                            "end": 342,
                            "fullWidth": 1,
                            "width": 1,
                            "text": "0",
                            "value": 0,
                            "valueText": "0"
                        },
                        "closeBracketToken": {
                            "kind": "CloseBracketToken",
                            "fullStart": 342,
                            "fullEnd": 344,
                            "start": 342,
                            "end": 343,
                            "fullWidth": 2,
                            "width": 1,
                            "text": "]",
                            "value": "]",
                            "valueText": "]",
                            "hasTrailingTrivia": true,
                            "trailingTrivia": [
                                {
                                    "kind": "WhitespaceTrivia",
                                    "text": " "
                                }
                            ]
                        }
                    },
                    "operatorToken": {
                        "kind": "EqualsToken",
                        "fullStart": 344,
                        "fullEnd": 346,
                        "start": 344,
                        "end": 345,
                        "fullWidth": 2,
                        "width": 1,
                        "text": "=",
                        "value": "=",
                        "valueText": "=",
                        "hasTrailingTrivia": true,
                        "trailingTrivia": [
                            {
                                "kind": "WhitespaceTrivia",
                                "text": " "
                            }
                        ]
                    },
                    "right": {
                        "kind": "StringLiteral",
                        "fullStart": 346,
                        "fullEnd": 352,
                        "start": 346,
                        "end": 352,
                        "fullWidth": 6,
                        "width": 6,
                        "text": "\"Saab\"",
                        "value": "Saab",
                        "valueText": "Saab"
                    }
                },
                "semicolonToken": {
                    "kind": "SemicolonToken",
                    "fullStart": 352,
                    "fullEnd": 354,
                    "start": 352,
                    "end": 353,
                    "fullWidth": 2,
                    "width": 1,
                    "text": ";",
                    "value": ";",
                    "valueText": ";",
                    "hasTrailingTrivia": true,
                    "hasTrailingNewLine": true,
                    "trailingTrivia": [
                        {
                            "kind": "NewLineTrivia",
                            "text": "\n"
                        }
                    ]
                }
            },
            {
                "kind": "ExpressionStatement",
                "fullStart": 354,
                "fullEnd": 375,
                "start": 354,
                "end": 374,
                "fullWidth": 21,
                "width": 20,
                "expression": {
                    "kind": "AssignmentExpression",
                    "fullStart": 354,
                    "fullEnd": 373,
                    "start": 354,
                    "end": 373,
                    "fullWidth": 19,
                    "width": 19,
                    "left": {
                        "kind": "ElementAccessExpression",
                        "fullStart": 354,
                        "fullEnd": 364,
                        "start": 354,
                        "end": 363,
                        "fullWidth": 10,
                        "width": 9,
                        "expression": {
                            "kind": "IdentifierName",
                            "fullStart": 354,
                            "fullEnd": 360,
                            "start": 354,
                            "end": 360,
                            "fullWidth": 6,
                            "width": 6,
                            "text": "mycars",
                            "value": "mycars",
                            "valueText": "mycars"
                        },
                        "openBracketToken": {
                            "kind": "OpenBracketToken",
                            "fullStart": 360,
                            "fullEnd": 361,
                            "start": 360,
                            "end": 361,
                            "fullWidth": 1,
                            "width": 1,
                            "text": "[",
                            "value": "[",
                            "valueText": "["
                        },
                        "argumentExpression": {
                            "kind": "NumericLiteral",
                            "fullStart": 361,
                            "fullEnd": 362,
                            "start": 361,
                            "end": 362,
                            "fullWidth": 1,
                            "width": 1,
                            "text": "1",
                            "value": 1,
                            "valueText": "1"
                        },
                        "closeBracketToken": {
                            "kind": "CloseBracketToken",
                            "fullStart": 362,
                            "fullEnd": 364,
                            "start": 362,
                            "end": 363,
                            "fullWidth": 2,
                            "width": 1,
                            "text": "]",
                            "value": "]",
                            "valueText": "]",
                            "hasTrailingTrivia": true,
                            "trailingTrivia": [
                                {
                                    "kind": "WhitespaceTrivia",
                                    "text": " "
                                }
                            ]
                        }
                    },
                    "operatorToken": {
                        "kind": "EqualsToken",
                        "fullStart": 364,
                        "fullEnd": 366,
                        "start": 364,
                        "end": 365,
                        "fullWidth": 2,
                        "width": 1,
                        "text": "=",
                        "value": "=",
                        "valueText": "=",
                        "hasTrailingTrivia": true,
                        "trailingTrivia": [
                            {
                                "kind": "WhitespaceTrivia",
                                "text": " "
                            }
                        ]
                    },
                    "right": {
                        "kind": "StringLiteral",
                        "fullStart": 366,
                        "fullEnd": 373,
                        "start": 366,
                        "end": 373,
                        "fullWidth": 7,
                        "width": 7,
                        "text": "\"Volvo\"",
                        "value": "Volvo",
                        "valueText": "Volvo"
                    }
                },
                "semicolonToken": {
                    "kind": "SemicolonToken",
                    "fullStart": 373,
                    "fullEnd": 375,
                    "start": 373,
                    "end": 374,
                    "fullWidth": 2,
                    "width": 1,
                    "text": ";",
                    "value": ";",
                    "valueText": ";",
                    "hasTrailingTrivia": true,
                    "hasTrailingNewLine": true,
                    "trailingTrivia": [
                        {
                            "kind": "NewLineTrivia",
                            "text": "\n"
                        }
                    ]
                }
            },
            {
                "kind": "ExpressionStatement",
                "fullStart": 375,
                "fullEnd": 394,
                "start": 375,
                "end": 393,
                "fullWidth": 19,
                "width": 18,
                "expression": {
                    "kind": "AssignmentExpression",
                    "fullStart": 375,
                    "fullEnd": 392,
                    "start": 375,
                    "end": 392,
                    "fullWidth": 17,
                    "width": 17,
                    "left": {
                        "kind": "ElementAccessExpression",
                        "fullStart": 375,
                        "fullEnd": 385,
                        "start": 375,
                        "end": 384,
                        "fullWidth": 10,
                        "width": 9,
                        "expression": {
                            "kind": "IdentifierName",
                            "fullStart": 375,
                            "fullEnd": 381,
                            "start": 375,
                            "end": 381,
                            "fullWidth": 6,
                            "width": 6,
                            "text": "mycars",
                            "value": "mycars",
                            "valueText": "mycars"
                        },
                        "openBracketToken": {
                            "kind": "OpenBracketToken",
                            "fullStart": 381,
                            "fullEnd": 382,
                            "start": 381,
                            "end": 382,
                            "fullWidth": 1,
                            "width": 1,
                            "text": "[",
                            "value": "[",
                            "valueText": "["
                        },
                        "argumentExpression": {
                            "kind": "NumericLiteral",
                            "fullStart": 382,
                            "fullEnd": 383,
                            "start": 382,
                            "end": 383,
                            "fullWidth": 1,
                            "width": 1,
                            "text": "2",
                            "value": 2,
                            "valueText": "2"
                        },
                        "closeBracketToken": {
                            "kind": "CloseBracketToken",
                            "fullStart": 383,
                            "fullEnd": 385,
                            "start": 383,
                            "end": 384,
                            "fullWidth": 2,
                            "width": 1,
                            "text": "]",
                            "value": "]",
                            "valueText": "]",
                            "hasTrailingTrivia": true,
                            "trailingTrivia": [
                                {
                                    "kind": "WhitespaceTrivia",
                                    "text": " "
                                }
                            ]
                        }
                    },
                    "operatorToken": {
                        "kind": "EqualsToken",
                        "fullStart": 385,
                        "fullEnd": 387,
                        "start": 385,
                        "end": 386,
                        "fullWidth": 2,
                        "width": 1,
                        "text": "=",
                        "value": "=",
                        "valueText": "=",
                        "hasTrailingTrivia": true,
                        "trailingTrivia": [
                            {
                                "kind": "WhitespaceTrivia",
                                "text": " "
                            }
                        ]
                    },
                    "right": {
                        "kind": "StringLiteral",
                        "fullStart": 387,
                        "fullEnd": 392,
                        "start": 387,
                        "end": 392,
                        "fullWidth": 5,
                        "width": 5,
                        "text": "\"BMW\"",
                        "value": "BMW",
                        "valueText": "BMW"
                    }
                },
                "semicolonToken": {
                    "kind": "SemicolonToken",
                    "fullStart": 392,
                    "fullEnd": 394,
                    "start": 392,
                    "end": 393,
                    "fullWidth": 2,
                    "width": 1,
                    "text": ";",
                    "value": ";",
                    "valueText": ";",
                    "hasTrailingTrivia": true,
                    "hasTrailingNewLine": true,
                    "trailingTrivia": [
                        {
                            "kind": "NewLineTrivia",
                            "text": "\n"
                        }
                    ]
                }
            },
            {
                "kind": "VariableStatement",
                "fullStart": 394,
                "fullEnd": 422,
                "start": 395,
                "end": 421,
                "fullWidth": 28,
                "width": 26,
                "modifiers": [],
                "variableDeclaration": {
                    "kind": "VariableDeclaration",
                    "fullStart": 394,
                    "fullEnd": 420,
                    "start": 395,
                    "end": 420,
                    "fullWidth": 26,
                    "width": 25,
                    "varKeyword": {
                        "kind": "VarKeyword",
                        "fullStart": 394,
                        "fullEnd": 399,
                        "start": 395,
                        "end": 398,
                        "fullWidth": 5,
                        "width": 3,
                        "text": "var",
                        "value": "var",
                        "valueText": "var",
                        "hasLeadingTrivia": true,
                        "hasLeadingNewLine": true,
                        "hasTrailingTrivia": true,
                        "leadingTrivia": [
                            {
                                "kind": "NewLineTrivia",
                                "text": "\n"
                            }
                        ],
                        "trailingTrivia": [
                            {
                                "kind": "WhitespaceTrivia",
                                "text": " "
                            }
                        ]
                    },
                    "variableDeclarators": [
                        {
                            "kind": "VariableDeclarator",
                            "fullStart": 399,
                            "fullEnd": 420,
                            "start": 399,
                            "end": 420,
                            "fullWidth": 21,
<<<<<<< HEAD
                            "width": 21,
                            "identifier": {
=======
                            "propertyName": {
>>>>>>> 85e84683
                                "kind": "IdentifierName",
                                "fullStart": 399,
                                "fullEnd": 407,
                                "start": 399,
                                "end": 406,
                                "fullWidth": 8,
                                "width": 7,
                                "text": "mycars2",
                                "value": "mycars2",
                                "valueText": "mycars2",
                                "hasTrailingTrivia": true,
                                "trailingTrivia": [
                                    {
                                        "kind": "WhitespaceTrivia",
                                        "text": " "
                                    }
                                ]
                            },
                            "equalsValueClause": {
                                "kind": "EqualsValueClause",
                                "fullStart": 407,
                                "fullEnd": 420,
                                "start": 407,
                                "end": 420,
                                "fullWidth": 13,
                                "width": 13,
                                "equalsToken": {
                                    "kind": "EqualsToken",
                                    "fullStart": 407,
                                    "fullEnd": 409,
                                    "start": 407,
                                    "end": 408,
                                    "fullWidth": 2,
                                    "width": 1,
                                    "text": "=",
                                    "value": "=",
                                    "valueText": "=",
                                    "hasTrailingTrivia": true,
                                    "trailingTrivia": [
                                        {
                                            "kind": "WhitespaceTrivia",
                                            "text": " "
                                        }
                                    ]
                                },
                                "value": {
                                    "kind": "ObjectCreationExpression",
                                    "fullStart": 409,
                                    "fullEnd": 420,
                                    "start": 409,
                                    "end": 420,
                                    "fullWidth": 11,
                                    "width": 11,
                                    "newKeyword": {
                                        "kind": "NewKeyword",
                                        "fullStart": 409,
                                        "fullEnd": 413,
                                        "start": 409,
                                        "end": 412,
                                        "fullWidth": 4,
                                        "width": 3,
                                        "text": "new",
                                        "value": "new",
                                        "valueText": "new",
                                        "hasTrailingTrivia": true,
                                        "trailingTrivia": [
                                            {
                                                "kind": "WhitespaceTrivia",
                                                "text": " "
                                            }
                                        ]
                                    },
                                    "expression": {
                                        "kind": "IdentifierName",
                                        "fullStart": 413,
                                        "fullEnd": 418,
                                        "start": 413,
                                        "end": 418,
                                        "fullWidth": 5,
                                        "width": 5,
                                        "text": "Array",
                                        "value": "Array",
                                        "valueText": "Array"
                                    },
                                    "argumentList": {
                                        "kind": "ArgumentList",
                                        "fullStart": 418,
                                        "fullEnd": 420,
                                        "start": 418,
                                        "end": 420,
                                        "fullWidth": 2,
                                        "width": 2,
                                        "openParenToken": {
                                            "kind": "OpenParenToken",
                                            "fullStart": 418,
                                            "fullEnd": 419,
                                            "start": 418,
                                            "end": 419,
                                            "fullWidth": 1,
                                            "width": 1,
                                            "text": "(",
                                            "value": "(",
                                            "valueText": "("
                                        },
                                        "arguments": [],
                                        "closeParenToken": {
                                            "kind": "CloseParenToken",
                                            "fullStart": 419,
                                            "fullEnd": 420,
                                            "start": 419,
                                            "end": 420,
                                            "fullWidth": 1,
                                            "width": 1,
                                            "text": ")",
                                            "value": ")",
                                            "valueText": ")"
                                        }
                                    }
                                }
                            }
                        }
                    ]
                },
                "semicolonToken": {
                    "kind": "SemicolonToken",
                    "fullStart": 420,
                    "fullEnd": 422,
                    "start": 420,
                    "end": 421,
                    "fullWidth": 2,
                    "width": 1,
                    "text": ";",
                    "value": ";",
                    "valueText": ";",
                    "hasTrailingTrivia": true,
                    "hasTrailingNewLine": true,
                    "trailingTrivia": [
                        {
                            "kind": "NewLineTrivia",
                            "text": "\n"
                        }
                    ]
                }
            },
            {
                "kind": "ExpressionStatement",
                "fullStart": 422,
                "fullEnd": 447,
                "start": 422,
                "end": 446,
                "fullWidth": 25,
                "width": 24,
                "expression": {
                    "kind": "AssignmentExpression",
                    "fullStart": 422,
                    "fullEnd": 445,
                    "start": 422,
                    "end": 445,
                    "fullWidth": 23,
                    "width": 23,
                    "left": {
                        "kind": "ElementAccessExpression",
                        "fullStart": 422,
                        "fullEnd": 433,
                        "start": 422,
                        "end": 432,
                        "fullWidth": 11,
                        "width": 10,
                        "expression": {
                            "kind": "IdentifierName",
                            "fullStart": 422,
                            "fullEnd": 429,
                            "start": 422,
                            "end": 429,
                            "fullWidth": 7,
                            "width": 7,
                            "text": "mycars2",
                            "value": "mycars2",
                            "valueText": "mycars2"
                        },
                        "openBracketToken": {
                            "kind": "OpenBracketToken",
                            "fullStart": 429,
                            "fullEnd": 430,
                            "start": 429,
                            "end": 430,
                            "fullWidth": 1,
                            "width": 1,
                            "text": "[",
                            "value": "[",
                            "valueText": "["
                        },
                        "argumentExpression": {
                            "kind": "NumericLiteral",
                            "fullStart": 430,
                            "fullEnd": 431,
                            "start": 430,
                            "end": 431,
                            "fullWidth": 1,
                            "width": 1,
                            "text": "0",
                            "value": 0,
                            "valueText": "0"
                        },
                        "closeBracketToken": {
                            "kind": "CloseBracketToken",
                            "fullStart": 431,
                            "fullEnd": 433,
                            "start": 431,
                            "end": 432,
                            "fullWidth": 2,
                            "width": 1,
                            "text": "]",
                            "value": "]",
                            "valueText": "]",
                            "hasTrailingTrivia": true,
                            "trailingTrivia": [
                                {
                                    "kind": "WhitespaceTrivia",
                                    "text": " "
                                }
                            ]
                        }
                    },
                    "operatorToken": {
                        "kind": "EqualsToken",
                        "fullStart": 433,
                        "fullEnd": 435,
                        "start": 433,
                        "end": 434,
                        "fullWidth": 2,
                        "width": 1,
                        "text": "=",
                        "value": "=",
                        "valueText": "=",
                        "hasTrailingTrivia": true,
                        "trailingTrivia": [
                            {
                                "kind": "WhitespaceTrivia",
                                "text": " "
                            }
                        ]
                    },
                    "right": {
                        "kind": "StringLiteral",
                        "fullStart": 435,
                        "fullEnd": 445,
                        "start": 435,
                        "end": 445,
                        "fullWidth": 10,
                        "width": 10,
                        "text": "\"Mercedes\"",
                        "value": "Mercedes",
                        "valueText": "Mercedes"
                    }
                },
                "semicolonToken": {
                    "kind": "SemicolonToken",
                    "fullStart": 445,
                    "fullEnd": 447,
                    "start": 445,
                    "end": 446,
                    "fullWidth": 2,
                    "width": 1,
                    "text": ";",
                    "value": ";",
                    "valueText": ";",
                    "hasTrailingTrivia": true,
                    "hasTrailingNewLine": true,
                    "trailingTrivia": [
                        {
                            "kind": "NewLineTrivia",
                            "text": "\n"
                        }
                    ]
                }
            },
            {
                "kind": "ExpressionStatement",
                "fullStart": 447,
                "fullEnd": 468,
                "start": 447,
                "end": 467,
                "fullWidth": 21,
                "width": 20,
                "expression": {
                    "kind": "AssignmentExpression",
                    "fullStart": 447,
                    "fullEnd": 466,
                    "start": 447,
                    "end": 466,
                    "fullWidth": 19,
                    "width": 19,
                    "left": {
                        "kind": "ElementAccessExpression",
                        "fullStart": 447,
                        "fullEnd": 458,
                        "start": 447,
                        "end": 457,
                        "fullWidth": 11,
                        "width": 10,
                        "expression": {
                            "kind": "IdentifierName",
                            "fullStart": 447,
                            "fullEnd": 454,
                            "start": 447,
                            "end": 454,
                            "fullWidth": 7,
                            "width": 7,
                            "text": "mycars2",
                            "value": "mycars2",
                            "valueText": "mycars2"
                        },
                        "openBracketToken": {
                            "kind": "OpenBracketToken",
                            "fullStart": 454,
                            "fullEnd": 455,
                            "start": 454,
                            "end": 455,
                            "fullWidth": 1,
                            "width": 1,
                            "text": "[",
                            "value": "[",
                            "valueText": "["
                        },
                        "argumentExpression": {
                            "kind": "NumericLiteral",
                            "fullStart": 455,
                            "fullEnd": 456,
                            "start": 455,
                            "end": 456,
                            "fullWidth": 1,
                            "width": 1,
                            "text": "1",
                            "value": 1,
                            "valueText": "1"
                        },
                        "closeBracketToken": {
                            "kind": "CloseBracketToken",
                            "fullStart": 456,
                            "fullEnd": 458,
                            "start": 456,
                            "end": 457,
                            "fullWidth": 2,
                            "width": 1,
                            "text": "]",
                            "value": "]",
                            "valueText": "]",
                            "hasTrailingTrivia": true,
                            "trailingTrivia": [
                                {
                                    "kind": "WhitespaceTrivia",
                                    "text": " "
                                }
                            ]
                        }
                    },
                    "operatorToken": {
                        "kind": "EqualsToken",
                        "fullStart": 458,
                        "fullEnd": 460,
                        "start": 458,
                        "end": 459,
                        "fullWidth": 2,
                        "width": 1,
                        "text": "=",
                        "value": "=",
                        "valueText": "=",
                        "hasTrailingTrivia": true,
                        "trailingTrivia": [
                            {
                                "kind": "WhitespaceTrivia",
                                "text": " "
                            }
                        ]
                    },
                    "right": {
                        "kind": "StringLiteral",
                        "fullStart": 460,
                        "fullEnd": 466,
                        "start": 460,
                        "end": 466,
                        "fullWidth": 6,
                        "width": 6,
                        "text": "\"Jeep\"",
                        "value": "Jeep",
                        "valueText": "Jeep"
                    }
                },
                "semicolonToken": {
                    "kind": "SemicolonToken",
                    "fullStart": 466,
                    "fullEnd": 468,
                    "start": 466,
                    "end": 467,
                    "fullWidth": 2,
                    "width": 1,
                    "text": ";",
                    "value": ";",
                    "valueText": ";",
                    "hasTrailingTrivia": true,
                    "hasTrailingNewLine": true,
                    "trailingTrivia": [
                        {
                            "kind": "NewLineTrivia",
                            "text": "\n"
                        }
                    ]
                }
            },
            {
                "kind": "ExpressionStatement",
                "fullStart": 468,
                "fullEnd": 491,
                "start": 468,
                "end": 490,
                "fullWidth": 23,
                "width": 22,
                "expression": {
                    "kind": "AssignmentExpression",
                    "fullStart": 468,
                    "fullEnd": 489,
                    "start": 468,
                    "end": 489,
                    "fullWidth": 21,
                    "width": 21,
                    "left": {
                        "kind": "ElementAccessExpression",
                        "fullStart": 468,
                        "fullEnd": 479,
                        "start": 468,
                        "end": 478,
                        "fullWidth": 11,
                        "width": 10,
                        "expression": {
                            "kind": "IdentifierName",
                            "fullStart": 468,
                            "fullEnd": 475,
                            "start": 468,
                            "end": 475,
                            "fullWidth": 7,
                            "width": 7,
                            "text": "mycars2",
                            "value": "mycars2",
                            "valueText": "mycars2"
                        },
                        "openBracketToken": {
                            "kind": "OpenBracketToken",
                            "fullStart": 475,
                            "fullEnd": 476,
                            "start": 475,
                            "end": 476,
                            "fullWidth": 1,
                            "width": 1,
                            "text": "[",
                            "value": "[",
                            "valueText": "["
                        },
                        "argumentExpression": {
                            "kind": "NumericLiteral",
                            "fullStart": 476,
                            "fullEnd": 477,
                            "start": 476,
                            "end": 477,
                            "fullWidth": 1,
                            "width": 1,
                            "text": "2",
                            "value": 2,
                            "valueText": "2"
                        },
                        "closeBracketToken": {
                            "kind": "CloseBracketToken",
                            "fullStart": 477,
                            "fullEnd": 479,
                            "start": 477,
                            "end": 478,
                            "fullWidth": 2,
                            "width": 1,
                            "text": "]",
                            "value": "]",
                            "valueText": "]",
                            "hasTrailingTrivia": true,
                            "trailingTrivia": [
                                {
                                    "kind": "WhitespaceTrivia",
                                    "text": " "
                                }
                            ]
                        }
                    },
                    "operatorToken": {
                        "kind": "EqualsToken",
                        "fullStart": 479,
                        "fullEnd": 481,
                        "start": 479,
                        "end": 480,
                        "fullWidth": 2,
                        "width": 1,
                        "text": "=",
                        "value": "=",
                        "valueText": "=",
                        "hasTrailingTrivia": true,
                        "trailingTrivia": [
                            {
                                "kind": "WhitespaceTrivia",
                                "text": " "
                            }
                        ]
                    },
                    "right": {
                        "kind": "StringLiteral",
                        "fullStart": 481,
                        "fullEnd": 489,
                        "start": 481,
                        "end": 489,
                        "fullWidth": 8,
                        "width": 8,
                        "text": "\"Suzuki\"",
                        "value": "Suzuki",
                        "valueText": "Suzuki"
                    }
                },
                "semicolonToken": {
                    "kind": "SemicolonToken",
                    "fullStart": 489,
                    "fullEnd": 491,
                    "start": 489,
                    "end": 490,
                    "fullWidth": 2,
                    "width": 1,
                    "text": ";",
                    "value": ";",
                    "valueText": ";",
                    "hasTrailingTrivia": true,
                    "hasTrailingNewLine": true,
                    "trailingTrivia": [
                        {
                            "kind": "NewLineTrivia",
                            "text": "\n"
                        }
                    ]
                }
            },
            {
                "kind": "TryStatement",
                "fullStart": 491,
                "fullEnd": 688,
                "start": 503,
                "end": 687,
                "fullWidth": 197,
                "width": 184,
                "tryKeyword": {
                    "kind": "TryKeyword",
                    "fullStart": 491,
                    "fullEnd": 506,
                    "start": 503,
                    "end": 506,
                    "fullWidth": 15,
                    "width": 3,
                    "text": "try",
                    "value": "try",
                    "valueText": "try",
                    "hasLeadingTrivia": true,
                    "hasLeadingComment": true,
                    "hasLeadingNewLine": true,
                    "leadingTrivia": [
                        {
                            "kind": "NewLineTrivia",
                            "text": "\n"
                        },
                        {
                            "kind": "SingleLineCommentTrivia",
                            "text": "// CHECK#1"
                        },
                        {
                            "kind": "NewLineTrivia",
                            "text": "\n"
                        }
                    ]
                },
                "block": {
                    "kind": "Block",
                    "fullStart": 506,
                    "fullEnd": 526,
                    "start": 506,
                    "end": 525,
                    "fullWidth": 20,
                    "width": 19,
                    "openBraceToken": {
                        "kind": "OpenBraceToken",
                        "fullStart": 506,
                        "fullEnd": 508,
                        "start": 506,
                        "end": 507,
                        "fullWidth": 2,
                        "width": 1,
                        "text": "{",
                        "value": "{",
                        "valueText": "{",
                        "hasTrailingTrivia": true,
                        "hasTrailingNewLine": true,
                        "trailingTrivia": [
                            {
                                "kind": "NewLineTrivia",
                                "text": "\n"
                            }
                        ]
                    },
                    "statements": [
                        {
                            "kind": "ThrowStatement",
                            "fullStart": 508,
                            "fullEnd": 524,
                            "start": 510,
                            "end": 523,
                            "fullWidth": 16,
                            "width": 13,
                            "throwKeyword": {
                                "kind": "ThrowKeyword",
                                "fullStart": 508,
                                "fullEnd": 516,
                                "start": 510,
                                "end": 515,
                                "fullWidth": 8,
                                "width": 5,
                                "text": "throw",
                                "value": "throw",
                                "valueText": "throw",
                                "hasLeadingTrivia": true,
                                "hasTrailingTrivia": true,
                                "leadingTrivia": [
                                    {
                                        "kind": "WhitespaceTrivia",
                                        "text": "  "
                                    }
                                ],
                                "trailingTrivia": [
                                    {
                                        "kind": "WhitespaceTrivia",
                                        "text": " "
                                    }
                                ]
                            },
                            "expression": {
                                "kind": "IdentifierName",
                                "fullStart": 516,
                                "fullEnd": 522,
                                "start": 516,
                                "end": 522,
                                "fullWidth": 6,
                                "width": 6,
                                "text": "mycars",
                                "value": "mycars",
                                "valueText": "mycars"
                            },
                            "semicolonToken": {
                                "kind": "SemicolonToken",
                                "fullStart": 522,
                                "fullEnd": 524,
                                "start": 522,
                                "end": 523,
                                "fullWidth": 2,
                                "width": 1,
                                "text": ";",
                                "value": ";",
                                "valueText": ";",
                                "hasTrailingTrivia": true,
                                "hasTrailingNewLine": true,
                                "trailingTrivia": [
                                    {
                                        "kind": "NewLineTrivia",
                                        "text": "\n"
                                    }
                                ]
                            }
                        }
                    ],
                    "closeBraceToken": {
                        "kind": "CloseBraceToken",
                        "fullStart": 524,
                        "fullEnd": 526,
                        "start": 524,
                        "end": 525,
                        "fullWidth": 2,
                        "width": 1,
                        "text": "}",
                        "value": "}",
                        "valueText": "}",
                        "hasTrailingTrivia": true,
                        "hasTrailingNewLine": true,
                        "trailingTrivia": [
                            {
                                "kind": "NewLineTrivia",
                                "text": "\n"
                            }
                        ]
                    }
                },
                "catchClause": {
                    "kind": "CatchClause",
                    "fullStart": 526,
                    "fullEnd": 688,
                    "start": 526,
                    "end": 687,
                    "fullWidth": 162,
                    "width": 161,
                    "catchKeyword": {
                        "kind": "CatchKeyword",
                        "fullStart": 526,
                        "fullEnd": 531,
                        "start": 526,
                        "end": 531,
                        "fullWidth": 5,
                        "width": 5,
                        "text": "catch",
                        "value": "catch",
                        "valueText": "catch"
                    },
                    "openParenToken": {
                        "kind": "OpenParenToken",
                        "fullStart": 531,
                        "fullEnd": 532,
                        "start": 531,
                        "end": 532,
                        "fullWidth": 1,
                        "width": 1,
                        "text": "(",
                        "value": "(",
                        "valueText": "("
                    },
                    "identifier": {
                        "kind": "IdentifierName",
                        "fullStart": 532,
                        "fullEnd": 533,
                        "start": 532,
                        "end": 533,
                        "fullWidth": 1,
                        "width": 1,
                        "text": "e",
                        "value": "e",
                        "valueText": "e"
                    },
                    "closeParenToken": {
                        "kind": "CloseParenToken",
                        "fullStart": 533,
                        "fullEnd": 534,
                        "start": 533,
                        "end": 534,
                        "fullWidth": 1,
                        "width": 1,
                        "text": ")",
                        "value": ")",
                        "valueText": ")"
                    },
                    "block": {
                        "kind": "Block",
                        "fullStart": 534,
                        "fullEnd": 688,
                        "start": 534,
                        "end": 687,
                        "fullWidth": 154,
                        "width": 153,
                        "openBraceToken": {
                            "kind": "OpenBraceToken",
                            "fullStart": 534,
                            "fullEnd": 536,
                            "start": 534,
                            "end": 535,
                            "fullWidth": 2,
                            "width": 1,
                            "text": "{",
                            "value": "{",
                            "valueText": "{",
                            "hasTrailingTrivia": true,
                            "hasTrailingNewLine": true,
                            "trailingTrivia": [
                                {
                                    "kind": "NewLineTrivia",
                                    "text": "\n"
                                }
                            ]
                        },
                        "statements": [
                            {
                                "kind": "ForStatement",
                                "fullStart": 536,
                                "fullEnd": 686,
                                "start": 538,
                                "end": 685,
                                "fullWidth": 150,
                                "width": 147,
                                "forKeyword": {
                                    "kind": "ForKeyword",
                                    "fullStart": 536,
                                    "fullEnd": 542,
                                    "start": 538,
                                    "end": 541,
                                    "fullWidth": 6,
                                    "width": 3,
                                    "text": "for",
                                    "value": "for",
                                    "valueText": "for",
                                    "hasLeadingTrivia": true,
                                    "hasTrailingTrivia": true,
                                    "leadingTrivia": [
                                        {
                                            "kind": "WhitespaceTrivia",
                                            "text": "  "
                                        }
                                    ],
                                    "trailingTrivia": [
                                        {
                                            "kind": "WhitespaceTrivia",
                                            "text": " "
                                        }
                                    ]
                                },
                                "openParenToken": {
                                    "kind": "OpenParenToken",
                                    "fullStart": 542,
                                    "fullEnd": 543,
                                    "start": 542,
                                    "end": 543,
                                    "fullWidth": 1,
                                    "width": 1,
                                    "text": "(",
                                    "value": "(",
                                    "valueText": "("
                                },
                                "variableDeclaration": {
                                    "kind": "VariableDeclaration",
                                    "fullStart": 543,
                                    "fullEnd": 550,
                                    "start": 543,
                                    "end": 550,
                                    "fullWidth": 7,
                                    "width": 7,
                                    "varKeyword": {
                                        "kind": "VarKeyword",
                                        "fullStart": 543,
                                        "fullEnd": 547,
                                        "start": 543,
                                        "end": 546,
                                        "fullWidth": 4,
                                        "width": 3,
                                        "text": "var",
                                        "value": "var",
                                        "valueText": "var",
                                        "hasTrailingTrivia": true,
                                        "trailingTrivia": [
                                            {
                                                "kind": "WhitespaceTrivia",
                                                "text": " "
                                            }
                                        ]
                                    },
                                    "variableDeclarators": [
                                        {
                                            "kind": "VariableDeclarator",
                                            "fullStart": 547,
                                            "fullEnd": 550,
                                            "start": 547,
                                            "end": 550,
                                            "fullWidth": 3,
<<<<<<< HEAD
                                            "width": 3,
                                            "identifier": {
=======
                                            "propertyName": {
>>>>>>> 85e84683
                                                "kind": "IdentifierName",
                                                "fullStart": 547,
                                                "fullEnd": 548,
                                                "start": 547,
                                                "end": 548,
                                                "fullWidth": 1,
                                                "width": 1,
                                                "text": "i",
                                                "value": "i",
                                                "valueText": "i"
                                            },
                                            "equalsValueClause": {
                                                "kind": "EqualsValueClause",
                                                "fullStart": 548,
                                                "fullEnd": 550,
                                                "start": 548,
                                                "end": 550,
                                                "fullWidth": 2,
                                                "width": 2,
                                                "equalsToken": {
                                                    "kind": "EqualsToken",
                                                    "fullStart": 548,
                                                    "fullEnd": 549,
                                                    "start": 548,
                                                    "end": 549,
                                                    "fullWidth": 1,
                                                    "width": 1,
                                                    "text": "=",
                                                    "value": "=",
                                                    "valueText": "="
                                                },
                                                "value": {
                                                    "kind": "NumericLiteral",
                                                    "fullStart": 549,
                                                    "fullEnd": 550,
                                                    "start": 549,
                                                    "end": 550,
                                                    "fullWidth": 1,
                                                    "width": 1,
                                                    "text": "0",
                                                    "value": 0,
                                                    "valueText": "0"
                                                }
                                            }
                                        }
                                    ]
                                },
                                "firstSemicolonToken": {
                                    "kind": "SemicolonToken",
                                    "fullStart": 550,
                                    "fullEnd": 551,
                                    "start": 550,
                                    "end": 551,
                                    "fullWidth": 1,
                                    "width": 1,
                                    "text": ";",
                                    "value": ";",
                                    "valueText": ";"
                                },
                                "condition": {
                                    "kind": "LessThanExpression",
                                    "fullStart": 551,
                                    "fullEnd": 554,
                                    "start": 551,
                                    "end": 554,
                                    "fullWidth": 3,
                                    "width": 3,
                                    "left": {
                                        "kind": "IdentifierName",
                                        "fullStart": 551,
                                        "fullEnd": 552,
                                        "start": 551,
                                        "end": 552,
                                        "fullWidth": 1,
                                        "width": 1,
                                        "text": "i",
                                        "value": "i",
                                        "valueText": "i"
                                    },
                                    "operatorToken": {
                                        "kind": "LessThanToken",
                                        "fullStart": 552,
                                        "fullEnd": 553,
                                        "start": 552,
                                        "end": 553,
                                        "fullWidth": 1,
                                        "width": 1,
                                        "text": "<",
                                        "value": "<",
                                        "valueText": "<"
                                    },
                                    "right": {
                                        "kind": "NumericLiteral",
                                        "fullStart": 553,
                                        "fullEnd": 554,
                                        "start": 553,
                                        "end": 554,
                                        "fullWidth": 1,
                                        "width": 1,
                                        "text": "3",
                                        "value": 3,
                                        "valueText": "3"
                                    }
                                },
                                "secondSemicolonToken": {
                                    "kind": "SemicolonToken",
                                    "fullStart": 554,
                                    "fullEnd": 555,
                                    "start": 554,
                                    "end": 555,
                                    "fullWidth": 1,
                                    "width": 1,
                                    "text": ";",
                                    "value": ";",
                                    "valueText": ";"
                                },
                                "incrementor": {
                                    "kind": "PostIncrementExpression",
                                    "fullStart": 555,
                                    "fullEnd": 558,
                                    "start": 555,
                                    "end": 558,
                                    "fullWidth": 3,
                                    "width": 3,
                                    "operand": {
                                        "kind": "IdentifierName",
                                        "fullStart": 555,
                                        "fullEnd": 556,
                                        "start": 555,
                                        "end": 556,
                                        "fullWidth": 1,
                                        "width": 1,
                                        "text": "i",
                                        "value": "i",
                                        "valueText": "i"
                                    },
                                    "operatorToken": {
                                        "kind": "PlusPlusToken",
                                        "fullStart": 556,
                                        "fullEnd": 558,
                                        "start": 556,
                                        "end": 558,
                                        "fullWidth": 2,
                                        "width": 2,
                                        "text": "++",
                                        "value": "++",
                                        "valueText": "++"
                                    }
                                },
                                "closeParenToken": {
                                    "kind": "CloseParenToken",
                                    "fullStart": 558,
                                    "fullEnd": 559,
                                    "start": 558,
                                    "end": 559,
                                    "fullWidth": 1,
                                    "width": 1,
                                    "text": ")",
                                    "value": ")",
                                    "valueText": ")"
                                },
                                "statement": {
                                    "kind": "Block",
                                    "fullStart": 559,
                                    "fullEnd": 686,
                                    "start": 559,
                                    "end": 685,
                                    "fullWidth": 127,
                                    "width": 126,
                                    "openBraceToken": {
                                        "kind": "OpenBraceToken",
                                        "fullStart": 559,
                                        "fullEnd": 561,
                                        "start": 559,
                                        "end": 560,
                                        "fullWidth": 2,
                                        "width": 1,
                                        "text": "{",
                                        "value": "{",
                                        "valueText": "{",
                                        "hasTrailingTrivia": true,
                                        "hasTrailingNewLine": true,
                                        "trailingTrivia": [
                                            {
                                                "kind": "NewLineTrivia",
                                                "text": "\n"
                                            }
                                        ]
                                    },
                                    "statements": [
                                        {
                                            "kind": "IfStatement",
                                            "fullStart": 561,
                                            "fullEnd": 682,
                                            "start": 565,
                                            "end": 681,
                                            "fullWidth": 121,
                                            "width": 116,
                                            "ifKeyword": {
                                                "kind": "IfKeyword",
                                                "fullStart": 561,
                                                "fullEnd": 568,
                                                "start": 565,
                                                "end": 567,
                                                "fullWidth": 7,
                                                "width": 2,
                                                "text": "if",
                                                "value": "if",
                                                "valueText": "if",
                                                "hasLeadingTrivia": true,
                                                "hasTrailingTrivia": true,
                                                "leadingTrivia": [
                                                    {
                                                        "kind": "WhitespaceTrivia",
                                                        "text": "    "
                                                    }
                                                ],
                                                "trailingTrivia": [
                                                    {
                                                        "kind": "WhitespaceTrivia",
                                                        "text": " "
                                                    }
                                                ]
                                            },
                                            "openParenToken": {
                                                "kind": "OpenParenToken",
                                                "fullStart": 568,
                                                "fullEnd": 569,
                                                "start": 568,
                                                "end": 569,
                                                "fullWidth": 1,
                                                "width": 1,
                                                "text": "(",
                                                "value": "(",
                                                "valueText": "("
                                            },
                                            "condition": {
                                                "kind": "NotEqualsExpression",
                                                "fullStart": 569,
                                                "fullEnd": 585,
                                                "start": 569,
                                                "end": 585,
                                                "fullWidth": 16,
                                                "width": 16,
                                                "left": {
                                                    "kind": "ElementAccessExpression",
                                                    "fullStart": 569,
                                                    "fullEnd": 573,
                                                    "start": 569,
                                                    "end": 573,
                                                    "fullWidth": 4,
                                                    "width": 4,
                                                    "expression": {
                                                        "kind": "IdentifierName",
                                                        "fullStart": 569,
                                                        "fullEnd": 570,
                                                        "start": 569,
                                                        "end": 570,
                                                        "fullWidth": 1,
                                                        "width": 1,
                                                        "text": "e",
                                                        "value": "e",
                                                        "valueText": "e"
                                                    },
                                                    "openBracketToken": {
                                                        "kind": "OpenBracketToken",
                                                        "fullStart": 570,
                                                        "fullEnd": 571,
                                                        "start": 570,
                                                        "end": 571,
                                                        "fullWidth": 1,
                                                        "width": 1,
                                                        "text": "[",
                                                        "value": "[",
                                                        "valueText": "["
                                                    },
                                                    "argumentExpression": {
                                                        "kind": "IdentifierName",
                                                        "fullStart": 571,
                                                        "fullEnd": 572,
                                                        "start": 571,
                                                        "end": 572,
                                                        "fullWidth": 1,
                                                        "width": 1,
                                                        "text": "i",
                                                        "value": "i",
                                                        "valueText": "i"
                                                    },
                                                    "closeBracketToken": {
                                                        "kind": "CloseBracketToken",
                                                        "fullStart": 572,
                                                        "fullEnd": 573,
                                                        "start": 572,
                                                        "end": 573,
                                                        "fullWidth": 1,
                                                        "width": 1,
                                                        "text": "]",
                                                        "value": "]",
                                                        "valueText": "]"
                                                    }
                                                },
                                                "operatorToken": {
                                                    "kind": "ExclamationEqualsEqualsToken",
                                                    "fullStart": 573,
                                                    "fullEnd": 576,
                                                    "start": 573,
                                                    "end": 576,
                                                    "fullWidth": 3,
                                                    "width": 3,
                                                    "text": "!==",
                                                    "value": "!==",
                                                    "valueText": "!=="
                                                },
                                                "right": {
                                                    "kind": "ElementAccessExpression",
                                                    "fullStart": 576,
                                                    "fullEnd": 585,
                                                    "start": 576,
                                                    "end": 585,
                                                    "fullWidth": 9,
                                                    "width": 9,
                                                    "expression": {
                                                        "kind": "IdentifierName",
                                                        "fullStart": 576,
                                                        "fullEnd": 582,
                                                        "start": 576,
                                                        "end": 582,
                                                        "fullWidth": 6,
                                                        "width": 6,
                                                        "text": "mycars",
                                                        "value": "mycars",
                                                        "valueText": "mycars"
                                                    },
                                                    "openBracketToken": {
                                                        "kind": "OpenBracketToken",
                                                        "fullStart": 582,
                                                        "fullEnd": 583,
                                                        "start": 582,
                                                        "end": 583,
                                                        "fullWidth": 1,
                                                        "width": 1,
                                                        "text": "[",
                                                        "value": "[",
                                                        "valueText": "["
                                                    },
                                                    "argumentExpression": {
                                                        "kind": "IdentifierName",
                                                        "fullStart": 583,
                                                        "fullEnd": 584,
                                                        "start": 583,
                                                        "end": 584,
                                                        "fullWidth": 1,
                                                        "width": 1,
                                                        "text": "i",
                                                        "value": "i",
                                                        "valueText": "i"
                                                    },
                                                    "closeBracketToken": {
                                                        "kind": "CloseBracketToken",
                                                        "fullStart": 584,
                                                        "fullEnd": 585,
                                                        "start": 584,
                                                        "end": 585,
                                                        "fullWidth": 1,
                                                        "width": 1,
                                                        "text": "]",
                                                        "value": "]",
                                                        "valueText": "]"
                                                    }
                                                }
                                            },
                                            "closeParenToken": {
                                                "kind": "CloseParenToken",
                                                "fullStart": 585,
                                                "fullEnd": 587,
                                                "start": 585,
                                                "end": 586,
                                                "fullWidth": 2,
                                                "width": 1,
                                                "text": ")",
                                                "value": ")",
                                                "valueText": ")",
                                                "hasTrailingTrivia": true,
                                                "trailingTrivia": [
                                                    {
                                                        "kind": "WhitespaceTrivia",
                                                        "text": " "
                                                    }
                                                ]
                                            },
                                            "statement": {
                                                "kind": "ExpressionStatement",
                                                "fullStart": 587,
                                                "fullEnd": 682,
                                                "start": 587,
                                                "end": 681,
                                                "fullWidth": 95,
                                                "width": 94,
                                                "expression": {
                                                    "kind": "InvocationExpression",
                                                    "fullStart": 587,
                                                    "fullEnd": 680,
                                                    "start": 587,
                                                    "end": 680,
                                                    "fullWidth": 93,
                                                    "width": 93,
                                                    "expression": {
                                                        "kind": "IdentifierName",
                                                        "fullStart": 587,
                                                        "fullEnd": 593,
                                                        "start": 587,
                                                        "end": 593,
                                                        "fullWidth": 6,
                                                        "width": 6,
                                                        "text": "$ERROR",
                                                        "value": "$ERROR",
                                                        "valueText": "$ERROR"
                                                    },
                                                    "argumentList": {
                                                        "kind": "ArgumentList",
                                                        "fullStart": 593,
                                                        "fullEnd": 680,
                                                        "start": 593,
                                                        "end": 680,
                                                        "fullWidth": 87,
                                                        "width": 87,
                                                        "openParenToken": {
                                                            "kind": "OpenParenToken",
                                                            "fullStart": 593,
                                                            "fullEnd": 594,
                                                            "start": 593,
                                                            "end": 594,
                                                            "fullWidth": 1,
                                                            "width": 1,
                                                            "text": "(",
                                                            "value": "(",
                                                            "valueText": "("
                                                        },
                                                        "arguments": [
                                                            {
                                                                "kind": "AddExpression",
                                                                "fullStart": 594,
                                                                "fullEnd": 679,
                                                                "start": 594,
                                                                "end": 677,
                                                                "fullWidth": 85,
                                                                "width": 83,
                                                                "left": {
                                                                    "kind": "AddExpression",
                                                                    "fullStart": 594,
                                                                    "fullEnd": 671,
                                                                    "start": 594,
                                                                    "end": 671,
                                                                    "fullWidth": 77,
                                                                    "width": 77,
                                                                    "left": {
                                                                        "kind": "AddExpression",
                                                                        "fullStart": 594,
                                                                        "fullEnd": 663,
                                                                        "start": 594,
                                                                        "end": 663,
                                                                        "fullWidth": 69,
                                                                        "width": 69,
                                                                        "left": {
                                                                            "kind": "AddExpression",
                                                                            "fullStart": 594,
                                                                            "fullEnd": 661,
                                                                            "start": 594,
                                                                            "end": 661,
                                                                            "fullWidth": 67,
                                                                            "width": 67,
                                                                            "left": {
                                                                                "kind": "AddExpression",
                                                                                "fullStart": 594,
                                                                                "fullEnd": 636,
                                                                                "start": 594,
                                                                                "end": 636,
                                                                                "fullWidth": 42,
                                                                                "width": 42,
                                                                                "left": {
                                                                                    "kind": "AddExpression",
                                                                                    "fullStart": 594,
                                                                                    "fullEnd": 634,
                                                                                    "start": 594,
                                                                                    "end": 634,
                                                                                    "fullWidth": 40,
                                                                                    "width": 40,
                                                                                    "left": {
                                                                                        "kind": "AddExpression",
                                                                                        "fullStart": 594,
                                                                                        "fullEnd": 618,
                                                                                        "start": 594,
                                                                                        "end": 618,
                                                                                        "fullWidth": 24,
                                                                                        "width": 24,
                                                                                        "left": {
                                                                                            "kind": "AddExpression",
                                                                                            "fullStart": 594,
                                                                                            "fullEnd": 616,
                                                                                            "start": 594,
                                                                                            "end": 616,
                                                                                            "fullWidth": 22,
                                                                                            "width": 22,
                                                                                            "left": {
                                                                                                "kind": "AddExpression",
                                                                                                "fullStart": 594,
                                                                                                "fullEnd": 601,
                                                                                                "start": 594,
                                                                                                "end": 601,
                                                                                                "fullWidth": 7,
                                                                                                "width": 7,
                                                                                                "left": {
                                                                                                    "kind": "StringLiteral",
                                                                                                    "fullStart": 594,
                                                                                                    "fullEnd": 599,
                                                                                                    "start": 594,
                                                                                                    "end": 599,
                                                                                                    "fullWidth": 5,
                                                                                                    "width": 5,
                                                                                                    "text": "'#1.'",
                                                                                                    "value": "#1.",
                                                                                                    "valueText": "#1."
                                                                                                },
                                                                                                "operatorToken": {
                                                                                                    "kind": "PlusToken",
                                                                                                    "fullStart": 599,
                                                                                                    "fullEnd": 600,
                                                                                                    "start": 599,
                                                                                                    "end": 600,
                                                                                                    "fullWidth": 1,
                                                                                                    "width": 1,
                                                                                                    "text": "+",
                                                                                                    "value": "+",
                                                                                                    "valueText": "+"
                                                                                                },
                                                                                                "right": {
                                                                                                    "kind": "IdentifierName",
                                                                                                    "fullStart": 600,
                                                                                                    "fullEnd": 601,
                                                                                                    "start": 600,
                                                                                                    "end": 601,
                                                                                                    "fullWidth": 1,
                                                                                                    "width": 1,
                                                                                                    "text": "i",
                                                                                                    "value": "i",
                                                                                                    "valueText": "i"
                                                                                                }
                                                                                            },
                                                                                            "operatorToken": {
                                                                                                "kind": "PlusToken",
                                                                                                "fullStart": 601,
                                                                                                "fullEnd": 602,
                                                                                                "start": 601,
                                                                                                "end": 602,
                                                                                                "fullWidth": 1,
                                                                                                "width": 1,
                                                                                                "text": "+",
                                                                                                "value": "+",
                                                                                                "valueText": "+"
                                                                                            },
                                                                                            "right": {
                                                                                                "kind": "StringLiteral",
                                                                                                "fullStart": 602,
                                                                                                "fullEnd": 616,
                                                                                                "start": 602,
                                                                                                "end": 616,
                                                                                                "fullWidth": 14,
                                                                                                "width": 14,
                                                                                                "text": "': Exception['",
                                                                                                "value": ": Exception[",
                                                                                                "valueText": ": Exception["
                                                                                            }
                                                                                        },
                                                                                        "operatorToken": {
                                                                                            "kind": "PlusToken",
                                                                                            "fullStart": 616,
                                                                                            "fullEnd": 617,
                                                                                            "start": 616,
                                                                                            "end": 617,
                                                                                            "fullWidth": 1,
                                                                                            "width": 1,
                                                                                            "text": "+",
                                                                                            "value": "+",
                                                                                            "valueText": "+"
                                                                                        },
                                                                                        "right": {
                                                                                            "kind": "IdentifierName",
                                                                                            "fullStart": 617,
                                                                                            "fullEnd": 618,
                                                                                            "start": 617,
                                                                                            "end": 618,
                                                                                            "fullWidth": 1,
                                                                                            "width": 1,
                                                                                            "text": "i",
                                                                                            "value": "i",
                                                                                            "valueText": "i"
                                                                                        }
                                                                                    },
                                                                                    "operatorToken": {
                                                                                        "kind": "PlusToken",
                                                                                        "fullStart": 618,
                                                                                        "fullEnd": 619,
                                                                                        "start": 618,
                                                                                        "end": 619,
                                                                                        "fullWidth": 1,
                                                                                        "width": 1,
                                                                                        "text": "+",
                                                                                        "value": "+",
                                                                                        "valueText": "+"
                                                                                    },
                                                                                    "right": {
                                                                                        "kind": "StringLiteral",
                                                                                        "fullStart": 619,
                                                                                        "fullEnd": 634,
                                                                                        "start": 619,
                                                                                        "end": 634,
                                                                                        "fullWidth": 15,
                                                                                        "width": 15,
                                                                                        "text": "'] === mycars['",
                                                                                        "value": "] === mycars[",
                                                                                        "valueText": "] === mycars["
                                                                                    }
                                                                                },
                                                                                "operatorToken": {
                                                                                    "kind": "PlusToken",
                                                                                    "fullStart": 634,
                                                                                    "fullEnd": 635,
                                                                                    "start": 634,
                                                                                    "end": 635,
                                                                                    "fullWidth": 1,
                                                                                    "width": 1,
                                                                                    "text": "+",
                                                                                    "value": "+",
                                                                                    "valueText": "+"
                                                                                },
                                                                                "right": {
                                                                                    "kind": "IdentifierName",
                                                                                    "fullStart": 635,
                                                                                    "fullEnd": 636,
                                                                                    "start": 635,
                                                                                    "end": 636,
                                                                                    "fullWidth": 1,
                                                                                    "width": 1,
                                                                                    "text": "i",
                                                                                    "value": "i",
                                                                                    "valueText": "i"
                                                                                }
                                                                            },
                                                                            "operatorToken": {
                                                                                "kind": "PlusToken",
                                                                                "fullStart": 636,
                                                                                "fullEnd": 637,
                                                                                "start": 636,
                                                                                "end": 637,
                                                                                "fullWidth": 1,
                                                                                "width": 1,
                                                                                "text": "+",
                                                                                "value": "+",
                                                                                "valueText": "+"
                                                                            },
                                                                            "right": {
                                                                                "kind": "StringLiteral",
                                                                                "fullStart": 637,
                                                                                "fullEnd": 661,
                                                                                "start": 637,
                                                                                "end": 661,
                                                                                "fullWidth": 24,
                                                                                "width": 24,
                                                                                "text": "']. Actual:  Exception['",
                                                                                "value": "]. Actual:  Exception[",
                                                                                "valueText": "]. Actual:  Exception["
                                                                            }
                                                                        },
                                                                        "operatorToken": {
                                                                            "kind": "PlusToken",
                                                                            "fullStart": 661,
                                                                            "fullEnd": 662,
                                                                            "start": 661,
                                                                            "end": 662,
                                                                            "fullWidth": 1,
                                                                            "width": 1,
                                                                            "text": "+",
                                                                            "value": "+",
                                                                            "valueText": "+"
                                                                        },
                                                                        "right": {
                                                                            "kind": "IdentifierName",
                                                                            "fullStart": 662,
                                                                            "fullEnd": 663,
                                                                            "start": 662,
                                                                            "end": 663,
                                                                            "fullWidth": 1,
                                                                            "width": 1,
                                                                            "text": "i",
                                                                            "value": "i",
                                                                            "valueText": "i"
                                                                        }
                                                                    },
                                                                    "operatorToken": {
                                                                        "kind": "PlusToken",
                                                                        "fullStart": 663,
                                                                        "fullEnd": 664,
                                                                        "start": 663,
                                                                        "end": 664,
                                                                        "fullWidth": 1,
                                                                        "width": 1,
                                                                        "text": "+",
                                                                        "value": "+",
                                                                        "valueText": "+"
                                                                    },
                                                                    "right": {
                                                                        "kind": "StringLiteral",
                                                                        "fullStart": 664,
                                                                        "fullEnd": 671,
                                                                        "start": 664,
                                                                        "end": 671,
                                                                        "fullWidth": 7,
                                                                        "width": 7,
                                                                        "text": "'] ==='",
                                                                        "value": "] ===",
                                                                        "valueText": "] ==="
                                                                    }
                                                                },
                                                                "operatorToken": {
                                                                    "kind": "PlusToken",
                                                                    "fullStart": 671,
                                                                    "fullEnd": 673,
                                                                    "start": 671,
                                                                    "end": 672,
                                                                    "fullWidth": 2,
                                                                    "width": 1,
                                                                    "text": "+",
                                                                    "value": "+",
                                                                    "valueText": "+",
                                                                    "hasTrailingTrivia": true,
                                                                    "trailingTrivia": [
                                                                        {
                                                                            "kind": "WhitespaceTrivia",
                                                                            "text": " "
                                                                        }
                                                                    ]
                                                                },
                                                                "right": {
                                                                    "kind": "ElementAccessExpression",
                                                                    "fullStart": 673,
                                                                    "fullEnd": 679,
                                                                    "start": 673,
                                                                    "end": 677,
                                                                    "fullWidth": 6,
                                                                    "width": 4,
                                                                    "expression": {
                                                                        "kind": "IdentifierName",
                                                                        "fullStart": 673,
                                                                        "fullEnd": 674,
                                                                        "start": 673,
                                                                        "end": 674,
                                                                        "fullWidth": 1,
                                                                        "width": 1,
                                                                        "text": "e",
                                                                        "value": "e",
                                                                        "valueText": "e"
                                                                    },
                                                                    "openBracketToken": {
                                                                        "kind": "OpenBracketToken",
                                                                        "fullStart": 674,
                                                                        "fullEnd": 675,
                                                                        "start": 674,
                                                                        "end": 675,
                                                                        "fullWidth": 1,
                                                                        "width": 1,
                                                                        "text": "[",
                                                                        "value": "[",
                                                                        "valueText": "["
                                                                    },
                                                                    "argumentExpression": {
                                                                        "kind": "IdentifierName",
                                                                        "fullStart": 675,
                                                                        "fullEnd": 676,
                                                                        "start": 675,
                                                                        "end": 676,
                                                                        "fullWidth": 1,
                                                                        "width": 1,
                                                                        "text": "i",
                                                                        "value": "i",
                                                                        "valueText": "i"
                                                                    },
                                                                    "closeBracketToken": {
                                                                        "kind": "CloseBracketToken",
                                                                        "fullStart": 676,
                                                                        "fullEnd": 679,
                                                                        "start": 676,
                                                                        "end": 677,
                                                                        "fullWidth": 3,
                                                                        "width": 1,
                                                                        "text": "]",
                                                                        "value": "]",
                                                                        "valueText": "]",
                                                                        "hasTrailingTrivia": true,
                                                                        "trailingTrivia": [
                                                                            {
                                                                                "kind": "WhitespaceTrivia",
                                                                                "text": "  "
                                                                            }
                                                                        ]
                                                                    }
                                                                }
                                                            }
                                                        ],
                                                        "closeParenToken": {
                                                            "kind": "CloseParenToken",
                                                            "fullStart": 679,
                                                            "fullEnd": 680,
                                                            "start": 679,
                                                            "end": 680,
                                                            "fullWidth": 1,
                                                            "width": 1,
                                                            "text": ")",
                                                            "value": ")",
                                                            "valueText": ")"
                                                        }
                                                    }
                                                },
                                                "semicolonToken": {
                                                    "kind": "SemicolonToken",
                                                    "fullStart": 680,
                                                    "fullEnd": 682,
                                                    "start": 680,
                                                    "end": 681,
                                                    "fullWidth": 2,
                                                    "width": 1,
                                                    "text": ";",
                                                    "value": ";",
                                                    "valueText": ";",
                                                    "hasTrailingTrivia": true,
                                                    "hasTrailingNewLine": true,
                                                    "trailingTrivia": [
                                                        {
                                                            "kind": "NewLineTrivia",
                                                            "text": "\n"
                                                        }
                                                    ]
                                                }
                                            }
                                        }
                                    ],
                                    "closeBraceToken": {
                                        "kind": "CloseBraceToken",
                                        "fullStart": 682,
                                        "fullEnd": 686,
                                        "start": 684,
                                        "end": 685,
                                        "fullWidth": 4,
                                        "width": 1,
                                        "text": "}",
                                        "value": "}",
                                        "valueText": "}",
                                        "hasLeadingTrivia": true,
                                        "hasTrailingTrivia": true,
                                        "hasTrailingNewLine": true,
                                        "leadingTrivia": [
                                            {
                                                "kind": "WhitespaceTrivia",
                                                "text": "  "
                                            }
                                        ],
                                        "trailingTrivia": [
                                            {
                                                "kind": "NewLineTrivia",
                                                "text": "\n"
                                            }
                                        ]
                                    }
                                }
                            }
                        ],
                        "closeBraceToken": {
                            "kind": "CloseBraceToken",
                            "fullStart": 686,
                            "fullEnd": 688,
                            "start": 686,
                            "end": 687,
                            "fullWidth": 2,
                            "width": 1,
                            "text": "}",
                            "value": "}",
                            "valueText": "}",
                            "hasTrailingTrivia": true,
                            "hasTrailingNewLine": true,
                            "trailingTrivia": [
                                {
                                    "kind": "NewLineTrivia",
                                    "text": "\n"
                                }
                            ]
                        }
                    }
                }
            }
        ],
        "endOfFileToken": {
            "kind": "EndOfFileToken",
            "fullStart": 688,
            "fullEnd": 689,
            "start": 689,
            "end": 689,
            "fullWidth": 1,
            "width": 0,
            "text": "",
            "hasLeadingTrivia": true,
            "hasLeadingNewLine": true,
            "leadingTrivia": [
                {
                    "kind": "NewLineTrivia",
                    "text": "\n"
                }
            ]
        }
    },
    "lineMap": {
        "lineStarts": [
            0,
            61,
            132,
            133,
            137,
            233,
            236,
            272,
            303,
            307,
            308,
            334,
            354,
            375,
            394,
            395,
            422,
            447,
            468,
            491,
            492,
            503,
            508,
            524,
            526,
            536,
            561,
            682,
            686,
            688,
            689
        ],
        "length": 689
    }
}<|MERGE_RESOLUTION|>--- conflicted
+++ resolved
@@ -94,12 +94,8 @@
                             "start": 312,
                             "end": 332,
                             "fullWidth": 20,
-<<<<<<< HEAD
                             "width": 20,
-                            "identifier": {
-=======
                             "propertyName": {
->>>>>>> 85e84683
                                 "kind": "IdentifierName",
                                 "fullStart": 312,
                                 "fullEnd": 319,
@@ -695,12 +691,8 @@
                             "start": 399,
                             "end": 420,
                             "fullWidth": 21,
-<<<<<<< HEAD
                             "width": 21,
-                            "identifier": {
-=======
                             "propertyName": {
->>>>>>> 85e84683
                                 "kind": "IdentifierName",
                                 "fullStart": 399,
                                 "fullEnd": 407,
@@ -1565,12 +1557,8 @@
                                             "start": 547,
                                             "end": 550,
                                             "fullWidth": 3,
-<<<<<<< HEAD
                                             "width": 3,
-                                            "identifier": {
-=======
                                             "propertyName": {
->>>>>>> 85e84683
                                                 "kind": "IdentifierName",
                                                 "fullStart": 547,
                                                 "fullEnd": 548,
