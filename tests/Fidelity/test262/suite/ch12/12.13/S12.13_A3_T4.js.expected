--- conflicted
+++ resolved
@@ -94,12 +94,8 @@
                             "start": 255,
                             "end": 275,
                             "fullWidth": 20,
-<<<<<<< HEAD
                             "width": 20,
-                            "identifier": {
-=======
                             "propertyName": {
->>>>>>> 85e84683
                                 "kind": "IdentifierName",
                                 "fullStart": 255,
                                 "fullEnd": 262,
@@ -695,12 +691,8 @@
                             "start": 342,
                             "end": 363,
                             "fullWidth": 21,
-<<<<<<< HEAD
                             "width": 21,
-                            "identifier": {
-=======
                             "propertyName": {
->>>>>>> 85e84683
                                 "kind": "IdentifierName",
                                 "fullStart": 342,
                                 "fullEnd": 350,
@@ -1654,12 +1646,8 @@
                                             "start": 506,
                                             "end": 509,
                                             "fullWidth": 3,
-<<<<<<< HEAD
                                             "width": 3,
-                                            "identifier": {
-=======
                                             "propertyName": {
->>>>>>> 85e84683
                                                 "kind": "IdentifierName",
                                                 "fullStart": 506,
                                                 "fullEnd": 507,
@@ -2615,12 +2603,8 @@
                                             "start": 671,
                                             "end": 674,
                                             "fullWidth": 3,
-<<<<<<< HEAD
                                             "width": 3,
-                                            "identifier": {
-=======
                                             "propertyName": {
->>>>>>> 85e84683
                                                 "kind": "IdentifierName",
                                                 "fullStart": 671,
                                                 "fullEnd": 672,
@@ -4062,12 +4046,8 @@
                                             "start": 922,
                                             "end": 925,
                                             "fullWidth": 3,
-<<<<<<< HEAD
                                             "width": 3,
-                                            "identifier": {
-=======
                                             "propertyName": {
->>>>>>> 85e84683
                                                 "kind": "IdentifierName",
                                                 "fullStart": 922,
                                                 "fullEnd": 923,
@@ -5499,12 +5479,8 @@
                                             "start": 1178,
                                             "end": 1181,
                                             "fullWidth": 3,
-<<<<<<< HEAD
                                             "width": 3,
-                                            "identifier": {
-=======
                                             "propertyName": {
->>>>>>> 85e84683
                                                 "kind": "IdentifierName",
                                                 "fullStart": 1178,
                                                 "fullEnd": 1179,
@@ -6460,12 +6436,8 @@
                                             "start": 1348,
                                             "end": 1351,
                                             "fullWidth": 3,
-<<<<<<< HEAD
                                             "width": 3,
-                                            "identifier": {
-=======
                                             "propertyName": {
->>>>>>> 85e84683
                                                 "kind": "IdentifierName",
                                                 "fullStart": 1348,
                                                 "fullEnd": 1349,
