--- conflicted
+++ resolved
@@ -1140,12 +1140,8 @@
                             "start": 574,
                             "end": 581,
                             "fullWidth": 7,
-<<<<<<< HEAD
                             "width": 7,
-                            "identifier": {
-=======
                             "propertyName": {
->>>>>>> 85e84683
                                 "kind": "IdentifierName",
                                 "fullStart": 574,
                                 "fullEnd": 575,
@@ -1777,12 +1773,8 @@
                             "start": 709,
                             "end": 715,
                             "fullWidth": 6,
-<<<<<<< HEAD
                             "width": 6,
-                            "identifier": {
-=======
                             "propertyName": {
->>>>>>> 85e84683
                                 "kind": "IdentifierName",
                                 "fullStart": 709,
                                 "fullEnd": 710,
