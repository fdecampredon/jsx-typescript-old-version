{
    "isDeclaration": false,
    "languageVersion": "EcmaScript5",
    "parseOptions": {
        "allowAutomaticSemicolonInsertion": true
    },
    "sourceUnit": {
        "kind": "SourceUnit",
        "fullStart": 0,
        "fullEnd": 696,
        "start": 313,
        "end": 696,
        "fullWidth": 696,
        "width": 383,
        "moduleElements": [
            {
                "kind": "VariableStatement",
                "fullStart": 0,
                "fullEnd": 326,
                "start": 313,
                "end": 325,
                "fullWidth": 326,
                "width": 12,
                "modifiers": [],
                "variableDeclaration": {
                    "kind": "VariableDeclaration",
                    "fullStart": 0,
                    "fullEnd": 324,
                    "start": 313,
                    "end": 324,
                    "fullWidth": 324,
                    "width": 11,
                    "varKeyword": {
                        "kind": "VarKeyword",
                        "fullStart": 0,
                        "fullEnd": 317,
                        "start": 313,
                        "end": 316,
                        "fullWidth": 317,
                        "width": 3,
                        "text": "var",
                        "value": "var",
                        "valueText": "var",
                        "hasLeadingTrivia": true,
                        "hasLeadingComment": true,
                        "hasLeadingNewLine": true,
                        "hasTrailingTrivia": true,
                        "leadingTrivia": [
                            {
                                "kind": "SingleLineCommentTrivia",
                                "text": "// Copyright 2009 the Sputnik authors.  All rights reserved."
                            },
                            {
                                "kind": "NewLineTrivia",
                                "text": "\n"
                            },
                            {
                                "kind": "SingleLineCommentTrivia",
                                "text": "// This code is governed by the BSD license found in the LICENSE file."
                            },
                            {
                                "kind": "NewLineTrivia",
                                "text": "\n"
                            },
                            {
                                "kind": "NewLineTrivia",
                                "text": "\n"
                            },
                            {
                                "kind": "MultiLineCommentTrivia",
                                "text": "/**\n * Continue inside of try-catch nested in a loop is allowed\n *\n * @path ch12/12.7/S12.7_A9_T2.js\n * @description Using \"continue\" within catch Block that is within a loop\n */"
                            },
                            {
                                "kind": "NewLineTrivia",
                                "text": "\n"
                            },
                            {
                                "kind": "NewLineTrivia",
                                "text": "\n"
                            }
                        ],
                        "trailingTrivia": [
                            {
                                "kind": "WhitespaceTrivia",
                                "text": " "
                            }
                        ]
                    },
                    "variableDeclarators": [
                        {
                            "kind": "VariableDeclarator",
                            "fullStart": 317,
                            "fullEnd": 320,
                            "start": 317,
                            "end": 320,
                            "fullWidth": 3,
<<<<<<< HEAD
                            "width": 3,
                            "identifier": {
=======
                            "propertyName": {
>>>>>>> 85e84683
                                "kind": "IdentifierName",
                                "fullStart": 317,
                                "fullEnd": 318,
                                "start": 317,
                                "end": 318,
                                "fullWidth": 1,
                                "width": 1,
                                "text": "x",
                                "value": "x",
                                "valueText": "x"
                            },
                            "equalsValueClause": {
                                "kind": "EqualsValueClause",
                                "fullStart": 318,
                                "fullEnd": 320,
                                "start": 318,
                                "end": 320,
                                "fullWidth": 2,
                                "width": 2,
                                "equalsToken": {
                                    "kind": "EqualsToken",
                                    "fullStart": 318,
                                    "fullEnd": 319,
                                    "start": 318,
                                    "end": 319,
                                    "fullWidth": 1,
                                    "width": 1,
                                    "text": "=",
                                    "value": "=",
                                    "valueText": "="
                                },
                                "value": {
                                    "kind": "NumericLiteral",
                                    "fullStart": 319,
                                    "fullEnd": 320,
                                    "start": 319,
                                    "end": 320,
                                    "fullWidth": 1,
                                    "width": 1,
                                    "text": "0",
                                    "value": 0,
                                    "valueText": "0"
                                }
                            }
                        },
                        {
                            "kind": "CommaToken",
                            "fullStart": 320,
                            "fullEnd": 321,
                            "start": 320,
                            "end": 321,
                            "fullWidth": 1,
                            "width": 1,
                            "text": ",",
                            "value": ",",
                            "valueText": ","
                        },
                        {
                            "kind": "VariableDeclarator",
                            "fullStart": 321,
                            "fullEnd": 324,
                            "start": 321,
                            "end": 324,
                            "fullWidth": 3,
<<<<<<< HEAD
                            "width": 3,
                            "identifier": {
=======
                            "propertyName": {
>>>>>>> 85e84683
                                "kind": "IdentifierName",
                                "fullStart": 321,
                                "fullEnd": 322,
                                "start": 321,
                                "end": 322,
                                "fullWidth": 1,
                                "width": 1,
                                "text": "y",
                                "value": "y",
                                "valueText": "y"
                            },
                            "equalsValueClause": {
                                "kind": "EqualsValueClause",
                                "fullStart": 322,
                                "fullEnd": 324,
                                "start": 322,
                                "end": 324,
                                "fullWidth": 2,
                                "width": 2,
                                "equalsToken": {
                                    "kind": "EqualsToken",
                                    "fullStart": 322,
                                    "fullEnd": 323,
                                    "start": 322,
                                    "end": 323,
                                    "fullWidth": 1,
                                    "width": 1,
                                    "text": "=",
                                    "value": "=",
                                    "valueText": "="
                                },
                                "value": {
                                    "kind": "NumericLiteral",
                                    "fullStart": 323,
                                    "fullEnd": 324,
                                    "start": 323,
                                    "end": 324,
                                    "fullWidth": 1,
                                    "width": 1,
                                    "text": "0",
                                    "value": 0,
                                    "valueText": "0"
                                }
                            }
                        }
                    ]
                },
                "semicolonToken": {
                    "kind": "SemicolonToken",
                    "fullStart": 324,
                    "fullEnd": 326,
                    "start": 324,
                    "end": 325,
                    "fullWidth": 2,
                    "width": 1,
                    "text": ";",
                    "value": ";",
                    "valueText": ";",
                    "hasTrailingTrivia": true,
                    "hasTrailingNewLine": true,
                    "trailingTrivia": [
                        {
                            "kind": "NewLineTrivia",
                            "text": "\n"
                        }
                    ]
                }
            },
            {
                "kind": "ExpressionStatement",
                "fullStart": 326,
                "fullEnd": 436,
                "start": 327,
                "end": 435,
                "fullWidth": 110,
                "width": 108,
                "expression": {
                    "kind": "InvocationExpression",
                    "fullStart": 326,
                    "fullEnd": 434,
                    "start": 327,
                    "end": 434,
                    "fullWidth": 108,
                    "width": 107,
                    "expression": {
                        "kind": "ParenthesizedExpression",
                        "fullStart": 326,
                        "fullEnd": 432,
                        "start": 327,
                        "end": 432,
                        "fullWidth": 106,
                        "width": 105,
                        "openParenToken": {
                            "kind": "OpenParenToken",
                            "fullStart": 326,
                            "fullEnd": 328,
                            "start": 327,
                            "end": 328,
                            "fullWidth": 2,
                            "width": 1,
                            "text": "(",
                            "value": "(",
                            "valueText": "(",
                            "hasLeadingTrivia": true,
                            "hasLeadingNewLine": true,
                            "leadingTrivia": [
                                {
                                    "kind": "NewLineTrivia",
                                    "text": "\n"
                                }
                            ]
                        },
                        "expression": {
                            "kind": "FunctionExpression",
                            "fullStart": 328,
                            "fullEnd": 431,
                            "start": 328,
                            "end": 431,
                            "fullWidth": 103,
                            "width": 103,
                            "functionKeyword": {
                                "kind": "FunctionKeyword",
                                "fullStart": 328,
                                "fullEnd": 336,
                                "start": 328,
                                "end": 336,
                                "fullWidth": 8,
                                "width": 8,
                                "text": "function",
                                "value": "function",
                                "valueText": "function"
                            },
                            "callSignature": {
                                "kind": "CallSignature",
                                "fullStart": 336,
                                "fullEnd": 338,
                                "start": 336,
                                "end": 338,
                                "fullWidth": 2,
                                "width": 2,
                                "parameterList": {
                                    "kind": "ParameterList",
                                    "fullStart": 336,
                                    "fullEnd": 338,
                                    "start": 336,
                                    "end": 338,
                                    "fullWidth": 2,
                                    "width": 2,
                                    "openParenToken": {
                                        "kind": "OpenParenToken",
                                        "fullStart": 336,
                                        "fullEnd": 337,
                                        "start": 336,
                                        "end": 337,
                                        "fullWidth": 1,
                                        "width": 1,
                                        "text": "(",
                                        "value": "(",
                                        "valueText": "("
                                    },
                                    "parameters": [],
                                    "closeParenToken": {
                                        "kind": "CloseParenToken",
                                        "fullStart": 337,
                                        "fullEnd": 338,
                                        "start": 337,
                                        "end": 338,
                                        "fullWidth": 1,
                                        "width": 1,
                                        "text": ")",
                                        "value": ")",
                                        "valueText": ")"
                                    }
                                }
                            },
                            "block": {
                                "kind": "Block",
                                "fullStart": 338,
                                "fullEnd": 431,
                                "start": 338,
                                "end": 431,
                                "fullWidth": 93,
                                "width": 93,
                                "openBraceToken": {
                                    "kind": "OpenBraceToken",
                                    "fullStart": 338,
                                    "fullEnd": 340,
                                    "start": 338,
                                    "end": 339,
                                    "fullWidth": 2,
                                    "width": 1,
                                    "text": "{",
                                    "value": "{",
                                    "valueText": "{",
                                    "hasTrailingTrivia": true,
                                    "hasTrailingNewLine": true,
                                    "trailingTrivia": [
                                        {
                                            "kind": "NewLineTrivia",
                                            "text": "\n"
                                        }
                                    ]
                                },
                                "statements": [
                                    {
                                        "kind": "LabeledStatement",
                                        "fullStart": 340,
                                        "fullEnd": 430,
                                        "start": 340,
                                        "end": 429,
                                        "fullWidth": 90,
                                        "width": 89,
                                        "identifier": {
                                            "kind": "IdentifierName",
                                            "fullStart": 340,
                                            "fullEnd": 344,
                                            "start": 340,
                                            "end": 343,
                                            "fullWidth": 4,
                                            "width": 3,
                                            "text": "FOR",
                                            "value": "FOR",
                                            "valueText": "FOR",
                                            "hasTrailingTrivia": true,
                                            "trailingTrivia": [
                                                {
                                                    "kind": "WhitespaceTrivia",
                                                    "text": " "
                                                }
                                            ]
                                        },
                                        "colonToken": {
                                            "kind": "ColonToken",
                                            "fullStart": 344,
                                            "fullEnd": 346,
                                            "start": 344,
                                            "end": 345,
                                            "fullWidth": 2,
                                            "width": 1,
                                            "text": ":",
                                            "value": ":",
                                            "valueText": ":",
                                            "hasTrailingTrivia": true,
                                            "trailingTrivia": [
                                                {
                                                    "kind": "WhitespaceTrivia",
                                                    "text": " "
                                                }
                                            ]
                                        },
                                        "statement": {
                                            "kind": "ForStatement",
                                            "fullStart": 346,
                                            "fullEnd": 430,
                                            "start": 346,
                                            "end": 429,
                                            "fullWidth": 84,
                                            "width": 83,
                                            "forKeyword": {
                                                "kind": "ForKeyword",
                                                "fullStart": 346,
                                                "fullEnd": 349,
                                                "start": 346,
                                                "end": 349,
                                                "fullWidth": 3,
                                                "width": 3,
                                                "text": "for",
                                                "value": "for",
                                                "valueText": "for"
                                            },
                                            "openParenToken": {
                                                "kind": "OpenParenToken",
                                                "fullStart": 349,
                                                "fullEnd": 350,
                                                "start": 349,
                                                "end": 350,
                                                "fullWidth": 1,
                                                "width": 1,
                                                "text": "(",
                                                "value": "(",
                                                "valueText": "("
                                            },
                                            "firstSemicolonToken": {
                                                "kind": "SemicolonToken",
                                                "fullStart": 350,
                                                "fullEnd": 351,
                                                "start": 350,
                                                "end": 351,
                                                "fullWidth": 1,
                                                "width": 1,
                                                "text": ";",
                                                "value": ";",
                                                "valueText": ";"
                                            },
                                            "secondSemicolonToken": {
                                                "kind": "SemicolonToken",
                                                "fullStart": 351,
                                                "fullEnd": 352,
                                                "start": 351,
                                                "end": 352,
                                                "fullWidth": 1,
                                                "width": 1,
                                                "text": ";",
                                                "value": ";",
                                                "valueText": ";"
                                            },
                                            "closeParenToken": {
                                                "kind": "CloseParenToken",
                                                "fullStart": 352,
                                                "fullEnd": 353,
                                                "start": 352,
                                                "end": 353,
                                                "fullWidth": 1,
                                                "width": 1,
                                                "text": ")",
                                                "value": ")",
                                                "valueText": ")"
                                            },
                                            "statement": {
                                                "kind": "Block",
                                                "fullStart": 353,
                                                "fullEnd": 430,
                                                "start": 353,
                                                "end": 429,
                                                "fullWidth": 77,
                                                "width": 76,
                                                "openBraceToken": {
                                                    "kind": "OpenBraceToken",
                                                    "fullStart": 353,
                                                    "fullEnd": 355,
                                                    "start": 353,
                                                    "end": 354,
                                                    "fullWidth": 2,
                                                    "width": 1,
                                                    "text": "{",
                                                    "value": "{",
                                                    "valueText": "{",
                                                    "hasTrailingTrivia": true,
                                                    "hasTrailingNewLine": true,
                                                    "trailingTrivia": [
                                                        {
                                                            "kind": "NewLineTrivia",
                                                            "text": "\n"
                                                        }
                                                    ]
                                                },
                                                "statements": [
                                                    {
                                                        "kind": "TryStatement",
                                                        "fullStart": 355,
                                                        "fullEnd": 428,
                                                        "start": 356,
                                                        "end": 426,
                                                        "fullWidth": 73,
                                                        "width": 70,
                                                        "tryKeyword": {
                                                            "kind": "TryKeyword",
                                                            "fullStart": 355,
                                                            "fullEnd": 359,
                                                            "start": 356,
                                                            "end": 359,
                                                            "fullWidth": 4,
                                                            "width": 3,
                                                            "text": "try",
                                                            "value": "try",
                                                            "valueText": "try",
                                                            "hasLeadingTrivia": true,
                                                            "leadingTrivia": [
                                                                {
                                                                    "kind": "WhitespaceTrivia",
                                                                    "text": "\t"
                                                                }
                                                            ]
                                                        },
                                                        "block": {
                                                            "kind": "Block",
                                                            "fullStart": 359,
                                                            "fullEnd": 402,
                                                            "start": 359,
                                                            "end": 401,
                                                            "fullWidth": 43,
                                                            "width": 42,
                                                            "openBraceToken": {
                                                                "kind": "OpenBraceToken",
                                                                "fullStart": 359,
                                                                "fullEnd": 361,
                                                                "start": 359,
                                                                "end": 360,
                                                                "fullWidth": 2,
                                                                "width": 1,
                                                                "text": "{",
                                                                "value": "{",
                                                                "valueText": "{",
                                                                "hasTrailingTrivia": true,
                                                                "hasTrailingNewLine": true,
                                                                "trailingTrivia": [
                                                                    {
                                                                        "kind": "NewLineTrivia",
                                                                        "text": "\n"
                                                                    }
                                                                ]
                                                            },
                                                            "statements": [
                                                                {
                                                                    "kind": "ExpressionStatement",
                                                                    "fullStart": 361,
                                                                    "fullEnd": 368,
                                                                    "start": 363,
                                                                    "end": 367,
                                                                    "fullWidth": 7,
                                                                    "width": 4,
                                                                    "expression": {
                                                                        "kind": "PostIncrementExpression",
                                                                        "fullStart": 361,
                                                                        "fullEnd": 366,
                                                                        "start": 363,
                                                                        "end": 366,
                                                                        "fullWidth": 5,
                                                                        "width": 3,
                                                                        "operand": {
                                                                            "kind": "IdentifierName",
                                                                            "fullStart": 361,
                                                                            "fullEnd": 364,
                                                                            "start": 363,
                                                                            "end": 364,
                                                                            "fullWidth": 3,
                                                                            "width": 1,
                                                                            "text": "x",
                                                                            "value": "x",
                                                                            "valueText": "x",
                                                                            "hasLeadingTrivia": true,
                                                                            "leadingTrivia": [
                                                                                {
                                                                                    "kind": "WhitespaceTrivia",
                                                                                    "text": "\t\t"
                                                                                }
                                                                            ]
                                                                        },
                                                                        "operatorToken": {
                                                                            "kind": "PlusPlusToken",
                                                                            "fullStart": 364,
                                                                            "fullEnd": 366,
                                                                            "start": 364,
                                                                            "end": 366,
                                                                            "fullWidth": 2,
                                                                            "width": 2,
                                                                            "text": "++",
                                                                            "value": "++",
                                                                            "valueText": "++"
                                                                        }
                                                                    },
                                                                    "semicolonToken": {
                                                                        "kind": "SemicolonToken",
                                                                        "fullStart": 366,
                                                                        "fullEnd": 368,
                                                                        "start": 366,
                                                                        "end": 367,
                                                                        "fullWidth": 2,
                                                                        "width": 1,
                                                                        "text": ";",
                                                                        "value": ";",
                                                                        "valueText": ";",
                                                                        "hasTrailingTrivia": true,
                                                                        "hasTrailingNewLine": true,
                                                                        "trailingTrivia": [
                                                                            {
                                                                                "kind": "NewLineTrivia",
                                                                                "text": "\n"
                                                                            }
                                                                        ]
                                                                    }
                                                                },
                                                                {
                                                                    "kind": "IfStatement",
                                                                    "fullStart": 368,
                                                                    "fullEnd": 388,
                                                                    "start": 370,
                                                                    "end": 387,
                                                                    "fullWidth": 20,
                                                                    "width": 17,
                                                                    "ifKeyword": {
                                                                        "kind": "IfKeyword",
                                                                        "fullStart": 368,
                                                                        "fullEnd": 372,
                                                                        "start": 370,
                                                                        "end": 372,
                                                                        "fullWidth": 4,
                                                                        "width": 2,
                                                                        "text": "if",
                                                                        "value": "if",
                                                                        "valueText": "if",
                                                                        "hasLeadingTrivia": true,
                                                                        "leadingTrivia": [
                                                                            {
                                                                                "kind": "WhitespaceTrivia",
                                                                                "text": "\t\t"
                                                                            }
                                                                        ]
                                                                    },
                                                                    "openParenToken": {
                                                                        "kind": "OpenParenToken",
                                                                        "fullStart": 372,
                                                                        "fullEnd": 373,
                                                                        "start": 372,
                                                                        "end": 373,
                                                                        "fullWidth": 1,
                                                                        "width": 1,
                                                                        "text": "(",
                                                                        "value": "(",
                                                                        "valueText": "("
                                                                    },
                                                                    "condition": {
                                                                        "kind": "EqualsExpression",
                                                                        "fullStart": 373,
                                                                        "fullEnd": 379,
                                                                        "start": 373,
                                                                        "end": 379,
                                                                        "fullWidth": 6,
                                                                        "width": 6,
                                                                        "left": {
                                                                            "kind": "IdentifierName",
                                                                            "fullStart": 373,
                                                                            "fullEnd": 374,
                                                                            "start": 373,
                                                                            "end": 374,
                                                                            "fullWidth": 1,
                                                                            "width": 1,
                                                                            "text": "x",
                                                                            "value": "x",
                                                                            "valueText": "x"
                                                                        },
                                                                        "operatorToken": {
                                                                            "kind": "EqualsEqualsEqualsToken",
                                                                            "fullStart": 374,
                                                                            "fullEnd": 377,
                                                                            "start": 374,
                                                                            "end": 377,
                                                                            "fullWidth": 3,
                                                                            "width": 3,
                                                                            "text": "===",
                                                                            "value": "===",
                                                                            "valueText": "==="
                                                                        },
                                                                        "right": {
                                                                            "kind": "NumericLiteral",
                                                                            "fullStart": 377,
                                                                            "fullEnd": 379,
                                                                            "start": 377,
                                                                            "end": 379,
                                                                            "fullWidth": 2,
                                                                            "width": 2,
                                                                            "text": "10",
                                                                            "value": 10,
                                                                            "valueText": "10"
                                                                        }
                                                                    },
                                                                    "closeParenToken": {
                                                                        "kind": "CloseParenToken",
                                                                        "fullStart": 379,
                                                                        "fullEnd": 380,
                                                                        "start": 379,
                                                                        "end": 380,
                                                                        "fullWidth": 1,
                                                                        "width": 1,
                                                                        "text": ")",
                                                                        "value": ")",
                                                                        "valueText": ")"
                                                                    },
                                                                    "statement": {
                                                                        "kind": "ReturnStatement",
                                                                        "fullStart": 380,
                                                                        "fullEnd": 388,
                                                                        "start": 380,
                                                                        "end": 387,
                                                                        "fullWidth": 8,
                                                                        "width": 7,
                                                                        "returnKeyword": {
                                                                            "kind": "ReturnKeyword",
                                                                            "fullStart": 380,
                                                                            "fullEnd": 386,
                                                                            "start": 380,
                                                                            "end": 386,
                                                                            "fullWidth": 6,
                                                                            "width": 6,
                                                                            "text": "return",
                                                                            "value": "return",
                                                                            "valueText": "return"
                                                                        },
                                                                        "semicolonToken": {
                                                                            "kind": "SemicolonToken",
                                                                            "fullStart": 386,
                                                                            "fullEnd": 388,
                                                                            "start": 386,
                                                                            "end": 387,
                                                                            "fullWidth": 2,
                                                                            "width": 1,
                                                                            "text": ";",
                                                                            "value": ";",
                                                                            "valueText": ";",
                                                                            "hasTrailingTrivia": true,
                                                                            "hasTrailingNewLine": true,
                                                                            "trailingTrivia": [
                                                                                {
                                                                                    "kind": "NewLineTrivia",
                                                                                    "text": "\n"
                                                                                }
                                                                            ]
                                                                        }
                                                                    }
                                                                },
                                                                {
                                                                    "kind": "ThrowStatement",
                                                                    "fullStart": 388,
                                                                    "fullEnd": 399,
                                                                    "start": 390,
                                                                    "end": 398,
                                                                    "fullWidth": 11,
                                                                    "width": 8,
                                                                    "throwKeyword": {
                                                                        "kind": "ThrowKeyword",
                                                                        "fullStart": 388,
                                                                        "fullEnd": 396,
                                                                        "start": 390,
                                                                        "end": 395,
                                                                        "fullWidth": 8,
                                                                        "width": 5,
                                                                        "text": "throw",
                                                                        "value": "throw",
                                                                        "valueText": "throw",
                                                                        "hasLeadingTrivia": true,
                                                                        "hasTrailingTrivia": true,
                                                                        "leadingTrivia": [
                                                                            {
                                                                                "kind": "WhitespaceTrivia",
                                                                                "text": "\t\t"
                                                                            }
                                                                        ],
                                                                        "trailingTrivia": [
                                                                            {
                                                                                "kind": "WhitespaceTrivia",
                                                                                "text": " "
                                                                            }
                                                                        ]
                                                                    },
                                                                    "expression": {
                                                                        "kind": "NumericLiteral",
                                                                        "fullStart": 396,
                                                                        "fullEnd": 397,
                                                                        "start": 396,
                                                                        "end": 397,
                                                                        "fullWidth": 1,
                                                                        "width": 1,
                                                                        "text": "1",
                                                                        "value": 1,
                                                                        "valueText": "1"
                                                                    },
                                                                    "semicolonToken": {
                                                                        "kind": "SemicolonToken",
                                                                        "fullStart": 397,
                                                                        "fullEnd": 399,
                                                                        "start": 397,
                                                                        "end": 398,
                                                                        "fullWidth": 2,
                                                                        "width": 1,
                                                                        "text": ";",
                                                                        "value": ";",
                                                                        "valueText": ";",
                                                                        "hasTrailingTrivia": true,
                                                                        "hasTrailingNewLine": true,
                                                                        "trailingTrivia": [
                                                                            {
                                                                                "kind": "NewLineTrivia",
                                                                                "text": "\n"
                                                                            }
                                                                        ]
                                                                    }
                                                                }
                                                            ],
                                                            "closeBraceToken": {
                                                                "kind": "CloseBraceToken",
                                                                "fullStart": 399,
                                                                "fullEnd": 402,
                                                                "start": 400,
                                                                "end": 401,
                                                                "fullWidth": 3,
                                                                "width": 1,
                                                                "text": "}",
                                                                "value": "}",
                                                                "valueText": "}",
                                                                "hasLeadingTrivia": true,
                                                                "hasTrailingTrivia": true,
                                                                "leadingTrivia": [
                                                                    {
                                                                        "kind": "WhitespaceTrivia",
                                                                        "text": "\t"
                                                                    }
                                                                ],
                                                                "trailingTrivia": [
                                                                    {
                                                                        "kind": "WhitespaceTrivia",
                                                                        "text": " "
                                                                    }
                                                                ]
                                                            }
                                                        },
                                                        "catchClause": {
                                                            "kind": "CatchClause",
                                                            "fullStart": 402,
                                                            "fullEnd": 428,
                                                            "start": 402,
                                                            "end": 426,
                                                            "fullWidth": 26,
                                                            "width": 24,
                                                            "catchKeyword": {
                                                                "kind": "CatchKeyword",
                                                                "fullStart": 402,
                                                                "fullEnd": 407,
                                                                "start": 402,
                                                                "end": 407,
                                                                "fullWidth": 5,
                                                                "width": 5,
                                                                "text": "catch",
                                                                "value": "catch",
                                                                "valueText": "catch"
                                                            },
                                                            "openParenToken": {
                                                                "kind": "OpenParenToken",
                                                                "fullStart": 407,
                                                                "fullEnd": 408,
                                                                "start": 407,
                                                                "end": 408,
                                                                "fullWidth": 1,
                                                                "width": 1,
                                                                "text": "(",
                                                                "value": "(",
                                                                "valueText": "("
                                                            },
                                                            "identifier": {
                                                                "kind": "IdentifierName",
                                                                "fullStart": 408,
                                                                "fullEnd": 409,
                                                                "start": 408,
                                                                "end": 409,
                                                                "fullWidth": 1,
                                                                "width": 1,
                                                                "text": "e",
                                                                "value": "e",
                                                                "valueText": "e"
                                                            },
                                                            "closeParenToken": {
                                                                "kind": "CloseParenToken",
                                                                "fullStart": 409,
                                                                "fullEnd": 410,
                                                                "start": 409,
                                                                "end": 410,
                                                                "fullWidth": 1,
                                                                "width": 1,
                                                                "text": ")",
                                                                "value": ")",
                                                                "valueText": ")"
                                                            },
                                                            "block": {
                                                                "kind": "Block",
                                                                "fullStart": 410,
                                                                "fullEnd": 428,
                                                                "start": 410,
                                                                "end": 426,
                                                                "fullWidth": 18,
                                                                "width": 16,
                                                                "openBraceToken": {
                                                                    "kind": "OpenBraceToken",
                                                                    "fullStart": 410,
                                                                    "fullEnd": 412,
                                                                    "start": 410,
                                                                    "end": 411,
                                                                    "fullWidth": 2,
                                                                    "width": 1,
                                                                    "text": "{",
                                                                    "value": "{",
                                                                    "valueText": "{",
                                                                    "hasTrailingTrivia": true,
                                                                    "hasTrailingNewLine": true,
                                                                    "trailingTrivia": [
                                                                        {
                                                                            "kind": "NewLineTrivia",
                                                                            "text": "\n"
                                                                        }
                                                                    ]
                                                                },
                                                                "statements": [
                                                                    {
                                                                        "kind": "ContinueStatement",
                                                                        "fullStart": 412,
                                                                        "fullEnd": 424,
                                                                        "start": 414,
                                                                        "end": 423,
                                                                        "fullWidth": 12,
                                                                        "width": 9,
                                                                        "continueKeyword": {
                                                                            "kind": "ContinueKeyword",
                                                                            "fullStart": 412,
                                                                            "fullEnd": 422,
                                                                            "start": 414,
                                                                            "end": 422,
                                                                            "fullWidth": 10,
                                                                            "width": 8,
                                                                            "text": "continue",
                                                                            "value": "continue",
                                                                            "valueText": "continue",
                                                                            "hasLeadingTrivia": true,
                                                                            "leadingTrivia": [
                                                                                {
                                                                                    "kind": "WhitespaceTrivia",
                                                                                    "text": "\t\t"
                                                                                }
                                                                            ]
                                                                        },
                                                                        "semicolonToken": {
                                                                            "kind": "SemicolonToken",
                                                                            "fullStart": 422,
                                                                            "fullEnd": 424,
                                                                            "start": 422,
                                                                            "end": 423,
                                                                            "fullWidth": 2,
                                                                            "width": 1,
                                                                            "text": ";",
                                                                            "value": ";",
                                                                            "valueText": ";",
                                                                            "hasTrailingTrivia": true,
                                                                            "hasTrailingNewLine": true,
                                                                            "trailingTrivia": [
                                                                                {
                                                                                    "kind": "NewLineTrivia",
                                                                                    "text": "\n"
                                                                                }
                                                                            ]
                                                                        }
                                                                    }
                                                                ],
                                                                "closeBraceToken": {
                                                                    "kind": "CloseBraceToken",
                                                                    "fullStart": 424,
                                                                    "fullEnd": 428,
                                                                    "start": 425,
                                                                    "end": 426,
                                                                    "fullWidth": 4,
                                                                    "width": 1,
                                                                    "text": "}",
                                                                    "value": "}",
                                                                    "valueText": "}",
                                                                    "hasLeadingTrivia": true,
                                                                    "hasTrailingTrivia": true,
                                                                    "hasTrailingNewLine": true,
                                                                    "leadingTrivia": [
                                                                        {
                                                                            "kind": "WhitespaceTrivia",
                                                                            "text": "\t"
                                                                        }
                                                                    ],
                                                                    "trailingTrivia": [
                                                                        {
                                                                            "kind": "WhitespaceTrivia",
                                                                            "text": "\t"
                                                                        },
                                                                        {
                                                                            "kind": "NewLineTrivia",
                                                                            "text": "\n"
                                                                        }
                                                                    ]
                                                                }
                                                            }
                                                        }
                                                    }
                                                ],
                                                "closeBraceToken": {
                                                    "kind": "CloseBraceToken",
                                                    "fullStart": 428,
                                                    "fullEnd": 430,
                                                    "start": 428,
                                                    "end": 429,
                                                    "fullWidth": 2,
                                                    "width": 1,
                                                    "text": "}",
                                                    "value": "}",
                                                    "valueText": "}",
                                                    "hasTrailingTrivia": true,
                                                    "hasTrailingNewLine": true,
                                                    "trailingTrivia": [
                                                        {
                                                            "kind": "NewLineTrivia",
                                                            "text": "\n"
                                                        }
                                                    ]
                                                }
                                            }
                                        }
                                    }
                                ],
                                "closeBraceToken": {
                                    "kind": "CloseBraceToken",
                                    "fullStart": 430,
                                    "fullEnd": 431,
                                    "start": 430,
                                    "end": 431,
                                    "fullWidth": 1,
                                    "width": 1,
                                    "text": "}",
                                    "value": "}",
                                    "valueText": "}"
                                }
                            }
                        },
                        "closeParenToken": {
                            "kind": "CloseParenToken",
                            "fullStart": 431,
                            "fullEnd": 432,
                            "start": 431,
                            "end": 432,
                            "fullWidth": 1,
                            "width": 1,
                            "text": ")",
                            "value": ")",
                            "valueText": ")"
                        }
                    },
                    "argumentList": {
                        "kind": "ArgumentList",
                        "fullStart": 432,
                        "fullEnd": 434,
                        "start": 432,
                        "end": 434,
                        "fullWidth": 2,
                        "width": 2,
                        "openParenToken": {
                            "kind": "OpenParenToken",
                            "fullStart": 432,
                            "fullEnd": 433,
                            "start": 432,
                            "end": 433,
                            "fullWidth": 1,
                            "width": 1,
                            "text": "(",
                            "value": "(",
                            "valueText": "("
                        },
                        "arguments": [],
                        "closeParenToken": {
                            "kind": "CloseParenToken",
                            "fullStart": 433,
                            "fullEnd": 434,
                            "start": 433,
                            "end": 434,
                            "fullWidth": 1,
                            "width": 1,
                            "text": ")",
                            "value": ")",
                            "valueText": ")"
                        }
                    }
                },
                "semicolonToken": {
                    "kind": "SemicolonToken",
                    "fullStart": 434,
                    "fullEnd": 436,
                    "start": 434,
                    "end": 435,
                    "fullWidth": 2,
                    "width": 1,
                    "text": ";",
                    "value": ";",
                    "valueText": ";",
                    "hasTrailingTrivia": true,
                    "hasTrailingNewLine": true,
                    "trailingTrivia": [
                        {
                            "kind": "NewLineTrivia",
                            "text": "\n"
                        }
                    ]
                }
            },
            {
                "kind": "IfStatement",
                "fullStart": 436,
                "fullEnd": 613,
                "start": 526,
                "end": 612,
                "fullWidth": 177,
                "width": 86,
                "ifKeyword": {
                    "kind": "IfKeyword",
                    "fullStart": 436,
                    "fullEnd": 529,
                    "start": 526,
                    "end": 528,
                    "fullWidth": 93,
                    "width": 2,
                    "text": "if",
                    "value": "if",
                    "valueText": "if",
                    "hasLeadingTrivia": true,
                    "hasLeadingComment": true,
                    "hasLeadingNewLine": true,
                    "hasTrailingTrivia": true,
                    "leadingTrivia": [
                        {
                            "kind": "NewLineTrivia",
                            "text": "\n"
                        },
                        {
                            "kind": "SingleLineCommentTrivia",
                            "text": "//////////////////////////////////////////////////////////////////////////////"
                        },
                        {
                            "kind": "NewLineTrivia",
                            "text": "\n"
                        },
                        {
                            "kind": "SingleLineCommentTrivia",
                            "text": "//CHECK#1"
                        },
                        {
                            "kind": "NewLineTrivia",
                            "text": "\n"
                        }
                    ],
                    "trailingTrivia": [
                        {
                            "kind": "WhitespaceTrivia",
                            "text": " "
                        }
                    ]
                },
                "openParenToken": {
                    "kind": "OpenParenToken",
                    "fullStart": 529,
                    "fullEnd": 530,
                    "start": 529,
                    "end": 530,
                    "fullWidth": 1,
                    "width": 1,
                    "text": "(",
                    "value": "(",
                    "valueText": "("
                },
                "condition": {
                    "kind": "NotEqualsExpression",
                    "fullStart": 530,
                    "fullEnd": 536,
                    "start": 530,
                    "end": 536,
                    "fullWidth": 6,
                    "width": 6,
                    "left": {
                        "kind": "IdentifierName",
                        "fullStart": 530,
                        "fullEnd": 531,
                        "start": 530,
                        "end": 531,
                        "fullWidth": 1,
                        "width": 1,
                        "text": "x",
                        "value": "x",
                        "valueText": "x"
                    },
                    "operatorToken": {
                        "kind": "ExclamationEqualsEqualsToken",
                        "fullStart": 531,
                        "fullEnd": 534,
                        "start": 531,
                        "end": 534,
                        "fullWidth": 3,
                        "width": 3,
                        "text": "!==",
                        "value": "!==",
                        "valueText": "!=="
                    },
                    "right": {
                        "kind": "NumericLiteral",
                        "fullStart": 534,
                        "fullEnd": 536,
                        "start": 534,
                        "end": 536,
                        "fullWidth": 2,
                        "width": 2,
                        "text": "10",
                        "value": 10,
                        "valueText": "10"
                    }
                },
                "closeParenToken": {
                    "kind": "CloseParenToken",
                    "fullStart": 536,
                    "fullEnd": 538,
                    "start": 536,
                    "end": 537,
                    "fullWidth": 2,
                    "width": 1,
                    "text": ")",
                    "value": ")",
                    "valueText": ")",
                    "hasTrailingTrivia": true,
                    "trailingTrivia": [
                        {
                            "kind": "WhitespaceTrivia",
                            "text": " "
                        }
                    ]
                },
                "statement": {
                    "kind": "Block",
                    "fullStart": 538,
                    "fullEnd": 613,
                    "start": 538,
                    "end": 612,
                    "fullWidth": 75,
                    "width": 74,
                    "openBraceToken": {
                        "kind": "OpenBraceToken",
                        "fullStart": 538,
                        "fullEnd": 540,
                        "start": 538,
                        "end": 539,
                        "fullWidth": 2,
                        "width": 1,
                        "text": "{",
                        "value": "{",
                        "valueText": "{",
                        "hasTrailingTrivia": true,
                        "hasTrailingNewLine": true,
                        "trailingTrivia": [
                            {
                                "kind": "NewLineTrivia",
                                "text": "\n"
                            }
                        ]
                    },
                    "statements": [
                        {
                            "kind": "ExpressionStatement",
                            "fullStart": 540,
                            "fullEnd": 611,
                            "start": 541,
                            "end": 610,
                            "fullWidth": 71,
                            "width": 69,
                            "expression": {
                                "kind": "InvocationExpression",
                                "fullStart": 540,
                                "fullEnd": 609,
                                "start": 541,
                                "end": 609,
                                "fullWidth": 69,
                                "width": 68,
                                "expression": {
                                    "kind": "IdentifierName",
                                    "fullStart": 540,
                                    "fullEnd": 547,
                                    "start": 541,
                                    "end": 547,
                                    "fullWidth": 7,
                                    "width": 6,
                                    "text": "$ERROR",
                                    "value": "$ERROR",
                                    "valueText": "$ERROR",
                                    "hasLeadingTrivia": true,
                                    "leadingTrivia": [
                                        {
                                            "kind": "WhitespaceTrivia",
                                            "text": "\t"
                                        }
                                    ]
                                },
                                "argumentList": {
                                    "kind": "ArgumentList",
                                    "fullStart": 547,
                                    "fullEnd": 609,
                                    "start": 547,
                                    "end": 609,
                                    "fullWidth": 62,
                                    "width": 62,
                                    "openParenToken": {
                                        "kind": "OpenParenToken",
                                        "fullStart": 547,
                                        "fullEnd": 548,
                                        "start": 547,
                                        "end": 548,
                                        "fullWidth": 1,
                                        "width": 1,
                                        "text": "(",
                                        "value": "(",
                                        "valueText": "("
                                    },
                                    "arguments": [
                                        {
                                            "kind": "StringLiteral",
                                            "fullStart": 548,
                                            "fullEnd": 608,
                                            "start": 548,
                                            "end": 608,
                                            "fullWidth": 60,
                                            "width": 60,
                                            "text": "'#1: Continue inside of try-catch nested in loop is allowed'",
                                            "value": "#1: Continue inside of try-catch nested in loop is allowed",
                                            "valueText": "#1: Continue inside of try-catch nested in loop is allowed"
                                        }
                                    ],
                                    "closeParenToken": {
                                        "kind": "CloseParenToken",
                                        "fullStart": 608,
                                        "fullEnd": 609,
                                        "start": 608,
                                        "end": 609,
                                        "fullWidth": 1,
                                        "width": 1,
                                        "text": ")",
                                        "value": ")",
                                        "valueText": ")"
                                    }
                                }
                            },
                            "semicolonToken": {
                                "kind": "SemicolonToken",
                                "fullStart": 609,
                                "fullEnd": 611,
                                "start": 609,
                                "end": 610,
                                "fullWidth": 2,
                                "width": 1,
                                "text": ";",
                                "value": ";",
                                "valueText": ";",
                                "hasTrailingTrivia": true,
                                "hasTrailingNewLine": true,
                                "trailingTrivia": [
                                    {
                                        "kind": "NewLineTrivia",
                                        "text": "\n"
                                    }
                                ]
                            }
                        }
                    ],
                    "closeBraceToken": {
                        "kind": "CloseBraceToken",
                        "fullStart": 611,
                        "fullEnd": 613,
                        "start": 611,
                        "end": 612,
                        "fullWidth": 2,
                        "width": 1,
                        "text": "}",
                        "value": "}",
                        "valueText": "}",
                        "hasTrailingTrivia": true,
                        "hasTrailingNewLine": true,
                        "trailingTrivia": [
                            {
                                "kind": "NewLineTrivia",
                                "text": "\n"
                            }
                        ]
                    }
                }
            }
        ],
        "endOfFileToken": {
            "kind": "EndOfFileToken",
            "fullStart": 613,
            "fullEnd": 696,
            "start": 696,
            "end": 696,
            "fullWidth": 83,
            "width": 0,
            "text": "",
            "hasLeadingTrivia": true,
            "hasLeadingComment": true,
            "hasLeadingNewLine": true,
            "leadingTrivia": [
                {
                    "kind": "SingleLineCommentTrivia",
                    "text": "//"
                },
                {
                    "kind": "NewLineTrivia",
                    "text": "\n"
                },
                {
                    "kind": "SingleLineCommentTrivia",
                    "text": "//////////////////////////////////////////////////////////////////////////////"
                },
                {
                    "kind": "NewLineTrivia",
                    "text": "\n"
                },
                {
                    "kind": "NewLineTrivia",
                    "text": "\n"
                }
            ]
        }
    },
    "lineMap": {
        "lineStarts": [
            0,
            61,
            132,
            133,
            137,
            197,
            200,
            234,
            308,
            312,
            313,
            326,
            327,
            340,
            355,
            361,
            368,
            388,
            399,
            412,
            424,
            428,
            430,
            436,
            437,
            516,
            526,
            540,
            611,
            613,
            616,
            695,
            696
        ],
        "length": 696
    }
}<|MERGE_RESOLUTION|>--- conflicted
+++ resolved
@@ -94,12 +94,8 @@
                             "start": 317,
                             "end": 320,
                             "fullWidth": 3,
-<<<<<<< HEAD
                             "width": 3,
-                            "identifier": {
-=======
                             "propertyName": {
->>>>>>> 85e84683
                                 "kind": "IdentifierName",
                                 "fullStart": 317,
                                 "fullEnd": 318,
@@ -164,12 +160,8 @@
                             "start": 321,
                             "end": 324,
                             "fullWidth": 3,
-<<<<<<< HEAD
                             "width": 3,
-                            "identifier": {
-=======
                             "propertyName": {
->>>>>>> 85e84683
                                 "kind": "IdentifierName",
                                 "fullStart": 321,
                                 "fullEnd": 322,
