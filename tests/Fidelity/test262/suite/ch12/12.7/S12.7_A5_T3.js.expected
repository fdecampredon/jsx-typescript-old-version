--- conflicted
+++ resolved
@@ -140,12 +140,8 @@
                                 "start": 415,
                                 "end": 418,
                                 "fullWidth": 3,
-<<<<<<< HEAD
                                 "width": 3,
-                                "identifier": {
-=======
                                 "propertyName": {
->>>>>>> 85e84683
                                     "kind": "IdentifierName",
                                     "fullStart": 415,
                                     "fullEnd": 416,
@@ -217,12 +213,8 @@
                                 "start": 420,
                                 "end": 423,
                                 "fullWidth": 3,
-<<<<<<< HEAD
                                 "width": 3,
-                                "identifier": {
-=======
                                 "propertyName": {
->>>>>>> 85e84683
                                     "kind": "IdentifierName",
                                     "fullStart": 420,
                                     "fullEnd": 421,
