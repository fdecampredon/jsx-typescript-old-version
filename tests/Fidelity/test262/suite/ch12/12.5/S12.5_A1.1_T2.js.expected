{
    "isDeclaration": false,
    "languageVersion": "EcmaScript5",
    "parseOptions": {
        "allowAutomaticSemicolonInsertion": true
    },
    "sourceUnit": {
        "kind": "SourceUnit",
        "fullStart": 0,
        "fullEnd": 2174,
        "start": 310,
        "end": 2174,
        "fullWidth": 2174,
        "width": 1864,
        "moduleElements": [
            {
                "kind": "VariableStatement",
                "fullStart": 0,
                "fullEnd": 319,
                "start": 310,
                "end": 318,
                "fullWidth": 319,
                "width": 8,
                "modifiers": [],
                "variableDeclaration": {
                    "kind": "VariableDeclaration",
                    "fullStart": 0,
                    "fullEnd": 317,
                    "start": 310,
                    "end": 317,
                    "fullWidth": 317,
                    "width": 7,
                    "varKeyword": {
                        "kind": "VarKeyword",
                        "fullStart": 0,
                        "fullEnd": 314,
                        "start": 310,
                        "end": 313,
                        "fullWidth": 314,
                        "width": 3,
                        "text": "var",
                        "value": "var",
                        "valueText": "var",
                        "hasLeadingTrivia": true,
                        "hasLeadingComment": true,
                        "hasLeadingNewLine": true,
                        "hasTrailingTrivia": true,
                        "leadingTrivia": [
                            {
                                "kind": "SingleLineCommentTrivia",
                                "text": "// Copyright 2009 the Sputnik authors.  All rights reserved."
                            },
                            {
                                "kind": "NewLineTrivia",
                                "text": "\n"
                            },
                            {
                                "kind": "SingleLineCommentTrivia",
                                "text": "// This code is governed by the BSD license found in the LICENSE file."
                            },
                            {
                                "kind": "NewLineTrivia",
                                "text": "\n"
                            },
                            {
                                "kind": "NewLineTrivia",
                                "text": "\n"
                            },
                            {
                                "kind": "MultiLineCommentTrivia",
                                "text": "/**\n * 0, null, undefined, false, empty string, NaN in expression is evaluated to false\n *\n * @path ch12/12.5/S12.5_A1.1_T2.js\n * @description Using \"if/else\" construction\n */"
                            },
                            {
                                "kind": "NewLineTrivia",
                                "text": "\n"
                            },
                            {
                                "kind": "NewLineTrivia",
                                "text": "\n"
                            }
                        ],
                        "trailingTrivia": [
                            {
                                "kind": "WhitespaceTrivia",
                                "text": " "
                            }
                        ]
                    },
                    "variableDeclarators": [
                        {
                            "kind": "VariableDeclarator",
                            "fullStart": 314,
                            "fullEnd": 317,
                            "start": 314,
                            "end": 317,
                            "fullWidth": 3,
<<<<<<< HEAD
                            "width": 3,
                            "identifier": {
=======
                            "propertyName": {
>>>>>>> 85e84683
                                "kind": "IdentifierName",
                                "fullStart": 314,
                                "fullEnd": 315,
                                "start": 314,
                                "end": 315,
                                "fullWidth": 1,
                                "width": 1,
                                "text": "c",
                                "value": "c",
                                "valueText": "c"
                            },
                            "equalsValueClause": {
                                "kind": "EqualsValueClause",
                                "fullStart": 315,
                                "fullEnd": 317,
                                "start": 315,
                                "end": 317,
                                "fullWidth": 2,
                                "width": 2,
                                "equalsToken": {
                                    "kind": "EqualsToken",
                                    "fullStart": 315,
                                    "fullEnd": 316,
                                    "start": 315,
                                    "end": 316,
                                    "fullWidth": 1,
                                    "width": 1,
                                    "text": "=",
                                    "value": "=",
                                    "valueText": "="
                                },
                                "value": {
                                    "kind": "NumericLiteral",
                                    "fullStart": 316,
                                    "fullEnd": 317,
                                    "start": 316,
                                    "end": 317,
                                    "fullWidth": 1,
                                    "width": 1,
                                    "text": "0",
                                    "value": 0,
                                    "valueText": "0"
                                }
                            }
                        }
                    ]
                },
                "semicolonToken": {
                    "kind": "SemicolonToken",
                    "fullStart": 317,
                    "fullEnd": 319,
                    "start": 317,
                    "end": 318,
                    "fullWidth": 2,
                    "width": 1,
                    "text": ";",
                    "value": ";",
                    "valueText": ";",
                    "hasTrailingTrivia": true,
                    "hasTrailingNewLine": true,
                    "trailingTrivia": [
                        {
                            "kind": "NewLineTrivia",
                            "text": "\n"
                        }
                    ]
                }
            },
            {
                "kind": "IfStatement",
                "fullStart": 319,
                "fullEnd": 483,
                "start": 408,
                "end": 482,
                "fullWidth": 164,
                "width": 74,
                "ifKeyword": {
                    "kind": "IfKeyword",
                    "fullStart": 319,
                    "fullEnd": 410,
                    "start": 408,
                    "end": 410,
                    "fullWidth": 91,
                    "width": 2,
                    "text": "if",
                    "value": "if",
                    "valueText": "if",
                    "hasLeadingTrivia": true,
                    "hasLeadingComment": true,
                    "hasLeadingNewLine": true,
                    "leadingTrivia": [
                        {
                            "kind": "SingleLineCommentTrivia",
                            "text": "//////////////////////////////////////////////////////////////////////////////"
                        },
                        {
                            "kind": "NewLineTrivia",
                            "text": "\n"
                        },
                        {
                            "kind": "SingleLineCommentTrivia",
                            "text": "//CHECK#1"
                        },
                        {
                            "kind": "NewLineTrivia",
                            "text": "\n"
                        }
                    ]
                },
                "openParenToken": {
                    "kind": "OpenParenToken",
                    "fullStart": 410,
                    "fullEnd": 411,
                    "start": 410,
                    "end": 411,
                    "fullWidth": 1,
                    "width": 1,
                    "text": "(",
                    "value": "(",
                    "valueText": "("
                },
                "condition": {
                    "kind": "NumericLiteral",
                    "fullStart": 411,
                    "fullEnd": 412,
                    "start": 411,
                    "end": 412,
                    "fullWidth": 1,
                    "width": 1,
                    "text": "0",
                    "value": 0,
                    "valueText": "0"
                },
                "closeParenToken": {
                    "kind": "CloseParenToken",
                    "fullStart": 412,
                    "fullEnd": 414,
                    "start": 412,
                    "end": 413,
                    "fullWidth": 2,
                    "width": 1,
                    "text": ")",
                    "value": ")",
                    "valueText": ")",
                    "hasTrailingTrivia": true,
                    "hasTrailingNewLine": true,
                    "trailingTrivia": [
                        {
                            "kind": "NewLineTrivia",
                            "text": "\n"
                        }
                    ]
                },
                "statement": {
                    "kind": "ExpressionStatement",
                    "fullStart": 414,
                    "fullEnd": 471,
                    "start": 415,
                    "end": 470,
                    "fullWidth": 57,
                    "width": 55,
                    "expression": {
                        "kind": "InvocationExpression",
                        "fullStart": 414,
                        "fullEnd": 469,
                        "start": 415,
                        "end": 469,
                        "fullWidth": 55,
                        "width": 54,
                        "expression": {
                            "kind": "IdentifierName",
                            "fullStart": 414,
                            "fullEnd": 421,
                            "start": 415,
                            "end": 421,
                            "fullWidth": 7,
                            "width": 6,
                            "text": "$ERROR",
                            "value": "$ERROR",
                            "valueText": "$ERROR",
                            "hasLeadingTrivia": true,
                            "leadingTrivia": [
                                {
                                    "kind": "WhitespaceTrivia",
                                    "text": "\t"
                                }
                            ]
                        },
                        "argumentList": {
                            "kind": "ArgumentList",
                            "fullStart": 421,
                            "fullEnd": 469,
                            "start": 421,
                            "end": 469,
                            "fullWidth": 48,
                            "width": 48,
                            "openParenToken": {
                                "kind": "OpenParenToken",
                                "fullStart": 421,
                                "fullEnd": 422,
                                "start": 421,
                                "end": 422,
                                "fullWidth": 1,
                                "width": 1,
                                "text": "(",
                                "value": "(",
                                "valueText": "("
                            },
                            "arguments": [
                                {
                                    "kind": "StringLiteral",
                                    "fullStart": 422,
                                    "fullEnd": 468,
                                    "start": 422,
                                    "end": 468,
                                    "fullWidth": 46,
                                    "width": 46,
                                    "text": "'#1.1: 0 in expression is evaluated to false '",
                                    "value": "#1.1: 0 in expression is evaluated to false ",
                                    "valueText": "#1.1: 0 in expression is evaluated to false "
                                }
                            ],
                            "closeParenToken": {
                                "kind": "CloseParenToken",
                                "fullStart": 468,
                                "fullEnd": 469,
                                "start": 468,
                                "end": 469,
                                "fullWidth": 1,
                                "width": 1,
                                "text": ")",
                                "value": ")",
                                "valueText": ")"
                            }
                        }
                    },
                    "semicolonToken": {
                        "kind": "SemicolonToken",
                        "fullStart": 469,
                        "fullEnd": 471,
                        "start": 469,
                        "end": 470,
                        "fullWidth": 2,
                        "width": 1,
                        "text": ";",
                        "value": ";",
                        "valueText": ";",
                        "hasTrailingTrivia": true,
                        "hasTrailingNewLine": true,
                        "trailingTrivia": [
                            {
                                "kind": "NewLineTrivia",
                                "text": "\n"
                            }
                        ]
                    }
                },
                "elseClause": {
                    "kind": "ElseClause",
                    "fullStart": 471,
                    "fullEnd": 483,
                    "start": 471,
                    "end": 482,
                    "fullWidth": 12,
                    "width": 11,
                    "elseKeyword": {
                        "kind": "ElseKeyword",
                        "fullStart": 471,
                        "fullEnd": 476,
                        "start": 471,
                        "end": 475,
                        "fullWidth": 5,
                        "width": 4,
                        "text": "else",
                        "value": "else",
                        "valueText": "else",
                        "hasTrailingTrivia": true,
                        "hasTrailingNewLine": true,
                        "trailingTrivia": [
                            {
                                "kind": "NewLineTrivia",
                                "text": "\n"
                            }
                        ]
                    },
                    "statement": {
                        "kind": "ExpressionStatement",
                        "fullStart": 476,
                        "fullEnd": 483,
                        "start": 478,
                        "end": 482,
                        "fullWidth": 7,
                        "width": 4,
                        "expression": {
                            "kind": "PostIncrementExpression",
                            "fullStart": 476,
                            "fullEnd": 481,
                            "start": 478,
                            "end": 481,
                            "fullWidth": 5,
                            "width": 3,
                            "operand": {
                                "kind": "IdentifierName",
                                "fullStart": 476,
                                "fullEnd": 479,
                                "start": 478,
                                "end": 479,
                                "fullWidth": 3,
                                "width": 1,
                                "text": "c",
                                "value": "c",
                                "valueText": "c",
                                "hasLeadingTrivia": true,
                                "leadingTrivia": [
                                    {
                                        "kind": "WhitespaceTrivia",
                                        "text": "  "
                                    }
                                ]
                            },
                            "operatorToken": {
                                "kind": "PlusPlusToken",
                                "fullStart": 479,
                                "fullEnd": 481,
                                "start": 479,
                                "end": 481,
                                "fullWidth": 2,
                                "width": 2,
                                "text": "++",
                                "value": "++",
                                "valueText": "++"
                            }
                        },
                        "semicolonToken": {
                            "kind": "SemicolonToken",
                            "fullStart": 481,
                            "fullEnd": 483,
                            "start": 481,
                            "end": 482,
                            "fullWidth": 2,
                            "width": 1,
                            "text": ";",
                            "value": ";",
                            "valueText": ";",
                            "hasTrailingTrivia": true,
                            "hasTrailingNewLine": true,
                            "trailingTrivia": [
                                {
                                    "kind": "NewLineTrivia",
                                    "text": "\n"
                                }
                            ]
                        }
                    }
                }
            },
            {
                "kind": "IfStatement",
                "fullStart": 483,
                "fullEnd": 536,
                "start": 483,
                "end": 535,
                "fullWidth": 53,
                "width": 52,
                "ifKeyword": {
                    "kind": "IfKeyword",
                    "fullStart": 483,
                    "fullEnd": 486,
                    "start": 483,
                    "end": 485,
                    "fullWidth": 3,
                    "width": 2,
                    "text": "if",
                    "value": "if",
                    "valueText": "if",
                    "hasTrailingTrivia": true,
                    "trailingTrivia": [
                        {
                            "kind": "WhitespaceTrivia",
                            "text": " "
                        }
                    ]
                },
                "openParenToken": {
                    "kind": "OpenParenToken",
                    "fullStart": 486,
                    "fullEnd": 487,
                    "start": 486,
                    "end": 487,
                    "fullWidth": 1,
                    "width": 1,
                    "text": "(",
                    "value": "(",
                    "valueText": "("
                },
                "condition": {
                    "kind": "NotEqualsWithTypeConversionExpression",
                    "fullStart": 487,
                    "fullEnd": 491,
                    "start": 487,
                    "end": 491,
                    "fullWidth": 4,
                    "width": 4,
                    "left": {
                        "kind": "IdentifierName",
                        "fullStart": 487,
                        "fullEnd": 488,
                        "start": 487,
                        "end": 488,
                        "fullWidth": 1,
                        "width": 1,
                        "text": "c",
                        "value": "c",
                        "valueText": "c"
                    },
                    "operatorToken": {
                        "kind": "ExclamationEqualsToken",
                        "fullStart": 488,
                        "fullEnd": 490,
                        "start": 488,
                        "end": 490,
                        "fullWidth": 2,
                        "width": 2,
                        "text": "!=",
                        "value": "!=",
                        "valueText": "!="
                    },
                    "right": {
                        "kind": "NumericLiteral",
                        "fullStart": 490,
                        "fullEnd": 491,
                        "start": 490,
                        "end": 491,
                        "fullWidth": 1,
                        "width": 1,
                        "text": "1",
                        "value": 1,
                        "valueText": "1"
                    }
                },
                "closeParenToken": {
                    "kind": "CloseParenToken",
                    "fullStart": 491,
                    "fullEnd": 493,
                    "start": 491,
                    "end": 492,
                    "fullWidth": 2,
                    "width": 1,
                    "text": ")",
                    "value": ")",
                    "valueText": ")",
                    "hasTrailingTrivia": true,
                    "trailingTrivia": [
                        {
                            "kind": "WhitespaceTrivia",
                            "text": " "
                        }
                    ]
                },
                "statement": {
                    "kind": "ExpressionStatement",
                    "fullStart": 493,
                    "fullEnd": 536,
                    "start": 493,
                    "end": 535,
                    "fullWidth": 43,
                    "width": 42,
                    "expression": {
                        "kind": "InvocationExpression",
                        "fullStart": 493,
                        "fullEnd": 534,
                        "start": 493,
                        "end": 534,
                        "fullWidth": 41,
                        "width": 41,
                        "expression": {
                            "kind": "IdentifierName",
                            "fullStart": 493,
                            "fullEnd": 499,
                            "start": 493,
                            "end": 499,
                            "fullWidth": 6,
                            "width": 6,
                            "text": "$ERROR",
                            "value": "$ERROR",
                            "valueText": "$ERROR"
                        },
                        "argumentList": {
                            "kind": "ArgumentList",
                            "fullStart": 499,
                            "fullEnd": 534,
                            "start": 499,
                            "end": 534,
                            "fullWidth": 35,
                            "width": 35,
                            "openParenToken": {
                                "kind": "OpenParenToken",
                                "fullStart": 499,
                                "fullEnd": 500,
                                "start": 499,
                                "end": 500,
                                "fullWidth": 1,
                                "width": 1,
                                "text": "(",
                                "value": "(",
                                "valueText": "("
                            },
                            "arguments": [
                                {
                                    "kind": "StringLiteral",
                                    "fullStart": 500,
                                    "fullEnd": 533,
                                    "start": 500,
                                    "end": 533,
                                    "fullWidth": 33,
                                    "width": 33,
                                    "text": "'#1.2: else branch don`t execute'",
                                    "value": "#1.2: else branch don`t execute",
                                    "valueText": "#1.2: else branch don`t execute"
                                }
                            ],
                            "closeParenToken": {
                                "kind": "CloseParenToken",
                                "fullStart": 533,
                                "fullEnd": 534,
                                "start": 533,
                                "end": 534,
                                "fullWidth": 1,
                                "width": 1,
                                "text": ")",
                                "value": ")",
                                "valueText": ")"
                            }
                        }
                    },
                    "semicolonToken": {
                        "kind": "SemicolonToken",
                        "fullStart": 534,
                        "fullEnd": 536,
                        "start": 534,
                        "end": 535,
                        "fullWidth": 2,
                        "width": 1,
                        "text": ";",
                        "value": ";",
                        "valueText": ";",
                        "hasTrailingTrivia": true,
                        "hasTrailingNewLine": true,
                        "trailingTrivia": [
                            {
                                "kind": "NewLineTrivia",
                                "text": "\n"
                            }
                        ]
                    }
                }
            },
            {
                "kind": "IfStatement",
                "fullStart": 536,
                "fullEnd": 794,
                "start": 708,
                "end": 793,
                "fullWidth": 258,
                "width": 85,
                "ifKeyword": {
                    "kind": "IfKeyword",
                    "fullStart": 536,
                    "fullEnd": 710,
                    "start": 708,
                    "end": 710,
                    "fullWidth": 174,
                    "width": 2,
                    "text": "if",
                    "value": "if",
                    "valueText": "if",
                    "hasLeadingTrivia": true,
                    "hasLeadingComment": true,
                    "hasLeadingNewLine": true,
                    "leadingTrivia": [
                        {
                            "kind": "SingleLineCommentTrivia",
                            "text": "//"
                        },
                        {
                            "kind": "NewLineTrivia",
                            "text": "\n"
                        },
                        {
                            "kind": "SingleLineCommentTrivia",
                            "text": "//////////////////////////////////////////////////////////////////////////////"
                        },
                        {
                            "kind": "NewLineTrivia",
                            "text": "\n"
                        },
                        {
                            "kind": "NewLineTrivia",
                            "text": "\n"
                        },
                        {
                            "kind": "SingleLineCommentTrivia",
                            "text": "//////////////////////////////////////////////////////////////////////////////"
                        },
                        {
                            "kind": "NewLineTrivia",
                            "text": "\n"
                        },
                        {
                            "kind": "SingleLineCommentTrivia",
                            "text": "//CHECK#2"
                        },
                        {
                            "kind": "NewLineTrivia",
                            "text": "\n"
                        }
                    ]
                },
                "openParenToken": {
                    "kind": "OpenParenToken",
                    "fullStart": 710,
                    "fullEnd": 711,
                    "start": 710,
                    "end": 711,
                    "fullWidth": 1,
                    "width": 1,
                    "text": "(",
                    "value": "(",
                    "valueText": "("
                },
                "condition": {
                    "kind": "FalseKeyword",
                    "fullStart": 711,
                    "fullEnd": 716,
                    "start": 711,
                    "end": 716,
                    "fullWidth": 5,
                    "width": 5,
                    "text": "false",
                    "value": false,
                    "valueText": "false"
                },
                "closeParenToken": {
                    "kind": "CloseParenToken",
                    "fullStart": 716,
                    "fullEnd": 718,
                    "start": 716,
                    "end": 717,
                    "fullWidth": 2,
                    "width": 1,
                    "text": ")",
                    "value": ")",
                    "valueText": ")",
                    "hasTrailingTrivia": true,
                    "hasTrailingNewLine": true,
                    "trailingTrivia": [
                        {
                            "kind": "NewLineTrivia",
                            "text": "\n"
                        }
                    ]
                },
                "statement": {
                    "kind": "ExpressionStatement",
                    "fullStart": 718,
                    "fullEnd": 782,
                    "start": 722,
                    "end": 781,
                    "fullWidth": 64,
                    "width": 59,
                    "expression": {
                        "kind": "InvocationExpression",
                        "fullStart": 718,
                        "fullEnd": 780,
                        "start": 722,
                        "end": 780,
                        "fullWidth": 62,
                        "width": 58,
                        "expression": {
                            "kind": "IdentifierName",
                            "fullStart": 718,
                            "fullEnd": 728,
                            "start": 722,
                            "end": 728,
                            "fullWidth": 10,
                            "width": 6,
                            "text": "$ERROR",
                            "value": "$ERROR",
                            "valueText": "$ERROR",
                            "hasLeadingTrivia": true,
                            "leadingTrivia": [
                                {
                                    "kind": "WhitespaceTrivia",
                                    "text": "    "
                                }
                            ]
                        },
                        "argumentList": {
                            "kind": "ArgumentList",
                            "fullStart": 728,
                            "fullEnd": 780,
                            "start": 728,
                            "end": 780,
                            "fullWidth": 52,
                            "width": 52,
                            "openParenToken": {
                                "kind": "OpenParenToken",
                                "fullStart": 728,
                                "fullEnd": 729,
                                "start": 728,
                                "end": 729,
                                "fullWidth": 1,
                                "width": 1,
                                "text": "(",
                                "value": "(",
                                "valueText": "("
                            },
                            "arguments": [
                                {
                                    "kind": "StringLiteral",
                                    "fullStart": 729,
                                    "fullEnd": 779,
                                    "start": 729,
                                    "end": 779,
                                    "fullWidth": 50,
                                    "width": 50,
                                    "text": "'#2.1: false in expression is evaluated to false '",
                                    "value": "#2.1: false in expression is evaluated to false ",
                                    "valueText": "#2.1: false in expression is evaluated to false "
                                }
                            ],
                            "closeParenToken": {
                                "kind": "CloseParenToken",
                                "fullStart": 779,
                                "fullEnd": 780,
                                "start": 779,
                                "end": 780,
                                "fullWidth": 1,
                                "width": 1,
                                "text": ")",
                                "value": ")",
                                "valueText": ")"
                            }
                        }
                    },
                    "semicolonToken": {
                        "kind": "SemicolonToken",
                        "fullStart": 780,
                        "fullEnd": 782,
                        "start": 780,
                        "end": 781,
                        "fullWidth": 2,
                        "width": 1,
                        "text": ";",
                        "value": ";",
                        "valueText": ";",
                        "hasTrailingTrivia": true,
                        "hasTrailingNewLine": true,
                        "trailingTrivia": [
                            {
                                "kind": "NewLineTrivia",
                                "text": "\n"
                            }
                        ]
                    }
                },
                "elseClause": {
                    "kind": "ElseClause",
                    "fullStart": 782,
                    "fullEnd": 794,
                    "start": 782,
                    "end": 793,
                    "fullWidth": 12,
                    "width": 11,
                    "elseKeyword": {
                        "kind": "ElseKeyword",
                        "fullStart": 782,
                        "fullEnd": 787,
                        "start": 782,
                        "end": 786,
                        "fullWidth": 5,
                        "width": 4,
                        "text": "else",
                        "value": "else",
                        "valueText": "else",
                        "hasTrailingTrivia": true,
                        "hasTrailingNewLine": true,
                        "trailingTrivia": [
                            {
                                "kind": "NewLineTrivia",
                                "text": "\n"
                            }
                        ]
                    },
                    "statement": {
                        "kind": "ExpressionStatement",
                        "fullStart": 787,
                        "fullEnd": 794,
                        "start": 789,
                        "end": 793,
                        "fullWidth": 7,
                        "width": 4,
                        "expression": {
                            "kind": "PostIncrementExpression",
                            "fullStart": 787,
                            "fullEnd": 792,
                            "start": 789,
                            "end": 792,
                            "fullWidth": 5,
                            "width": 3,
                            "operand": {
                                "kind": "IdentifierName",
                                "fullStart": 787,
                                "fullEnd": 790,
                                "start": 789,
                                "end": 790,
                                "fullWidth": 3,
                                "width": 1,
                                "text": "c",
                                "value": "c",
                                "valueText": "c",
                                "hasLeadingTrivia": true,
                                "leadingTrivia": [
                                    {
                                        "kind": "WhitespaceTrivia",
                                        "text": "  "
                                    }
                                ]
                            },
                            "operatorToken": {
                                "kind": "PlusPlusToken",
                                "fullStart": 790,
                                "fullEnd": 792,
                                "start": 790,
                                "end": 792,
                                "fullWidth": 2,
                                "width": 2,
                                "text": "++",
                                "value": "++",
                                "valueText": "++"
                            }
                        },
                        "semicolonToken": {
                            "kind": "SemicolonToken",
                            "fullStart": 792,
                            "fullEnd": 794,
                            "start": 792,
                            "end": 793,
                            "fullWidth": 2,
                            "width": 1,
                            "text": ";",
                            "value": ";",
                            "valueText": ";",
                            "hasTrailingTrivia": true,
                            "hasTrailingNewLine": true,
                            "trailingTrivia": [
                                {
                                    "kind": "NewLineTrivia",
                                    "text": "\n"
                                }
                            ]
                        }
                    }
                }
            },
            {
                "kind": "IfStatement",
                "fullStart": 794,
                "fullEnd": 847,
                "start": 794,
                "end": 846,
                "fullWidth": 53,
                "width": 52,
                "ifKeyword": {
                    "kind": "IfKeyword",
                    "fullStart": 794,
                    "fullEnd": 797,
                    "start": 794,
                    "end": 796,
                    "fullWidth": 3,
                    "width": 2,
                    "text": "if",
                    "value": "if",
                    "valueText": "if",
                    "hasTrailingTrivia": true,
                    "trailingTrivia": [
                        {
                            "kind": "WhitespaceTrivia",
                            "text": " "
                        }
                    ]
                },
                "openParenToken": {
                    "kind": "OpenParenToken",
                    "fullStart": 797,
                    "fullEnd": 798,
                    "start": 797,
                    "end": 798,
                    "fullWidth": 1,
                    "width": 1,
                    "text": "(",
                    "value": "(",
                    "valueText": "("
                },
                "condition": {
                    "kind": "NotEqualsWithTypeConversionExpression",
                    "fullStart": 798,
                    "fullEnd": 802,
                    "start": 798,
                    "end": 802,
                    "fullWidth": 4,
                    "width": 4,
                    "left": {
                        "kind": "IdentifierName",
                        "fullStart": 798,
                        "fullEnd": 799,
                        "start": 798,
                        "end": 799,
                        "fullWidth": 1,
                        "width": 1,
                        "text": "c",
                        "value": "c",
                        "valueText": "c"
                    },
                    "operatorToken": {
                        "kind": "ExclamationEqualsToken",
                        "fullStart": 799,
                        "fullEnd": 801,
                        "start": 799,
                        "end": 801,
                        "fullWidth": 2,
                        "width": 2,
                        "text": "!=",
                        "value": "!=",
                        "valueText": "!="
                    },
                    "right": {
                        "kind": "NumericLiteral",
                        "fullStart": 801,
                        "fullEnd": 802,
                        "start": 801,
                        "end": 802,
                        "fullWidth": 1,
                        "width": 1,
                        "text": "2",
                        "value": 2,
                        "valueText": "2"
                    }
                },
                "closeParenToken": {
                    "kind": "CloseParenToken",
                    "fullStart": 802,
                    "fullEnd": 804,
                    "start": 802,
                    "end": 803,
                    "fullWidth": 2,
                    "width": 1,
                    "text": ")",
                    "value": ")",
                    "valueText": ")",
                    "hasTrailingTrivia": true,
                    "trailingTrivia": [
                        {
                            "kind": "WhitespaceTrivia",
                            "text": " "
                        }
                    ]
                },
                "statement": {
                    "kind": "ExpressionStatement",
                    "fullStart": 804,
                    "fullEnd": 847,
                    "start": 804,
                    "end": 846,
                    "fullWidth": 43,
                    "width": 42,
                    "expression": {
                        "kind": "InvocationExpression",
                        "fullStart": 804,
                        "fullEnd": 845,
                        "start": 804,
                        "end": 845,
                        "fullWidth": 41,
                        "width": 41,
                        "expression": {
                            "kind": "IdentifierName",
                            "fullStart": 804,
                            "fullEnd": 810,
                            "start": 804,
                            "end": 810,
                            "fullWidth": 6,
                            "width": 6,
                            "text": "$ERROR",
                            "value": "$ERROR",
                            "valueText": "$ERROR"
                        },
                        "argumentList": {
                            "kind": "ArgumentList",
                            "fullStart": 810,
                            "fullEnd": 845,
                            "start": 810,
                            "end": 845,
                            "fullWidth": 35,
                            "width": 35,
                            "openParenToken": {
                                "kind": "OpenParenToken",
                                "fullStart": 810,
                                "fullEnd": 811,
                                "start": 810,
                                "end": 811,
                                "fullWidth": 1,
                                "width": 1,
                                "text": "(",
                                "value": "(",
                                "valueText": "("
                            },
                            "arguments": [
                                {
                                    "kind": "StringLiteral",
                                    "fullStart": 811,
                                    "fullEnd": 844,
                                    "start": 811,
                                    "end": 844,
                                    "fullWidth": 33,
                                    "width": 33,
                                    "text": "'#2.2: else branch don`t execute'",
                                    "value": "#2.2: else branch don`t execute",
                                    "valueText": "#2.2: else branch don`t execute"
                                }
                            ],
                            "closeParenToken": {
                                "kind": "CloseParenToken",
                                "fullStart": 844,
                                "fullEnd": 845,
                                "start": 844,
                                "end": 845,
                                "fullWidth": 1,
                                "width": 1,
                                "text": ")",
                                "value": ")",
                                "valueText": ")"
                            }
                        }
                    },
                    "semicolonToken": {
                        "kind": "SemicolonToken",
                        "fullStart": 845,
                        "fullEnd": 847,
                        "start": 845,
                        "end": 846,
                        "fullWidth": 2,
                        "width": 1,
                        "text": ";",
                        "value": ";",
                        "valueText": ";",
                        "hasTrailingTrivia": true,
                        "hasTrailingNewLine": true,
                        "trailingTrivia": [
                            {
                                "kind": "NewLineTrivia",
                                "text": "\n"
                            }
                        ]
                    }
                }
            },
            {
                "kind": "IfStatement",
                "fullStart": 847,
                "fullEnd": 1100,
                "start": 1019,
                "end": 1099,
                "fullWidth": 253,
                "width": 80,
                "ifKeyword": {
                    "kind": "IfKeyword",
                    "fullStart": 847,
                    "fullEnd": 1021,
                    "start": 1019,
                    "end": 1021,
                    "fullWidth": 174,
                    "width": 2,
                    "text": "if",
                    "value": "if",
                    "valueText": "if",
                    "hasLeadingTrivia": true,
                    "hasLeadingComment": true,
                    "hasLeadingNewLine": true,
                    "leadingTrivia": [
                        {
                            "kind": "SingleLineCommentTrivia",
                            "text": "//"
                        },
                        {
                            "kind": "NewLineTrivia",
                            "text": "\n"
                        },
                        {
                            "kind": "SingleLineCommentTrivia",
                            "text": "//////////////////////////////////////////////////////////////////////////////"
                        },
                        {
                            "kind": "NewLineTrivia",
                            "text": "\n"
                        },
                        {
                            "kind": "NewLineTrivia",
                            "text": "\n"
                        },
                        {
                            "kind": "SingleLineCommentTrivia",
                            "text": "//////////////////////////////////////////////////////////////////////////////"
                        },
                        {
                            "kind": "NewLineTrivia",
                            "text": "\n"
                        },
                        {
                            "kind": "SingleLineCommentTrivia",
                            "text": "//CHECK#3"
                        },
                        {
                            "kind": "NewLineTrivia",
                            "text": "\n"
                        }
                    ]
                },
                "openParenToken": {
                    "kind": "OpenParenToken",
                    "fullStart": 1021,
                    "fullEnd": 1022,
                    "start": 1021,
                    "end": 1022,
                    "fullWidth": 1,
                    "width": 1,
                    "text": "(",
                    "value": "(",
                    "valueText": "("
                },
                "condition": {
                    "kind": "NullKeyword",
                    "fullStart": 1022,
                    "fullEnd": 1026,
                    "start": 1022,
                    "end": 1026,
                    "fullWidth": 4,
                    "width": 4,
                    "text": "null"
                },
                "closeParenToken": {
                    "kind": "CloseParenToken",
                    "fullStart": 1026,
                    "fullEnd": 1028,
                    "start": 1026,
                    "end": 1027,
                    "fullWidth": 2,
                    "width": 1,
                    "text": ")",
                    "value": ")",
                    "valueText": ")",
                    "hasTrailingTrivia": true,
                    "hasTrailingNewLine": true,
                    "trailingTrivia": [
                        {
                            "kind": "NewLineTrivia",
                            "text": "\n"
                        }
                    ]
                },
                "statement": {
                    "kind": "ExpressionStatement",
                    "fullStart": 1028,
                    "fullEnd": 1088,
                    "start": 1029,
                    "end": 1087,
                    "fullWidth": 60,
                    "width": 58,
                    "expression": {
                        "kind": "InvocationExpression",
                        "fullStart": 1028,
                        "fullEnd": 1086,
                        "start": 1029,
                        "end": 1086,
                        "fullWidth": 58,
                        "width": 57,
                        "expression": {
                            "kind": "IdentifierName",
                            "fullStart": 1028,
                            "fullEnd": 1035,
                            "start": 1029,
                            "end": 1035,
                            "fullWidth": 7,
                            "width": 6,
                            "text": "$ERROR",
                            "value": "$ERROR",
                            "valueText": "$ERROR",
                            "hasLeadingTrivia": true,
                            "leadingTrivia": [
                                {
                                    "kind": "WhitespaceTrivia",
                                    "text": "\t"
                                }
                            ]
                        },
                        "argumentList": {
                            "kind": "ArgumentList",
                            "fullStart": 1035,
                            "fullEnd": 1086,
                            "start": 1035,
                            "end": 1086,
                            "fullWidth": 51,
                            "width": 51,
                            "openParenToken": {
                                "kind": "OpenParenToken",
                                "fullStart": 1035,
                                "fullEnd": 1036,
                                "start": 1035,
                                "end": 1036,
                                "fullWidth": 1,
                                "width": 1,
                                "text": "(",
                                "value": "(",
                                "valueText": "("
                            },
                            "arguments": [
                                {
                                    "kind": "StringLiteral",
                                    "fullStart": 1036,
                                    "fullEnd": 1085,
                                    "start": 1036,
                                    "end": 1085,
                                    "fullWidth": 49,
                                    "width": 49,
                                    "text": "'#3.1: null in expression is evaluated to false '",
                                    "value": "#3.1: null in expression is evaluated to false ",
                                    "valueText": "#3.1: null in expression is evaluated to false "
                                }
                            ],
                            "closeParenToken": {
                                "kind": "CloseParenToken",
                                "fullStart": 1085,
                                "fullEnd": 1086,
                                "start": 1085,
                                "end": 1086,
                                "fullWidth": 1,
                                "width": 1,
                                "text": ")",
                                "value": ")",
                                "valueText": ")"
                            }
                        }
                    },
                    "semicolonToken": {
                        "kind": "SemicolonToken",
                        "fullStart": 1086,
                        "fullEnd": 1088,
                        "start": 1086,
                        "end": 1087,
                        "fullWidth": 2,
                        "width": 1,
                        "text": ";",
                        "value": ";",
                        "valueText": ";",
                        "hasTrailingTrivia": true,
                        "hasTrailingNewLine": true,
                        "trailingTrivia": [
                            {
                                "kind": "NewLineTrivia",
                                "text": "\n"
                            }
                        ]
                    }
                },
                "elseClause": {
                    "kind": "ElseClause",
                    "fullStart": 1088,
                    "fullEnd": 1100,
                    "start": 1088,
                    "end": 1099,
                    "fullWidth": 12,
                    "width": 11,
                    "elseKeyword": {
                        "kind": "ElseKeyword",
                        "fullStart": 1088,
                        "fullEnd": 1093,
                        "start": 1088,
                        "end": 1092,
                        "fullWidth": 5,
                        "width": 4,
                        "text": "else",
                        "value": "else",
                        "valueText": "else",
                        "hasTrailingTrivia": true,
                        "hasTrailingNewLine": true,
                        "trailingTrivia": [
                            {
                                "kind": "NewLineTrivia",
                                "text": "\n"
                            }
                        ]
                    },
                    "statement": {
                        "kind": "ExpressionStatement",
                        "fullStart": 1093,
                        "fullEnd": 1100,
                        "start": 1095,
                        "end": 1099,
                        "fullWidth": 7,
                        "width": 4,
                        "expression": {
                            "kind": "PostIncrementExpression",
                            "fullStart": 1093,
                            "fullEnd": 1098,
                            "start": 1095,
                            "end": 1098,
                            "fullWidth": 5,
                            "width": 3,
                            "operand": {
                                "kind": "IdentifierName",
                                "fullStart": 1093,
                                "fullEnd": 1096,
                                "start": 1095,
                                "end": 1096,
                                "fullWidth": 3,
                                "width": 1,
                                "text": "c",
                                "value": "c",
                                "valueText": "c",
                                "hasLeadingTrivia": true,
                                "leadingTrivia": [
                                    {
                                        "kind": "WhitespaceTrivia",
                                        "text": "  "
                                    }
                                ]
                            },
                            "operatorToken": {
                                "kind": "PlusPlusToken",
                                "fullStart": 1096,
                                "fullEnd": 1098,
                                "start": 1096,
                                "end": 1098,
                                "fullWidth": 2,
                                "width": 2,
                                "text": "++",
                                "value": "++",
                                "valueText": "++"
                            }
                        },
                        "semicolonToken": {
                            "kind": "SemicolonToken",
                            "fullStart": 1098,
                            "fullEnd": 1100,
                            "start": 1098,
                            "end": 1099,
                            "fullWidth": 2,
                            "width": 1,
                            "text": ";",
                            "value": ";",
                            "valueText": ";",
                            "hasTrailingTrivia": true,
                            "hasTrailingNewLine": true,
                            "trailingTrivia": [
                                {
                                    "kind": "NewLineTrivia",
                                    "text": "\n"
                                }
                            ]
                        }
                    }
                }
            },
            {
                "kind": "IfStatement",
                "fullStart": 1100,
                "fullEnd": 1153,
                "start": 1100,
                "end": 1152,
                "fullWidth": 53,
                "width": 52,
                "ifKeyword": {
                    "kind": "IfKeyword",
                    "fullStart": 1100,
                    "fullEnd": 1103,
                    "start": 1100,
                    "end": 1102,
                    "fullWidth": 3,
                    "width": 2,
                    "text": "if",
                    "value": "if",
                    "valueText": "if",
                    "hasTrailingTrivia": true,
                    "trailingTrivia": [
                        {
                            "kind": "WhitespaceTrivia",
                            "text": " "
                        }
                    ]
                },
                "openParenToken": {
                    "kind": "OpenParenToken",
                    "fullStart": 1103,
                    "fullEnd": 1104,
                    "start": 1103,
                    "end": 1104,
                    "fullWidth": 1,
                    "width": 1,
                    "text": "(",
                    "value": "(",
                    "valueText": "("
                },
                "condition": {
                    "kind": "NotEqualsWithTypeConversionExpression",
                    "fullStart": 1104,
                    "fullEnd": 1108,
                    "start": 1104,
                    "end": 1108,
                    "fullWidth": 4,
                    "width": 4,
                    "left": {
                        "kind": "IdentifierName",
                        "fullStart": 1104,
                        "fullEnd": 1105,
                        "start": 1104,
                        "end": 1105,
                        "fullWidth": 1,
                        "width": 1,
                        "text": "c",
                        "value": "c",
                        "valueText": "c"
                    },
                    "operatorToken": {
                        "kind": "ExclamationEqualsToken",
                        "fullStart": 1105,
                        "fullEnd": 1107,
                        "start": 1105,
                        "end": 1107,
                        "fullWidth": 2,
                        "width": 2,
                        "text": "!=",
                        "value": "!=",
                        "valueText": "!="
                    },
                    "right": {
                        "kind": "NumericLiteral",
                        "fullStart": 1107,
                        "fullEnd": 1108,
                        "start": 1107,
                        "end": 1108,
                        "fullWidth": 1,
                        "width": 1,
                        "text": "3",
                        "value": 3,
                        "valueText": "3"
                    }
                },
                "closeParenToken": {
                    "kind": "CloseParenToken",
                    "fullStart": 1108,
                    "fullEnd": 1110,
                    "start": 1108,
                    "end": 1109,
                    "fullWidth": 2,
                    "width": 1,
                    "text": ")",
                    "value": ")",
                    "valueText": ")",
                    "hasTrailingTrivia": true,
                    "trailingTrivia": [
                        {
                            "kind": "WhitespaceTrivia",
                            "text": " "
                        }
                    ]
                },
                "statement": {
                    "kind": "ExpressionStatement",
                    "fullStart": 1110,
                    "fullEnd": 1153,
                    "start": 1110,
                    "end": 1152,
                    "fullWidth": 43,
                    "width": 42,
                    "expression": {
                        "kind": "InvocationExpression",
                        "fullStart": 1110,
                        "fullEnd": 1151,
                        "start": 1110,
                        "end": 1151,
                        "fullWidth": 41,
                        "width": 41,
                        "expression": {
                            "kind": "IdentifierName",
                            "fullStart": 1110,
                            "fullEnd": 1116,
                            "start": 1110,
                            "end": 1116,
                            "fullWidth": 6,
                            "width": 6,
                            "text": "$ERROR",
                            "value": "$ERROR",
                            "valueText": "$ERROR"
                        },
                        "argumentList": {
                            "kind": "ArgumentList",
                            "fullStart": 1116,
                            "fullEnd": 1151,
                            "start": 1116,
                            "end": 1151,
                            "fullWidth": 35,
                            "width": 35,
                            "openParenToken": {
                                "kind": "OpenParenToken",
                                "fullStart": 1116,
                                "fullEnd": 1117,
                                "start": 1116,
                                "end": 1117,
                                "fullWidth": 1,
                                "width": 1,
                                "text": "(",
                                "value": "(",
                                "valueText": "("
                            },
                            "arguments": [
                                {
                                    "kind": "StringLiteral",
                                    "fullStart": 1117,
                                    "fullEnd": 1150,
                                    "start": 1117,
                                    "end": 1150,
                                    "fullWidth": 33,
                                    "width": 33,
                                    "text": "'#3.2: else branch don`t execute'",
                                    "value": "#3.2: else branch don`t execute",
                                    "valueText": "#3.2: else branch don`t execute"
                                }
                            ],
                            "closeParenToken": {
                                "kind": "CloseParenToken",
                                "fullStart": 1150,
                                "fullEnd": 1151,
                                "start": 1150,
                                "end": 1151,
                                "fullWidth": 1,
                                "width": 1,
                                "text": ")",
                                "value": ")",
                                "valueText": ")"
                            }
                        }
                    },
                    "semicolonToken": {
                        "kind": "SemicolonToken",
                        "fullStart": 1151,
                        "fullEnd": 1153,
                        "start": 1151,
                        "end": 1152,
                        "fullWidth": 2,
                        "width": 1,
                        "text": ";",
                        "value": ";",
                        "valueText": ";",
                        "hasTrailingTrivia": true,
                        "hasTrailingNewLine": true,
                        "trailingTrivia": [
                            {
                                "kind": "NewLineTrivia",
                                "text": "\n"
                            }
                        ]
                    }
                }
            },
            {
                "kind": "IfStatement",
                "fullStart": 1153,
                "fullEnd": 1416,
                "start": 1325,
                "end": 1415,
                "fullWidth": 263,
                "width": 90,
                "ifKeyword": {
                    "kind": "IfKeyword",
                    "fullStart": 1153,
                    "fullEnd": 1327,
                    "start": 1325,
                    "end": 1327,
                    "fullWidth": 174,
                    "width": 2,
                    "text": "if",
                    "value": "if",
                    "valueText": "if",
                    "hasLeadingTrivia": true,
                    "hasLeadingComment": true,
                    "hasLeadingNewLine": true,
                    "leadingTrivia": [
                        {
                            "kind": "SingleLineCommentTrivia",
                            "text": "//"
                        },
                        {
                            "kind": "NewLineTrivia",
                            "text": "\n"
                        },
                        {
                            "kind": "SingleLineCommentTrivia",
                            "text": "//////////////////////////////////////////////////////////////////////////////"
                        },
                        {
                            "kind": "NewLineTrivia",
                            "text": "\n"
                        },
                        {
                            "kind": "NewLineTrivia",
                            "text": "\n"
                        },
                        {
                            "kind": "SingleLineCommentTrivia",
                            "text": "//////////////////////////////////////////////////////////////////////////////"
                        },
                        {
                            "kind": "NewLineTrivia",
                            "text": "\n"
                        },
                        {
                            "kind": "SingleLineCommentTrivia",
                            "text": "//CHECK#4"
                        },
                        {
                            "kind": "NewLineTrivia",
                            "text": "\n"
                        }
                    ]
                },
                "openParenToken": {
                    "kind": "OpenParenToken",
                    "fullStart": 1327,
                    "fullEnd": 1328,
                    "start": 1327,
                    "end": 1328,
                    "fullWidth": 1,
                    "width": 1,
                    "text": "(",
                    "value": "(",
                    "valueText": "("
                },
                "condition": {
                    "kind": "IdentifierName",
                    "fullStart": 1328,
                    "fullEnd": 1337,
                    "start": 1328,
                    "end": 1337,
                    "fullWidth": 9,
                    "width": 9,
                    "text": "undefined",
                    "value": "undefined",
                    "valueText": "undefined"
                },
                "closeParenToken": {
                    "kind": "CloseParenToken",
                    "fullStart": 1337,
                    "fullEnd": 1339,
                    "start": 1337,
                    "end": 1338,
                    "fullWidth": 2,
                    "width": 1,
                    "text": ")",
                    "value": ")",
                    "valueText": ")",
                    "hasTrailingTrivia": true,
                    "hasTrailingNewLine": true,
                    "trailingTrivia": [
                        {
                            "kind": "NewLineTrivia",
                            "text": "\n"
                        }
                    ]
                },
                "statement": {
                    "kind": "ExpressionStatement",
                    "fullStart": 1339,
                    "fullEnd": 1404,
                    "start": 1340,
                    "end": 1403,
                    "fullWidth": 65,
                    "width": 63,
                    "expression": {
                        "kind": "InvocationExpression",
                        "fullStart": 1339,
                        "fullEnd": 1402,
                        "start": 1340,
                        "end": 1402,
                        "fullWidth": 63,
                        "width": 62,
                        "expression": {
                            "kind": "IdentifierName",
                            "fullStart": 1339,
                            "fullEnd": 1346,
                            "start": 1340,
                            "end": 1346,
                            "fullWidth": 7,
                            "width": 6,
                            "text": "$ERROR",
                            "value": "$ERROR",
                            "valueText": "$ERROR",
                            "hasLeadingTrivia": true,
                            "leadingTrivia": [
                                {
                                    "kind": "WhitespaceTrivia",
                                    "text": "\t"
                                }
                            ]
                        },
                        "argumentList": {
                            "kind": "ArgumentList",
                            "fullStart": 1346,
                            "fullEnd": 1402,
                            "start": 1346,
                            "end": 1402,
                            "fullWidth": 56,
                            "width": 56,
                            "openParenToken": {
                                "kind": "OpenParenToken",
                                "fullStart": 1346,
                                "fullEnd": 1347,
                                "start": 1346,
                                "end": 1347,
                                "fullWidth": 1,
                                "width": 1,
                                "text": "(",
                                "value": "(",
                                "valueText": "("
                            },
                            "arguments": [
                                {
                                    "kind": "StringLiteral",
                                    "fullStart": 1347,
                                    "fullEnd": 1401,
                                    "start": 1347,
                                    "end": 1401,
                                    "fullWidth": 54,
                                    "width": 54,
                                    "text": "'#4.1: undefined in expression is evaluated to false '",
                                    "value": "#4.1: undefined in expression is evaluated to false ",
                                    "valueText": "#4.1: undefined in expression is evaluated to false "
                                }
                            ],
                            "closeParenToken": {
                                "kind": "CloseParenToken",
                                "fullStart": 1401,
                                "fullEnd": 1402,
                                "start": 1401,
                                "end": 1402,
                                "fullWidth": 1,
                                "width": 1,
                                "text": ")",
                                "value": ")",
                                "valueText": ")"
                            }
                        }
                    },
                    "semicolonToken": {
                        "kind": "SemicolonToken",
                        "fullStart": 1402,
                        "fullEnd": 1404,
                        "start": 1402,
                        "end": 1403,
                        "fullWidth": 2,
                        "width": 1,
                        "text": ";",
                        "value": ";",
                        "valueText": ";",
                        "hasTrailingTrivia": true,
                        "hasTrailingNewLine": true,
                        "trailingTrivia": [
                            {
                                "kind": "NewLineTrivia",
                                "text": "\n"
                            }
                        ]
                    }
                },
                "elseClause": {
                    "kind": "ElseClause",
                    "fullStart": 1404,
                    "fullEnd": 1416,
                    "start": 1404,
                    "end": 1415,
                    "fullWidth": 12,
                    "width": 11,
                    "elseKeyword": {
                        "kind": "ElseKeyword",
                        "fullStart": 1404,
                        "fullEnd": 1409,
                        "start": 1404,
                        "end": 1408,
                        "fullWidth": 5,
                        "width": 4,
                        "text": "else",
                        "value": "else",
                        "valueText": "else",
                        "hasTrailingTrivia": true,
                        "hasTrailingNewLine": true,
                        "trailingTrivia": [
                            {
                                "kind": "NewLineTrivia",
                                "text": "\n"
                            }
                        ]
                    },
                    "statement": {
                        "kind": "ExpressionStatement",
                        "fullStart": 1409,
                        "fullEnd": 1416,
                        "start": 1411,
                        "end": 1415,
                        "fullWidth": 7,
                        "width": 4,
                        "expression": {
                            "kind": "PostIncrementExpression",
                            "fullStart": 1409,
                            "fullEnd": 1414,
                            "start": 1411,
                            "end": 1414,
                            "fullWidth": 5,
                            "width": 3,
                            "operand": {
                                "kind": "IdentifierName",
                                "fullStart": 1409,
                                "fullEnd": 1412,
                                "start": 1411,
                                "end": 1412,
                                "fullWidth": 3,
                                "width": 1,
                                "text": "c",
                                "value": "c",
                                "valueText": "c",
                                "hasLeadingTrivia": true,
                                "leadingTrivia": [
                                    {
                                        "kind": "WhitespaceTrivia",
                                        "text": "  "
                                    }
                                ]
                            },
                            "operatorToken": {
                                "kind": "PlusPlusToken",
                                "fullStart": 1412,
                                "fullEnd": 1414,
                                "start": 1412,
                                "end": 1414,
                                "fullWidth": 2,
                                "width": 2,
                                "text": "++",
                                "value": "++",
                                "valueText": "++"
                            }
                        },
                        "semicolonToken": {
                            "kind": "SemicolonToken",
                            "fullStart": 1414,
                            "fullEnd": 1416,
                            "start": 1414,
                            "end": 1415,
                            "fullWidth": 2,
                            "width": 1,
                            "text": ";",
                            "value": ";",
                            "valueText": ";",
                            "hasTrailingTrivia": true,
                            "hasTrailingNewLine": true,
                            "trailingTrivia": [
                                {
                                    "kind": "NewLineTrivia",
                                    "text": "\n"
                                }
                            ]
                        }
                    }
                }
            },
            {
                "kind": "IfStatement",
                "fullStart": 1416,
                "fullEnd": 1469,
                "start": 1416,
                "end": 1468,
                "fullWidth": 53,
                "width": 52,
                "ifKeyword": {
                    "kind": "IfKeyword",
                    "fullStart": 1416,
                    "fullEnd": 1419,
                    "start": 1416,
                    "end": 1418,
                    "fullWidth": 3,
                    "width": 2,
                    "text": "if",
                    "value": "if",
                    "valueText": "if",
                    "hasTrailingTrivia": true,
                    "trailingTrivia": [
                        {
                            "kind": "WhitespaceTrivia",
                            "text": " "
                        }
                    ]
                },
                "openParenToken": {
                    "kind": "OpenParenToken",
                    "fullStart": 1419,
                    "fullEnd": 1420,
                    "start": 1419,
                    "end": 1420,
                    "fullWidth": 1,
                    "width": 1,
                    "text": "(",
                    "value": "(",
                    "valueText": "("
                },
                "condition": {
                    "kind": "NotEqualsWithTypeConversionExpression",
                    "fullStart": 1420,
                    "fullEnd": 1424,
                    "start": 1420,
                    "end": 1424,
                    "fullWidth": 4,
                    "width": 4,
                    "left": {
                        "kind": "IdentifierName",
                        "fullStart": 1420,
                        "fullEnd": 1421,
                        "start": 1420,
                        "end": 1421,
                        "fullWidth": 1,
                        "width": 1,
                        "text": "c",
                        "value": "c",
                        "valueText": "c"
                    },
                    "operatorToken": {
                        "kind": "ExclamationEqualsToken",
                        "fullStart": 1421,
                        "fullEnd": 1423,
                        "start": 1421,
                        "end": 1423,
                        "fullWidth": 2,
                        "width": 2,
                        "text": "!=",
                        "value": "!=",
                        "valueText": "!="
                    },
                    "right": {
                        "kind": "NumericLiteral",
                        "fullStart": 1423,
                        "fullEnd": 1424,
                        "start": 1423,
                        "end": 1424,
                        "fullWidth": 1,
                        "width": 1,
                        "text": "4",
                        "value": 4,
                        "valueText": "4"
                    }
                },
                "closeParenToken": {
                    "kind": "CloseParenToken",
                    "fullStart": 1424,
                    "fullEnd": 1426,
                    "start": 1424,
                    "end": 1425,
                    "fullWidth": 2,
                    "width": 1,
                    "text": ")",
                    "value": ")",
                    "valueText": ")",
                    "hasTrailingTrivia": true,
                    "trailingTrivia": [
                        {
                            "kind": "WhitespaceTrivia",
                            "text": " "
                        }
                    ]
                },
                "statement": {
                    "kind": "ExpressionStatement",
                    "fullStart": 1426,
                    "fullEnd": 1469,
                    "start": 1426,
                    "end": 1468,
                    "fullWidth": 43,
                    "width": 42,
                    "expression": {
                        "kind": "InvocationExpression",
                        "fullStart": 1426,
                        "fullEnd": 1467,
                        "start": 1426,
                        "end": 1467,
                        "fullWidth": 41,
                        "width": 41,
                        "expression": {
                            "kind": "IdentifierName",
                            "fullStart": 1426,
                            "fullEnd": 1432,
                            "start": 1426,
                            "end": 1432,
                            "fullWidth": 6,
                            "width": 6,
                            "text": "$ERROR",
                            "value": "$ERROR",
                            "valueText": "$ERROR"
                        },
                        "argumentList": {
                            "kind": "ArgumentList",
                            "fullStart": 1432,
                            "fullEnd": 1467,
                            "start": 1432,
                            "end": 1467,
                            "fullWidth": 35,
                            "width": 35,
                            "openParenToken": {
                                "kind": "OpenParenToken",
                                "fullStart": 1432,
                                "fullEnd": 1433,
                                "start": 1432,
                                "end": 1433,
                                "fullWidth": 1,
                                "width": 1,
                                "text": "(",
                                "value": "(",
                                "valueText": "("
                            },
                            "arguments": [
                                {
                                    "kind": "StringLiteral",
                                    "fullStart": 1433,
                                    "fullEnd": 1466,
                                    "start": 1433,
                                    "end": 1466,
                                    "fullWidth": 33,
                                    "width": 33,
                                    "text": "'#4.2: else branch don`t execute'",
                                    "value": "#4.2: else branch don`t execute",
                                    "valueText": "#4.2: else branch don`t execute"
                                }
                            ],
                            "closeParenToken": {
                                "kind": "CloseParenToken",
                                "fullStart": 1466,
                                "fullEnd": 1467,
                                "start": 1466,
                                "end": 1467,
                                "fullWidth": 1,
                                "width": 1,
                                "text": ")",
                                "value": ")",
                                "valueText": ")"
                            }
                        }
                    },
                    "semicolonToken": {
                        "kind": "SemicolonToken",
                        "fullStart": 1467,
                        "fullEnd": 1469,
                        "start": 1467,
                        "end": 1468,
                        "fullWidth": 2,
                        "width": 1,
                        "text": ";",
                        "value": ";",
                        "valueText": ";",
                        "hasTrailingTrivia": true,
                        "hasTrailingNewLine": true,
                        "trailingTrivia": [
                            {
                                "kind": "NewLineTrivia",
                                "text": "\n"
                            }
                        ]
                    }
                }
            },
            {
                "kind": "IfStatement",
                "fullStart": 1469,
                "fullEnd": 1731,
                "start": 1641,
                "end": 1730,
                "fullWidth": 262,
                "width": 89,
                "ifKeyword": {
                    "kind": "IfKeyword",
                    "fullStart": 1469,
                    "fullEnd": 1643,
                    "start": 1641,
                    "end": 1643,
                    "fullWidth": 174,
                    "width": 2,
                    "text": "if",
                    "value": "if",
                    "valueText": "if",
                    "hasLeadingTrivia": true,
                    "hasLeadingComment": true,
                    "hasLeadingNewLine": true,
                    "leadingTrivia": [
                        {
                            "kind": "SingleLineCommentTrivia",
                            "text": "//"
                        },
                        {
                            "kind": "NewLineTrivia",
                            "text": "\n"
                        },
                        {
                            "kind": "SingleLineCommentTrivia",
                            "text": "//////////////////////////////////////////////////////////////////////////////"
                        },
                        {
                            "kind": "NewLineTrivia",
                            "text": "\n"
                        },
                        {
                            "kind": "NewLineTrivia",
                            "text": "\n"
                        },
                        {
                            "kind": "SingleLineCommentTrivia",
                            "text": "//////////////////////////////////////////////////////////////////////////////"
                        },
                        {
                            "kind": "NewLineTrivia",
                            "text": "\n"
                        },
                        {
                            "kind": "SingleLineCommentTrivia",
                            "text": "//CHECK#5"
                        },
                        {
                            "kind": "NewLineTrivia",
                            "text": "\n"
                        }
                    ]
                },
                "openParenToken": {
                    "kind": "OpenParenToken",
                    "fullStart": 1643,
                    "fullEnd": 1644,
                    "start": 1643,
                    "end": 1644,
                    "fullWidth": 1,
                    "width": 1,
                    "text": "(",
                    "value": "(",
                    "valueText": "("
                },
                "condition": {
                    "kind": "StringLiteral",
                    "fullStart": 1644,
                    "fullEnd": 1646,
                    "start": 1644,
                    "end": 1646,
                    "fullWidth": 2,
                    "width": 2,
                    "text": "\"\"",
                    "value": "",
                    "valueText": ""
                },
                "closeParenToken": {
                    "kind": "CloseParenToken",
                    "fullStart": 1646,
                    "fullEnd": 1648,
                    "start": 1646,
                    "end": 1647,
                    "fullWidth": 2,
                    "width": 1,
                    "text": ")",
                    "value": ")",
                    "valueText": ")",
                    "hasTrailingTrivia": true,
                    "hasTrailingNewLine": true,
                    "trailingTrivia": [
                        {
                            "kind": "NewLineTrivia",
                            "text": "\n"
                        }
                    ]
                },
                "statement": {
                    "kind": "ExpressionStatement",
                    "fullStart": 1648,
                    "fullEnd": 1719,
                    "start": 1652,
                    "end": 1718,
                    "fullWidth": 71,
                    "width": 66,
                    "expression": {
                        "kind": "InvocationExpression",
                        "fullStart": 1648,
                        "fullEnd": 1717,
                        "start": 1652,
                        "end": 1717,
                        "fullWidth": 69,
                        "width": 65,
                        "expression": {
                            "kind": "IdentifierName",
                            "fullStart": 1648,
                            "fullEnd": 1658,
                            "start": 1652,
                            "end": 1658,
                            "fullWidth": 10,
                            "width": 6,
                            "text": "$ERROR",
                            "value": "$ERROR",
                            "valueText": "$ERROR",
                            "hasLeadingTrivia": true,
                            "leadingTrivia": [
                                {
                                    "kind": "WhitespaceTrivia",
                                    "text": "    "
                                }
                            ]
                        },
                        "argumentList": {
                            "kind": "ArgumentList",
                            "fullStart": 1658,
                            "fullEnd": 1717,
                            "start": 1658,
                            "end": 1717,
                            "fullWidth": 59,
                            "width": 59,
                            "openParenToken": {
                                "kind": "OpenParenToken",
                                "fullStart": 1658,
                                "fullEnd": 1659,
                                "start": 1658,
                                "end": 1659,
                                "fullWidth": 1,
                                "width": 1,
                                "text": "(",
                                "value": "(",
                                "valueText": "("
                            },
                            "arguments": [
                                {
                                    "kind": "StringLiteral",
                                    "fullStart": 1659,
                                    "fullEnd": 1716,
                                    "start": 1659,
                                    "end": 1716,
                                    "fullWidth": 57,
                                    "width": 57,
                                    "text": "'#5.1: empty string in expression is evaluated to false '",
                                    "value": "#5.1: empty string in expression is evaluated to false ",
                                    "valueText": "#5.1: empty string in expression is evaluated to false "
                                }
                            ],
                            "closeParenToken": {
                                "kind": "CloseParenToken",
                                "fullStart": 1716,
                                "fullEnd": 1717,
                                "start": 1716,
                                "end": 1717,
                                "fullWidth": 1,
                                "width": 1,
                                "text": ")",
                                "value": ")",
                                "valueText": ")"
                            }
                        }
                    },
                    "semicolonToken": {
                        "kind": "SemicolonToken",
                        "fullStart": 1717,
                        "fullEnd": 1719,
                        "start": 1717,
                        "end": 1718,
                        "fullWidth": 2,
                        "width": 1,
                        "text": ";",
                        "value": ";",
                        "valueText": ";",
                        "hasTrailingTrivia": true,
                        "hasTrailingNewLine": true,
                        "trailingTrivia": [
                            {
                                "kind": "NewLineTrivia",
                                "text": "\n"
                            }
                        ]
                    }
                },
                "elseClause": {
                    "kind": "ElseClause",
                    "fullStart": 1719,
                    "fullEnd": 1731,
                    "start": 1719,
                    "end": 1730,
                    "fullWidth": 12,
                    "width": 11,
                    "elseKeyword": {
                        "kind": "ElseKeyword",
                        "fullStart": 1719,
                        "fullEnd": 1724,
                        "start": 1719,
                        "end": 1723,
                        "fullWidth": 5,
                        "width": 4,
                        "text": "else",
                        "value": "else",
                        "valueText": "else",
                        "hasTrailingTrivia": true,
                        "hasTrailingNewLine": true,
                        "trailingTrivia": [
                            {
                                "kind": "NewLineTrivia",
                                "text": "\n"
                            }
                        ]
                    },
                    "statement": {
                        "kind": "ExpressionStatement",
                        "fullStart": 1724,
                        "fullEnd": 1731,
                        "start": 1726,
                        "end": 1730,
                        "fullWidth": 7,
                        "width": 4,
                        "expression": {
                            "kind": "PostIncrementExpression",
                            "fullStart": 1724,
                            "fullEnd": 1729,
                            "start": 1726,
                            "end": 1729,
                            "fullWidth": 5,
                            "width": 3,
                            "operand": {
                                "kind": "IdentifierName",
                                "fullStart": 1724,
                                "fullEnd": 1727,
                                "start": 1726,
                                "end": 1727,
                                "fullWidth": 3,
                                "width": 1,
                                "text": "c",
                                "value": "c",
                                "valueText": "c",
                                "hasLeadingTrivia": true,
                                "leadingTrivia": [
                                    {
                                        "kind": "WhitespaceTrivia",
                                        "text": "  "
                                    }
                                ]
                            },
                            "operatorToken": {
                                "kind": "PlusPlusToken",
                                "fullStart": 1727,
                                "fullEnd": 1729,
                                "start": 1727,
                                "end": 1729,
                                "fullWidth": 2,
                                "width": 2,
                                "text": "++",
                                "value": "++",
                                "valueText": "++"
                            }
                        },
                        "semicolonToken": {
                            "kind": "SemicolonToken",
                            "fullStart": 1729,
                            "fullEnd": 1731,
                            "start": 1729,
                            "end": 1730,
                            "fullWidth": 2,
                            "width": 1,
                            "text": ";",
                            "value": ";",
                            "valueText": ";",
                            "hasTrailingTrivia": true,
                            "hasTrailingNewLine": true,
                            "trailingTrivia": [
                                {
                                    "kind": "NewLineTrivia",
                                    "text": "\n"
                                }
                            ]
                        }
                    }
                }
            },
            {
                "kind": "IfStatement",
                "fullStart": 1731,
                "fullEnd": 1784,
                "start": 1731,
                "end": 1783,
                "fullWidth": 53,
                "width": 52,
                "ifKeyword": {
                    "kind": "IfKeyword",
                    "fullStart": 1731,
                    "fullEnd": 1734,
                    "start": 1731,
                    "end": 1733,
                    "fullWidth": 3,
                    "width": 2,
                    "text": "if",
                    "value": "if",
                    "valueText": "if",
                    "hasTrailingTrivia": true,
                    "trailingTrivia": [
                        {
                            "kind": "WhitespaceTrivia",
                            "text": " "
                        }
                    ]
                },
                "openParenToken": {
                    "kind": "OpenParenToken",
                    "fullStart": 1734,
                    "fullEnd": 1735,
                    "start": 1734,
                    "end": 1735,
                    "fullWidth": 1,
                    "width": 1,
                    "text": "(",
                    "value": "(",
                    "valueText": "("
                },
                "condition": {
                    "kind": "NotEqualsWithTypeConversionExpression",
                    "fullStart": 1735,
                    "fullEnd": 1739,
                    "start": 1735,
                    "end": 1739,
                    "fullWidth": 4,
                    "width": 4,
                    "left": {
                        "kind": "IdentifierName",
                        "fullStart": 1735,
                        "fullEnd": 1736,
                        "start": 1735,
                        "end": 1736,
                        "fullWidth": 1,
                        "width": 1,
                        "text": "c",
                        "value": "c",
                        "valueText": "c"
                    },
                    "operatorToken": {
                        "kind": "ExclamationEqualsToken",
                        "fullStart": 1736,
                        "fullEnd": 1738,
                        "start": 1736,
                        "end": 1738,
                        "fullWidth": 2,
                        "width": 2,
                        "text": "!=",
                        "value": "!=",
                        "valueText": "!="
                    },
                    "right": {
                        "kind": "NumericLiteral",
                        "fullStart": 1738,
                        "fullEnd": 1739,
                        "start": 1738,
                        "end": 1739,
                        "fullWidth": 1,
                        "width": 1,
                        "text": "5",
                        "value": 5,
                        "valueText": "5"
                    }
                },
                "closeParenToken": {
                    "kind": "CloseParenToken",
                    "fullStart": 1739,
                    "fullEnd": 1741,
                    "start": 1739,
                    "end": 1740,
                    "fullWidth": 2,
                    "width": 1,
                    "text": ")",
                    "value": ")",
                    "valueText": ")",
                    "hasTrailingTrivia": true,
                    "trailingTrivia": [
                        {
                            "kind": "WhitespaceTrivia",
                            "text": " "
                        }
                    ]
                },
                "statement": {
                    "kind": "ExpressionStatement",
                    "fullStart": 1741,
                    "fullEnd": 1784,
                    "start": 1741,
                    "end": 1783,
                    "fullWidth": 43,
                    "width": 42,
                    "expression": {
                        "kind": "InvocationExpression",
                        "fullStart": 1741,
                        "fullEnd": 1782,
                        "start": 1741,
                        "end": 1782,
                        "fullWidth": 41,
                        "width": 41,
                        "expression": {
                            "kind": "IdentifierName",
                            "fullStart": 1741,
                            "fullEnd": 1747,
                            "start": 1741,
                            "end": 1747,
                            "fullWidth": 6,
                            "width": 6,
                            "text": "$ERROR",
                            "value": "$ERROR",
                            "valueText": "$ERROR"
                        },
                        "argumentList": {
                            "kind": "ArgumentList",
                            "fullStart": 1747,
                            "fullEnd": 1782,
                            "start": 1747,
                            "end": 1782,
                            "fullWidth": 35,
                            "width": 35,
                            "openParenToken": {
                                "kind": "OpenParenToken",
                                "fullStart": 1747,
                                "fullEnd": 1748,
                                "start": 1747,
                                "end": 1748,
                                "fullWidth": 1,
                                "width": 1,
                                "text": "(",
                                "value": "(",
                                "valueText": "("
                            },
                            "arguments": [
                                {
                                    "kind": "StringLiteral",
                                    "fullStart": 1748,
                                    "fullEnd": 1781,
                                    "start": 1748,
                                    "end": 1781,
                                    "fullWidth": 33,
                                    "width": 33,
                                    "text": "'#5.2: else branch don`t execute'",
                                    "value": "#5.2: else branch don`t execute",
                                    "valueText": "#5.2: else branch don`t execute"
                                }
                            ],
                            "closeParenToken": {
                                "kind": "CloseParenToken",
                                "fullStart": 1781,
                                "fullEnd": 1782,
                                "start": 1781,
                                "end": 1782,
                                "fullWidth": 1,
                                "width": 1,
                                "text": ")",
                                "value": ")",
                                "valueText": ")"
                            }
                        }
                    },
                    "semicolonToken": {
                        "kind": "SemicolonToken",
                        "fullStart": 1782,
                        "fullEnd": 1784,
                        "start": 1782,
                        "end": 1783,
                        "fullWidth": 2,
                        "width": 1,
                        "text": ";",
                        "value": ";",
                        "valueText": ";",
                        "hasTrailingTrivia": true,
                        "hasTrailingNewLine": true,
                        "trailingTrivia": [
                            {
                                "kind": "NewLineTrivia",
                                "text": "\n"
                            }
                        ]
                    }
                }
            },
            {
                "kind": "IfStatement",
                "fullStart": 1784,
                "fullEnd": 2038,
                "start": 1956,
                "end": 2037,
                "fullWidth": 254,
                "width": 81,
                "ifKeyword": {
                    "kind": "IfKeyword",
                    "fullStart": 1784,
                    "fullEnd": 1958,
                    "start": 1956,
                    "end": 1958,
                    "fullWidth": 174,
                    "width": 2,
                    "text": "if",
                    "value": "if",
                    "valueText": "if",
                    "hasLeadingTrivia": true,
                    "hasLeadingComment": true,
                    "hasLeadingNewLine": true,
                    "leadingTrivia": [
                        {
                            "kind": "SingleLineCommentTrivia",
                            "text": "//"
                        },
                        {
                            "kind": "NewLineTrivia",
                            "text": "\n"
                        },
                        {
                            "kind": "SingleLineCommentTrivia",
                            "text": "//////////////////////////////////////////////////////////////////////////////"
                        },
                        {
                            "kind": "NewLineTrivia",
                            "text": "\n"
                        },
                        {
                            "kind": "NewLineTrivia",
                            "text": "\n"
                        },
                        {
                            "kind": "SingleLineCommentTrivia",
                            "text": "//////////////////////////////////////////////////////////////////////////////"
                        },
                        {
                            "kind": "NewLineTrivia",
                            "text": "\n"
                        },
                        {
                            "kind": "SingleLineCommentTrivia",
                            "text": "//CHECK#6"
                        },
                        {
                            "kind": "NewLineTrivia",
                            "text": "\n"
                        }
                    ]
                },
                "openParenToken": {
                    "kind": "OpenParenToken",
                    "fullStart": 1958,
                    "fullEnd": 1959,
                    "start": 1958,
                    "end": 1959,
                    "fullWidth": 1,
                    "width": 1,
                    "text": "(",
                    "value": "(",
                    "valueText": "("
                },
                "condition": {
                    "kind": "IdentifierName",
                    "fullStart": 1959,
                    "fullEnd": 1962,
                    "start": 1959,
                    "end": 1962,
                    "fullWidth": 3,
                    "width": 3,
                    "text": "NaN",
                    "value": "NaN",
                    "valueText": "NaN"
                },
                "closeParenToken": {
                    "kind": "CloseParenToken",
                    "fullStart": 1962,
                    "fullEnd": 1964,
                    "start": 1962,
                    "end": 1963,
                    "fullWidth": 2,
                    "width": 1,
                    "text": ")",
                    "value": ")",
                    "valueText": ")",
                    "hasTrailingTrivia": true,
                    "hasTrailingNewLine": true,
                    "trailingTrivia": [
                        {
                            "kind": "NewLineTrivia",
                            "text": "\n"
                        }
                    ]
                },
                "statement": {
                    "kind": "ExpressionStatement",
                    "fullStart": 1964,
                    "fullEnd": 2026,
                    "start": 1968,
                    "end": 2025,
                    "fullWidth": 62,
                    "width": 57,
                    "expression": {
                        "kind": "InvocationExpression",
                        "fullStart": 1964,
                        "fullEnd": 2024,
                        "start": 1968,
                        "end": 2024,
                        "fullWidth": 60,
                        "width": 56,
                        "expression": {
                            "kind": "IdentifierName",
                            "fullStart": 1964,
                            "fullEnd": 1974,
                            "start": 1968,
                            "end": 1974,
                            "fullWidth": 10,
                            "width": 6,
                            "text": "$ERROR",
                            "value": "$ERROR",
                            "valueText": "$ERROR",
                            "hasLeadingTrivia": true,
                            "leadingTrivia": [
                                {
                                    "kind": "WhitespaceTrivia",
                                    "text": "    "
                                }
                            ]
                        },
                        "argumentList": {
                            "kind": "ArgumentList",
                            "fullStart": 1974,
                            "fullEnd": 2024,
                            "start": 1974,
                            "end": 2024,
                            "fullWidth": 50,
                            "width": 50,
                            "openParenToken": {
                                "kind": "OpenParenToken",
                                "fullStart": 1974,
                                "fullEnd": 1975,
                                "start": 1974,
                                "end": 1975,
                                "fullWidth": 1,
                                "width": 1,
                                "text": "(",
                                "value": "(",
                                "valueText": "("
                            },
                            "arguments": [
                                {
                                    "kind": "StringLiteral",
                                    "fullStart": 1975,
                                    "fullEnd": 2023,
                                    "start": 1975,
                                    "end": 2023,
                                    "fullWidth": 48,
                                    "width": 48,
                                    "text": "'#6.1: NaN in expression is evaluated to false '",
                                    "value": "#6.1: NaN in expression is evaluated to false ",
                                    "valueText": "#6.1: NaN in expression is evaluated to false "
                                }
                            ],
                            "closeParenToken": {
                                "kind": "CloseParenToken",
                                "fullStart": 2023,
                                "fullEnd": 2024,
                                "start": 2023,
                                "end": 2024,
                                "fullWidth": 1,
                                "width": 1,
                                "text": ")",
                                "value": ")",
                                "valueText": ")"
                            }
                        }
                    },
                    "semicolonToken": {
                        "kind": "SemicolonToken",
                        "fullStart": 2024,
                        "fullEnd": 2026,
                        "start": 2024,
                        "end": 2025,
                        "fullWidth": 2,
                        "width": 1,
                        "text": ";",
                        "value": ";",
                        "valueText": ";",
                        "hasTrailingTrivia": true,
                        "hasTrailingNewLine": true,
                        "trailingTrivia": [
                            {
                                "kind": "NewLineTrivia",
                                "text": "\n"
                            }
                        ]
                    }
                },
                "elseClause": {
                    "kind": "ElseClause",
                    "fullStart": 2026,
                    "fullEnd": 2038,
                    "start": 2026,
                    "end": 2037,
                    "fullWidth": 12,
                    "width": 11,
                    "elseKeyword": {
                        "kind": "ElseKeyword",
                        "fullStart": 2026,
                        "fullEnd": 2031,
                        "start": 2026,
                        "end": 2030,
                        "fullWidth": 5,
                        "width": 4,
                        "text": "else",
                        "value": "else",
                        "valueText": "else",
                        "hasTrailingTrivia": true,
                        "hasTrailingNewLine": true,
                        "trailingTrivia": [
                            {
                                "kind": "NewLineTrivia",
                                "text": "\n"
                            }
                        ]
                    },
                    "statement": {
                        "kind": "ExpressionStatement",
                        "fullStart": 2031,
                        "fullEnd": 2038,
                        "start": 2033,
                        "end": 2037,
                        "fullWidth": 7,
                        "width": 4,
                        "expression": {
                            "kind": "PostIncrementExpression",
                            "fullStart": 2031,
                            "fullEnd": 2036,
                            "start": 2033,
                            "end": 2036,
                            "fullWidth": 5,
                            "width": 3,
                            "operand": {
                                "kind": "IdentifierName",
                                "fullStart": 2031,
                                "fullEnd": 2034,
                                "start": 2033,
                                "end": 2034,
                                "fullWidth": 3,
                                "width": 1,
                                "text": "c",
                                "value": "c",
                                "valueText": "c",
                                "hasLeadingTrivia": true,
                                "leadingTrivia": [
                                    {
                                        "kind": "WhitespaceTrivia",
                                        "text": "  "
                                    }
                                ]
                            },
                            "operatorToken": {
                                "kind": "PlusPlusToken",
                                "fullStart": 2034,
                                "fullEnd": 2036,
                                "start": 2034,
                                "end": 2036,
                                "fullWidth": 2,
                                "width": 2,
                                "text": "++",
                                "value": "++",
                                "valueText": "++"
                            }
                        },
                        "semicolonToken": {
                            "kind": "SemicolonToken",
                            "fullStart": 2036,
                            "fullEnd": 2038,
                            "start": 2036,
                            "end": 2037,
                            "fullWidth": 2,
                            "width": 1,
                            "text": ";",
                            "value": ";",
                            "valueText": ";",
                            "hasTrailingTrivia": true,
                            "hasTrailingNewLine": true,
                            "trailingTrivia": [
                                {
                                    "kind": "NewLineTrivia",
                                    "text": "\n"
                                }
                            ]
                        }
                    }
                }
            },
            {
                "kind": "IfStatement",
                "fullStart": 2038,
                "fullEnd": 2091,
                "start": 2038,
                "end": 2090,
                "fullWidth": 53,
                "width": 52,
                "ifKeyword": {
                    "kind": "IfKeyword",
                    "fullStart": 2038,
                    "fullEnd": 2041,
                    "start": 2038,
                    "end": 2040,
                    "fullWidth": 3,
                    "width": 2,
                    "text": "if",
                    "value": "if",
                    "valueText": "if",
                    "hasTrailingTrivia": true,
                    "trailingTrivia": [
                        {
                            "kind": "WhitespaceTrivia",
                            "text": " "
                        }
                    ]
                },
                "openParenToken": {
                    "kind": "OpenParenToken",
                    "fullStart": 2041,
                    "fullEnd": 2042,
                    "start": 2041,
                    "end": 2042,
                    "fullWidth": 1,
                    "width": 1,
                    "text": "(",
                    "value": "(",
                    "valueText": "("
                },
                "condition": {
                    "kind": "NotEqualsWithTypeConversionExpression",
                    "fullStart": 2042,
                    "fullEnd": 2046,
                    "start": 2042,
                    "end": 2046,
                    "fullWidth": 4,
                    "width": 4,
                    "left": {
                        "kind": "IdentifierName",
                        "fullStart": 2042,
                        "fullEnd": 2043,
                        "start": 2042,
                        "end": 2043,
                        "fullWidth": 1,
                        "width": 1,
                        "text": "c",
                        "value": "c",
                        "valueText": "c"
                    },
                    "operatorToken": {
                        "kind": "ExclamationEqualsToken",
                        "fullStart": 2043,
                        "fullEnd": 2045,
                        "start": 2043,
                        "end": 2045,
                        "fullWidth": 2,
                        "width": 2,
                        "text": "!=",
                        "value": "!=",
                        "valueText": "!="
                    },
                    "right": {
                        "kind": "NumericLiteral",
                        "fullStart": 2045,
                        "fullEnd": 2046,
                        "start": 2045,
                        "end": 2046,
                        "fullWidth": 1,
                        "width": 1,
                        "text": "6",
                        "value": 6,
                        "valueText": "6"
                    }
                },
                "closeParenToken": {
                    "kind": "CloseParenToken",
                    "fullStart": 2046,
                    "fullEnd": 2048,
                    "start": 2046,
                    "end": 2047,
                    "fullWidth": 2,
                    "width": 1,
                    "text": ")",
                    "value": ")",
                    "valueText": ")",
                    "hasTrailingTrivia": true,
                    "trailingTrivia": [
                        {
                            "kind": "WhitespaceTrivia",
                            "text": " "
                        }
                    ]
                },
                "statement": {
                    "kind": "ExpressionStatement",
                    "fullStart": 2048,
                    "fullEnd": 2091,
                    "start": 2048,
                    "end": 2090,
                    "fullWidth": 43,
                    "width": 42,
                    "expression": {
                        "kind": "InvocationExpression",
                        "fullStart": 2048,
                        "fullEnd": 2089,
                        "start": 2048,
                        "end": 2089,
                        "fullWidth": 41,
                        "width": 41,
                        "expression": {
                            "kind": "IdentifierName",
                            "fullStart": 2048,
                            "fullEnd": 2054,
                            "start": 2048,
                            "end": 2054,
                            "fullWidth": 6,
                            "width": 6,
                            "text": "$ERROR",
                            "value": "$ERROR",
                            "valueText": "$ERROR"
                        },
                        "argumentList": {
                            "kind": "ArgumentList",
                            "fullStart": 2054,
                            "fullEnd": 2089,
                            "start": 2054,
                            "end": 2089,
                            "fullWidth": 35,
                            "width": 35,
                            "openParenToken": {
                                "kind": "OpenParenToken",
                                "fullStart": 2054,
                                "fullEnd": 2055,
                                "start": 2054,
                                "end": 2055,
                                "fullWidth": 1,
                                "width": 1,
                                "text": "(",
                                "value": "(",
                                "valueText": "("
                            },
                            "arguments": [
                                {
                                    "kind": "StringLiteral",
                                    "fullStart": 2055,
                                    "fullEnd": 2088,
                                    "start": 2055,
                                    "end": 2088,
                                    "fullWidth": 33,
                                    "width": 33,
                                    "text": "'#6.2: else branch don`t execute'",
                                    "value": "#6.2: else branch don`t execute",
                                    "valueText": "#6.2: else branch don`t execute"
                                }
                            ],
                            "closeParenToken": {
                                "kind": "CloseParenToken",
                                "fullStart": 2088,
                                "fullEnd": 2089,
                                "start": 2088,
                                "end": 2089,
                                "fullWidth": 1,
                                "width": 1,
                                "text": ")",
                                "value": ")",
                                "valueText": ")"
                            }
                        }
                    },
                    "semicolonToken": {
                        "kind": "SemicolonToken",
                        "fullStart": 2089,
                        "fullEnd": 2091,
                        "start": 2089,
                        "end": 2090,
                        "fullWidth": 2,
                        "width": 1,
                        "text": ";",
                        "value": ";",
                        "valueText": ";",
                        "hasTrailingTrivia": true,
                        "hasTrailingNewLine": true,
                        "trailingTrivia": [
                            {
                                "kind": "NewLineTrivia",
                                "text": "\n"
                            }
                        ]
                    }
                }
            }
        ],
        "endOfFileToken": {
            "kind": "EndOfFileToken",
            "fullStart": 2091,
            "fullEnd": 2174,
            "start": 2174,
            "end": 2174,
            "fullWidth": 83,
            "width": 0,
            "text": "",
            "hasLeadingTrivia": true,
            "hasLeadingComment": true,
            "hasLeadingNewLine": true,
            "leadingTrivia": [
                {
                    "kind": "SingleLineCommentTrivia",
                    "text": "//"
                },
                {
                    "kind": "NewLineTrivia",
                    "text": "\n"
                },
                {
                    "kind": "SingleLineCommentTrivia",
                    "text": "//////////////////////////////////////////////////////////////////////////////"
                },
                {
                    "kind": "NewLineTrivia",
                    "text": "\n"
                },
                {
                    "kind": "NewLineTrivia",
                    "text": "\n"
                }
            ]
        }
    },
    "lineMap": {
        "lineStarts": [
            0,
            61,
            132,
            133,
            137,
            221,
            224,
            260,
            305,
            309,
            310,
            319,
            398,
            408,
            414,
            471,
            476,
            483,
            536,
            539,
            618,
            619,
            698,
            708,
            718,
            782,
            787,
            794,
            847,
            850,
            929,
            930,
            1009,
            1019,
            1028,
            1088,
            1093,
            1100,
            1153,
            1156,
            1235,
            1236,
            1315,
            1325,
            1339,
            1404,
            1409,
            1416,
            1469,
            1472,
            1551,
            1552,
            1631,
            1641,
            1648,
            1719,
            1724,
            1731,
            1784,
            1787,
            1866,
            1867,
            1946,
            1956,
            1964,
            2026,
            2031,
            2038,
            2091,
            2094,
            2173,
            2174
        ],
        "length": 2174
    }
}<|MERGE_RESOLUTION|>--- conflicted
+++ resolved
@@ -94,12 +94,8 @@
                             "start": 314,
                             "end": 317,
                             "fullWidth": 3,
-<<<<<<< HEAD
                             "width": 3,
-                            "identifier": {
-=======
                             "propertyName": {
->>>>>>> 85e84683
                                 "kind": "IdentifierName",
                                 "fullStart": 314,
                                 "fullEnd": 315,
