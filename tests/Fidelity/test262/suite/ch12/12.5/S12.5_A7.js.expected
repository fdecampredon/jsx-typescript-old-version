{
    "isDeclaration": false,
    "languageVersion": "EcmaScript5",
    "parseOptions": {
        "allowAutomaticSemicolonInsertion": true
    },
    "sourceUnit": {
        "kind": "SourceUnit",
        "fullStart": 0,
        "fullEnd": 754,
        "start": 406,
        "end": 754,
        "fullWidth": 754,
        "width": 348,
        "moduleElements": [
            {
                "kind": "TryStatement",
                "fullStart": 0,
                "fullEnd": 671,
                "start": 406,
                "end": 670,
                "fullWidth": 671,
                "width": 264,
                "tryKeyword": {
                    "kind": "TryKeyword",
                    "fullStart": 0,
                    "fullEnd": 410,
                    "start": 406,
                    "end": 409,
                    "fullWidth": 410,
                    "width": 3,
                    "text": "try",
                    "value": "try",
                    "valueText": "try",
                    "hasLeadingTrivia": true,
                    "hasLeadingComment": true,
                    "hasLeadingNewLine": true,
                    "hasTrailingTrivia": true,
                    "leadingTrivia": [
                        {
                            "kind": "SingleLineCommentTrivia",
                            "text": "// Copyright 2009 the Sputnik authors.  All rights reserved."
                        },
                        {
                            "kind": "NewLineTrivia",
                            "text": "\n"
                        },
                        {
                            "kind": "SingleLineCommentTrivia",
                            "text": "// This code is governed by the BSD license found in the LICENSE file."
                        },
                        {
                            "kind": "NewLineTrivia",
                            "text": "\n"
                        },
                        {
                            "kind": "NewLineTrivia",
                            "text": "\n"
                        },
                        {
                            "kind": "MultiLineCommentTrivia",
                            "text": "/**\n * In the \"if\" statement empty statement is allowed and is evaluated to \"undefined\"\n *\n * @path ch12/12.5/S12.5_A7.js\n * @description Checking by using eval \"eval(\"if(1);\"))\"\n */"
                        },
                        {
                            "kind": "NewLineTrivia",
                            "text": "\n"
                        },
                        {
                            "kind": "NewLineTrivia",
                            "text": "\n"
                        },
                        {
                            "kind": "SingleLineCommentTrivia",
                            "text": "//////////////////////////////////////////////////////////////////////////////"
                        },
                        {
                            "kind": "NewLineTrivia",
                            "text": "\n"
                        },
                        {
                            "kind": "SingleLineCommentTrivia",
                            "text": "//CHECK#1"
                        },
                        {
                            "kind": "NewLineTrivia",
                            "text": "\n"
                        }
                    ],
                    "trailingTrivia": [
                        {
                            "kind": "WhitespaceTrivia",
                            "text": " "
                        }
                    ]
                },
                "block": {
                    "kind": "Block",
                    "fullStart": 410,
                    "fullEnd": 571,
                    "start": 410,
                    "end": 570,
                    "fullWidth": 161,
                    "width": 160,
                    "openBraceToken": {
                        "kind": "OpenBraceToken",
                        "fullStart": 410,
                        "fullEnd": 412,
                        "start": 410,
                        "end": 411,
                        "fullWidth": 2,
                        "width": 1,
                        "text": "{",
                        "value": "{",
                        "valueText": "{",
                        "hasTrailingTrivia": true,
                        "hasTrailingNewLine": true,
                        "trailingTrivia": [
                            {
                                "kind": "NewLineTrivia",
                                "text": "\n"
                            }
                        ]
                    },
                    "statements": [
                        {
                            "kind": "VariableStatement",
                            "fullStart": 412,
                            "fullEnd": 447,
                            "start": 413,
                            "end": 446,
                            "fullWidth": 35,
                            "width": 33,
                            "modifiers": [],
                            "variableDeclaration": {
                                "kind": "VariableDeclaration",
                                "fullStart": 412,
                                "fullEnd": 445,
                                "start": 413,
                                "end": 445,
                                "fullWidth": 33,
                                "width": 32,
                                "varKeyword": {
                                    "kind": "VarKeyword",
                                    "fullStart": 412,
                                    "fullEnd": 417,
                                    "start": 413,
                                    "end": 416,
                                    "fullWidth": 5,
                                    "width": 3,
                                    "text": "var",
                                    "value": "var",
                                    "valueText": "var",
                                    "hasLeadingTrivia": true,
                                    "hasTrailingTrivia": true,
                                    "leadingTrivia": [
                                        {
                                            "kind": "WhitespaceTrivia",
                                            "text": "\t"
                                        }
                                    ],
                                    "trailingTrivia": [
                                        {
                                            "kind": "WhitespaceTrivia",
                                            "text": " "
                                        }
                                    ]
                                },
                                "variableDeclarators": [
                                    {
                                        "kind": "VariableDeclarator",
                                        "fullStart": 417,
                                        "fullEnd": 445,
                                        "start": 417,
                                        "end": 445,
                                        "fullWidth": 28,
<<<<<<< HEAD
                                        "width": 28,
                                        "identifier": {
=======
                                        "propertyName": {
>>>>>>> 85e84683
                                            "kind": "IdentifierName",
                                            "fullStart": 417,
                                            "fullEnd": 429,
                                            "start": 417,
                                            "end": 428,
                                            "fullWidth": 12,
                                            "width": 11,
                                            "text": "__evaluated",
                                            "value": "__evaluated",
                                            "valueText": "__evaluated",
                                            "hasTrailingTrivia": true,
                                            "trailingTrivia": [
                                                {
                                                    "kind": "WhitespaceTrivia",
                                                    "text": " "
                                                }
                                            ]
                                        },
                                        "equalsValueClause": {
                                            "kind": "EqualsValueClause",
                                            "fullStart": 429,
                                            "fullEnd": 445,
                                            "start": 429,
                                            "end": 445,
                                            "fullWidth": 16,
                                            "width": 16,
                                            "equalsToken": {
                                                "kind": "EqualsToken",
                                                "fullStart": 429,
                                                "fullEnd": 431,
                                                "start": 429,
                                                "end": 430,
                                                "fullWidth": 2,
                                                "width": 1,
                                                "text": "=",
                                                "value": "=",
                                                "valueText": "=",
                                                "hasTrailingTrivia": true,
                                                "trailingTrivia": [
                                                    {
                                                        "kind": "WhitespaceTrivia",
                                                        "text": " "
                                                    }
                                                ]
                                            },
                                            "value": {
                                                "kind": "InvocationExpression",
                                                "fullStart": 431,
                                                "fullEnd": 445,
                                                "start": 431,
                                                "end": 445,
                                                "fullWidth": 14,
                                                "width": 14,
                                                "expression": {
                                                    "kind": "IdentifierName",
                                                    "fullStart": 431,
                                                    "fullEnd": 435,
                                                    "start": 431,
                                                    "end": 435,
                                                    "fullWidth": 4,
                                                    "width": 4,
                                                    "text": "eval",
                                                    "value": "eval",
                                                    "valueText": "eval"
                                                },
                                                "argumentList": {
                                                    "kind": "ArgumentList",
                                                    "fullStart": 435,
                                                    "fullEnd": 445,
                                                    "start": 435,
                                                    "end": 445,
                                                    "fullWidth": 10,
                                                    "width": 10,
                                                    "openParenToken": {
                                                        "kind": "OpenParenToken",
                                                        "fullStart": 435,
                                                        "fullEnd": 436,
                                                        "start": 435,
                                                        "end": 436,
                                                        "fullWidth": 1,
                                                        "width": 1,
                                                        "text": "(",
                                                        "value": "(",
                                                        "valueText": "("
                                                    },
                                                    "arguments": [
                                                        {
                                                            "kind": "StringLiteral",
                                                            "fullStart": 436,
                                                            "fullEnd": 444,
                                                            "start": 436,
                                                            "end": 444,
                                                            "fullWidth": 8,
                                                            "width": 8,
                                                            "text": "\"if(1);\"",
                                                            "value": "if(1);",
                                                            "valueText": "if(1);"
                                                        }
                                                    ],
                                                    "closeParenToken": {
                                                        "kind": "CloseParenToken",
                                                        "fullStart": 444,
                                                        "fullEnd": 445,
                                                        "start": 444,
                                                        "end": 445,
                                                        "fullWidth": 1,
                                                        "width": 1,
                                                        "text": ")",
                                                        "value": ")",
                                                        "valueText": ")"
                                                    }
                                                }
                                            }
                                        }
                                    }
                                ]
                            },
                            "semicolonToken": {
                                "kind": "SemicolonToken",
                                "fullStart": 445,
                                "fullEnd": 447,
                                "start": 445,
                                "end": 446,
                                "fullWidth": 2,
                                "width": 1,
                                "text": ";",
                                "value": ";",
                                "valueText": ";",
                                "hasTrailingTrivia": true,
                                "hasTrailingNewLine": true,
                                "trailingTrivia": [
                                    {
                                        "kind": "NewLineTrivia",
                                        "text": "\n"
                                    }
                                ]
                            }
                        },
                        {
                            "kind": "IfStatement",
                            "fullStart": 447,
                            "fullEnd": 568,
                            "start": 448,
                            "end": 567,
                            "fullWidth": 121,
                            "width": 119,
                            "ifKeyword": {
                                "kind": "IfKeyword",
                                "fullStart": 447,
                                "fullEnd": 451,
                                "start": 448,
                                "end": 450,
                                "fullWidth": 4,
                                "width": 2,
                                "text": "if",
                                "value": "if",
                                "valueText": "if",
                                "hasLeadingTrivia": true,
                                "hasTrailingTrivia": true,
                                "leadingTrivia": [
                                    {
                                        "kind": "WhitespaceTrivia",
                                        "text": "\t"
                                    }
                                ],
                                "trailingTrivia": [
                                    {
                                        "kind": "WhitespaceTrivia",
                                        "text": " "
                                    }
                                ]
                            },
                            "openParenToken": {
                                "kind": "OpenParenToken",
                                "fullStart": 451,
                                "fullEnd": 452,
                                "start": 451,
                                "end": 452,
                                "fullWidth": 1,
                                "width": 1,
                                "text": "(",
                                "value": "(",
                                "valueText": "("
                            },
                            "condition": {
                                "kind": "NotEqualsExpression",
                                "fullStart": 452,
                                "fullEnd": 477,
                                "start": 452,
                                "end": 477,
                                "fullWidth": 25,
                                "width": 25,
                                "left": {
                                    "kind": "IdentifierName",
                                    "fullStart": 452,
                                    "fullEnd": 464,
                                    "start": 452,
                                    "end": 463,
                                    "fullWidth": 12,
                                    "width": 11,
                                    "text": "__evaluated",
                                    "value": "__evaluated",
                                    "valueText": "__evaluated",
                                    "hasTrailingTrivia": true,
                                    "trailingTrivia": [
                                        {
                                            "kind": "WhitespaceTrivia",
                                            "text": " "
                                        }
                                    ]
                                },
                                "operatorToken": {
                                    "kind": "ExclamationEqualsEqualsToken",
                                    "fullStart": 464,
                                    "fullEnd": 468,
                                    "start": 464,
                                    "end": 467,
                                    "fullWidth": 4,
                                    "width": 3,
                                    "text": "!==",
                                    "value": "!==",
                                    "valueText": "!==",
                                    "hasTrailingTrivia": true,
                                    "trailingTrivia": [
                                        {
                                            "kind": "WhitespaceTrivia",
                                            "text": " "
                                        }
                                    ]
                                },
                                "right": {
                                    "kind": "IdentifierName",
                                    "fullStart": 468,
                                    "fullEnd": 477,
                                    "start": 468,
                                    "end": 477,
                                    "fullWidth": 9,
                                    "width": 9,
                                    "text": "undefined",
                                    "value": "undefined",
                                    "valueText": "undefined"
                                }
                            },
                            "closeParenToken": {
                                "kind": "CloseParenToken",
                                "fullStart": 477,
                                "fullEnd": 479,
                                "start": 477,
                                "end": 478,
                                "fullWidth": 2,
                                "width": 1,
                                "text": ")",
                                "value": ")",
                                "valueText": ")",
                                "hasTrailingTrivia": true,
                                "trailingTrivia": [
                                    {
                                        "kind": "WhitespaceTrivia",
                                        "text": " "
                                    }
                                ]
                            },
                            "statement": {
                                "kind": "Block",
                                "fullStart": 479,
                                "fullEnd": 568,
                                "start": 479,
                                "end": 567,
                                "fullWidth": 89,
                                "width": 88,
                                "openBraceToken": {
                                    "kind": "OpenBraceToken",
                                    "fullStart": 479,
                                    "fullEnd": 481,
                                    "start": 479,
                                    "end": 480,
                                    "fullWidth": 2,
                                    "width": 1,
                                    "text": "{",
                                    "value": "{",
                                    "valueText": "{",
                                    "hasTrailingTrivia": true,
                                    "hasTrailingNewLine": true,
                                    "trailingTrivia": [
                                        {
                                            "kind": "NewLineTrivia",
                                            "text": "\n"
                                        }
                                    ]
                                },
                                "statements": [
                                    {
                                        "kind": "ExpressionStatement",
                                        "fullStart": 481,
                                        "fullEnd": 565,
                                        "start": 483,
                                        "end": 564,
                                        "fullWidth": 84,
                                        "width": 81,
                                        "expression": {
                                            "kind": "InvocationExpression",
                                            "fullStart": 481,
                                            "fullEnd": 563,
                                            "start": 483,
                                            "end": 563,
                                            "fullWidth": 82,
                                            "width": 80,
                                            "expression": {
                                                "kind": "IdentifierName",
                                                "fullStart": 481,
                                                "fullEnd": 489,
                                                "start": 483,
                                                "end": 489,
                                                "fullWidth": 8,
                                                "width": 6,
                                                "text": "$ERROR",
                                                "value": "$ERROR",
                                                "valueText": "$ERROR",
                                                "hasLeadingTrivia": true,
                                                "leadingTrivia": [
                                                    {
                                                        "kind": "WhitespaceTrivia",
                                                        "text": "\t\t"
                                                    }
                                                ]
                                            },
                                            "argumentList": {
                                                "kind": "ArgumentList",
                                                "fullStart": 489,
                                                "fullEnd": 563,
                                                "start": 489,
                                                "end": 563,
                                                "fullWidth": 74,
                                                "width": 74,
                                                "openParenToken": {
                                                    "kind": "OpenParenToken",
                                                    "fullStart": 489,
                                                    "fullEnd": 490,
                                                    "start": 489,
                                                    "end": 490,
                                                    "fullWidth": 1,
                                                    "width": 1,
                                                    "text": "(",
                                                    "value": "(",
                                                    "valueText": "("
                                                },
                                                "arguments": [
                                                    {
                                                        "kind": "AddExpression",
                                                        "fullStart": 490,
                                                        "fullEnd": 562,
                                                        "start": 490,
                                                        "end": 560,
                                                        "fullWidth": 72,
                                                        "width": 70,
                                                        "left": {
                                                            "kind": "StringLiteral",
                                                            "fullStart": 490,
                                                            "fullEnd": 547,
                                                            "start": 490,
                                                            "end": 547,
                                                            "fullWidth": 57,
                                                            "width": 57,
                                                            "text": "'#1: __evaluated === undefined. Actual:  __evaluated ==='",
                                                            "value": "#1: __evaluated === undefined. Actual:  __evaluated ===",
                                                            "valueText": "#1: __evaluated === undefined. Actual:  __evaluated ==="
                                                        },
                                                        "operatorToken": {
                                                            "kind": "PlusToken",
                                                            "fullStart": 547,
                                                            "fullEnd": 549,
                                                            "start": 547,
                                                            "end": 548,
                                                            "fullWidth": 2,
                                                            "width": 1,
                                                            "text": "+",
                                                            "value": "+",
                                                            "valueText": "+",
                                                            "hasTrailingTrivia": true,
                                                            "trailingTrivia": [
                                                                {
                                                                    "kind": "WhitespaceTrivia",
                                                                    "text": " "
                                                                }
                                                            ]
                                                        },
                                                        "right": {
                                                            "kind": "IdentifierName",
                                                            "fullStart": 549,
                                                            "fullEnd": 562,
                                                            "start": 549,
                                                            "end": 560,
                                                            "fullWidth": 13,
                                                            "width": 11,
                                                            "text": "__evaluated",
                                                            "value": "__evaluated",
                                                            "valueText": "__evaluated",
                                                            "hasTrailingTrivia": true,
                                                            "trailingTrivia": [
                                                                {
                                                                    "kind": "WhitespaceTrivia",
                                                                    "text": "  "
                                                                }
                                                            ]
                                                        }
                                                    }
                                                ],
                                                "closeParenToken": {
                                                    "kind": "CloseParenToken",
                                                    "fullStart": 562,
                                                    "fullEnd": 563,
                                                    "start": 562,
                                                    "end": 563,
                                                    "fullWidth": 1,
                                                    "width": 1,
                                                    "text": ")",
                                                    "value": ")",
                                                    "valueText": ")"
                                                }
                                            }
                                        },
                                        "semicolonToken": {
                                            "kind": "SemicolonToken",
                                            "fullStart": 563,
                                            "fullEnd": 565,
                                            "start": 563,
                                            "end": 564,
                                            "fullWidth": 2,
                                            "width": 1,
                                            "text": ";",
                                            "value": ";",
                                            "valueText": ";",
                                            "hasTrailingTrivia": true,
                                            "hasTrailingNewLine": true,
                                            "trailingTrivia": [
                                                {
                                                    "kind": "NewLineTrivia",
                                                    "text": "\n"
                                                }
                                            ]
                                        }
                                    }
                                ],
                                "closeBraceToken": {
                                    "kind": "CloseBraceToken",
                                    "fullStart": 565,
                                    "fullEnd": 568,
                                    "start": 566,
                                    "end": 567,
                                    "fullWidth": 3,
                                    "width": 1,
                                    "text": "}",
                                    "value": "}",
                                    "valueText": "}",
                                    "hasLeadingTrivia": true,
                                    "hasTrailingTrivia": true,
                                    "hasTrailingNewLine": true,
                                    "leadingTrivia": [
                                        {
                                            "kind": "WhitespaceTrivia",
                                            "text": "\t"
                                        }
                                    ],
                                    "trailingTrivia": [
                                        {
                                            "kind": "NewLineTrivia",
                                            "text": "\n"
                                        }
                                    ]
                                }
                            }
                        }
                    ],
                    "closeBraceToken": {
                        "kind": "CloseBraceToken",
                        "fullStart": 568,
                        "fullEnd": 571,
                        "start": 569,
                        "end": 570,
                        "fullWidth": 3,
                        "width": 1,
                        "text": "}",
                        "value": "}",
                        "valueText": "}",
                        "hasLeadingTrivia": true,
                        "hasLeadingNewLine": true,
                        "hasTrailingTrivia": true,
                        "leadingTrivia": [
                            {
                                "kind": "NewLineTrivia",
                                "text": "\n"
                            }
                        ],
                        "trailingTrivia": [
                            {
                                "kind": "WhitespaceTrivia",
                                "text": " "
                            }
                        ]
                    }
                },
                "catchClause": {
                    "kind": "CatchClause",
                    "fullStart": 571,
                    "fullEnd": 671,
                    "start": 571,
                    "end": 670,
                    "fullWidth": 100,
                    "width": 99,
                    "catchKeyword": {
                        "kind": "CatchKeyword",
                        "fullStart": 571,
                        "fullEnd": 577,
                        "start": 571,
                        "end": 576,
                        "fullWidth": 6,
                        "width": 5,
                        "text": "catch",
                        "value": "catch",
                        "valueText": "catch",
                        "hasTrailingTrivia": true,
                        "trailingTrivia": [
                            {
                                "kind": "WhitespaceTrivia",
                                "text": " "
                            }
                        ]
                    },
                    "openParenToken": {
                        "kind": "OpenParenToken",
                        "fullStart": 577,
                        "fullEnd": 578,
                        "start": 577,
                        "end": 578,
                        "fullWidth": 1,
                        "width": 1,
                        "text": "(",
                        "value": "(",
                        "valueText": "("
                    },
                    "identifier": {
                        "kind": "IdentifierName",
                        "fullStart": 578,
                        "fullEnd": 579,
                        "start": 578,
                        "end": 579,
                        "fullWidth": 1,
                        "width": 1,
                        "text": "e",
                        "value": "e",
                        "valueText": "e"
                    },
                    "closeParenToken": {
                        "kind": "CloseParenToken",
                        "fullStart": 579,
                        "fullEnd": 581,
                        "start": 579,
                        "end": 580,
                        "fullWidth": 2,
                        "width": 1,
                        "text": ")",
                        "value": ")",
                        "valueText": ")",
                        "hasTrailingTrivia": true,
                        "trailingTrivia": [
                            {
                                "kind": "WhitespaceTrivia",
                                "text": " "
                            }
                        ]
                    },
                    "block": {
                        "kind": "Block",
                        "fullStart": 581,
                        "fullEnd": 671,
                        "start": 581,
                        "end": 670,
                        "fullWidth": 90,
                        "width": 89,
                        "openBraceToken": {
                            "kind": "OpenBraceToken",
                            "fullStart": 581,
                            "fullEnd": 583,
                            "start": 581,
                            "end": 582,
                            "fullWidth": 2,
                            "width": 1,
                            "text": "{",
                            "value": "{",
                            "valueText": "{",
                            "hasTrailingTrivia": true,
                            "hasTrailingNewLine": true,
                            "trailingTrivia": [
                                {
                                    "kind": "NewLineTrivia",
                                    "text": "\n"
                                }
                            ]
                        },
                        "statements": [
                            {
                                "kind": "ExpressionStatement",
                                "fullStart": 583,
                                "fullEnd": 668,
                                "start": 584,
                                "end": 667,
                                "fullWidth": 85,
                                "width": 83,
                                "expression": {
                                    "kind": "InvocationExpression",
                                    "fullStart": 583,
                                    "fullEnd": 666,
                                    "start": 584,
                                    "end": 666,
                                    "fullWidth": 83,
                                    "width": 82,
                                    "expression": {
                                        "kind": "IdentifierName",
                                        "fullStart": 583,
                                        "fullEnd": 590,
                                        "start": 584,
                                        "end": 590,
                                        "fullWidth": 7,
                                        "width": 6,
                                        "text": "$ERROR",
                                        "value": "$ERROR",
                                        "valueText": "$ERROR",
                                        "hasLeadingTrivia": true,
                                        "leadingTrivia": [
                                            {
                                                "kind": "WhitespaceTrivia",
                                                "text": "\t"
                                            }
                                        ]
                                    },
                                    "argumentList": {
                                        "kind": "ArgumentList",
                                        "fullStart": 590,
                                        "fullEnd": 666,
                                        "start": 590,
                                        "end": 666,
                                        "fullWidth": 76,
                                        "width": 76,
                                        "openParenToken": {
                                            "kind": "OpenParenToken",
                                            "fullStart": 590,
                                            "fullEnd": 591,
                                            "start": 590,
                                            "end": 591,
                                            "fullWidth": 1,
                                            "width": 1,
                                            "text": "(",
                                            "value": "(",
                                            "valueText": "("
                                        },
                                        "arguments": [
                                            {
                                                "kind": "StringLiteral",
                                                "fullStart": 591,
                                                "fullEnd": 665,
                                                "start": 591,
                                                "end": 665,
                                                "fullWidth": 74,
                                                "width": 74,
                                                "text": "'#1.1: \"__evaluated = eval(\"if(1);\")\" does not lead to throwing exception'",
                                                "value": "#1.1: \"__evaluated = eval(\"if(1);\")\" does not lead to throwing exception",
                                                "valueText": "#1.1: \"__evaluated = eval(\"if(1);\")\" does not lead to throwing exception"
                                            }
                                        ],
                                        "closeParenToken": {
                                            "kind": "CloseParenToken",
                                            "fullStart": 665,
                                            "fullEnd": 666,
                                            "start": 665,
                                            "end": 666,
                                            "fullWidth": 1,
                                            "width": 1,
                                            "text": ")",
                                            "value": ")",
                                            "valueText": ")"
                                        }
                                    }
                                },
                                "semicolonToken": {
                                    "kind": "SemicolonToken",
                                    "fullStart": 666,
                                    "fullEnd": 668,
                                    "start": 666,
                                    "end": 667,
                                    "fullWidth": 2,
                                    "width": 1,
                                    "text": ";",
                                    "value": ";",
                                    "valueText": ";",
                                    "hasTrailingTrivia": true,
                                    "hasTrailingNewLine": true,
                                    "trailingTrivia": [
                                        {
                                            "kind": "NewLineTrivia",
                                            "text": "\n"
                                        }
                                    ]
                                }
                            }
                        ],
                        "closeBraceToken": {
                            "kind": "CloseBraceToken",
                            "fullStart": 668,
                            "fullEnd": 671,
                            "start": 669,
                            "end": 670,
                            "fullWidth": 3,
                            "width": 1,
                            "text": "}",
                            "value": "}",
                            "valueText": "}",
                            "hasLeadingTrivia": true,
                            "hasLeadingNewLine": true,
                            "hasTrailingTrivia": true,
                            "hasTrailingNewLine": true,
                            "leadingTrivia": [
                                {
                                    "kind": "NewLineTrivia",
                                    "text": "\n"
                                }
                            ],
                            "trailingTrivia": [
                                {
                                    "kind": "NewLineTrivia",
                                    "text": "\n"
                                }
                            ]
                        }
                    }
                }
            }
        ],
        "endOfFileToken": {
            "kind": "EndOfFileToken",
            "fullStart": 671,
            "fullEnd": 754,
            "start": 754,
            "end": 754,
            "fullWidth": 83,
            "width": 0,
            "text": "",
            "hasLeadingTrivia": true,
            "hasLeadingComment": true,
            "hasLeadingNewLine": true,
            "leadingTrivia": [
                {
                    "kind": "SingleLineCommentTrivia",
                    "text": "//"
                },
                {
                    "kind": "NewLineTrivia",
                    "text": "\n"
                },
                {
                    "kind": "SingleLineCommentTrivia",
                    "text": "//////////////////////////////////////////////////////////////////////////////"
                },
                {
                    "kind": "NewLineTrivia",
                    "text": "\n"
                },
                {
                    "kind": "NewLineTrivia",
                    "text": "\n"
                }
            ]
        }
    },
    "lineMap": {
        "lineStarts": [
            0,
            61,
            132,
            133,
            137,
            221,
            224,
            255,
            312,
            316,
            317,
            396,
            406,
            412,
            447,
            481,
            565,
            568,
            569,
            583,
            668,
            669,
            671,
            674,
            753,
            754
        ],
        "length": 754
    }
}<|MERGE_RESOLUTION|>--- conflicted
+++ resolved
@@ -173,12 +173,8 @@
                                         "start": 417,
                                         "end": 445,
                                         "fullWidth": 28,
-<<<<<<< HEAD
                                         "width": 28,
-                                        "identifier": {
-=======
                                         "propertyName": {
->>>>>>> 85e84683
                                             "kind": "IdentifierName",
                                             "fullStart": 417,
                                             "fullEnd": 429,
