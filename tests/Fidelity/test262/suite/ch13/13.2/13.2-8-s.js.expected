{
    "isDeclaration": false,
    "languageVersion": "EcmaScript5",
    "parseOptions": {
        "allowAutomaticSemicolonInsertion": true
    },
    "sourceUnit": {
        "kind": "SourceUnit",
        "fullStart": 0,
        "fullEnd": 777,
        "start": 554,
        "end": 777,
        "fullWidth": 777,
        "width": 223,
        "isIncrementallyUnusable": true,
        "moduleElements": [
            {
                "kind": "FunctionDeclaration",
                "fullStart": 0,
                "fullEnd": 753,
                "start": 554,
                "end": 751,
                "fullWidth": 753,
                "width": 197,
                "modifiers": [],
                "functionKeyword": {
                    "kind": "FunctionKeyword",
                    "fullStart": 0,
                    "fullEnd": 563,
                    "start": 554,
                    "end": 562,
                    "fullWidth": 563,
                    "width": 8,
                    "text": "function",
                    "value": "function",
                    "valueText": "function",
                    "hasLeadingTrivia": true,
                    "hasLeadingComment": true,
                    "hasLeadingNewLine": true,
                    "hasTrailingTrivia": true,
                    "leadingTrivia": [
                        {
                            "kind": "SingleLineCommentTrivia",
                            "text": "/// Copyright (c) 2012 Ecma International.  All rights reserved. "
                        },
                        {
                            "kind": "NewLineTrivia",
                            "text": "\r\n"
                        },
                        {
                            "kind": "SingleLineCommentTrivia",
                            "text": "/// Ecma International makes this code available under the terms and conditions set"
                        },
                        {
                            "kind": "NewLineTrivia",
                            "text": "\r\n"
                        },
                        {
                            "kind": "SingleLineCommentTrivia",
                            "text": "/// forth on http://hg.ecmascript.org/tests/test262/raw-file/tip/LICENSE (the "
                        },
                        {
                            "kind": "NewLineTrivia",
                            "text": "\r\n"
                        },
                        {
                            "kind": "SingleLineCommentTrivia",
                            "text": "/// \"Use Terms\").   Any redistribution of this code must retain the above "
                        },
                        {
                            "kind": "NewLineTrivia",
                            "text": "\r\n"
                        },
                        {
                            "kind": "SingleLineCommentTrivia",
                            "text": "/// copyright and this notice and otherwise comply with the Use Terms."
                        },
                        {
                            "kind": "NewLineTrivia",
                            "text": "\r\n"
                        },
                        {
                            "kind": "MultiLineCommentTrivia",
                            "text": "/**\r\n * @path ch13/13.2/13.2-8-s.js\r\n * @description StrictMode - enumerating over a function object looking for 'caller' fails inside the function\r\n * @onlyStrict\r\n */"
                        },
                        {
                            "kind": "NewLineTrivia",
                            "text": "\r\n"
                        },
                        {
                            "kind": "NewLineTrivia",
                            "text": "\r\n"
                        },
                        {
                            "kind": "NewLineTrivia",
                            "text": "\r\n"
                        }
                    ],
                    "trailingTrivia": [
                        {
                            "kind": "WhitespaceTrivia",
                            "text": " "
                        }
                    ]
                },
                "identifier": {
                    "kind": "IdentifierName",
                    "fullStart": 563,
                    "fullEnd": 571,
                    "start": 563,
                    "end": 571,
                    "fullWidth": 8,
                    "width": 8,
                    "text": "testcase",
                    "value": "testcase",
                    "valueText": "testcase"
                },
                "callSignature": {
                    "kind": "CallSignature",
                    "fullStart": 571,
                    "fullEnd": 574,
                    "start": 571,
                    "end": 573,
                    "fullWidth": 3,
                    "width": 2,
                    "parameterList": {
                        "kind": "ParameterList",
                        "fullStart": 571,
                        "fullEnd": 574,
                        "start": 571,
                        "end": 573,
                        "fullWidth": 3,
                        "width": 2,
                        "openParenToken": {
                            "kind": "OpenParenToken",
                            "fullStart": 571,
                            "fullEnd": 572,
                            "start": 571,
                            "end": 572,
                            "fullWidth": 1,
                            "width": 1,
                            "text": "(",
                            "value": "(",
                            "valueText": "("
                        },
                        "parameters": [],
                        "closeParenToken": {
                            "kind": "CloseParenToken",
                            "fullStart": 572,
                            "fullEnd": 574,
                            "start": 572,
                            "end": 573,
                            "fullWidth": 2,
                            "width": 1,
                            "text": ")",
                            "value": ")",
                            "valueText": ")",
                            "hasTrailingTrivia": true,
                            "trailingTrivia": [
                                {
                                    "kind": "WhitespaceTrivia",
                                    "text": " "
                                }
                            ]
                        }
                    }
                },
                "block": {
                    "kind": "Block",
                    "fullStart": 574,
                    "fullEnd": 753,
                    "start": 574,
                    "end": 751,
                    "fullWidth": 179,
                    "width": 177,
                    "openBraceToken": {
                        "kind": "OpenBraceToken",
                        "fullStart": 574,
                        "fullEnd": 577,
                        "start": 574,
                        "end": 575,
                        "fullWidth": 3,
                        "width": 1,
                        "text": "{",
                        "value": "{",
                        "valueText": "{",
                        "hasTrailingTrivia": true,
                        "hasTrailingNewLine": true,
                        "trailingTrivia": [
                            {
                                "kind": "NewLineTrivia",
                                "text": "\r\n"
                            }
                        ]
                    },
                    "statements": [
                        {
                            "kind": "VariableStatement",
                            "fullStart": 577,
                            "fullEnd": 719,
                            "start": 589,
                            "end": 717,
                            "fullWidth": 142,
                            "width": 128,
                            "modifiers": [],
                            "variableDeclaration": {
                                "kind": "VariableDeclaration",
                                "fullStart": 577,
                                "fullEnd": 716,
                                "start": 589,
                                "end": 716,
                                "fullWidth": 139,
                                "width": 127,
                                "varKeyword": {
                                    "kind": "VarKeyword",
                                    "fullStart": 577,
                                    "fullEnd": 593,
                                    "start": 589,
                                    "end": 592,
                                    "fullWidth": 16,
                                    "width": 3,
                                    "text": "var",
                                    "value": "var",
                                    "valueText": "var",
                                    "hasLeadingTrivia": true,
                                    "hasTrailingTrivia": true,
                                    "leadingTrivia": [
                                        {
                                            "kind": "WhitespaceTrivia",
                                            "text": "            "
                                        }
                                    ],
                                    "trailingTrivia": [
                                        {
                                            "kind": "WhitespaceTrivia",
                                            "text": " "
                                        }
                                    ]
                                },
                                "variableDeclarators": [
                                    {
                                        "kind": "VariableDeclarator",
                                        "fullStart": 593,
                                        "fullEnd": 716,
                                        "start": 593,
                                        "end": 716,
                                        "fullWidth": 123,
<<<<<<< HEAD
                                        "width": 123,
                                        "identifier": {
=======
                                        "propertyName": {
>>>>>>> 85e84683
                                            "kind": "IdentifierName",
                                            "fullStart": 593,
                                            "fullEnd": 597,
                                            "start": 593,
                                            "end": 596,
                                            "fullWidth": 4,
                                            "width": 3,
                                            "text": "foo",
                                            "value": "foo",
                                            "valueText": "foo",
                                            "hasTrailingTrivia": true,
                                            "trailingTrivia": [
                                                {
                                                    "kind": "WhitespaceTrivia",
                                                    "text": " "
                                                }
                                            ]
                                        },
                                        "equalsValueClause": {
                                            "kind": "EqualsValueClause",
                                            "fullStart": 597,
                                            "fullEnd": 716,
                                            "start": 597,
                                            "end": 716,
                                            "fullWidth": 119,
                                            "width": 119,
                                            "equalsToken": {
                                                "kind": "EqualsToken",
                                                "fullStart": 597,
                                                "fullEnd": 599,
                                                "start": 597,
                                                "end": 598,
                                                "fullWidth": 2,
                                                "width": 1,
                                                "text": "=",
                                                "value": "=",
                                                "valueText": "=",
                                                "hasTrailingTrivia": true,
                                                "trailingTrivia": [
                                                    {
                                                        "kind": "WhitespaceTrivia",
                                                        "text": " "
                                                    }
                                                ]
                                            },
                                            "value": {
                                                "kind": "ObjectCreationExpression",
                                                "fullStart": 599,
                                                "fullEnd": 716,
                                                "start": 599,
                                                "end": 716,
                                                "fullWidth": 117,
                                                "width": 117,
                                                "newKeyword": {
                                                    "kind": "NewKeyword",
                                                    "fullStart": 599,
                                                    "fullEnd": 603,
                                                    "start": 599,
                                                    "end": 602,
                                                    "fullWidth": 4,
                                                    "width": 3,
                                                    "text": "new",
                                                    "value": "new",
                                                    "valueText": "new",
                                                    "hasTrailingTrivia": true,
                                                    "trailingTrivia": [
                                                        {
                                                            "kind": "WhitespaceTrivia",
                                                            "text": " "
                                                        }
                                                    ]
                                                },
                                                "expression": {
                                                    "kind": "IdentifierName",
                                                    "fullStart": 603,
                                                    "fullEnd": 611,
                                                    "start": 603,
                                                    "end": 611,
                                                    "fullWidth": 8,
                                                    "width": 8,
                                                    "text": "Function",
                                                    "value": "Function",
                                                    "valueText": "Function"
                                                },
                                                "argumentList": {
                                                    "kind": "ArgumentList",
                                                    "fullStart": 611,
                                                    "fullEnd": 716,
                                                    "start": 611,
                                                    "end": 716,
                                                    "fullWidth": 105,
                                                    "width": 105,
                                                    "openParenToken": {
                                                        "kind": "OpenParenToken",
                                                        "fullStart": 611,
                                                        "fullEnd": 612,
                                                        "start": 611,
                                                        "end": 612,
                                                        "fullWidth": 1,
                                                        "width": 1,
                                                        "text": "(",
                                                        "value": "(",
                                                        "valueText": "("
                                                    },
                                                    "arguments": [
                                                        {
                                                            "kind": "StringLiteral",
                                                            "fullStart": 612,
                                                            "fullEnd": 715,
                                                            "start": 612,
                                                            "end": 715,
                                                            "fullWidth": 103,
                                                            "width": 103,
                                                            "text": "\"'use strict'; for (var tempIndex in this) {if (tempIndex===\\\"caller\\\") {return false;}}; return true;\"",
                                                            "value": "'use strict'; for (var tempIndex in this) {if (tempIndex===\"caller\") {return false;}}; return true;",
                                                            "valueText": "'use strict'; for (var tempIndex in this) {if (tempIndex===\"caller\") {return false;}}; return true;"
                                                        }
                                                    ],
                                                    "closeParenToken": {
                                                        "kind": "CloseParenToken",
                                                        "fullStart": 715,
                                                        "fullEnd": 716,
                                                        "start": 715,
                                                        "end": 716,
                                                        "fullWidth": 1,
                                                        "width": 1,
                                                        "text": ")",
                                                        "value": ")",
                                                        "valueText": ")"
                                                    }
                                                }
                                            }
                                        }
                                    }
                                ]
                            },
                            "semicolonToken": {
                                "kind": "SemicolonToken",
                                "fullStart": 716,
                                "fullEnd": 719,
                                "start": 716,
                                "end": 717,
                                "fullWidth": 3,
                                "width": 1,
                                "text": ";",
                                "value": ";",
                                "valueText": ";",
                                "hasTrailingTrivia": true,
                                "hasTrailingNewLine": true,
                                "trailingTrivia": [
                                    {
                                        "kind": "NewLineTrivia",
                                        "text": "\r\n"
                                    }
                                ]
                            }
                        },
                        {
                            "kind": "ReturnStatement",
                            "fullStart": 719,
                            "fullEnd": 746,
                            "start": 731,
                            "end": 744,
                            "fullWidth": 27,
                            "width": 13,
                            "returnKeyword": {
                                "kind": "ReturnKeyword",
                                "fullStart": 719,
                                "fullEnd": 738,
                                "start": 731,
                                "end": 737,
                                "fullWidth": 19,
                                "width": 6,
                                "text": "return",
                                "value": "return",
                                "valueText": "return",
                                "hasLeadingTrivia": true,
                                "hasTrailingTrivia": true,
                                "leadingTrivia": [
                                    {
                                        "kind": "WhitespaceTrivia",
                                        "text": "            "
                                    }
                                ],
                                "trailingTrivia": [
                                    {
                                        "kind": "WhitespaceTrivia",
                                        "text": " "
                                    }
                                ]
                            },
                            "expression": {
                                "kind": "InvocationExpression",
                                "fullStart": 738,
                                "fullEnd": 743,
                                "start": 738,
                                "end": 743,
                                "fullWidth": 5,
                                "width": 5,
                                "expression": {
                                    "kind": "IdentifierName",
                                    "fullStart": 738,
                                    "fullEnd": 741,
                                    "start": 738,
                                    "end": 741,
                                    "fullWidth": 3,
                                    "width": 3,
                                    "text": "foo",
                                    "value": "foo",
                                    "valueText": "foo"
                                },
                                "argumentList": {
                                    "kind": "ArgumentList",
                                    "fullStart": 741,
                                    "fullEnd": 743,
                                    "start": 741,
                                    "end": 743,
                                    "fullWidth": 2,
                                    "width": 2,
                                    "openParenToken": {
                                        "kind": "OpenParenToken",
                                        "fullStart": 741,
                                        "fullEnd": 742,
                                        "start": 741,
                                        "end": 742,
                                        "fullWidth": 1,
                                        "width": 1,
                                        "text": "(",
                                        "value": "(",
                                        "valueText": "("
                                    },
                                    "arguments": [],
                                    "closeParenToken": {
                                        "kind": "CloseParenToken",
                                        "fullStart": 742,
                                        "fullEnd": 743,
                                        "start": 742,
                                        "end": 743,
                                        "fullWidth": 1,
                                        "width": 1,
                                        "text": ")",
                                        "value": ")",
                                        "valueText": ")"
                                    }
                                }
                            },
                            "semicolonToken": {
                                "kind": "SemicolonToken",
                                "fullStart": 743,
                                "fullEnd": 746,
                                "start": 743,
                                "end": 744,
                                "fullWidth": 3,
                                "width": 1,
                                "text": ";",
                                "value": ";",
                                "valueText": ";",
                                "hasTrailingTrivia": true,
                                "hasTrailingNewLine": true,
                                "trailingTrivia": [
                                    {
                                        "kind": "NewLineTrivia",
                                        "text": "\r\n"
                                    }
                                ]
                            }
                        }
                    ],
                    "closeBraceToken": {
                        "kind": "CloseBraceToken",
                        "fullStart": 746,
                        "fullEnd": 753,
                        "start": 750,
                        "end": 751,
                        "fullWidth": 7,
                        "width": 1,
                        "text": "}",
                        "value": "}",
                        "valueText": "}",
                        "hasLeadingTrivia": true,
                        "hasTrailingTrivia": true,
                        "hasTrailingNewLine": true,
                        "leadingTrivia": [
                            {
                                "kind": "WhitespaceTrivia",
                                "text": "    "
                            }
                        ],
                        "trailingTrivia": [
                            {
                                "kind": "NewLineTrivia",
                                "text": "\r\n"
                            }
                        ]
                    }
                }
            },
            {
                "kind": "ExpressionStatement",
                "fullStart": 753,
                "fullEnd": 777,
                "start": 753,
                "end": 775,
                "fullWidth": 24,
                "width": 22,
                "expression": {
                    "kind": "InvocationExpression",
                    "fullStart": 753,
                    "fullEnd": 774,
                    "start": 753,
                    "end": 774,
                    "fullWidth": 21,
                    "width": 21,
                    "expression": {
                        "kind": "IdentifierName",
                        "fullStart": 753,
                        "fullEnd": 764,
                        "start": 753,
                        "end": 764,
                        "fullWidth": 11,
                        "width": 11,
                        "text": "runTestCase",
                        "value": "runTestCase",
                        "valueText": "runTestCase"
                    },
                    "argumentList": {
                        "kind": "ArgumentList",
                        "fullStart": 764,
                        "fullEnd": 774,
                        "start": 764,
                        "end": 774,
                        "fullWidth": 10,
                        "width": 10,
                        "openParenToken": {
                            "kind": "OpenParenToken",
                            "fullStart": 764,
                            "fullEnd": 765,
                            "start": 764,
                            "end": 765,
                            "fullWidth": 1,
                            "width": 1,
                            "text": "(",
                            "value": "(",
                            "valueText": "("
                        },
                        "arguments": [
                            {
                                "kind": "IdentifierName",
                                "fullStart": 765,
                                "fullEnd": 773,
                                "start": 765,
                                "end": 773,
                                "fullWidth": 8,
                                "width": 8,
                                "text": "testcase",
                                "value": "testcase",
                                "valueText": "testcase"
                            }
                        ],
                        "closeParenToken": {
                            "kind": "CloseParenToken",
                            "fullStart": 773,
                            "fullEnd": 774,
                            "start": 773,
                            "end": 774,
                            "fullWidth": 1,
                            "width": 1,
                            "text": ")",
                            "value": ")",
                            "valueText": ")"
                        }
                    }
                },
                "semicolonToken": {
                    "kind": "SemicolonToken",
                    "fullStart": 774,
                    "fullEnd": 777,
                    "start": 774,
                    "end": 775,
                    "fullWidth": 3,
                    "width": 1,
                    "text": ";",
                    "value": ";",
                    "valueText": ";",
                    "hasTrailingTrivia": true,
                    "hasTrailingNewLine": true,
                    "trailingTrivia": [
                        {
                            "kind": "NewLineTrivia",
                            "text": "\r\n"
                        }
                    ]
                }
            }
        ],
        "endOfFileToken": {
            "kind": "EndOfFileToken",
            "fullStart": 777,
            "fullEnd": 777,
            "start": 777,
            "end": 777,
            "fullWidth": 0,
            "width": 0,
            "text": ""
        }
    },
    "lineMap": {
        "lineStarts": [
            0,
            67,
            152,
            232,
            308,
            380,
            385,
            417,
            529,
            545,
            550,
            552,
            554,
            577,
            719,
            746,
            753,
            777
        ],
        "length": 777
    }
}<|MERGE_RESOLUTION|>--- conflicted
+++ resolved
@@ -245,12 +245,8 @@
                                         "start": 593,
                                         "end": 716,
                                         "fullWidth": 123,
-<<<<<<< HEAD
                                         "width": 123,
-                                        "identifier": {
-=======
                                         "propertyName": {
->>>>>>> 85e84683
                                             "kind": "IdentifierName",
                                             "fullStart": 593,
                                             "fullEnd": 597,
