{
    "isDeclaration": false,
    "languageVersion": "EcmaScript5",
    "parseOptions": {
        "allowAutomaticSemicolonInsertion": true
    },
    "sourceUnit": {
        "kind": "SourceUnit",
        "fullStart": 0,
        "fullEnd": 1003,
        "start": 449,
        "end": 1003,
        "fullWidth": 1003,
        "width": 554,
        "isIncrementallyUnusable": true,
        "moduleElements": [
            {
                "kind": "VariableStatement",
                "fullStart": 0,
                "fullEnd": 456,
                "start": 449,
                "end": 455,
                "fullWidth": 456,
                "width": 6,
                "modifiers": [],
                "variableDeclaration": {
                    "kind": "VariableDeclaration",
                    "fullStart": 0,
                    "fullEnd": 454,
                    "start": 449,
                    "end": 454,
                    "fullWidth": 454,
                    "width": 5,
                    "varKeyword": {
                        "kind": "VarKeyword",
                        "fullStart": 0,
                        "fullEnd": 453,
                        "start": 449,
                        "end": 452,
                        "fullWidth": 453,
                        "width": 3,
                        "text": "var",
                        "value": "var",
                        "valueText": "var",
                        "hasLeadingTrivia": true,
                        "hasLeadingComment": true,
                        "hasLeadingNewLine": true,
                        "hasTrailingTrivia": true,
                        "leadingTrivia": [
                            {
                                "kind": "SingleLineCommentTrivia",
                                "text": "// Copyright 2009 the Sputnik authors.  All rights reserved."
                            },
                            {
                                "kind": "NewLineTrivia",
                                "text": "\n"
                            },
                            {
                                "kind": "SingleLineCommentTrivia",
                                "text": "// This code is governed by the BSD license found in the LICENSE file."
                            },
                            {
                                "kind": "NewLineTrivia",
                                "text": "\n"
                            },
                            {
                                "kind": "NewLineTrivia",
                                "text": "\n"
                            },
                            {
                                "kind": "MultiLineCommentTrivia",
                                "text": "/**\n * When the [[Call]] property for a Function object is called,\n * the body is evaluated and if evaluation result has type \"normal\", then \"undefined\" is returned\n *\n * @path ch13/13.2/S13.2.1_A9.1_T2.js\n * @description Declaring a function with \"var __func = function()\" and no \"return\" in the function body\n */"
                            },
                            {
                                "kind": "NewLineTrivia",
                                "text": "\n"
                            },
                            {
                                "kind": "NewLineTrivia",
                                "text": "\n"
                            }
                        ],
                        "trailingTrivia": [
                            {
                                "kind": "WhitespaceTrivia",
                                "text": " "
                            }
                        ]
                    },
                    "variableDeclarators": [
                        {
                            "kind": "VariableDeclarator",
                            "fullStart": 453,
                            "fullEnd": 454,
                            "start": 453,
                            "end": 454,
                            "fullWidth": 1,
<<<<<<< HEAD
                            "width": 1,
                            "identifier": {
=======
                            "propertyName": {
>>>>>>> 85e84683
                                "kind": "IdentifierName",
                                "fullStart": 453,
                                "fullEnd": 454,
                                "start": 453,
                                "end": 454,
                                "fullWidth": 1,
                                "width": 1,
                                "text": "x",
                                "value": "x",
                                "valueText": "x"
                            }
                        }
                    ]
                },
                "semicolonToken": {
                    "kind": "SemicolonToken",
                    "fullStart": 454,
                    "fullEnd": 456,
                    "start": 454,
                    "end": 455,
                    "fullWidth": 2,
                    "width": 1,
                    "text": ";",
                    "value": ";",
                    "valueText": ";",
                    "hasTrailingTrivia": true,
                    "hasTrailingNewLine": true,
                    "trailingTrivia": [
                        {
                            "kind": "NewLineTrivia",
                            "text": "\n"
                        }
                    ]
                }
            },
            {
                "kind": "VariableStatement",
                "fullStart": 456,
                "fullEnd": 498,
                "start": 457,
                "end": 497,
                "fullWidth": 42,
                "width": 40,
                "isIncrementallyUnusable": true,
                "modifiers": [],
                "variableDeclaration": {
                    "kind": "VariableDeclaration",
                    "fullStart": 456,
                    "fullEnd": 498,
                    "start": 457,
                    "end": 497,
                    "fullWidth": 42,
                    "width": 40,
                    "varKeyword": {
                        "kind": "VarKeyword",
                        "fullStart": 456,
                        "fullEnd": 461,
                        "start": 457,
                        "end": 460,
                        "fullWidth": 5,
                        "width": 3,
                        "text": "var",
                        "value": "var",
                        "valueText": "var",
                        "hasLeadingTrivia": true,
                        "hasLeadingNewLine": true,
                        "hasTrailingTrivia": true,
                        "leadingTrivia": [
                            {
                                "kind": "NewLineTrivia",
                                "text": "\n"
                            }
                        ],
                        "trailingTrivia": [
                            {
                                "kind": "WhitespaceTrivia",
                                "text": " "
                            }
                        ]
                    },
                    "variableDeclarators": [
                        {
                            "kind": "VariableDeclarator",
                            "fullStart": 461,
                            "fullEnd": 498,
                            "start": 461,
                            "end": 497,
                            "fullWidth": 37,
<<<<<<< HEAD
                            "width": 36,
                            "identifier": {
=======
                            "propertyName": {
>>>>>>> 85e84683
                                "kind": "IdentifierName",
                                "fullStart": 461,
                                "fullEnd": 468,
                                "start": 461,
                                "end": 467,
                                "fullWidth": 7,
                                "width": 6,
                                "text": "__func",
                                "value": "__func",
                                "valueText": "__func",
                                "hasTrailingTrivia": true,
                                "trailingTrivia": [
                                    {
                                        "kind": "WhitespaceTrivia",
                                        "text": " "
                                    }
                                ]
                            },
                            "equalsValueClause": {
                                "kind": "EqualsValueClause",
                                "fullStart": 468,
                                "fullEnd": 498,
                                "start": 468,
                                "end": 497,
                                "fullWidth": 30,
                                "width": 29,
                                "equalsToken": {
                                    "kind": "EqualsToken",
                                    "fullStart": 468,
                                    "fullEnd": 470,
                                    "start": 468,
                                    "end": 469,
                                    "fullWidth": 2,
                                    "width": 1,
                                    "text": "=",
                                    "value": "=",
                                    "valueText": "=",
                                    "hasTrailingTrivia": true,
                                    "trailingTrivia": [
                                        {
                                            "kind": "WhitespaceTrivia",
                                            "text": " "
                                        }
                                    ]
                                },
                                "value": {
                                    "kind": "FunctionExpression",
                                    "fullStart": 470,
                                    "fullEnd": 498,
                                    "start": 470,
                                    "end": 497,
                                    "fullWidth": 28,
                                    "width": 27,
                                    "functionKeyword": {
                                        "kind": "FunctionKeyword",
                                        "fullStart": 470,
                                        "fullEnd": 478,
                                        "start": 470,
                                        "end": 478,
                                        "fullWidth": 8,
                                        "width": 8,
                                        "text": "function",
                                        "value": "function",
                                        "valueText": "function"
                                    },
                                    "callSignature": {
                                        "kind": "CallSignature",
                                        "fullStart": 478,
                                        "fullEnd": 480,
                                        "start": 478,
                                        "end": 480,
                                        "fullWidth": 2,
                                        "width": 2,
                                        "parameterList": {
                                            "kind": "ParameterList",
                                            "fullStart": 478,
                                            "fullEnd": 480,
                                            "start": 478,
                                            "end": 480,
                                            "fullWidth": 2,
                                            "width": 2,
                                            "openParenToken": {
                                                "kind": "OpenParenToken",
                                                "fullStart": 478,
                                                "fullEnd": 479,
                                                "start": 478,
                                                "end": 479,
                                                "fullWidth": 1,
                                                "width": 1,
                                                "text": "(",
                                                "value": "(",
                                                "valueText": "("
                                            },
                                            "parameters": [],
                                            "closeParenToken": {
                                                "kind": "CloseParenToken",
                                                "fullStart": 479,
                                                "fullEnd": 480,
                                                "start": 479,
                                                "end": 480,
                                                "fullWidth": 1,
                                                "width": 1,
                                                "text": ")",
                                                "value": ")",
                                                "valueText": ")"
                                            }
                                        }
                                    },
                                    "block": {
                                        "kind": "Block",
                                        "fullStart": 480,
                                        "fullEnd": 498,
                                        "start": 480,
                                        "end": 497,
                                        "fullWidth": 18,
                                        "width": 17,
                                        "openBraceToken": {
                                            "kind": "OpenBraceToken",
                                            "fullStart": 480,
                                            "fullEnd": 482,
                                            "start": 480,
                                            "end": 481,
                                            "fullWidth": 2,
                                            "width": 1,
                                            "text": "{",
                                            "value": "{",
                                            "valueText": "{",
                                            "hasTrailingTrivia": true,
                                            "hasTrailingNewLine": true,
                                            "trailingTrivia": [
                                                {
                                                    "kind": "NewLineTrivia",
                                                    "text": "\n"
                                                }
                                            ]
                                        },
                                        "statements": [
                                            {
                                                "kind": "ExpressionStatement",
                                                "fullStart": 482,
                                                "fullEnd": 496,
                                                "start": 486,
                                                "end": 495,
                                                "fullWidth": 14,
                                                "width": 9,
                                                "expression": {
                                                    "kind": "AssignmentExpression",
                                                    "fullStart": 482,
                                                    "fullEnd": 494,
                                                    "start": 486,
                                                    "end": 494,
                                                    "fullWidth": 12,
                                                    "width": 8,
                                                    "left": {
                                                        "kind": "IdentifierName",
                                                        "fullStart": 482,
                                                        "fullEnd": 488,
                                                        "start": 486,
                                                        "end": 487,
                                                        "fullWidth": 6,
                                                        "width": 1,
                                                        "text": "x",
                                                        "value": "x",
                                                        "valueText": "x",
                                                        "hasLeadingTrivia": true,
                                                        "hasTrailingTrivia": true,
                                                        "leadingTrivia": [
                                                            {
                                                                "kind": "WhitespaceTrivia",
                                                                "text": "    "
                                                            }
                                                        ],
                                                        "trailingTrivia": [
                                                            {
                                                                "kind": "WhitespaceTrivia",
                                                                "text": " "
                                                            }
                                                        ]
                                                    },
                                                    "operatorToken": {
                                                        "kind": "EqualsToken",
                                                        "fullStart": 488,
                                                        "fullEnd": 490,
                                                        "start": 488,
                                                        "end": 489,
                                                        "fullWidth": 2,
                                                        "width": 1,
                                                        "text": "=",
                                                        "value": "=",
                                                        "valueText": "=",
                                                        "hasTrailingTrivia": true,
                                                        "trailingTrivia": [
                                                            {
                                                                "kind": "WhitespaceTrivia",
                                                                "text": " "
                                                            }
                                                        ]
                                                    },
                                                    "right": {
                                                        "kind": "TrueKeyword",
                                                        "fullStart": 490,
                                                        "fullEnd": 494,
                                                        "start": 490,
                                                        "end": 494,
                                                        "fullWidth": 4,
                                                        "width": 4,
                                                        "text": "true",
                                                        "value": true,
                                                        "valueText": "true"
                                                    }
                                                },
                                                "semicolonToken": {
                                                    "kind": "SemicolonToken",
                                                    "fullStart": 494,
                                                    "fullEnd": 496,
                                                    "start": 494,
                                                    "end": 495,
                                                    "fullWidth": 2,
                                                    "width": 1,
                                                    "text": ";",
                                                    "value": ";",
                                                    "valueText": ";",
                                                    "hasTrailingTrivia": true,
                                                    "hasTrailingNewLine": true,
                                                    "trailingTrivia": [
                                                        {
                                                            "kind": "NewLineTrivia",
                                                            "text": "\n"
                                                        }
                                                    ]
                                                }
                                            }
                                        ],
                                        "closeBraceToken": {
                                            "kind": "CloseBraceToken",
                                            "fullStart": 496,
                                            "fullEnd": 498,
                                            "start": 496,
                                            "end": 497,
                                            "fullWidth": 2,
                                            "width": 1,
                                            "text": "}",
                                            "value": "}",
                                            "valueText": "}",
                                            "hasTrailingTrivia": true,
                                            "hasTrailingNewLine": true,
                                            "trailingTrivia": [
                                                {
                                                    "kind": "NewLineTrivia",
                                                    "text": "\n"
                                                }
                                            ]
                                        }
                                    }
                                }
                            }
                        }
                    ]
                },
                "semicolonToken": {
                    "kind": "SemicolonToken",
                    "fullStart": -1,
                    "fullEnd": -1,
                    "start": -1,
                    "end": -1,
                    "fullWidth": 0,
                    "width": 0,
                    "text": ""
                }
            },
            {
                "kind": "IfStatement",
                "fullStart": 498,
                "fullEnd": 689,
                "start": 588,
                "end": 689,
                "fullWidth": 191,
                "width": 101,
                "ifKeyword": {
                    "kind": "IfKeyword",
                    "fullStart": 498,
                    "fullEnd": 591,
                    "start": 588,
                    "end": 590,
                    "fullWidth": 93,
                    "width": 2,
                    "text": "if",
                    "value": "if",
                    "valueText": "if",
                    "hasLeadingTrivia": true,
                    "hasLeadingComment": true,
                    "hasLeadingNewLine": true,
                    "hasTrailingTrivia": true,
                    "leadingTrivia": [
                        {
                            "kind": "NewLineTrivia",
                            "text": "\n"
                        },
                        {
                            "kind": "SingleLineCommentTrivia",
                            "text": "//////////////////////////////////////////////////////////////////////////////"
                        },
                        {
                            "kind": "NewLineTrivia",
                            "text": "\n"
                        },
                        {
                            "kind": "SingleLineCommentTrivia",
                            "text": "//CHECK#1"
                        },
                        {
                            "kind": "NewLineTrivia",
                            "text": "\n"
                        }
                    ],
                    "trailingTrivia": [
                        {
                            "kind": "WhitespaceTrivia",
                            "text": " "
                        }
                    ]
                },
                "openParenToken": {
                    "kind": "OpenParenToken",
                    "fullStart": 591,
                    "fullEnd": 592,
                    "start": 591,
                    "end": 592,
                    "fullWidth": 1,
                    "width": 1,
                    "text": "(",
                    "value": "(",
                    "valueText": "("
                },
                "condition": {
                    "kind": "NotEqualsExpression",
                    "fullStart": 592,
                    "fullEnd": 614,
                    "start": 592,
                    "end": 614,
                    "fullWidth": 22,
                    "width": 22,
                    "left": {
                        "kind": "InvocationExpression",
                        "fullStart": 592,
                        "fullEnd": 601,
                        "start": 592,
                        "end": 600,
                        "fullWidth": 9,
                        "width": 8,
                        "expression": {
                            "kind": "IdentifierName",
                            "fullStart": 592,
                            "fullEnd": 598,
                            "start": 592,
                            "end": 598,
                            "fullWidth": 6,
                            "width": 6,
                            "text": "__func",
                            "value": "__func",
                            "valueText": "__func"
                        },
                        "argumentList": {
                            "kind": "ArgumentList",
                            "fullStart": 598,
                            "fullEnd": 601,
                            "start": 598,
                            "end": 600,
                            "fullWidth": 3,
                            "width": 2,
                            "openParenToken": {
                                "kind": "OpenParenToken",
                                "fullStart": 598,
                                "fullEnd": 599,
                                "start": 598,
                                "end": 599,
                                "fullWidth": 1,
                                "width": 1,
                                "text": "(",
                                "value": "(",
                                "valueText": "("
                            },
                            "arguments": [],
                            "closeParenToken": {
                                "kind": "CloseParenToken",
                                "fullStart": 599,
                                "fullEnd": 601,
                                "start": 599,
                                "end": 600,
                                "fullWidth": 2,
                                "width": 1,
                                "text": ")",
                                "value": ")",
                                "valueText": ")",
                                "hasTrailingTrivia": true,
                                "trailingTrivia": [
                                    {
                                        "kind": "WhitespaceTrivia",
                                        "text": " "
                                    }
                                ]
                            }
                        }
                    },
                    "operatorToken": {
                        "kind": "ExclamationEqualsEqualsToken",
                        "fullStart": 601,
                        "fullEnd": 605,
                        "start": 601,
                        "end": 604,
                        "fullWidth": 4,
                        "width": 3,
                        "text": "!==",
                        "value": "!==",
                        "valueText": "!==",
                        "hasTrailingTrivia": true,
                        "trailingTrivia": [
                            {
                                "kind": "WhitespaceTrivia",
                                "text": " "
                            }
                        ]
                    },
                    "right": {
                        "kind": "IdentifierName",
                        "fullStart": 605,
                        "fullEnd": 614,
                        "start": 605,
                        "end": 614,
                        "fullWidth": 9,
                        "width": 9,
                        "text": "undefined",
                        "value": "undefined",
                        "valueText": "undefined"
                    }
                },
                "closeParenToken": {
                    "kind": "CloseParenToken",
                    "fullStart": 614,
                    "fullEnd": 616,
                    "start": 614,
                    "end": 615,
                    "fullWidth": 2,
                    "width": 1,
                    "text": ")",
                    "value": ")",
                    "valueText": ")",
                    "hasTrailingTrivia": true,
                    "trailingTrivia": [
                        {
                            "kind": "WhitespaceTrivia",
                            "text": " "
                        }
                    ]
                },
                "statement": {
                    "kind": "Block",
                    "fullStart": 616,
                    "fullEnd": 689,
                    "start": 616,
                    "end": 689,
                    "fullWidth": 73,
                    "width": 73,
                    "openBraceToken": {
                        "kind": "OpenBraceToken",
                        "fullStart": 616,
                        "fullEnd": 618,
                        "start": 616,
                        "end": 617,
                        "fullWidth": 2,
                        "width": 1,
                        "text": "{",
                        "value": "{",
                        "valueText": "{",
                        "hasTrailingTrivia": true,
                        "hasTrailingNewLine": true,
                        "trailingTrivia": [
                            {
                                "kind": "NewLineTrivia",
                                "text": "\n"
                            }
                        ]
                    },
                    "statements": [
                        {
                            "kind": "ExpressionStatement",
                            "fullStart": 618,
                            "fullEnd": 688,
                            "start": 619,
                            "end": 687,
                            "fullWidth": 70,
                            "width": 68,
                            "expression": {
                                "kind": "InvocationExpression",
                                "fullStart": 618,
                                "fullEnd": 686,
                                "start": 619,
                                "end": 686,
                                "fullWidth": 68,
                                "width": 67,
                                "expression": {
                                    "kind": "IdentifierName",
                                    "fullStart": 618,
                                    "fullEnd": 625,
                                    "start": 619,
                                    "end": 625,
                                    "fullWidth": 7,
                                    "width": 6,
                                    "text": "$ERROR",
                                    "value": "$ERROR",
                                    "valueText": "$ERROR",
                                    "hasLeadingTrivia": true,
                                    "leadingTrivia": [
                                        {
                                            "kind": "WhitespaceTrivia",
                                            "text": "\t"
                                        }
                                    ]
                                },
                                "argumentList": {
                                    "kind": "ArgumentList",
                                    "fullStart": 625,
                                    "fullEnd": 686,
                                    "start": 625,
                                    "end": 686,
                                    "fullWidth": 61,
                                    "width": 61,
                                    "openParenToken": {
                                        "kind": "OpenParenToken",
                                        "fullStart": 625,
                                        "fullEnd": 626,
                                        "start": 625,
                                        "end": 626,
                                        "fullWidth": 1,
                                        "width": 1,
                                        "text": "(",
                                        "value": "(",
                                        "valueText": "("
                                    },
                                    "arguments": [
                                        {
                                            "kind": "AddExpression",
                                            "fullStart": 626,
                                            "fullEnd": 685,
                                            "start": 626,
                                            "end": 685,
                                            "fullWidth": 59,
                                            "width": 59,
                                            "left": {
                                                "kind": "StringLiteral",
                                                "fullStart": 626,
                                                "fullEnd": 676,
                                                "start": 626,
                                                "end": 676,
                                                "fullWidth": 50,
                                                "width": 50,
                                                "text": "'#1: __func() === undefined. Actual: __func() ==='",
                                                "value": "#1: __func() === undefined. Actual: __func() ===",
                                                "valueText": "#1: __func() === undefined. Actual: __func() ==="
                                            },
                                            "operatorToken": {
                                                "kind": "PlusToken",
                                                "fullStart": 676,
                                                "fullEnd": 677,
                                                "start": 676,
                                                "end": 677,
                                                "fullWidth": 1,
                                                "width": 1,
                                                "text": "+",
                                                "value": "+",
                                                "valueText": "+"
                                            },
                                            "right": {
                                                "kind": "InvocationExpression",
                                                "fullStart": 677,
                                                "fullEnd": 685,
                                                "start": 677,
                                                "end": 685,
                                                "fullWidth": 8,
                                                "width": 8,
                                                "expression": {
                                                    "kind": "IdentifierName",
                                                    "fullStart": 677,
                                                    "fullEnd": 683,
                                                    "start": 677,
                                                    "end": 683,
                                                    "fullWidth": 6,
                                                    "width": 6,
                                                    "text": "__func",
                                                    "value": "__func",
                                                    "valueText": "__func"
                                                },
                                                "argumentList": {
                                                    "kind": "ArgumentList",
                                                    "fullStart": 683,
                                                    "fullEnd": 685,
                                                    "start": 683,
                                                    "end": 685,
                                                    "fullWidth": 2,
                                                    "width": 2,
                                                    "openParenToken": {
                                                        "kind": "OpenParenToken",
                                                        "fullStart": 683,
                                                        "fullEnd": 684,
                                                        "start": 683,
                                                        "end": 684,
                                                        "fullWidth": 1,
                                                        "width": 1,
                                                        "text": "(",
                                                        "value": "(",
                                                        "valueText": "("
                                                    },
                                                    "arguments": [],
                                                    "closeParenToken": {
                                                        "kind": "CloseParenToken",
                                                        "fullStart": 684,
                                                        "fullEnd": 685,
                                                        "start": 684,
                                                        "end": 685,
                                                        "fullWidth": 1,
                                                        "width": 1,
                                                        "text": ")",
                                                        "value": ")",
                                                        "valueText": ")"
                                                    }
                                                }
                                            }
                                        }
                                    ],
                                    "closeParenToken": {
                                        "kind": "CloseParenToken",
                                        "fullStart": 685,
                                        "fullEnd": 686,
                                        "start": 685,
                                        "end": 686,
                                        "fullWidth": 1,
                                        "width": 1,
                                        "text": ")",
                                        "value": ")",
                                        "valueText": ")"
                                    }
                                }
                            },
                            "semicolonToken": {
                                "kind": "SemicolonToken",
                                "fullStart": 686,
                                "fullEnd": 688,
                                "start": 686,
                                "end": 687,
                                "fullWidth": 2,
                                "width": 1,
                                "text": ";",
                                "value": ";",
                                "valueText": ";",
                                "hasTrailingTrivia": true,
                                "hasTrailingNewLine": true,
                                "trailingTrivia": [
                                    {
                                        "kind": "NewLineTrivia",
                                        "text": "\n"
                                    }
                                ]
                            }
                        }
                    ],
                    "closeBraceToken": {
                        "kind": "CloseBraceToken",
                        "fullStart": 688,
                        "fullEnd": 689,
                        "start": 688,
                        "end": 689,
                        "fullWidth": 1,
                        "width": 1,
                        "text": "}",
                        "value": "}",
                        "valueText": "}"
                    }
                }
            },
            {
                "kind": "EmptyStatement",
                "fullStart": 689,
                "fullEnd": 691,
                "start": 689,
                "end": 690,
                "fullWidth": 2,
                "width": 1,
                "semicolonToken": {
                    "kind": "SemicolonToken",
                    "fullStart": 689,
                    "fullEnd": 691,
                    "start": 689,
                    "end": 690,
                    "fullWidth": 2,
                    "width": 1,
                    "text": ";",
                    "value": ";",
                    "valueText": ";",
                    "hasTrailingTrivia": true,
                    "hasTrailingNewLine": true,
                    "trailingTrivia": [
                        {
                            "kind": "NewLineTrivia",
                            "text": "\n"
                        }
                    ]
                }
            },
            {
                "kind": "IfStatement",
                "fullStart": 691,
                "fullEnd": 920,
                "start": 863,
                "end": 919,
                "fullWidth": 229,
                "width": 56,
                "ifKeyword": {
                    "kind": "IfKeyword",
                    "fullStart": 691,
                    "fullEnd": 866,
                    "start": 863,
                    "end": 865,
                    "fullWidth": 175,
                    "width": 2,
                    "text": "if",
                    "value": "if",
                    "valueText": "if",
                    "hasLeadingTrivia": true,
                    "hasLeadingComment": true,
                    "hasLeadingNewLine": true,
                    "hasTrailingTrivia": true,
                    "leadingTrivia": [
                        {
                            "kind": "SingleLineCommentTrivia",
                            "text": "//"
                        },
                        {
                            "kind": "NewLineTrivia",
                            "text": "\n"
                        },
                        {
                            "kind": "SingleLineCommentTrivia",
                            "text": "//////////////////////////////////////////////////////////////////////////////"
                        },
                        {
                            "kind": "NewLineTrivia",
                            "text": "\n"
                        },
                        {
                            "kind": "NewLineTrivia",
                            "text": "\n"
                        },
                        {
                            "kind": "SingleLineCommentTrivia",
                            "text": "//////////////////////////////////////////////////////////////////////////////"
                        },
                        {
                            "kind": "NewLineTrivia",
                            "text": "\n"
                        },
                        {
                            "kind": "SingleLineCommentTrivia",
                            "text": "//CHECK#2"
                        },
                        {
                            "kind": "NewLineTrivia",
                            "text": "\n"
                        }
                    ],
                    "trailingTrivia": [
                        {
                            "kind": "WhitespaceTrivia",
                            "text": " "
                        }
                    ]
                },
                "openParenToken": {
                    "kind": "OpenParenToken",
                    "fullStart": 866,
                    "fullEnd": 867,
                    "start": 866,
                    "end": 867,
                    "fullWidth": 1,
                    "width": 1,
                    "text": "(",
                    "value": "(",
                    "valueText": "("
                },
                "condition": {
                    "kind": "LogicalNotExpression",
                    "fullStart": 867,
                    "fullEnd": 869,
                    "start": 867,
                    "end": 869,
                    "fullWidth": 2,
                    "width": 2,
                    "operatorToken": {
                        "kind": "ExclamationToken",
                        "fullStart": 867,
                        "fullEnd": 868,
                        "start": 867,
                        "end": 868,
                        "fullWidth": 1,
                        "width": 1,
                        "text": "!",
                        "value": "!",
                        "valueText": "!"
                    },
                    "operand": {
                        "kind": "IdentifierName",
                        "fullStart": 868,
                        "fullEnd": 869,
                        "start": 868,
                        "end": 869,
                        "fullWidth": 1,
                        "width": 1,
                        "text": "x",
                        "value": "x",
                        "valueText": "x"
                    }
                },
                "closeParenToken": {
                    "kind": "CloseParenToken",
                    "fullStart": 869,
                    "fullEnd": 871,
                    "start": 869,
                    "end": 870,
                    "fullWidth": 2,
                    "width": 1,
                    "text": ")",
                    "value": ")",
                    "valueText": ")",
                    "hasTrailingTrivia": true,
                    "trailingTrivia": [
                        {
                            "kind": "WhitespaceTrivia",
                            "text": " "
                        }
                    ]
                },
                "statement": {
                    "kind": "Block",
                    "fullStart": 871,
                    "fullEnd": 920,
                    "start": 871,
                    "end": 919,
                    "fullWidth": 49,
                    "width": 48,
                    "openBraceToken": {
                        "kind": "OpenBraceToken",
                        "fullStart": 871,
                        "fullEnd": 873,
                        "start": 871,
                        "end": 872,
                        "fullWidth": 2,
                        "width": 1,
                        "text": "{",
                        "value": "{",
                        "valueText": "{",
                        "hasTrailingTrivia": true,
                        "hasTrailingNewLine": true,
                        "trailingTrivia": [
                            {
                                "kind": "NewLineTrivia",
                                "text": "\n"
                            }
                        ]
                    },
                    "statements": [
                        {
                            "kind": "ExpressionStatement",
                            "fullStart": 873,
                            "fullEnd": 918,
                            "start": 874,
                            "end": 917,
                            "fullWidth": 45,
                            "width": 43,
                            "expression": {
                                "kind": "InvocationExpression",
                                "fullStart": 873,
                                "fullEnd": 916,
                                "start": 874,
                                "end": 916,
                                "fullWidth": 43,
                                "width": 42,
                                "expression": {
                                    "kind": "IdentifierName",
                                    "fullStart": 873,
                                    "fullEnd": 880,
                                    "start": 874,
                                    "end": 880,
                                    "fullWidth": 7,
                                    "width": 6,
                                    "text": "$ERROR",
                                    "value": "$ERROR",
                                    "valueText": "$ERROR",
                                    "hasLeadingTrivia": true,
                                    "leadingTrivia": [
                                        {
                                            "kind": "WhitespaceTrivia",
                                            "text": "\t"
                                        }
                                    ]
                                },
                                "argumentList": {
                                    "kind": "ArgumentList",
                                    "fullStart": 880,
                                    "fullEnd": 916,
                                    "start": 880,
                                    "end": 916,
                                    "fullWidth": 36,
                                    "width": 36,
                                    "openParenToken": {
                                        "kind": "OpenParenToken",
                                        "fullStart": 880,
                                        "fullEnd": 881,
                                        "start": 880,
                                        "end": 881,
                                        "fullWidth": 1,
                                        "width": 1,
                                        "text": "(",
                                        "value": "(",
                                        "valueText": "("
                                    },
                                    "arguments": [
                                        {
                                            "kind": "AddExpression",
                                            "fullStart": 881,
                                            "fullEnd": 915,
                                            "start": 881,
                                            "end": 915,
                                            "fullWidth": 34,
                                            "width": 34,
                                            "left": {
                                                "kind": "StringLiteral",
                                                "fullStart": 881,
                                                "fullEnd": 913,
                                                "start": 881,
                                                "end": 913,
                                                "fullWidth": 32,
                                                "width": 32,
                                                "text": "'#2: x === true. Actual: x === '",
                                                "value": "#2: x === true. Actual: x === ",
                                                "valueText": "#2: x === true. Actual: x === "
                                            },
                                            "operatorToken": {
                                                "kind": "PlusToken",
                                                "fullStart": 913,
                                                "fullEnd": 914,
                                                "start": 913,
                                                "end": 914,
                                                "fullWidth": 1,
                                                "width": 1,
                                                "text": "+",
                                                "value": "+",
                                                "valueText": "+"
                                            },
                                            "right": {
                                                "kind": "IdentifierName",
                                                "fullStart": 914,
                                                "fullEnd": 915,
                                                "start": 914,
                                                "end": 915,
                                                "fullWidth": 1,
                                                "width": 1,
                                                "text": "x",
                                                "value": "x",
                                                "valueText": "x"
                                            }
                                        }
                                    ],
                                    "closeParenToken": {
                                        "kind": "CloseParenToken",
                                        "fullStart": 915,
                                        "fullEnd": 916,
                                        "start": 915,
                                        "end": 916,
                                        "fullWidth": 1,
                                        "width": 1,
                                        "text": ")",
                                        "value": ")",
                                        "valueText": ")"
                                    }
                                }
                            },
                            "semicolonToken": {
                                "kind": "SemicolonToken",
                                "fullStart": 916,
                                "fullEnd": 918,
                                "start": 916,
                                "end": 917,
                                "fullWidth": 2,
                                "width": 1,
                                "text": ";",
                                "value": ";",
                                "valueText": ";",
                                "hasTrailingTrivia": true,
                                "hasTrailingNewLine": true,
                                "trailingTrivia": [
                                    {
                                        "kind": "NewLineTrivia",
                                        "text": "\n"
                                    }
                                ]
                            }
                        }
                    ],
                    "closeBraceToken": {
                        "kind": "CloseBraceToken",
                        "fullStart": 918,
                        "fullEnd": 920,
                        "start": 918,
                        "end": 919,
                        "fullWidth": 2,
                        "width": 1,
                        "text": "}",
                        "value": "}",
                        "valueText": "}",
                        "hasTrailingTrivia": true,
                        "hasTrailingNewLine": true,
                        "trailingTrivia": [
                            {
                                "kind": "NewLineTrivia",
                                "text": "\n"
                            }
                        ]
                    }
                }
            }
        ],
        "endOfFileToken": {
            "kind": "EndOfFileToken",
            "fullStart": 920,
            "fullEnd": 1003,
            "start": 1003,
            "end": 1003,
            "fullWidth": 83,
            "width": 0,
            "text": "",
            "hasLeadingTrivia": true,
            "hasLeadingComment": true,
            "hasLeadingNewLine": true,
            "leadingTrivia": [
                {
                    "kind": "SingleLineCommentTrivia",
                    "text": "//"
                },
                {
                    "kind": "NewLineTrivia",
                    "text": "\n"
                },
                {
                    "kind": "SingleLineCommentTrivia",
                    "text": "//////////////////////////////////////////////////////////////////////////////"
                },
                {
                    "kind": "NewLineTrivia",
                    "text": "\n"
                },
                {
                    "kind": "NewLineTrivia",
                    "text": "\n"
                }
            ]
        }
    },
    "lineMap": {
        "lineStarts": [
            0,
            61,
            132,
            133,
            137,
            200,
            298,
            301,
            339,
            444,
            448,
            449,
            456,
            457,
            482,
            496,
            498,
            499,
            578,
            588,
            618,
            688,
            691,
            694,
            773,
            774,
            853,
            863,
            873,
            918,
            920,
            923,
            1002,
            1003
        ],
        "length": 1003
    }
}<|MERGE_RESOLUTION|>--- conflicted
+++ resolved
@@ -95,12 +95,8 @@
                             "start": 453,
                             "end": 454,
                             "fullWidth": 1,
-<<<<<<< HEAD
                             "width": 1,
-                            "identifier": {
-=======
                             "propertyName": {
->>>>>>> 85e84683
                                 "kind": "IdentifierName",
                                 "fullStart": 453,
                                 "fullEnd": 454,
@@ -189,12 +185,8 @@
                             "start": 461,
                             "end": 497,
                             "fullWidth": 37,
-<<<<<<< HEAD
                             "width": 36,
-                            "identifier": {
-=======
                             "propertyName": {
->>>>>>> 85e84683
                                 "kind": "IdentifierName",
                                 "fullStart": 461,
                                 "fullEnd": 468,
