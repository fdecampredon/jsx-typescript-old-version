--- conflicted
+++ resolved
@@ -249,12 +249,8 @@
                                         "start": 596,
                                         "end": 715,
                                         "fullWidth": 119,
-<<<<<<< HEAD
                                         "width": 119,
-                                        "identifier": {
-=======
                                         "propertyName": {
->>>>>>> 85e84683
                                             "kind": "IdentifierName",
                                             "fullStart": 596,
                                             "fullEnd": 600,
