{
    "isDeclaration": false,
    "languageVersion": "EcmaScript5",
    "parseOptions": {
        "allowAutomaticSemicolonInsertion": true
    },
    "sourceUnit": {
        "kind": "SourceUnit",
        "fullStart": 0,
        "fullEnd": 674,
        "start": 248,
        "end": 674,
        "fullWidth": 674,
        "width": 426,
        "moduleElements": [
            {
                "kind": "VariableStatement",
                "fullStart": 0,
                "fullEnd": 267,
                "start": 248,
                "end": 266,
                "fullWidth": 267,
                "width": 18,
                "modifiers": [],
                "variableDeclaration": {
                    "kind": "VariableDeclaration",
                    "fullStart": 0,
                    "fullEnd": 265,
                    "start": 248,
                    "end": 265,
                    "fullWidth": 265,
                    "width": 17,
                    "varKeyword": {
                        "kind": "VarKeyword",
                        "fullStart": 0,
                        "fullEnd": 252,
                        "start": 248,
                        "end": 251,
                        "fullWidth": 252,
                        "width": 3,
                        "text": "var",
                        "value": "var",
                        "valueText": "var",
                        "hasLeadingTrivia": true,
                        "hasLeadingComment": true,
                        "hasLeadingNewLine": true,
                        "hasTrailingTrivia": true,
                        "leadingTrivia": [
                            {
                                "kind": "SingleLineCommentTrivia",
                                "text": "// Copyright 2009 the Sputnik authors.  All rights reserved."
                            },
                            {
                                "kind": "NewLineTrivia",
                                "text": "\n"
                            },
                            {
                                "kind": "SingleLineCommentTrivia",
                                "text": "// This code is governed by the BSD license found in the LICENSE file."
                            },
                            {
                                "kind": "NewLineTrivia",
                                "text": "\n"
                            },
                            {
                                "kind": "NewLineTrivia",
                                "text": "\n"
                            },
                            {
                                "kind": "MultiLineCommentTrivia",
                                "text": "/**\n * Nested function are admitted\n *\n * @path ch13/13.2/S13.2_A2_T1.js\n * @description Nesting level is two\n */"
                            },
                            {
                                "kind": "NewLineTrivia",
                                "text": "\n"
                            },
                            {
                                "kind": "NewLineTrivia",
                                "text": "\n"
                            }
                        ],
                        "trailingTrivia": [
                            {
                                "kind": "WhitespaceTrivia",
                                "text": " "
                            }
                        ]
                    },
                    "variableDeclarators": [
                        {
                            "kind": "VariableDeclarator",
                            "fullStart": 252,
                            "fullEnd": 265,
                            "start": 252,
                            "end": 265,
                            "fullWidth": 13,
<<<<<<< HEAD
                            "width": 13,
                            "identifier": {
=======
                            "propertyName": {
>>>>>>> 85e84683
                                "kind": "IdentifierName",
                                "fullStart": 252,
                                "fullEnd": 258,
                                "start": 252,
                                "end": 258,
                                "fullWidth": 6,
                                "width": 6,
                                "text": "__JEDI",
                                "value": "__JEDI",
                                "valueText": "__JEDI"
                            },
                            "equalsValueClause": {
                                "kind": "EqualsValueClause",
                                "fullStart": 258,
                                "fullEnd": 265,
                                "start": 258,
                                "end": 265,
                                "fullWidth": 7,
                                "width": 7,
                                "equalsToken": {
                                    "kind": "EqualsToken",
                                    "fullStart": 258,
                                    "fullEnd": 259,
                                    "start": 258,
                                    "end": 259,
                                    "fullWidth": 1,
                                    "width": 1,
                                    "text": "=",
                                    "value": "=",
                                    "valueText": "="
                                },
                                "value": {
                                    "kind": "StringLiteral",
                                    "fullStart": 259,
                                    "fullEnd": 265,
                                    "start": 259,
                                    "end": 265,
                                    "fullWidth": 6,
                                    "width": 6,
                                    "text": "\"jedi\"",
                                    "value": "jedi",
                                    "valueText": "jedi"
                                }
                            }
                        }
                    ]
                },
                "semicolonToken": {
                    "kind": "SemicolonToken",
                    "fullStart": 265,
                    "fullEnd": 267,
                    "start": 265,
                    "end": 266,
                    "fullWidth": 2,
                    "width": 1,
                    "text": ";",
                    "value": ";",
                    "valueText": ";",
                    "hasTrailingTrivia": true,
                    "hasTrailingNewLine": true,
                    "trailingTrivia": [
                        {
                            "kind": "NewLineTrivia",
                            "text": "\n"
                        }
                    ]
                }
            },
            {
                "kind": "FunctionDeclaration",
                "fullStart": 267,
                "fullEnd": 371,
                "start": 268,
                "end": 371,
                "fullWidth": 104,
                "width": 103,
                "modifiers": [],
                "functionKeyword": {
                    "kind": "FunctionKeyword",
                    "fullStart": 267,
                    "fullEnd": 277,
                    "start": 268,
                    "end": 276,
                    "fullWidth": 10,
                    "width": 8,
                    "text": "function",
                    "value": "function",
                    "valueText": "function",
                    "hasLeadingTrivia": true,
                    "hasLeadingNewLine": true,
                    "hasTrailingTrivia": true,
                    "leadingTrivia": [
                        {
                            "kind": "NewLineTrivia",
                            "text": "\n"
                        }
                    ],
                    "trailingTrivia": [
                        {
                            "kind": "WhitespaceTrivia",
                            "text": " "
                        }
                    ]
                },
                "identifier": {
                    "kind": "IdentifierName",
                    "fullStart": 277,
                    "fullEnd": 283,
                    "start": 277,
                    "end": 283,
                    "fullWidth": 6,
                    "width": 6,
                    "text": "__FUNC",
                    "value": "__FUNC",
                    "valueText": "__FUNC"
                },
                "callSignature": {
                    "kind": "CallSignature",
                    "fullStart": 283,
                    "fullEnd": 285,
                    "start": 283,
                    "end": 285,
                    "fullWidth": 2,
                    "width": 2,
                    "parameterList": {
                        "kind": "ParameterList",
                        "fullStart": 283,
                        "fullEnd": 285,
                        "start": 283,
                        "end": 285,
                        "fullWidth": 2,
                        "width": 2,
                        "openParenToken": {
                            "kind": "OpenParenToken",
                            "fullStart": 283,
                            "fullEnd": 284,
                            "start": 283,
                            "end": 284,
                            "fullWidth": 1,
                            "width": 1,
                            "text": "(",
                            "value": "(",
                            "valueText": "("
                        },
                        "parameters": [],
                        "closeParenToken": {
                            "kind": "CloseParenToken",
                            "fullStart": 284,
                            "fullEnd": 285,
                            "start": 284,
                            "end": 285,
                            "fullWidth": 1,
                            "width": 1,
                            "text": ")",
                            "value": ")",
                            "valueText": ")"
                        }
                    }
                },
                "block": {
                    "kind": "Block",
                    "fullStart": 285,
                    "fullEnd": 371,
                    "start": 285,
                    "end": 371,
                    "fullWidth": 86,
                    "width": 86,
                    "openBraceToken": {
                        "kind": "OpenBraceToken",
                        "fullStart": 285,
                        "fullEnd": 287,
                        "start": 285,
                        "end": 286,
                        "fullWidth": 2,
                        "width": 1,
                        "text": "{",
                        "value": "{",
                        "valueText": "{",
                        "hasTrailingTrivia": true,
                        "hasTrailingNewLine": true,
                        "trailingTrivia": [
                            {
                                "kind": "NewLineTrivia",
                                "text": "\n"
                            }
                        ]
                    },
                    "statements": [
                        {
                            "kind": "FunctionDeclaration",
                            "fullStart": 287,
                            "fullEnd": 344,
                            "start": 291,
                            "end": 344,
                            "fullWidth": 57,
                            "width": 53,
                            "modifiers": [],
                            "functionKeyword": {
                                "kind": "FunctionKeyword",
                                "fullStart": 287,
                                "fullEnd": 300,
                                "start": 291,
                                "end": 299,
                                "fullWidth": 13,
                                "width": 8,
                                "text": "function",
                                "value": "function",
                                "valueText": "function",
                                "hasLeadingTrivia": true,
                                "hasTrailingTrivia": true,
                                "leadingTrivia": [
                                    {
                                        "kind": "WhitespaceTrivia",
                                        "text": "    "
                                    }
                                ],
                                "trailingTrivia": [
                                    {
                                        "kind": "WhitespaceTrivia",
                                        "text": " "
                                    }
                                ]
                            },
                            "identifier": {
                                "kind": "IdentifierName",
                                "fullStart": 300,
                                "fullEnd": 306,
                                "start": 300,
                                "end": 306,
                                "fullWidth": 6,
                                "width": 6,
                                "text": "__GUNC",
                                "value": "__GUNC",
                                "valueText": "__GUNC"
                            },
                            "callSignature": {
                                "kind": "CallSignature",
                                "fullStart": 306,
                                "fullEnd": 308,
                                "start": 306,
                                "end": 308,
                                "fullWidth": 2,
                                "width": 2,
                                "parameterList": {
                                    "kind": "ParameterList",
                                    "fullStart": 306,
                                    "fullEnd": 308,
                                    "start": 306,
                                    "end": 308,
                                    "fullWidth": 2,
                                    "width": 2,
                                    "openParenToken": {
                                        "kind": "OpenParenToken",
                                        "fullStart": 306,
                                        "fullEnd": 307,
                                        "start": 306,
                                        "end": 307,
                                        "fullWidth": 1,
                                        "width": 1,
                                        "text": "(",
                                        "value": "(",
                                        "valueText": "("
                                    },
                                    "parameters": [],
                                    "closeParenToken": {
                                        "kind": "CloseParenToken",
                                        "fullStart": 307,
                                        "fullEnd": 308,
                                        "start": 307,
                                        "end": 308,
                                        "fullWidth": 1,
                                        "width": 1,
                                        "text": ")",
                                        "value": ")",
                                        "valueText": ")"
                                    }
                                }
                            },
                            "block": {
                                "kind": "Block",
                                "fullStart": 308,
                                "fullEnd": 344,
                                "start": 308,
                                "end": 344,
                                "fullWidth": 36,
                                "width": 36,
                                "openBraceToken": {
                                    "kind": "OpenBraceToken",
                                    "fullStart": 308,
                                    "fullEnd": 310,
                                    "start": 308,
                                    "end": 309,
                                    "fullWidth": 2,
                                    "width": 1,
                                    "text": "{",
                                    "value": "{",
                                    "valueText": "{",
                                    "hasTrailingTrivia": true,
                                    "hasTrailingNewLine": true,
                                    "trailingTrivia": [
                                        {
                                            "kind": "NewLineTrivia",
                                            "text": "\n"
                                        }
                                    ]
                                },
                                "statements": [
                                    {
                                        "kind": "ReturnStatement",
                                        "fullStart": 310,
                                        "fullEnd": 339,
                                        "start": 318,
                                        "end": 338,
                                        "fullWidth": 29,
                                        "width": 20,
                                        "returnKeyword": {
                                            "kind": "ReturnKeyword",
                                            "fullStart": 310,
                                            "fullEnd": 325,
                                            "start": 318,
                                            "end": 324,
                                            "fullWidth": 15,
                                            "width": 6,
                                            "text": "return",
                                            "value": "return",
                                            "valueText": "return",
                                            "hasLeadingTrivia": true,
                                            "hasTrailingTrivia": true,
                                            "leadingTrivia": [
                                                {
                                                    "kind": "WhitespaceTrivia",
                                                    "text": "        "
                                                }
                                            ],
                                            "trailingTrivia": [
                                                {
                                                    "kind": "WhitespaceTrivia",
                                                    "text": " "
                                                }
                                            ]
                                        },
                                        "expression": {
                                            "kind": "ElementAccessExpression",
                                            "fullStart": 325,
                                            "fullEnd": 337,
                                            "start": 325,
                                            "end": 337,
                                            "fullWidth": 12,
                                            "width": 12,
                                            "expression": {
                                                "kind": "IdentifierName",
                                                "fullStart": 325,
                                                "fullEnd": 334,
                                                "start": 325,
                                                "end": 334,
                                                "fullWidth": 9,
                                                "width": 9,
                                                "text": "arguments",
                                                "value": "arguments",
                                                "valueText": "arguments"
                                            },
                                            "openBracketToken": {
                                                "kind": "OpenBracketToken",
                                                "fullStart": 334,
                                                "fullEnd": 335,
                                                "start": 334,
                                                "end": 335,
                                                "fullWidth": 1,
                                                "width": 1,
                                                "text": "[",
                                                "value": "[",
                                                "valueText": "["
                                            },
                                            "argumentExpression": {
                                                "kind": "NumericLiteral",
                                                "fullStart": 335,
                                                "fullEnd": 336,
                                                "start": 335,
                                                "end": 336,
                                                "fullWidth": 1,
                                                "width": 1,
                                                "text": "0",
                                                "value": 0,
                                                "valueText": "0"
                                            },
                                            "closeBracketToken": {
                                                "kind": "CloseBracketToken",
                                                "fullStart": 336,
                                                "fullEnd": 337,
                                                "start": 336,
                                                "end": 337,
                                                "fullWidth": 1,
                                                "width": 1,
                                                "text": "]",
                                                "value": "]",
                                                "valueText": "]"
                                            }
                                        },
                                        "semicolonToken": {
                                            "kind": "SemicolonToken",
                                            "fullStart": 337,
                                            "fullEnd": 339,
                                            "start": 337,
                                            "end": 338,
                                            "fullWidth": 2,
                                            "width": 1,
                                            "text": ";",
                                            "value": ";",
                                            "valueText": ";",
                                            "hasTrailingTrivia": true,
                                            "hasTrailingNewLine": true,
                                            "trailingTrivia": [
                                                {
                                                    "kind": "NewLineTrivia",
                                                    "text": "\n"
                                                }
                                            ]
                                        }
                                    }
                                ],
                                "closeBraceToken": {
                                    "kind": "CloseBraceToken",
                                    "fullStart": 339,
                                    "fullEnd": 344,
                                    "start": 343,
                                    "end": 344,
                                    "fullWidth": 5,
                                    "width": 1,
                                    "text": "}",
                                    "value": "}",
                                    "valueText": "}",
                                    "hasLeadingTrivia": true,
                                    "leadingTrivia": [
                                        {
                                            "kind": "WhitespaceTrivia",
                                            "text": "    "
                                        }
                                    ]
                                }
                            }
                        },
                        {
                            "kind": "EmptyStatement",
                            "fullStart": 344,
                            "fullEnd": 346,
                            "start": 344,
                            "end": 345,
                            "fullWidth": 2,
                            "width": 1,
                            "semicolonToken": {
                                "kind": "SemicolonToken",
                                "fullStart": 344,
                                "fullEnd": 346,
                                "start": 344,
                                "end": 345,
                                "fullWidth": 2,
                                "width": 1,
                                "text": ";",
                                "value": ";",
                                "valueText": ";",
                                "hasTrailingTrivia": true,
                                "hasTrailingNewLine": true,
                                "trailingTrivia": [
                                    {
                                        "kind": "NewLineTrivia",
                                        "text": "\n"
                                    }
                                ]
                            }
                        },
                        {
                            "kind": "ReturnStatement",
                            "fullStart": 346,
                            "fullEnd": 370,
                            "start": 355,
                            "end": 369,
                            "fullWidth": 24,
                            "width": 14,
                            "returnKeyword": {
                                "kind": "ReturnKeyword",
                                "fullStart": 346,
                                "fullEnd": 362,
                                "start": 355,
                                "end": 361,
                                "fullWidth": 16,
                                "width": 6,
                                "text": "return",
                                "value": "return",
                                "valueText": "return",
                                "hasLeadingTrivia": true,
                                "hasLeadingNewLine": true,
                                "hasTrailingTrivia": true,
                                "leadingTrivia": [
                                    {
                                        "kind": "WhitespaceTrivia",
                                        "text": "    "
                                    },
                                    {
                                        "kind": "NewLineTrivia",
                                        "text": "\n"
                                    },
                                    {
                                        "kind": "WhitespaceTrivia",
                                        "text": "    "
                                    }
                                ],
                                "trailingTrivia": [
                                    {
                                        "kind": "WhitespaceTrivia",
                                        "text": " "
                                    }
                                ]
                            },
                            "expression": {
                                "kind": "IdentifierName",
                                "fullStart": 362,
                                "fullEnd": 368,
                                "start": 362,
                                "end": 368,
                                "fullWidth": 6,
                                "width": 6,
                                "text": "__GUNC",
                                "value": "__GUNC",
                                "valueText": "__GUNC"
                            },
                            "semicolonToken": {
                                "kind": "SemicolonToken",
                                "fullStart": 368,
                                "fullEnd": 370,
                                "start": 368,
                                "end": 369,
                                "fullWidth": 2,
                                "width": 1,
                                "text": ";",
                                "value": ";",
                                "valueText": ";",
                                "hasTrailingTrivia": true,
                                "hasTrailingNewLine": true,
                                "trailingTrivia": [
                                    {
                                        "kind": "NewLineTrivia",
                                        "text": "\n"
                                    }
                                ]
                            }
                        }
                    ],
                    "closeBraceToken": {
                        "kind": "CloseBraceToken",
                        "fullStart": 370,
                        "fullEnd": 371,
                        "start": 370,
                        "end": 371,
                        "fullWidth": 1,
                        "width": 1,
                        "text": "}",
                        "value": "}",
                        "valueText": "}"
                    }
                }
            },
            {
                "kind": "EmptyStatement",
                "fullStart": 371,
                "fullEnd": 373,
                "start": 371,
                "end": 372,
                "fullWidth": 2,
                "width": 1,
                "semicolonToken": {
                    "kind": "SemicolonToken",
                    "fullStart": 371,
                    "fullEnd": 373,
                    "start": 371,
                    "end": 372,
                    "fullWidth": 2,
                    "width": 1,
                    "text": ";",
                    "value": ";",
                    "valueText": ";",
                    "hasTrailingTrivia": true,
                    "hasTrailingNewLine": true,
                    "trailingTrivia": [
                        {
                            "kind": "NewLineTrivia",
                            "text": "\n"
                        }
                    ]
                }
            },
            {
                "kind": "IfStatement",
                "fullStart": 373,
                "fullEnd": 591,
                "start": 463,
                "end": 590,
                "fullWidth": 218,
                "width": 127,
                "ifKeyword": {
                    "kind": "IfKeyword",
                    "fullStart": 373,
                    "fullEnd": 466,
                    "start": 463,
                    "end": 465,
                    "fullWidth": 93,
                    "width": 2,
                    "text": "if",
                    "value": "if",
                    "valueText": "if",
                    "hasLeadingTrivia": true,
                    "hasLeadingComment": true,
                    "hasLeadingNewLine": true,
                    "hasTrailingTrivia": true,
                    "leadingTrivia": [
                        {
                            "kind": "NewLineTrivia",
                            "text": "\n"
                        },
                        {
                            "kind": "SingleLineCommentTrivia",
                            "text": "//////////////////////////////////////////////////////////////////////////////"
                        },
                        {
                            "kind": "NewLineTrivia",
                            "text": "\n"
                        },
                        {
                            "kind": "SingleLineCommentTrivia",
                            "text": "//CHECK#1"
                        },
                        {
                            "kind": "NewLineTrivia",
                            "text": "\n"
                        }
                    ],
                    "trailingTrivia": [
                        {
                            "kind": "WhitespaceTrivia",
                            "text": " "
                        }
                    ]
                },
                "openParenToken": {
                    "kind": "OpenParenToken",
                    "fullStart": 466,
                    "fullEnd": 467,
                    "start": 466,
                    "end": 467,
                    "fullWidth": 1,
                    "width": 1,
                    "text": "(",
                    "value": "(",
                    "valueText": "("
                },
                "condition": {
                    "kind": "NotEqualsExpression",
                    "fullStart": 467,
                    "fullEnd": 494,
                    "start": 467,
                    "end": 494,
                    "fullWidth": 27,
                    "width": 27,
                    "left": {
                        "kind": "InvocationExpression",
                        "fullStart": 467,
                        "fullEnd": 484,
                        "start": 467,
                        "end": 483,
                        "fullWidth": 17,
                        "width": 16,
                        "expression": {
                            "kind": "InvocationExpression",
                            "fullStart": 467,
                            "fullEnd": 475,
                            "start": 467,
                            "end": 475,
                            "fullWidth": 8,
                            "width": 8,
                            "expression": {
                                "kind": "IdentifierName",
                                "fullStart": 467,
                                "fullEnd": 473,
                                "start": 467,
                                "end": 473,
                                "fullWidth": 6,
                                "width": 6,
                                "text": "__FUNC",
                                "value": "__FUNC",
                                "valueText": "__FUNC"
                            },
                            "argumentList": {
                                "kind": "ArgumentList",
                                "fullStart": 473,
                                "fullEnd": 475,
                                "start": 473,
                                "end": 475,
                                "fullWidth": 2,
                                "width": 2,
                                "openParenToken": {
                                    "kind": "OpenParenToken",
                                    "fullStart": 473,
                                    "fullEnd": 474,
                                    "start": 473,
                                    "end": 474,
                                    "fullWidth": 1,
                                    "width": 1,
                                    "text": "(",
                                    "value": "(",
                                    "valueText": "("
                                },
                                "arguments": [],
                                "closeParenToken": {
                                    "kind": "CloseParenToken",
                                    "fullStart": 474,
                                    "fullEnd": 475,
                                    "start": 474,
                                    "end": 475,
                                    "fullWidth": 1,
                                    "width": 1,
                                    "text": ")",
                                    "value": ")",
                                    "valueText": ")"
                                }
                            }
                        },
                        "argumentList": {
                            "kind": "ArgumentList",
                            "fullStart": 475,
                            "fullEnd": 484,
                            "start": 475,
                            "end": 483,
                            "fullWidth": 9,
                            "width": 8,
                            "openParenToken": {
                                "kind": "OpenParenToken",
                                "fullStart": 475,
                                "fullEnd": 476,
                                "start": 475,
                                "end": 476,
                                "fullWidth": 1,
                                "width": 1,
                                "text": "(",
                                "value": "(",
                                "valueText": "("
                            },
                            "arguments": [
                                {
                                    "kind": "IdentifierName",
                                    "fullStart": 476,
                                    "fullEnd": 482,
                                    "start": 476,
                                    "end": 482,
                                    "fullWidth": 6,
                                    "width": 6,
                                    "text": "__JEDI",
                                    "value": "__JEDI",
                                    "valueText": "__JEDI"
                                }
                            ],
                            "closeParenToken": {
                                "kind": "CloseParenToken",
                                "fullStart": 482,
                                "fullEnd": 484,
                                "start": 482,
                                "end": 483,
                                "fullWidth": 2,
                                "width": 1,
                                "text": ")",
                                "value": ")",
                                "valueText": ")",
                                "hasTrailingTrivia": true,
                                "trailingTrivia": [
                                    {
                                        "kind": "WhitespaceTrivia",
                                        "text": " "
                                    }
                                ]
                            }
                        }
                    },
                    "operatorToken": {
                        "kind": "ExclamationEqualsEqualsToken",
                        "fullStart": 484,
                        "fullEnd": 488,
                        "start": 484,
                        "end": 487,
                        "fullWidth": 4,
                        "width": 3,
                        "text": "!==",
                        "value": "!==",
                        "valueText": "!==",
                        "hasTrailingTrivia": true,
                        "trailingTrivia": [
                            {
                                "kind": "WhitespaceTrivia",
                                "text": " "
                            }
                        ]
                    },
                    "right": {
                        "kind": "IdentifierName",
                        "fullStart": 488,
                        "fullEnd": 494,
                        "start": 488,
                        "end": 494,
                        "fullWidth": 6,
                        "width": 6,
                        "text": "__JEDI",
                        "value": "__JEDI",
                        "valueText": "__JEDI"
                    }
                },
                "closeParenToken": {
                    "kind": "CloseParenToken",
                    "fullStart": 494,
                    "fullEnd": 496,
                    "start": 494,
                    "end": 495,
                    "fullWidth": 2,
                    "width": 1,
                    "text": ")",
                    "value": ")",
                    "valueText": ")",
                    "hasTrailingTrivia": true,
                    "trailingTrivia": [
                        {
                            "kind": "WhitespaceTrivia",
                            "text": " "
                        }
                    ]
                },
                "statement": {
                    "kind": "Block",
                    "fullStart": 496,
                    "fullEnd": 591,
                    "start": 496,
                    "end": 590,
                    "fullWidth": 95,
                    "width": 94,
                    "openBraceToken": {
                        "kind": "OpenBraceToken",
                        "fullStart": 496,
                        "fullEnd": 498,
                        "start": 496,
                        "end": 497,
                        "fullWidth": 2,
                        "width": 1,
                        "text": "{",
                        "value": "{",
                        "valueText": "{",
                        "hasTrailingTrivia": true,
                        "hasTrailingNewLine": true,
                        "trailingTrivia": [
                            {
                                "kind": "NewLineTrivia",
                                "text": "\n"
                            }
                        ]
                    },
                    "statements": [
                        {
                            "kind": "ExpressionStatement",
                            "fullStart": 498,
                            "fullEnd": 589,
                            "start": 499,
                            "end": 588,
                            "fullWidth": 91,
                            "width": 89,
                            "expression": {
                                "kind": "InvocationExpression",
                                "fullStart": 498,
                                "fullEnd": 587,
                                "start": 499,
                                "end": 587,
                                "fullWidth": 89,
                                "width": 88,
                                "expression": {
                                    "kind": "IdentifierName",
                                    "fullStart": 498,
                                    "fullEnd": 505,
                                    "start": 499,
                                    "end": 505,
                                    "fullWidth": 7,
                                    "width": 6,
                                    "text": "$ERROR",
                                    "value": "$ERROR",
                                    "valueText": "$ERROR",
                                    "hasLeadingTrivia": true,
                                    "leadingTrivia": [
                                        {
                                            "kind": "WhitespaceTrivia",
                                            "text": "\t"
                                        }
                                    ]
                                },
                                "argumentList": {
                                    "kind": "ArgumentList",
                                    "fullStart": 505,
                                    "fullEnd": 587,
                                    "start": 505,
                                    "end": 587,
                                    "fullWidth": 82,
                                    "width": 82,
                                    "openParenToken": {
                                        "kind": "OpenParenToken",
                                        "fullStart": 505,
                                        "fullEnd": 506,
                                        "start": 505,
                                        "end": 506,
                                        "fullWidth": 1,
                                        "width": 1,
                                        "text": "(",
                                        "value": "(",
                                        "valueText": "("
                                    },
                                    "arguments": [
                                        {
                                            "kind": "AddExpression",
                                            "fullStart": 506,
                                            "fullEnd": 586,
                                            "start": 506,
                                            "end": 586,
                                            "fullWidth": 80,
                                            "width": 80,
                                            "left": {
                                                "kind": "StringLiteral",
                                                "fullStart": 506,
                                                "fullEnd": 569,
                                                "start": 506,
                                                "end": 569,
                                                "fullWidth": 63,
                                                "width": 63,
                                                "text": "'#1: __FUNC()(__JEDI) === __JEDI. Actual: __FUNC()(__JEDI) ==='",
                                                "value": "#1: __FUNC()(__JEDI) === __JEDI. Actual: __FUNC()(__JEDI) ===",
                                                "valueText": "#1: __FUNC()(__JEDI) === __JEDI. Actual: __FUNC()(__JEDI) ==="
                                            },
                                            "operatorToken": {
                                                "kind": "PlusToken",
                                                "fullStart": 569,
                                                "fullEnd": 570,
                                                "start": 569,
                                                "end": 570,
                                                "fullWidth": 1,
                                                "width": 1,
                                                "text": "+",
                                                "value": "+",
                                                "valueText": "+"
                                            },
                                            "right": {
                                                "kind": "InvocationExpression",
                                                "fullStart": 570,
                                                "fullEnd": 586,
                                                "start": 570,
                                                "end": 586,
                                                "fullWidth": 16,
                                                "width": 16,
                                                "expression": {
                                                    "kind": "InvocationExpression",
                                                    "fullStart": 570,
                                                    "fullEnd": 578,
                                                    "start": 570,
                                                    "end": 578,
                                                    "fullWidth": 8,
                                                    "width": 8,
                                                    "expression": {
                                                        "kind": "IdentifierName",
                                                        "fullStart": 570,
                                                        "fullEnd": 576,
                                                        "start": 570,
                                                        "end": 576,
                                                        "fullWidth": 6,
                                                        "width": 6,
                                                        "text": "__FUNC",
                                                        "value": "__FUNC",
                                                        "valueText": "__FUNC"
                                                    },
                                                    "argumentList": {
                                                        "kind": "ArgumentList",
                                                        "fullStart": 576,
                                                        "fullEnd": 578,
                                                        "start": 576,
                                                        "end": 578,
                                                        "fullWidth": 2,
                                                        "width": 2,
                                                        "openParenToken": {
                                                            "kind": "OpenParenToken",
                                                            "fullStart": 576,
                                                            "fullEnd": 577,
                                                            "start": 576,
                                                            "end": 577,
                                                            "fullWidth": 1,
                                                            "width": 1,
                                                            "text": "(",
                                                            "value": "(",
                                                            "valueText": "("
                                                        },
                                                        "arguments": [],
                                                        "closeParenToken": {
                                                            "kind": "CloseParenToken",
                                                            "fullStart": 577,
                                                            "fullEnd": 578,
                                                            "start": 577,
                                                            "end": 578,
                                                            "fullWidth": 1,
                                                            "width": 1,
                                                            "text": ")",
                                                            "value": ")",
                                                            "valueText": ")"
                                                        }
                                                    }
                                                },
                                                "argumentList": {
                                                    "kind": "ArgumentList",
                                                    "fullStart": 578,
                                                    "fullEnd": 586,
                                                    "start": 578,
                                                    "end": 586,
                                                    "fullWidth": 8,
                                                    "width": 8,
                                                    "openParenToken": {
                                                        "kind": "OpenParenToken",
                                                        "fullStart": 578,
                                                        "fullEnd": 579,
                                                        "start": 578,
                                                        "end": 579,
                                                        "fullWidth": 1,
                                                        "width": 1,
                                                        "text": "(",
                                                        "value": "(",
                                                        "valueText": "("
                                                    },
                                                    "arguments": [
                                                        {
                                                            "kind": "IdentifierName",
                                                            "fullStart": 579,
                                                            "fullEnd": 585,
                                                            "start": 579,
                                                            "end": 585,
                                                            "fullWidth": 6,
                                                            "width": 6,
                                                            "text": "__JEDI",
                                                            "value": "__JEDI",
                                                            "valueText": "__JEDI"
                                                        }
                                                    ],
                                                    "closeParenToken": {
                                                        "kind": "CloseParenToken",
                                                        "fullStart": 585,
                                                        "fullEnd": 586,
                                                        "start": 585,
                                                        "end": 586,
                                                        "fullWidth": 1,
                                                        "width": 1,
                                                        "text": ")",
                                                        "value": ")",
                                                        "valueText": ")"
                                                    }
                                                }
                                            }
                                        }
                                    ],
                                    "closeParenToken": {
                                        "kind": "CloseParenToken",
                                        "fullStart": 586,
                                        "fullEnd": 587,
                                        "start": 586,
                                        "end": 587,
                                        "fullWidth": 1,
                                        "width": 1,
                                        "text": ")",
                                        "value": ")",
                                        "valueText": ")"
                                    }
                                }
                            },
                            "semicolonToken": {
                                "kind": "SemicolonToken",
                                "fullStart": 587,
                                "fullEnd": 589,
                                "start": 587,
                                "end": 588,
                                "fullWidth": 2,
                                "width": 1,
                                "text": ";",
                                "value": ";",
                                "valueText": ";",
                                "hasTrailingTrivia": true,
                                "hasTrailingNewLine": true,
                                "trailingTrivia": [
                                    {
                                        "kind": "NewLineTrivia",
                                        "text": "\n"
                                    }
                                ]
                            }
                        }
                    ],
                    "closeBraceToken": {
                        "kind": "CloseBraceToken",
                        "fullStart": 589,
                        "fullEnd": 591,
                        "start": 589,
                        "end": 590,
                        "fullWidth": 2,
                        "width": 1,
                        "text": "}",
                        "value": "}",
                        "valueText": "}",
                        "hasTrailingTrivia": true,
                        "hasTrailingNewLine": true,
                        "trailingTrivia": [
                            {
                                "kind": "NewLineTrivia",
                                "text": "\n"
                            }
                        ]
                    }
                }
            }
        ],
        "endOfFileToken": {
            "kind": "EndOfFileToken",
            "fullStart": 591,
            "fullEnd": 674,
            "start": 674,
            "end": 674,
            "fullWidth": 83,
            "width": 0,
            "text": "",
            "hasLeadingTrivia": true,
            "hasLeadingComment": true,
            "hasLeadingNewLine": true,
            "leadingTrivia": [
                {
                    "kind": "SingleLineCommentTrivia",
                    "text": "//"
                },
                {
                    "kind": "NewLineTrivia",
                    "text": "\n"
                },
                {
                    "kind": "SingleLineCommentTrivia",
                    "text": "//////////////////////////////////////////////////////////////////////////////"
                },
                {
                    "kind": "NewLineTrivia",
                    "text": "\n"
                },
                {
                    "kind": "NewLineTrivia",
                    "text": "\n"
                }
            ]
        }
    },
    "lineMap": {
        "lineStarts": [
            0,
            61,
            132,
            133,
            137,
            169,
            172,
            206,
            243,
            247,
            248,
            267,
            268,
            287,
            310,
            339,
            346,
            351,
            370,
            373,
            374,
            453,
            463,
            498,
            589,
            591,
            594,
            673,
            674
        ],
        "length": 674
    }
}<|MERGE_RESOLUTION|>--- conflicted
+++ resolved
@@ -94,12 +94,8 @@
                             "start": 252,
                             "end": 265,
                             "fullWidth": 13,
-<<<<<<< HEAD
                             "width": 13,
-                            "identifier": {
-=======
                             "propertyName": {
->>>>>>> 85e84683
                                 "kind": "IdentifierName",
                                 "fullStart": 252,
                                 "fullEnd": 258,
