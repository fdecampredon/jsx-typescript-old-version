--- conflicted
+++ resolved
@@ -126,11 +126,8 @@
                                 "start": 401,
                                 "end": 406,
                                 "fullWidth": 5,
-<<<<<<< HEAD
                                 "width": 5,
-=======
                                 "modifiers": [],
->>>>>>> e3c38734
                                 "identifier": {
                                     "kind": "IdentifierName",
                                     "fullStart": 401,
