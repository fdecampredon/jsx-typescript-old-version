{
    "isDeclaration": false,
    "languageVersion": "EcmaScript5",
    "parseOptions": {
        "allowAutomaticSemicolonInsertion": true
    },
    "sourceUnit": {
        "kind": "SourceUnit",
        "fullStart": 0,
        "fullEnd": 726,
        "start": 389,
        "end": 726,
        "fullWidth": 726,
        "width": 337,
        "moduleElements": [
            {
                "kind": "FunctionDeclaration",
                "fullStart": 0,
                "fullEnd": 432,
                "start": 389,
                "end": 431,
                "fullWidth": 432,
                "width": 42,
                "modifiers": [],
                "functionKeyword": {
                    "kind": "FunctionKeyword",
                    "fullStart": 0,
                    "fullEnd": 398,
                    "start": 389,
                    "end": 397,
                    "fullWidth": 398,
                    "width": 8,
                    "text": "function",
                    "value": "function",
                    "valueText": "function",
                    "hasLeadingTrivia": true,
                    "hasLeadingComment": true,
                    "hasLeadingNewLine": true,
                    "hasTrailingTrivia": true,
                    "leadingTrivia": [
                        {
                            "kind": "SingleLineCommentTrivia",
                            "text": "// Copyright 2009 the Sputnik authors.  All rights reserved."
                        },
                        {
                            "kind": "NewLineTrivia",
                            "text": "\n"
                        },
                        {
                            "kind": "SingleLineCommentTrivia",
                            "text": "// This code is governed by the BSD license found in the LICENSE file."
                        },
                        {
                            "kind": "NewLineTrivia",
                            "text": "\n"
                        },
                        {
                            "kind": "NewLineTrivia",
                            "text": "\n"
                        },
                        {
                            "kind": "MultiLineCommentTrivia",
                            "text": "/**\n * Objects as arguments are passed by reference\n *\n * @path ch13/13.2/S13.2.1_A4_T1.js\n * @description Adding new number property to a function argument within the function body,\n * where explicit argument is an object defined with \"var __obj={}\"\n */"
                        },
                        {
                            "kind": "NewLineTrivia",
                            "text": "\n"
                        },
                        {
                            "kind": "NewLineTrivia",
                            "text": "\n"
                        }
                    ],
                    "trailingTrivia": [
                        {
                            "kind": "WhitespaceTrivia",
                            "text": " "
                        }
                    ]
                },
                "identifier": {
                    "kind": "IdentifierName",
                    "fullStart": 398,
                    "fullEnd": 404,
                    "start": 398,
                    "end": 404,
                    "fullWidth": 6,
                    "width": 6,
                    "text": "__func",
                    "value": "__func",
                    "valueText": "__func"
                },
                "callSignature": {
                    "kind": "CallSignature",
                    "fullStart": 404,
                    "fullEnd": 411,
                    "start": 404,
                    "end": 411,
                    "fullWidth": 7,
                    "width": 7,
                    "parameterList": {
                        "kind": "ParameterList",
                        "fullStart": 404,
                        "fullEnd": 411,
                        "start": 404,
                        "end": 411,
                        "fullWidth": 7,
                        "width": 7,
                        "openParenToken": {
                            "kind": "OpenParenToken",
                            "fullStart": 404,
                            "fullEnd": 405,
                            "start": 404,
                            "end": 405,
                            "fullWidth": 1,
                            "width": 1,
                            "text": "(",
                            "value": "(",
                            "valueText": "("
                        },
                        "parameters": [
                            {
                                "kind": "Parameter",
                                "fullStart": 405,
                                "fullEnd": 410,
                                "start": 405,
                                "end": 410,
                                "fullWidth": 5,
<<<<<<< HEAD
                                "width": 5,
=======
                                "modifiers": [],
>>>>>>> e3c38734
                                "identifier": {
                                    "kind": "IdentifierName",
                                    "fullStart": 405,
                                    "fullEnd": 410,
                                    "start": 405,
                                    "end": 410,
                                    "fullWidth": 5,
                                    "width": 5,
                                    "text": "__arg",
                                    "value": "__arg",
                                    "valueText": "__arg"
                                }
                            }
                        ],
                        "closeParenToken": {
                            "kind": "CloseParenToken",
                            "fullStart": 410,
                            "fullEnd": 411,
                            "start": 410,
                            "end": 411,
                            "fullWidth": 1,
                            "width": 1,
                            "text": ")",
                            "value": ")",
                            "valueText": ")"
                        }
                    }
                },
                "block": {
                    "kind": "Block",
                    "fullStart": 411,
                    "fullEnd": 432,
                    "start": 411,
                    "end": 431,
                    "fullWidth": 21,
                    "width": 20,
                    "openBraceToken": {
                        "kind": "OpenBraceToken",
                        "fullStart": 411,
                        "fullEnd": 413,
                        "start": 411,
                        "end": 412,
                        "fullWidth": 2,
                        "width": 1,
                        "text": "{",
                        "value": "{",
                        "valueText": "{",
                        "hasTrailingTrivia": true,
                        "hasTrailingNewLine": true,
                        "trailingTrivia": [
                            {
                                "kind": "NewLineTrivia",
                                "text": "\n"
                            }
                        ]
                    },
                    "statements": [
                        {
                            "kind": "ExpressionStatement",
                            "fullStart": 413,
                            "fullEnd": 430,
                            "start": 417,
                            "end": 429,
                            "fullWidth": 17,
                            "width": 12,
                            "expression": {
                                "kind": "AssignmentExpression",
                                "fullStart": 413,
                                "fullEnd": 428,
                                "start": 417,
                                "end": 428,
                                "fullWidth": 15,
                                "width": 11,
                                "left": {
                                    "kind": "MemberAccessExpression",
                                    "fullStart": 413,
                                    "fullEnd": 426,
                                    "start": 417,
                                    "end": 426,
                                    "fullWidth": 13,
                                    "width": 9,
                                    "expression": {
                                        "kind": "IdentifierName",
                                        "fullStart": 413,
                                        "fullEnd": 422,
                                        "start": 417,
                                        "end": 422,
                                        "fullWidth": 9,
                                        "width": 5,
                                        "text": "__arg",
                                        "value": "__arg",
                                        "valueText": "__arg",
                                        "hasLeadingTrivia": true,
                                        "leadingTrivia": [
                                            {
                                                "kind": "WhitespaceTrivia",
                                                "text": "    "
                                            }
                                        ]
                                    },
                                    "dotToken": {
                                        "kind": "DotToken",
                                        "fullStart": 422,
                                        "fullEnd": 423,
                                        "start": 422,
                                        "end": 423,
                                        "fullWidth": 1,
                                        "width": 1,
                                        "text": ".",
                                        "value": ".",
                                        "valueText": "."
                                    },
                                    "name": {
                                        "kind": "IdentifierName",
                                        "fullStart": 423,
                                        "fullEnd": 426,
                                        "start": 423,
                                        "end": 426,
                                        "fullWidth": 3,
                                        "width": 3,
                                        "text": "foo",
                                        "value": "foo",
                                        "valueText": "foo"
                                    }
                                },
                                "operatorToken": {
                                    "kind": "EqualsToken",
                                    "fullStart": 426,
                                    "fullEnd": 427,
                                    "start": 426,
                                    "end": 427,
                                    "fullWidth": 1,
                                    "width": 1,
                                    "text": "=",
                                    "value": "=",
                                    "valueText": "="
                                },
                                "right": {
                                    "kind": "NumericLiteral",
                                    "fullStart": 427,
                                    "fullEnd": 428,
                                    "start": 427,
                                    "end": 428,
                                    "fullWidth": 1,
                                    "width": 1,
                                    "text": "7",
                                    "value": 7,
                                    "valueText": "7"
                                }
                            },
                            "semicolonToken": {
                                "kind": "SemicolonToken",
                                "fullStart": 428,
                                "fullEnd": 430,
                                "start": 428,
                                "end": 429,
                                "fullWidth": 2,
                                "width": 1,
                                "text": ";",
                                "value": ";",
                                "valueText": ";",
                                "hasTrailingTrivia": true,
                                "hasTrailingNewLine": true,
                                "trailingTrivia": [
                                    {
                                        "kind": "NewLineTrivia",
                                        "text": "\n"
                                    }
                                ]
                            }
                        }
                    ],
                    "closeBraceToken": {
                        "kind": "CloseBraceToken",
                        "fullStart": 430,
                        "fullEnd": 432,
                        "start": 430,
                        "end": 431,
                        "fullWidth": 2,
                        "width": 1,
                        "text": "}",
                        "value": "}",
                        "valueText": "}",
                        "hasTrailingTrivia": true,
                        "hasTrailingNewLine": true,
                        "trailingTrivia": [
                            {
                                "kind": "NewLineTrivia",
                                "text": "\n"
                            }
                        ]
                    }
                }
            },
            {
                "kind": "VariableStatement",
                "fullStart": 432,
                "fullEnd": 447,
                "start": 433,
                "end": 446,
                "fullWidth": 15,
                "width": 13,
                "modifiers": [],
                "variableDeclaration": {
                    "kind": "VariableDeclaration",
                    "fullStart": 432,
                    "fullEnd": 445,
                    "start": 433,
                    "end": 445,
                    "fullWidth": 13,
                    "width": 12,
                    "varKeyword": {
                        "kind": "VarKeyword",
                        "fullStart": 432,
                        "fullEnd": 437,
                        "start": 433,
                        "end": 436,
                        "fullWidth": 5,
                        "width": 3,
                        "text": "var",
                        "value": "var",
                        "valueText": "var",
                        "hasLeadingTrivia": true,
                        "hasLeadingNewLine": true,
                        "hasTrailingTrivia": true,
                        "leadingTrivia": [
                            {
                                "kind": "NewLineTrivia",
                                "text": "\n"
                            }
                        ],
                        "trailingTrivia": [
                            {
                                "kind": "WhitespaceTrivia",
                                "text": " "
                            }
                        ]
                    },
                    "variableDeclarators": [
                        {
                            "kind": "VariableDeclarator",
                            "fullStart": 437,
                            "fullEnd": 445,
                            "start": 437,
                            "end": 445,
                            "fullWidth": 8,
                            "width": 8,
                            "identifier": {
                                "kind": "IdentifierName",
                                "fullStart": 437,
                                "fullEnd": 442,
                                "start": 437,
                                "end": 442,
                                "fullWidth": 5,
                                "width": 5,
                                "text": "__obj",
                                "value": "__obj",
                                "valueText": "__obj"
                            },
                            "equalsValueClause": {
                                "kind": "EqualsValueClause",
                                "fullStart": 442,
                                "fullEnd": 445,
                                "start": 442,
                                "end": 445,
                                "fullWidth": 3,
                                "width": 3,
                                "equalsToken": {
                                    "kind": "EqualsToken",
                                    "fullStart": 442,
                                    "fullEnd": 443,
                                    "start": 442,
                                    "end": 443,
                                    "fullWidth": 1,
                                    "width": 1,
                                    "text": "=",
                                    "value": "=",
                                    "valueText": "="
                                },
                                "value": {
                                    "kind": "ObjectLiteralExpression",
                                    "fullStart": 443,
                                    "fullEnd": 445,
                                    "start": 443,
                                    "end": 445,
                                    "fullWidth": 2,
                                    "width": 2,
                                    "openBraceToken": {
                                        "kind": "OpenBraceToken",
                                        "fullStart": 443,
                                        "fullEnd": 444,
                                        "start": 443,
                                        "end": 444,
                                        "fullWidth": 1,
                                        "width": 1,
                                        "text": "{",
                                        "value": "{",
                                        "valueText": "{"
                                    },
                                    "propertyAssignments": [],
                                    "closeBraceToken": {
                                        "kind": "CloseBraceToken",
                                        "fullStart": 444,
                                        "fullEnd": 445,
                                        "start": 444,
                                        "end": 445,
                                        "fullWidth": 1,
                                        "width": 1,
                                        "text": "}",
                                        "value": "}",
                                        "valueText": "}"
                                    }
                                }
                            }
                        }
                    ]
                },
                "semicolonToken": {
                    "kind": "SemicolonToken",
                    "fullStart": 445,
                    "fullEnd": 447,
                    "start": 445,
                    "end": 446,
                    "fullWidth": 2,
                    "width": 1,
                    "text": ";",
                    "value": ";",
                    "valueText": ";",
                    "hasTrailingTrivia": true,
                    "hasTrailingNewLine": true,
                    "trailingTrivia": [
                        {
                            "kind": "NewLineTrivia",
                            "text": "\n"
                        }
                    ]
                }
            },
            {
                "kind": "ExpressionStatement",
                "fullStart": 447,
                "fullEnd": 463,
                "start": 448,
                "end": 462,
                "fullWidth": 16,
                "width": 14,
                "expression": {
                    "kind": "InvocationExpression",
                    "fullStart": 447,
                    "fullEnd": 461,
                    "start": 448,
                    "end": 461,
                    "fullWidth": 14,
                    "width": 13,
                    "expression": {
                        "kind": "IdentifierName",
                        "fullStart": 447,
                        "fullEnd": 454,
                        "start": 448,
                        "end": 454,
                        "fullWidth": 7,
                        "width": 6,
                        "text": "__func",
                        "value": "__func",
                        "valueText": "__func",
                        "hasLeadingTrivia": true,
                        "hasLeadingNewLine": true,
                        "leadingTrivia": [
                            {
                                "kind": "NewLineTrivia",
                                "text": "\n"
                            }
                        ]
                    },
                    "argumentList": {
                        "kind": "ArgumentList",
                        "fullStart": 454,
                        "fullEnd": 461,
                        "start": 454,
                        "end": 461,
                        "fullWidth": 7,
                        "width": 7,
                        "openParenToken": {
                            "kind": "OpenParenToken",
                            "fullStart": 454,
                            "fullEnd": 455,
                            "start": 454,
                            "end": 455,
                            "fullWidth": 1,
                            "width": 1,
                            "text": "(",
                            "value": "(",
                            "valueText": "("
                        },
                        "arguments": [
                            {
                                "kind": "IdentifierName",
                                "fullStart": 455,
                                "fullEnd": 460,
                                "start": 455,
                                "end": 460,
                                "fullWidth": 5,
                                "width": 5,
                                "text": "__obj",
                                "value": "__obj",
                                "valueText": "__obj"
                            }
                        ],
                        "closeParenToken": {
                            "kind": "CloseParenToken",
                            "fullStart": 460,
                            "fullEnd": 461,
                            "start": 460,
                            "end": 461,
                            "fullWidth": 1,
                            "width": 1,
                            "text": ")",
                            "value": ")",
                            "valueText": ")"
                        }
                    }
                },
                "semicolonToken": {
                    "kind": "SemicolonToken",
                    "fullStart": 461,
                    "fullEnd": 463,
                    "start": 461,
                    "end": 462,
                    "fullWidth": 2,
                    "width": 1,
                    "text": ";",
                    "value": ";",
                    "valueText": ";",
                    "hasTrailingTrivia": true,
                    "hasTrailingNewLine": true,
                    "trailingTrivia": [
                        {
                            "kind": "NewLineTrivia",
                            "text": "\n"
                        }
                    ]
                }
            },
            {
                "kind": "IfStatement",
                "fullStart": 463,
                "fullEnd": 643,
                "start": 553,
                "end": 642,
                "fullWidth": 180,
                "width": 89,
                "ifKeyword": {
                    "kind": "IfKeyword",
                    "fullStart": 463,
                    "fullEnd": 556,
                    "start": 553,
                    "end": 555,
                    "fullWidth": 93,
                    "width": 2,
                    "text": "if",
                    "value": "if",
                    "valueText": "if",
                    "hasLeadingTrivia": true,
                    "hasLeadingComment": true,
                    "hasLeadingNewLine": true,
                    "hasTrailingTrivia": true,
                    "leadingTrivia": [
                        {
                            "kind": "NewLineTrivia",
                            "text": "\n"
                        },
                        {
                            "kind": "SingleLineCommentTrivia",
                            "text": "//////////////////////////////////////////////////////////////////////////////"
                        },
                        {
                            "kind": "NewLineTrivia",
                            "text": "\n"
                        },
                        {
                            "kind": "SingleLineCommentTrivia",
                            "text": "//CHECK#1"
                        },
                        {
                            "kind": "NewLineTrivia",
                            "text": "\n"
                        }
                    ],
                    "trailingTrivia": [
                        {
                            "kind": "WhitespaceTrivia",
                            "text": " "
                        }
                    ]
                },
                "openParenToken": {
                    "kind": "OpenParenToken",
                    "fullStart": 556,
                    "fullEnd": 557,
                    "start": 556,
                    "end": 557,
                    "fullWidth": 1,
                    "width": 1,
                    "text": "(",
                    "value": "(",
                    "valueText": "("
                },
                "condition": {
                    "kind": "NotEqualsExpression",
                    "fullStart": 557,
                    "fullEnd": 572,
                    "start": 557,
                    "end": 572,
                    "fullWidth": 15,
                    "width": 15,
                    "left": {
                        "kind": "MemberAccessExpression",
                        "fullStart": 557,
                        "fullEnd": 567,
                        "start": 557,
                        "end": 566,
                        "fullWidth": 10,
                        "width": 9,
                        "expression": {
                            "kind": "IdentifierName",
                            "fullStart": 557,
                            "fullEnd": 562,
                            "start": 557,
                            "end": 562,
                            "fullWidth": 5,
                            "width": 5,
                            "text": "__obj",
                            "value": "__obj",
                            "valueText": "__obj"
                        },
                        "dotToken": {
                            "kind": "DotToken",
                            "fullStart": 562,
                            "fullEnd": 563,
                            "start": 562,
                            "end": 563,
                            "fullWidth": 1,
                            "width": 1,
                            "text": ".",
                            "value": ".",
                            "valueText": "."
                        },
                        "name": {
                            "kind": "IdentifierName",
                            "fullStart": 563,
                            "fullEnd": 567,
                            "start": 563,
                            "end": 566,
                            "fullWidth": 4,
                            "width": 3,
                            "text": "foo",
                            "value": "foo",
                            "valueText": "foo",
                            "hasTrailingTrivia": true,
                            "trailingTrivia": [
                                {
                                    "kind": "WhitespaceTrivia",
                                    "text": " "
                                }
                            ]
                        }
                    },
                    "operatorToken": {
                        "kind": "ExclamationEqualsEqualsToken",
                        "fullStart": 567,
                        "fullEnd": 571,
                        "start": 567,
                        "end": 570,
                        "fullWidth": 4,
                        "width": 3,
                        "text": "!==",
                        "value": "!==",
                        "valueText": "!==",
                        "hasTrailingTrivia": true,
                        "trailingTrivia": [
                            {
                                "kind": "WhitespaceTrivia",
                                "text": " "
                            }
                        ]
                    },
                    "right": {
                        "kind": "NumericLiteral",
                        "fullStart": 571,
                        "fullEnd": 572,
                        "start": 571,
                        "end": 572,
                        "fullWidth": 1,
                        "width": 1,
                        "text": "7",
                        "value": 7,
                        "valueText": "7"
                    }
                },
                "closeParenToken": {
                    "kind": "CloseParenToken",
                    "fullStart": 572,
                    "fullEnd": 574,
                    "start": 572,
                    "end": 573,
                    "fullWidth": 2,
                    "width": 1,
                    "text": ")",
                    "value": ")",
                    "valueText": ")",
                    "hasTrailingTrivia": true,
                    "trailingTrivia": [
                        {
                            "kind": "WhitespaceTrivia",
                            "text": " "
                        }
                    ]
                },
                "statement": {
                    "kind": "Block",
                    "fullStart": 574,
                    "fullEnd": 643,
                    "start": 574,
                    "end": 642,
                    "fullWidth": 69,
                    "width": 68,
                    "openBraceToken": {
                        "kind": "OpenBraceToken",
                        "fullStart": 574,
                        "fullEnd": 576,
                        "start": 574,
                        "end": 575,
                        "fullWidth": 2,
                        "width": 1,
                        "text": "{",
                        "value": "{",
                        "valueText": "{",
                        "hasTrailingTrivia": true,
                        "hasTrailingNewLine": true,
                        "trailingTrivia": [
                            {
                                "kind": "NewLineTrivia",
                                "text": "\n"
                            }
                        ]
                    },
                    "statements": [
                        {
                            "kind": "ExpressionStatement",
                            "fullStart": 576,
                            "fullEnd": 641,
                            "start": 577,
                            "end": 640,
                            "fullWidth": 65,
                            "width": 63,
                            "expression": {
                                "kind": "InvocationExpression",
                                "fullStart": 576,
                                "fullEnd": 639,
                                "start": 577,
                                "end": 639,
                                "fullWidth": 63,
                                "width": 62,
                                "expression": {
                                    "kind": "IdentifierName",
                                    "fullStart": 576,
                                    "fullEnd": 583,
                                    "start": 577,
                                    "end": 583,
                                    "fullWidth": 7,
                                    "width": 6,
                                    "text": "$ERROR",
                                    "value": "$ERROR",
                                    "valueText": "$ERROR",
                                    "hasLeadingTrivia": true,
                                    "leadingTrivia": [
                                        {
                                            "kind": "WhitespaceTrivia",
                                            "text": "\t"
                                        }
                                    ]
                                },
                                "argumentList": {
                                    "kind": "ArgumentList",
                                    "fullStart": 583,
                                    "fullEnd": 639,
                                    "start": 583,
                                    "end": 639,
                                    "fullWidth": 56,
                                    "width": 56,
                                    "openParenToken": {
                                        "kind": "OpenParenToken",
                                        "fullStart": 583,
                                        "fullEnd": 584,
                                        "start": 583,
                                        "end": 584,
                                        "fullWidth": 1,
                                        "width": 1,
                                        "text": "(",
                                        "value": "(",
                                        "valueText": "("
                                    },
                                    "arguments": [
                                        {
                                            "kind": "AddExpression",
                                            "fullStart": 584,
                                            "fullEnd": 638,
                                            "start": 584,
                                            "end": 638,
                                            "fullWidth": 54,
                                            "width": 54,
                                            "left": {
                                                "kind": "StringLiteral",
                                                "fullStart": 584,
                                                "fullEnd": 628,
                                                "start": 584,
                                                "end": 628,
                                                "fullWidth": 44,
                                                "width": 44,
                                                "text": "'#1: __obj.foo === 7. Actual: __obj.foo ==='",
                                                "value": "#1: __obj.foo === 7. Actual: __obj.foo ===",
                                                "valueText": "#1: __obj.foo === 7. Actual: __obj.foo ==="
                                            },
                                            "operatorToken": {
                                                "kind": "PlusToken",
                                                "fullStart": 628,
                                                "fullEnd": 629,
                                                "start": 628,
                                                "end": 629,
                                                "fullWidth": 1,
                                                "width": 1,
                                                "text": "+",
                                                "value": "+",
                                                "valueText": "+"
                                            },
                                            "right": {
                                                "kind": "MemberAccessExpression",
                                                "fullStart": 629,
                                                "fullEnd": 638,
                                                "start": 629,
                                                "end": 638,
                                                "fullWidth": 9,
                                                "width": 9,
                                                "expression": {
                                                    "kind": "IdentifierName",
                                                    "fullStart": 629,
                                                    "fullEnd": 634,
                                                    "start": 629,
                                                    "end": 634,
                                                    "fullWidth": 5,
                                                    "width": 5,
                                                    "text": "__obj",
                                                    "value": "__obj",
                                                    "valueText": "__obj"
                                                },
                                                "dotToken": {
                                                    "kind": "DotToken",
                                                    "fullStart": 634,
                                                    "fullEnd": 635,
                                                    "start": 634,
                                                    "end": 635,
                                                    "fullWidth": 1,
                                                    "width": 1,
                                                    "text": ".",
                                                    "value": ".",
                                                    "valueText": "."
                                                },
                                                "name": {
                                                    "kind": "IdentifierName",
                                                    "fullStart": 635,
                                                    "fullEnd": 638,
                                                    "start": 635,
                                                    "end": 638,
                                                    "fullWidth": 3,
                                                    "width": 3,
                                                    "text": "foo",
                                                    "value": "foo",
                                                    "valueText": "foo"
                                                }
                                            }
                                        }
                                    ],
                                    "closeParenToken": {
                                        "kind": "CloseParenToken",
                                        "fullStart": 638,
                                        "fullEnd": 639,
                                        "start": 638,
                                        "end": 639,
                                        "fullWidth": 1,
                                        "width": 1,
                                        "text": ")",
                                        "value": ")",
                                        "valueText": ")"
                                    }
                                }
                            },
                            "semicolonToken": {
                                "kind": "SemicolonToken",
                                "fullStart": 639,
                                "fullEnd": 641,
                                "start": 639,
                                "end": 640,
                                "fullWidth": 2,
                                "width": 1,
                                "text": ";",
                                "value": ";",
                                "valueText": ";",
                                "hasTrailingTrivia": true,
                                "hasTrailingNewLine": true,
                                "trailingTrivia": [
                                    {
                                        "kind": "NewLineTrivia",
                                        "text": "\n"
                                    }
                                ]
                            }
                        }
                    ],
                    "closeBraceToken": {
                        "kind": "CloseBraceToken",
                        "fullStart": 641,
                        "fullEnd": 643,
                        "start": 641,
                        "end": 642,
                        "fullWidth": 2,
                        "width": 1,
                        "text": "}",
                        "value": "}",
                        "valueText": "}",
                        "hasTrailingTrivia": true,
                        "hasTrailingNewLine": true,
                        "trailingTrivia": [
                            {
                                "kind": "NewLineTrivia",
                                "text": "\n"
                            }
                        ]
                    }
                }
            }
        ],
        "endOfFileToken": {
            "kind": "EndOfFileToken",
            "fullStart": 643,
            "fullEnd": 726,
            "start": 726,
            "end": 726,
            "fullWidth": 83,
            "width": 0,
            "text": "",
            "hasLeadingTrivia": true,
            "hasLeadingComment": true,
            "hasLeadingNewLine": true,
            "leadingTrivia": [
                {
                    "kind": "SingleLineCommentTrivia",
                    "text": "//"
                },
                {
                    "kind": "NewLineTrivia",
                    "text": "\n"
                },
                {
                    "kind": "SingleLineCommentTrivia",
                    "text": "//////////////////////////////////////////////////////////////////////////////"
                },
                {
                    "kind": "NewLineTrivia",
                    "text": "\n"
                },
                {
                    "kind": "NewLineTrivia",
                    "text": "\n"
                }
            ]
        }
    },
    "lineMap": {
        "lineStarts": [
            0,
            61,
            132,
            133,
            137,
            185,
            188,
            224,
            316,
            384,
            388,
            389,
            413,
            430,
            432,
            433,
            447,
            448,
            463,
            464,
            543,
            553,
            576,
            641,
            643,
            646,
            725,
            726
        ],
        "length": 726
    }
}<|MERGE_RESOLUTION|>--- conflicted
+++ resolved
@@ -126,11 +126,8 @@
                                 "start": 405,
                                 "end": 410,
                                 "fullWidth": 5,
-<<<<<<< HEAD
                                 "width": 5,
-=======
                                 "modifiers": [],
->>>>>>> e3c38734
                                 "identifier": {
                                     "kind": "IdentifierName",
                                     "fullStart": 405,
