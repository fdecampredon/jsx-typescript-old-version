--- conflicted
+++ resolved
@@ -981,12 +981,8 @@
                                         "start": 570,
                                         "end": 589,
                                         "fullWidth": 19,
-<<<<<<< HEAD
                                         "width": 19,
-                                        "identifier": {
-=======
                                         "propertyName": {
->>>>>>> 85e84683
                                             "kind": "IdentifierName",
                                             "fullStart": 570,
                                             "fullEnd": 574,
