{
    "isDeclaration": false,
    "languageVersion": "EcmaScript5",
    "parseOptions": {
        "allowAutomaticSemicolonInsertion": true
    },
    "sourceUnit": {
        "kind": "SourceUnit",
        "fullStart": 0,
        "fullEnd": 850,
        "start": 384,
        "end": 850,
        "fullWidth": 850,
        "width": 466,
        "moduleElements": [
            {
                "kind": "FunctionDeclaration",
                "fullStart": 0,
                "fullEnd": 516,
                "start": 384,
                "end": 515,
                "fullWidth": 516,
                "width": 131,
                "modifiers": [],
                "functionKeyword": {
                    "kind": "FunctionKeyword",
                    "fullStart": 0,
                    "fullEnd": 393,
                    "start": 384,
                    "end": 392,
                    "fullWidth": 393,
                    "width": 8,
                    "text": "function",
                    "value": "function",
                    "valueText": "function",
                    "hasLeadingTrivia": true,
                    "hasLeadingComment": true,
                    "hasLeadingNewLine": true,
                    "hasTrailingTrivia": true,
                    "leadingTrivia": [
                        {
                            "kind": "SingleLineCommentTrivia",
                            "text": "// Copyright 2009 the Sputnik authors.  All rights reserved."
                        },
                        {
                            "kind": "NewLineTrivia",
                            "text": "\n"
                        },
                        {
                            "kind": "SingleLineCommentTrivia",
                            "text": "// This code is governed by the BSD license found in the LICENSE file."
                        },
                        {
                            "kind": "NewLineTrivia",
                            "text": "\n"
                        },
                        {
                            "kind": "NewLineTrivia",
                            "text": "\n"
                        },
                        {
                            "kind": "MultiLineCommentTrivia",
                            "text": "/**\n * Calling a function as a constructor is possible as long as this.any_Function is declared and called\n *\n * @path ch13/13.2/S13.2.2_A11.js\n * @description Calling a function as a constructor after it has been declared with \"function func()\"\n */"
                        },
                        {
                            "kind": "NewLineTrivia",
                            "text": "\n"
                        },
                        {
                            "kind": "NewLineTrivia",
                            "text": "\n"
                        }
                    ],
                    "trailingTrivia": [
                        {
                            "kind": "WhitespaceTrivia",
                            "text": " "
                        }
                    ]
                },
                "identifier": {
                    "kind": "IdentifierName",
                    "fullStart": 393,
                    "fullEnd": 400,
                    "start": 393,
                    "end": 400,
                    "fullWidth": 7,
                    "width": 7,
                    "text": "FACTORY",
                    "value": "FACTORY",
                    "valueText": "FACTORY"
                },
                "callSignature": {
                    "kind": "CallSignature",
                    "fullStart": 400,
                    "fullEnd": 402,
                    "start": 400,
                    "end": 402,
                    "fullWidth": 2,
                    "width": 2,
                    "parameterList": {
                        "kind": "ParameterList",
                        "fullStart": 400,
                        "fullEnd": 402,
                        "start": 400,
                        "end": 402,
                        "fullWidth": 2,
                        "width": 2,
                        "openParenToken": {
                            "kind": "OpenParenToken",
                            "fullStart": 400,
                            "fullEnd": 401,
                            "start": 400,
                            "end": 401,
                            "fullWidth": 1,
                            "width": 1,
                            "text": "(",
                            "value": "(",
                            "valueText": "("
                        },
                        "parameters": [],
                        "closeParenToken": {
                            "kind": "CloseParenToken",
                            "fullStart": 401,
                            "fullEnd": 402,
                            "start": 401,
                            "end": 402,
                            "fullWidth": 1,
                            "width": 1,
                            "text": ")",
                            "value": ")",
                            "valueText": ")"
                        }
                    }
                },
                "block": {
                    "kind": "Block",
                    "fullStart": 402,
                    "fullEnd": 516,
                    "start": 402,
                    "end": 515,
                    "fullWidth": 114,
                    "width": 113,
                    "openBraceToken": {
                        "kind": "OpenBraceToken",
                        "fullStart": 402,
                        "fullEnd": 404,
                        "start": 402,
                        "end": 403,
                        "fullWidth": 2,
                        "width": 1,
                        "text": "{",
                        "value": "{",
                        "valueText": "{",
                        "hasTrailingTrivia": true,
                        "hasTrailingNewLine": true,
                        "trailingTrivia": [
                            {
                                "kind": "NewLineTrivia",
                                "text": "\n"
                            }
                        ]
                    },
                    "statements": [
                        {
                            "kind": "ExpressionStatement",
                            "fullStart": 404,
                            "fullEnd": 420,
                            "start": 407,
                            "end": 419,
                            "fullWidth": 16,
                            "width": 12,
                            "expression": {
                                "kind": "AssignmentExpression",
                                "fullStart": 404,
                                "fullEnd": 418,
                                "start": 407,
                                "end": 418,
                                "fullWidth": 14,
                                "width": 11,
                                "left": {
                                    "kind": "MemberAccessExpression",
                                    "fullStart": 404,
                                    "fullEnd": 415,
                                    "start": 407,
                                    "end": 414,
                                    "fullWidth": 11,
                                    "width": 7,
                                    "expression": {
                                        "kind": "ThisKeyword",
                                        "fullStart": 404,
                                        "fullEnd": 411,
                                        "start": 407,
                                        "end": 411,
                                        "fullWidth": 7,
                                        "width": 4,
                                        "text": "this",
                                        "value": "this",
                                        "valueText": "this",
                                        "hasLeadingTrivia": true,
                                        "leadingTrivia": [
                                            {
                                                "kind": "WhitespaceTrivia",
                                                "text": "   "
                                            }
                                        ]
                                    },
                                    "dotToken": {
                                        "kind": "DotToken",
                                        "fullStart": 411,
                                        "fullEnd": 412,
                                        "start": 411,
                                        "end": 412,
                                        "fullWidth": 1,
                                        "width": 1,
                                        "text": ".",
                                        "value": ".",
                                        "valueText": "."
                                    },
                                    "name": {
                                        "kind": "IdentifierName",
                                        "fullStart": 412,
                                        "fullEnd": 415,
                                        "start": 412,
                                        "end": 414,
                                        "fullWidth": 3,
                                        "width": 2,
                                        "text": "id",
                                        "value": "id",
                                        "valueText": "id",
                                        "hasTrailingTrivia": true,
                                        "trailingTrivia": [
                                            {
                                                "kind": "WhitespaceTrivia",
                                                "text": " "
                                            }
                                        ]
                                    }
                                },
                                "operatorToken": {
                                    "kind": "EqualsToken",
                                    "fullStart": 415,
                                    "fullEnd": 417,
                                    "start": 415,
                                    "end": 416,
                                    "fullWidth": 2,
                                    "width": 1,
                                    "text": "=",
                                    "value": "=",
                                    "valueText": "=",
                                    "hasTrailingTrivia": true,
                                    "trailingTrivia": [
                                        {
                                            "kind": "WhitespaceTrivia",
                                            "text": " "
                                        }
                                    ]
                                },
                                "right": {
                                    "kind": "NumericLiteral",
                                    "fullStart": 417,
                                    "fullEnd": 418,
                                    "start": 417,
                                    "end": 418,
                                    "fullWidth": 1,
                                    "width": 1,
                                    "text": "0",
                                    "value": 0,
                                    "valueText": "0"
                                }
                            },
                            "semicolonToken": {
                                "kind": "SemicolonToken",
                                "fullStart": 418,
                                "fullEnd": 420,
                                "start": 418,
                                "end": 419,
                                "fullWidth": 2,
                                "width": 1,
                                "text": ";",
                                "value": ";",
                                "valueText": ";",
                                "hasTrailingTrivia": true,
                                "hasTrailingNewLine": true,
                                "trailingTrivia": [
                                    {
                                        "kind": "NewLineTrivia",
                                        "text": "\n"
                                    }
                                ]
                            }
                        },
                        {
                            "kind": "ExpressionStatement",
                            "fullStart": 420,
                            "fullEnd": 453,
                            "start": 430,
                            "end": 452,
                            "fullWidth": 33,
                            "width": 22,
                            "expression": {
                                "kind": "AssignmentExpression",
                                "fullStart": 420,
                                "fullEnd": 451,
                                "start": 430,
                                "end": 451,
                                "fullWidth": 31,
                                "width": 21,
                                "left": {
                                    "kind": "MemberAccessExpression",
                                    "fullStart": 420,
                                    "fullEnd": 438,
                                    "start": 430,
                                    "end": 437,
                                    "fullWidth": 18,
                                    "width": 7,
                                    "expression": {
                                        "kind": "ThisKeyword",
                                        "fullStart": 420,
                                        "fullEnd": 434,
                                        "start": 430,
                                        "end": 434,
                                        "fullWidth": 14,
                                        "width": 4,
                                        "text": "this",
                                        "value": "this",
                                        "valueText": "this",
                                        "hasLeadingTrivia": true,
                                        "hasLeadingNewLine": true,
                                        "leadingTrivia": [
                                            {
                                                "kind": "WhitespaceTrivia",
                                                "text": "      "
                                            },
                                            {
                                                "kind": "NewLineTrivia",
                                                "text": "\n"
                                            },
                                            {
                                                "kind": "WhitespaceTrivia",
                                                "text": "   "
                                            }
                                        ]
                                    },
                                    "dotToken": {
                                        "kind": "DotToken",
                                        "fullStart": 434,
                                        "fullEnd": 435,
                                        "start": 434,
                                        "end": 435,
                                        "fullWidth": 1,
                                        "width": 1,
                                        "text": ".",
                                        "value": ".",
                                        "valueText": "."
                                    },
                                    "name": {
                                        "kind": "IdentifierName",
                                        "fullStart": 435,
                                        "fullEnd": 438,
                                        "start": 435,
                                        "end": 437,
                                        "fullWidth": 3,
                                        "width": 2,
                                        "text": "id",
                                        "value": "id",
                                        "valueText": "id",
                                        "hasTrailingTrivia": true,
                                        "trailingTrivia": [
                                            {
                                                "kind": "WhitespaceTrivia",
                                                "text": " "
                                            }
                                        ]
                                    }
                                },
                                "operatorToken": {
                                    "kind": "EqualsToken",
                                    "fullStart": 438,
                                    "fullEnd": 440,
                                    "start": 438,
                                    "end": 439,
                                    "fullWidth": 2,
                                    "width": 1,
                                    "text": "=",
                                    "value": "=",
                                    "valueText": "=",
                                    "hasTrailingTrivia": true,
                                    "trailingTrivia": [
                                        {
                                            "kind": "WhitespaceTrivia",
                                            "text": " "
                                        }
                                    ]
                                },
                                "right": {
                                    "kind": "InvocationExpression",
                                    "fullStart": 440,
                                    "fullEnd": 451,
                                    "start": 440,
                                    "end": 451,
                                    "fullWidth": 11,
                                    "width": 11,
                                    "expression": {
                                        "kind": "MemberAccessExpression",
                                        "fullStart": 440,
                                        "fullEnd": 449,
                                        "start": 440,
                                        "end": 449,
                                        "fullWidth": 9,
                                        "width": 9,
                                        "expression": {
                                            "kind": "ThisKeyword",
                                            "fullStart": 440,
                                            "fullEnd": 444,
                                            "start": 440,
                                            "end": 444,
                                            "fullWidth": 4,
                                            "width": 4,
                                            "text": "this",
                                            "value": "this",
                                            "valueText": "this"
                                        },
                                        "dotToken": {
                                            "kind": "DotToken",
                                            "fullStart": 444,
                                            "fullEnd": 445,
                                            "start": 444,
                                            "end": 445,
                                            "fullWidth": 1,
                                            "width": 1,
                                            "text": ".",
                                            "value": ".",
                                            "valueText": "."
                                        },
                                        "name": {
                                            "kind": "IdentifierName",
                                            "fullStart": 445,
                                            "fullEnd": 449,
                                            "start": 445,
                                            "end": 449,
                                            "fullWidth": 4,
                                            "width": 4,
                                            "text": "func",
                                            "value": "func",
                                            "valueText": "func"
                                        }
                                    },
                                    "argumentList": {
                                        "kind": "ArgumentList",
                                        "fullStart": 449,
                                        "fullEnd": 451,
                                        "start": 449,
                                        "end": 451,
                                        "fullWidth": 2,
                                        "width": 2,
                                        "openParenToken": {
                                            "kind": "OpenParenToken",
                                            "fullStart": 449,
                                            "fullEnd": 450,
                                            "start": 449,
                                            "end": 450,
                                            "fullWidth": 1,
                                            "width": 1,
                                            "text": "(",
                                            "value": "(",
                                            "valueText": "("
                                        },
                                        "arguments": [],
                                        "closeParenToken": {
                                            "kind": "CloseParenToken",
                                            "fullStart": 450,
                                            "fullEnd": 451,
                                            "start": 450,
                                            "end": 451,
                                            "fullWidth": 1,
                                            "width": 1,
                                            "text": ")",
                                            "value": ")",
                                            "valueText": ")"
                                        }
                                    }
                                }
                            },
                            "semicolonToken": {
                                "kind": "SemicolonToken",
                                "fullStart": 451,
                                "fullEnd": 453,
                                "start": 451,
                                "end": 452,
                                "fullWidth": 2,
                                "width": 1,
                                "text": ";",
                                "value": ";",
                                "valueText": ";",
                                "hasTrailingTrivia": true,
                                "hasTrailingNewLine": true,
                                "trailingTrivia": [
                                    {
                                        "kind": "NewLineTrivia",
                                        "text": "\n"
                                    }
                                ]
                            }
                        },
                        {
                            "kind": "FunctionDeclaration",
                            "fullStart": 453,
                            "fullEnd": 508,
                            "start": 460,
                            "end": 507,
                            "fullWidth": 55,
                            "width": 47,
                            "modifiers": [],
                            "functionKeyword": {
                                "kind": "FunctionKeyword",
                                "fullStart": 453,
                                "fullEnd": 469,
                                "start": 460,
                                "end": 468,
                                "fullWidth": 16,
                                "width": 8,
                                "text": "function",
                                "value": "function",
                                "valueText": "function",
                                "hasLeadingTrivia": true,
                                "hasLeadingNewLine": true,
                                "hasTrailingTrivia": true,
                                "leadingTrivia": [
                                    {
                                        "kind": "WhitespaceTrivia",
                                        "text": "   "
                                    },
                                    {
                                        "kind": "NewLineTrivia",
                                        "text": "\n"
                                    },
                                    {
                                        "kind": "WhitespaceTrivia",
                                        "text": "   "
                                    }
                                ],
                                "trailingTrivia": [
                                    {
                                        "kind": "WhitespaceTrivia",
                                        "text": " "
                                    }
                                ]
                            },
                            "identifier": {
                                "kind": "IdentifierName",
                                "fullStart": 469,
                                "fullEnd": 473,
                                "start": 469,
                                "end": 473,
                                "fullWidth": 4,
                                "width": 4,
                                "text": "func",
                                "value": "func",
                                "valueText": "func"
                            },
                            "callSignature": {
                                "kind": "CallSignature",
                                "fullStart": 473,
                                "fullEnd": 475,
                                "start": 473,
                                "end": 475,
                                "fullWidth": 2,
                                "width": 2,
                                "parameterList": {
                                    "kind": "ParameterList",
                                    "fullStart": 473,
                                    "fullEnd": 475,
                                    "start": 473,
                                    "end": 475,
                                    "fullWidth": 2,
                                    "width": 2,
                                    "openParenToken": {
                                        "kind": "OpenParenToken",
                                        "fullStart": 473,
                                        "fullEnd": 474,
                                        "start": 473,
                                        "end": 474,
                                        "fullWidth": 1,
                                        "width": 1,
                                        "text": "(",
                                        "value": "(",
                                        "valueText": "("
                                    },
                                    "parameters": [],
                                    "closeParenToken": {
                                        "kind": "CloseParenToken",
                                        "fullStart": 474,
                                        "fullEnd": 475,
                                        "start": 474,
                                        "end": 475,
                                        "fullWidth": 1,
                                        "width": 1,
                                        "text": ")",
                                        "value": ")",
                                        "valueText": ")"
                                    }
                                }
                            },
                            "block": {
                                "kind": "Block",
                                "fullStart": 475,
                                "fullEnd": 508,
                                "start": 475,
                                "end": 507,
                                "fullWidth": 33,
                                "width": 32,
                                "openBraceToken": {
                                    "kind": "OpenBraceToken",
                                    "fullStart": 475,
                                    "fullEnd": 477,
                                    "start": 475,
                                    "end": 476,
                                    "fullWidth": 2,
                                    "width": 1,
                                    "text": "{",
                                    "value": "{",
                                    "valueText": "{",
                                    "hasTrailingTrivia": true,
                                    "hasTrailingNewLine": true,
                                    "trailingTrivia": [
                                        {
                                            "kind": "NewLineTrivia",
                                            "text": "\n"
                                        }
                                    ]
                                },
                                "statements": [
                                    {
                                        "kind": "ReturnStatement",
                                        "fullStart": 477,
                                        "fullEnd": 503,
                                        "start": 483,
                                        "end": 502,
                                        "fullWidth": 26,
                                        "width": 19,
                                        "returnKeyword": {
                                            "kind": "ReturnKeyword",
                                            "fullStart": 477,
                                            "fullEnd": 490,
                                            "start": 483,
                                            "end": 489,
                                            "fullWidth": 13,
                                            "width": 6,
                                            "text": "return",
                                            "value": "return",
                                            "valueText": "return",
                                            "hasLeadingTrivia": true,
                                            "hasTrailingTrivia": true,
                                            "leadingTrivia": [
                                                {
                                                    "kind": "WhitespaceTrivia",
                                                    "text": "      "
                                                }
                                            ],
                                            "trailingTrivia": [
                                                {
                                                    "kind": "WhitespaceTrivia",
                                                    "text": " "
                                                }
                                            ]
                                        },
                                        "expression": {
                                            "kind": "StringLiteral",
                                            "fullStart": 490,
                                            "fullEnd": 501,
                                            "start": 490,
                                            "end": 501,
                                            "fullWidth": 11,
                                            "width": 11,
                                            "text": "\"id_string\"",
                                            "value": "id_string",
                                            "valueText": "id_string"
                                        },
                                        "semicolonToken": {
                                            "kind": "SemicolonToken",
                                            "fullStart": 501,
                                            "fullEnd": 503,
                                            "start": 501,
                                            "end": 502,
                                            "fullWidth": 2,
                                            "width": 1,
                                            "text": ";",
                                            "value": ";",
                                            "valueText": ";",
                                            "hasTrailingTrivia": true,
                                            "hasTrailingNewLine": true,
                                            "trailingTrivia": [
                                                {
                                                    "kind": "NewLineTrivia",
                                                    "text": "\n"
                                                }
                                            ]
                                        }
                                    }
                                ],
                                "closeBraceToken": {
                                    "kind": "CloseBraceToken",
                                    "fullStart": 503,
                                    "fullEnd": 508,
                                    "start": 506,
                                    "end": 507,
                                    "fullWidth": 5,
                                    "width": 1,
                                    "text": "}",
                                    "value": "}",
                                    "valueText": "}",
                                    "hasLeadingTrivia": true,
                                    "hasTrailingTrivia": true,
                                    "hasTrailingNewLine": true,
                                    "leadingTrivia": [
                                        {
                                            "kind": "WhitespaceTrivia",
                                            "text": "   "
                                        }
                                    ],
                                    "trailingTrivia": [
                                        {
                                            "kind": "NewLineTrivia",
                                            "text": "\n"
                                        }
                                    ]
                                }
                            }
                        }
                    ],
                    "closeBraceToken": {
                        "kind": "CloseBraceToken",
                        "fullStart": 508,
                        "fullEnd": 516,
                        "start": 514,
                        "end": 515,
                        "fullWidth": 8,
                        "width": 1,
                        "text": "}",
                        "value": "}",
                        "valueText": "}",
                        "hasLeadingTrivia": true,
                        "hasLeadingNewLine": true,
                        "hasTrailingTrivia": true,
                        "hasTrailingNewLine": true,
                        "leadingTrivia": [
                            {
                                "kind": "WhitespaceTrivia",
                                "text": "     "
                            },
                            {
                                "kind": "NewLineTrivia",
                                "text": "\n"
                            }
                        ],
                        "trailingTrivia": [
                            {
                                "kind": "NewLineTrivia",
                                "text": "\n"
                            }
                        ]
                    }
                }
            },
            {
                "kind": "TryStatement",
                "fullStart": 516,
                "fullEnd": 766,
                "start": 605,
                "end": 765,
                "fullWidth": 250,
                "width": 160,
                "tryKeyword": {
                    "kind": "TryKeyword",
                    "fullStart": 516,
                    "fullEnd": 609,
                    "start": 605,
                    "end": 608,
                    "fullWidth": 93,
                    "width": 3,
                    "text": "try",
                    "value": "try",
                    "valueText": "try",
                    "hasLeadingTrivia": true,
                    "hasLeadingComment": true,
                    "hasLeadingNewLine": true,
                    "hasTrailingTrivia": true,
                    "leadingTrivia": [
                        {
                            "kind": "SingleLineCommentTrivia",
                            "text": "//////////////////////////////////////////////////////////////////////////////"
                        },
                        {
                            "kind": "NewLineTrivia",
                            "text": "\n"
                        },
                        {
                            "kind": "SingleLineCommentTrivia",
                            "text": "//CHECK#1"
                        },
                        {
                            "kind": "NewLineTrivia",
                            "text": "\n"
                        }
                    ],
                    "trailingTrivia": [
                        {
                            "kind": "WhitespaceTrivia",
                            "text": " "
                        }
                    ]
                },
                "block": {
                    "kind": "Block",
                    "fullStart": 609,
                    "fullEnd": 707,
                    "start": 609,
                    "end": 706,
                    "fullWidth": 98,
                    "width": 97,
                    "openBraceToken": {
                        "kind": "OpenBraceToken",
                        "fullStart": 609,
                        "fullEnd": 611,
                        "start": 609,
                        "end": 610,
                        "fullWidth": 2,
                        "width": 1,
                        "text": "{",
                        "value": "{",
                        "valueText": "{",
                        "hasTrailingTrivia": true,
                        "hasTrailingNewLine": true,
                        "trailingTrivia": [
                            {
                                "kind": "NewLineTrivia",
                                "text": "\n"
                            }
                        ]
                    },
                    "statements": [
                        {
                            "kind": "VariableStatement",
                            "fullStart": 611,
                            "fullEnd": 637,
                            "start": 612,
                            "end": 636,
                            "fullWidth": 26,
                            "width": 24,
                            "modifiers": [],
                            "variableDeclaration": {
                                "kind": "VariableDeclaration",
                                "fullStart": 611,
                                "fullEnd": 635,
                                "start": 612,
                                "end": 635,
                                "fullWidth": 24,
                                "width": 23,
                                "varKeyword": {
                                    "kind": "VarKeyword",
                                    "fullStart": 611,
                                    "fullEnd": 616,
                                    "start": 612,
                                    "end": 615,
                                    "fullWidth": 5,
                                    "width": 3,
                                    "text": "var",
                                    "value": "var",
                                    "valueText": "var",
                                    "hasLeadingTrivia": true,
                                    "hasTrailingTrivia": true,
                                    "leadingTrivia": [
                                        {
                                            "kind": "WhitespaceTrivia",
                                            "text": "\t"
                                        }
                                    ],
                                    "trailingTrivia": [
                                        {
                                            "kind": "WhitespaceTrivia",
                                            "text": " "
                                        }
                                    ]
                                },
                                "variableDeclarators": [
                                    {
                                        "kind": "VariableDeclarator",
                                        "fullStart": 616,
                                        "fullEnd": 635,
                                        "start": 616,
                                        "end": 635,
                                        "fullWidth": 19,
<<<<<<< HEAD
                                        "width": 19,
                                        "identifier": {
=======
                                        "propertyName": {
>>>>>>> 85e84683
                                            "kind": "IdentifierName",
                                            "fullStart": 616,
                                            "fullEnd": 620,
                                            "start": 616,
                                            "end": 619,
                                            "fullWidth": 4,
                                            "width": 3,
                                            "text": "obj",
                                            "value": "obj",
                                            "valueText": "obj",
                                            "hasTrailingTrivia": true,
                                            "trailingTrivia": [
                                                {
                                                    "kind": "WhitespaceTrivia",
                                                    "text": " "
                                                }
                                            ]
                                        },
                                        "equalsValueClause": {
                                            "kind": "EqualsValueClause",
                                            "fullStart": 620,
                                            "fullEnd": 635,
                                            "start": 620,
                                            "end": 635,
                                            "fullWidth": 15,
                                            "width": 15,
                                            "equalsToken": {
                                                "kind": "EqualsToken",
                                                "fullStart": 620,
                                                "fullEnd": 622,
                                                "start": 620,
                                                "end": 621,
                                                "fullWidth": 2,
                                                "width": 1,
                                                "text": "=",
                                                "value": "=",
                                                "valueText": "=",
                                                "hasTrailingTrivia": true,
                                                "trailingTrivia": [
                                                    {
                                                        "kind": "WhitespaceTrivia",
                                                        "text": " "
                                                    }
                                                ]
                                            },
                                            "value": {
                                                "kind": "ObjectCreationExpression",
                                                "fullStart": 622,
                                                "fullEnd": 635,
                                                "start": 622,
                                                "end": 635,
                                                "fullWidth": 13,
                                                "width": 13,
                                                "newKeyword": {
                                                    "kind": "NewKeyword",
                                                    "fullStart": 622,
                                                    "fullEnd": 626,
                                                    "start": 622,
                                                    "end": 625,
                                                    "fullWidth": 4,
                                                    "width": 3,
                                                    "text": "new",
                                                    "value": "new",
                                                    "valueText": "new",
                                                    "hasTrailingTrivia": true,
                                                    "trailingTrivia": [
                                                        {
                                                            "kind": "WhitespaceTrivia",
                                                            "text": " "
                                                        }
                                                    ]
                                                },
                                                "expression": {
                                                    "kind": "IdentifierName",
                                                    "fullStart": 626,
                                                    "fullEnd": 633,
                                                    "start": 626,
                                                    "end": 633,
                                                    "fullWidth": 7,
                                                    "width": 7,
                                                    "text": "FACTORY",
                                                    "value": "FACTORY",
                                                    "valueText": "FACTORY"
                                                },
                                                "argumentList": {
                                                    "kind": "ArgumentList",
                                                    "fullStart": 633,
                                                    "fullEnd": 635,
                                                    "start": 633,
                                                    "end": 635,
                                                    "fullWidth": 2,
                                                    "width": 2,
                                                    "openParenToken": {
                                                        "kind": "OpenParenToken",
                                                        "fullStart": 633,
                                                        "fullEnd": 634,
                                                        "start": 633,
                                                        "end": 634,
                                                        "fullWidth": 1,
                                                        "width": 1,
                                                        "text": "(",
                                                        "value": "(",
                                                        "valueText": "("
                                                    },
                                                    "arguments": [],
                                                    "closeParenToken": {
                                                        "kind": "CloseParenToken",
                                                        "fullStart": 634,
                                                        "fullEnd": 635,
                                                        "start": 634,
                                                        "end": 635,
                                                        "fullWidth": 1,
                                                        "width": 1,
                                                        "text": ")",
                                                        "value": ")",
                                                        "valueText": ")"
                                                    }
                                                }
                                            }
                                        }
                                    }
                                ]
                            },
                            "semicolonToken": {
                                "kind": "SemicolonToken",
                                "fullStart": 635,
                                "fullEnd": 637,
                                "start": 635,
                                "end": 636,
                                "fullWidth": 2,
                                "width": 1,
                                "text": ";",
                                "value": ";",
                                "valueText": ";",
                                "hasTrailingTrivia": true,
                                "hasTrailingNewLine": true,
                                "trailingTrivia": [
                                    {
                                        "kind": "NewLineTrivia",
                                        "text": "\n"
                                    }
                                ]
                            }
                        },
                        {
                            "kind": "ExpressionStatement",
                            "fullStart": 637,
                            "fullEnd": 705,
                            "start": 638,
                            "end": 703,
                            "fullWidth": 68,
                            "width": 65,
                            "expression": {
                                "kind": "InvocationExpression",
                                "fullStart": 637,
                                "fullEnd": 702,
                                "start": 638,
                                "end": 702,
                                "fullWidth": 65,
                                "width": 64,
                                "expression": {
                                    "kind": "IdentifierName",
                                    "fullStart": 637,
                                    "fullEnd": 644,
                                    "start": 638,
                                    "end": 644,
                                    "fullWidth": 7,
                                    "width": 6,
                                    "text": "$ERROR",
                                    "value": "$ERROR",
                                    "valueText": "$ERROR",
                                    "hasLeadingTrivia": true,
                                    "leadingTrivia": [
                                        {
                                            "kind": "WhitespaceTrivia",
                                            "text": "\t"
                                        }
                                    ]
                                },
                                "argumentList": {
                                    "kind": "ArgumentList",
                                    "fullStart": 644,
                                    "fullEnd": 702,
                                    "start": 644,
                                    "end": 702,
                                    "fullWidth": 58,
                                    "width": 58,
                                    "openParenToken": {
                                        "kind": "OpenParenToken",
                                        "fullStart": 644,
                                        "fullEnd": 645,
                                        "start": 644,
                                        "end": 645,
                                        "fullWidth": 1,
                                        "width": 1,
                                        "text": "(",
                                        "value": "(",
                                        "valueText": "("
                                    },
                                    "arguments": [
                                        {
                                            "kind": "StringLiteral",
                                            "fullStart": 645,
                                            "fullEnd": 701,
                                            "start": 645,
                                            "end": 701,
                                            "fullWidth": 56,
                                            "width": 56,
                                            "text": "'#1: var obj = new FACTORY() lead to throwing exception'",
                                            "value": "#1: var obj = new FACTORY() lead to throwing exception",
                                            "valueText": "#1: var obj = new FACTORY() lead to throwing exception"
                                        }
                                    ],
                                    "closeParenToken": {
                                        "kind": "CloseParenToken",
                                        "fullStart": 701,
                                        "fullEnd": 702,
                                        "start": 701,
                                        "end": 702,
                                        "fullWidth": 1,
                                        "width": 1,
                                        "text": ")",
                                        "value": ")",
                                        "valueText": ")"
                                    }
                                }
                            },
                            "semicolonToken": {
                                "kind": "SemicolonToken",
                                "fullStart": 702,
                                "fullEnd": 705,
                                "start": 702,
                                "end": 703,
                                "fullWidth": 3,
                                "width": 1,
                                "text": ";",
                                "value": ";",
                                "valueText": ";",
                                "hasTrailingTrivia": true,
                                "hasTrailingNewLine": true,
                                "trailingTrivia": [
                                    {
                                        "kind": "NewLineTrivia",
                                        "text": "\r\n"
                                    }
                                ]
                            }
                        }
                    ],
                    "closeBraceToken": {
                        "kind": "CloseBraceToken",
                        "fullStart": 705,
                        "fullEnd": 707,
                        "start": 705,
                        "end": 706,
                        "fullWidth": 2,
                        "width": 1,
                        "text": "}",
                        "value": "}",
                        "valueText": "}",
                        "hasTrailingTrivia": true,
                        "trailingTrivia": [
                            {
                                "kind": "WhitespaceTrivia",
                                "text": " "
                            }
                        ]
                    }
                },
                "catchClause": {
                    "kind": "CatchClause",
                    "fullStart": 707,
                    "fullEnd": 766,
                    "start": 707,
                    "end": 765,
                    "fullWidth": 59,
                    "width": 58,
                    "catchKeyword": {
                        "kind": "CatchKeyword",
                        "fullStart": 707,
                        "fullEnd": 713,
                        "start": 707,
                        "end": 712,
                        "fullWidth": 6,
                        "width": 5,
                        "text": "catch",
                        "value": "catch",
                        "valueText": "catch",
                        "hasTrailingTrivia": true,
                        "trailingTrivia": [
                            {
                                "kind": "WhitespaceTrivia",
                                "text": " "
                            }
                        ]
                    },
                    "openParenToken": {
                        "kind": "OpenParenToken",
                        "fullStart": 713,
                        "fullEnd": 714,
                        "start": 713,
                        "end": 714,
                        "fullWidth": 1,
                        "width": 1,
                        "text": "(",
                        "value": "(",
                        "valueText": "("
                    },
                    "identifier": {
                        "kind": "IdentifierName",
                        "fullStart": 714,
                        "fullEnd": 715,
                        "start": 714,
                        "end": 715,
                        "fullWidth": 1,
                        "width": 1,
                        "text": "e",
                        "value": "e",
                        "valueText": "e"
                    },
                    "closeParenToken": {
                        "kind": "CloseParenToken",
                        "fullStart": 715,
                        "fullEnd": 717,
                        "start": 715,
                        "end": 716,
                        "fullWidth": 2,
                        "width": 1,
                        "text": ")",
                        "value": ")",
                        "valueText": ")",
                        "hasTrailingTrivia": true,
                        "trailingTrivia": [
                            {
                                "kind": "WhitespaceTrivia",
                                "text": " "
                            }
                        ]
                    },
                    "block": {
                        "kind": "Block",
                        "fullStart": 717,
                        "fullEnd": 766,
                        "start": 717,
                        "end": 765,
                        "fullWidth": 49,
                        "width": 48,
                        "openBraceToken": {
                            "kind": "OpenBraceToken",
                            "fullStart": 717,
                            "fullEnd": 720,
                            "start": 717,
                            "end": 718,
                            "fullWidth": 3,
                            "width": 1,
                            "text": "{",
                            "value": "{",
                            "valueText": "{",
                            "hasTrailingTrivia": true,
                            "hasTrailingNewLine": true,
                            "trailingTrivia": [
                                {
                                    "kind": "NewLineTrivia",
                                    "text": "\r\n"
                                }
                            ]
                        },
                        "statements": [
                            {
                                "kind": "IfStatement",
                                "fullStart": 720,
                                "fullEnd": 764,
                                "start": 724,
                                "end": 763,
                                "fullWidth": 44,
                                "width": 39,
                                "ifKeyword": {
                                    "kind": "IfKeyword",
                                    "fullStart": 720,
                                    "fullEnd": 727,
                                    "start": 724,
                                    "end": 726,
                                    "fullWidth": 7,
                                    "width": 2,
                                    "text": "if",
                                    "value": "if",
                                    "valueText": "if",
                                    "hasLeadingTrivia": true,
                                    "hasTrailingTrivia": true,
                                    "leadingTrivia": [
                                        {
                                            "kind": "WhitespaceTrivia",
                                            "text": "    "
                                        }
                                    ],
                                    "trailingTrivia": [
                                        {
                                            "kind": "WhitespaceTrivia",
                                            "text": " "
                                        }
                                    ]
                                },
                                "openParenToken": {
                                    "kind": "OpenParenToken",
                                    "fullStart": 727,
                                    "fullEnd": 728,
                                    "start": 727,
                                    "end": 728,
                                    "fullWidth": 1,
                                    "width": 1,
                                    "text": "(",
                                    "value": "(",
                                    "valueText": "("
                                },
                                "condition": {
                                    "kind": "InstanceOfExpression",
                                    "fullStart": 728,
                                    "fullEnd": 753,
                                    "start": 728,
                                    "end": 753,
                                    "fullWidth": 25,
                                    "width": 25,
                                    "left": {
                                        "kind": "IdentifierName",
                                        "fullStart": 728,
                                        "fullEnd": 730,
                                        "start": 728,
                                        "end": 729,
                                        "fullWidth": 2,
                                        "width": 1,
                                        "text": "e",
                                        "value": "e",
                                        "valueText": "e",
                                        "hasTrailingTrivia": true,
                                        "trailingTrivia": [
                                            {
                                                "kind": "WhitespaceTrivia",
                                                "text": " "
                                            }
                                        ]
                                    },
                                    "operatorToken": {
                                        "kind": "InstanceOfKeyword",
                                        "fullStart": 730,
                                        "fullEnd": 741,
                                        "start": 730,
                                        "end": 740,
                                        "fullWidth": 11,
                                        "width": 10,
                                        "text": "instanceof",
                                        "value": "instanceof",
                                        "valueText": "instanceof",
                                        "hasTrailingTrivia": true,
                                        "trailingTrivia": [
                                            {
                                                "kind": "WhitespaceTrivia",
                                                "text": " "
                                            }
                                        ]
                                    },
                                    "right": {
                                        "kind": "IdentifierName",
                                        "fullStart": 741,
                                        "fullEnd": 753,
                                        "start": 741,
                                        "end": 753,
                                        "fullWidth": 12,
                                        "width": 12,
                                        "text": "Test262Error",
                                        "value": "Test262Error",
                                        "valueText": "Test262Error"
                                    }
                                },
                                "closeParenToken": {
                                    "kind": "CloseParenToken",
                                    "fullStart": 753,
                                    "fullEnd": 755,
                                    "start": 753,
                                    "end": 754,
                                    "fullWidth": 2,
                                    "width": 1,
                                    "text": ")",
                                    "value": ")",
                                    "valueText": ")",
                                    "hasTrailingTrivia": true,
                                    "trailingTrivia": [
                                        {
                                            "kind": "WhitespaceTrivia",
                                            "text": " "
                                        }
                                    ]
                                },
                                "statement": {
                                    "kind": "ThrowStatement",
                                    "fullStart": 755,
                                    "fullEnd": 764,
                                    "start": 755,
                                    "end": 763,
                                    "fullWidth": 9,
                                    "width": 8,
                                    "throwKeyword": {
                                        "kind": "ThrowKeyword",
                                        "fullStart": 755,
                                        "fullEnd": 761,
                                        "start": 755,
                                        "end": 760,
                                        "fullWidth": 6,
                                        "width": 5,
                                        "text": "throw",
                                        "value": "throw",
                                        "valueText": "throw",
                                        "hasTrailingTrivia": true,
                                        "trailingTrivia": [
                                            {
                                                "kind": "WhitespaceTrivia",
                                                "text": " "
                                            }
                                        ]
                                    },
                                    "expression": {
                                        "kind": "IdentifierName",
                                        "fullStart": 761,
                                        "fullEnd": 762,
                                        "start": 761,
                                        "end": 762,
                                        "fullWidth": 1,
                                        "width": 1,
                                        "text": "e",
                                        "value": "e",
                                        "valueText": "e"
                                    },
                                    "semicolonToken": {
                                        "kind": "SemicolonToken",
                                        "fullStart": 762,
                                        "fullEnd": 764,
                                        "start": 762,
                                        "end": 763,
                                        "fullWidth": 2,
                                        "width": 1,
                                        "text": ";",
                                        "value": ";",
                                        "valueText": ";",
                                        "hasTrailingTrivia": true,
                                        "hasTrailingNewLine": true,
                                        "trailingTrivia": [
                                            {
                                                "kind": "NewLineTrivia",
                                                "text": "\n"
                                            }
                                        ]
                                    }
                                }
                            }
                        ],
                        "closeBraceToken": {
                            "kind": "CloseBraceToken",
                            "fullStart": 764,
                            "fullEnd": 766,
                            "start": 764,
                            "end": 765,
                            "fullWidth": 2,
                            "width": 1,
                            "text": "}",
                            "value": "}",
                            "valueText": "}",
                            "hasTrailingTrivia": true,
                            "hasTrailingNewLine": true,
                            "trailingTrivia": [
                                {
                                    "kind": "NewLineTrivia",
                                    "text": "\n"
                                }
                            ]
                        }
                    }
                }
            }
        ],
        "endOfFileToken": {
            "kind": "EndOfFileToken",
            "fullStart": 766,
            "fullEnd": 850,
            "start": 850,
            "end": 850,
            "fullWidth": 84,
            "width": 0,
            "text": "",
            "hasLeadingTrivia": true,
            "hasLeadingComment": true,
            "hasLeadingNewLine": true,
            "leadingTrivia": [
                {
                    "kind": "SingleLineCommentTrivia",
                    "text": "//"
                },
                {
                    "kind": "NewLineTrivia",
                    "text": "\n"
                },
                {
                    "kind": "SingleLineCommentTrivia",
                    "text": "//////////////////////////////////////////////////////////////////////////////"
                },
                {
                    "kind": "NewLineTrivia",
                    "text": "\n"
                },
                {
                    "kind": "NewLineTrivia",
                    "text": "\n"
                },
                {
                    "kind": "NewLineTrivia",
                    "text": "\n"
                }
            ]
        }
    },
    "lineMap": {
        "lineStarts": [
            0,
            61,
            132,
            133,
            137,
            240,
            243,
            277,
            379,
            383,
            384,
            404,
            420,
            427,
            453,
            457,
            477,
            503,
            508,
            514,
            516,
            595,
            605,
            611,
            637,
            705,
            720,
            764,
            766,
            769,
            848,
            849,
            850
        ],
        "length": 850
    }
}<|MERGE_RESOLUTION|>--- conflicted
+++ resolved
@@ -891,12 +891,8 @@
                                         "start": 616,
                                         "end": 635,
                                         "fullWidth": 19,
-<<<<<<< HEAD
                                         "width": 19,
-                                        "identifier": {
-=======
                                         "propertyName": {
->>>>>>> 85e84683
                                             "kind": "IdentifierName",
                                             "fullStart": 616,
                                             "fullEnd": 620,
