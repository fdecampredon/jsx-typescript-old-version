--- conflicted
+++ resolved
@@ -214,12 +214,8 @@
                                         "start": 483,
                                         "end": 491,
                                         "fullWidth": 8,
-<<<<<<< HEAD
                                         "width": 8,
-                                        "identifier": {
-=======
                                         "propertyName": {
->>>>>>> 85e84683
                                             "kind": "IdentifierName",
                                             "fullStart": 483,
                                             "fullEnd": 485,
@@ -1131,12 +1127,8 @@
                                         "start": 906,
                                         "end": 918,
                                         "fullWidth": 13,
-<<<<<<< HEAD
                                         "width": 12,
-                                        "identifier": {
-=======
                                         "propertyName": {
->>>>>>> 85e84683
                                             "kind": "IdentifierName",
                                             "fullStart": 906,
                                             "fullEnd": 909,
