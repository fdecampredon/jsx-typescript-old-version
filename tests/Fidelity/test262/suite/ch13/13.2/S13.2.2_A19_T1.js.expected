--- conflicted
+++ resolved
@@ -94,12 +94,8 @@
                             "start": 300,
                             "end": 305,
                             "fullWidth": 5,
-<<<<<<< HEAD
                             "width": 5,
-                            "identifier": {
-=======
                             "propertyName": {
->>>>>>> 85e84683
                                 "kind": "IdentifierName",
                                 "fullStart": 300,
                                 "fullEnd": 302,
@@ -234,12 +230,8 @@
                             "start": 312,
                             "end": 341,
                             "fullWidth": 29,
-<<<<<<< HEAD
                             "width": 29,
-                            "identifier": {
-=======
                             "propertyName": {
->>>>>>> 85e84683
                                 "kind": "IdentifierName",
                                 "fullStart": 312,
                                 "fullEnd": 318,
@@ -506,12 +498,8 @@
                             "start": 348,
                             "end": 361,
                             "fullWidth": 13,
-<<<<<<< HEAD
                             "width": 13,
-                            "identifier": {
-=======
                             "propertyName": {
->>>>>>> 85e84683
                                 "kind": "IdentifierName",
                                 "fullStart": 348,
                                 "fullEnd": 354,
