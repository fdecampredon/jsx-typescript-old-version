{
    "isDeclaration": false,
    "languageVersion": "EcmaScript5",
    "parseOptions": {
        "allowAutomaticSemicolonInsertion": true
    },
    "sourceUnit": {
        "kind": "SourceUnit",
        "fullStart": 0,
        "fullEnd": 825,
        "start": 561,
        "end": 825,
        "fullWidth": 825,
        "width": 264,
        "isIncrementallyUnusable": true,
        "moduleElements": [
            {
                "kind": "FunctionDeclaration",
                "fullStart": 0,
                "fullEnd": 803,
                "start": 561,
                "end": 801,
                "fullWidth": 803,
                "width": 240,
                "modifiers": [],
                "functionKeyword": {
                    "kind": "FunctionKeyword",
                    "fullStart": 0,
                    "fullEnd": 570,
                    "start": 561,
                    "end": 569,
                    "fullWidth": 570,
                    "width": 8,
                    "text": "function",
                    "value": "function",
                    "valueText": "function",
                    "hasLeadingTrivia": true,
                    "hasLeadingComment": true,
                    "hasLeadingNewLine": true,
                    "hasTrailingTrivia": true,
                    "leadingTrivia": [
                        {
                            "kind": "SingleLineCommentTrivia",
                            "text": "/// Copyright (c) 2012 Ecma International.  All rights reserved. "
                        },
                        {
                            "kind": "NewLineTrivia",
                            "text": "\r\n"
                        },
                        {
                            "kind": "SingleLineCommentTrivia",
                            "text": "/// Ecma International makes this code available under the terms and conditions set"
                        },
                        {
                            "kind": "NewLineTrivia",
                            "text": "\r\n"
                        },
                        {
                            "kind": "SingleLineCommentTrivia",
                            "text": "/// forth on http://hg.ecmascript.org/tests/test262/raw-file/tip/LICENSE (the "
                        },
                        {
                            "kind": "NewLineTrivia",
                            "text": "\r\n"
                        },
                        {
                            "kind": "SingleLineCommentTrivia",
                            "text": "/// \"Use Terms\").   Any redistribution of this code must retain the above "
                        },
                        {
                            "kind": "NewLineTrivia",
                            "text": "\r\n"
                        },
                        {
                            "kind": "SingleLineCommentTrivia",
                            "text": "/// copyright and this notice and otherwise comply with the Use Terms."
                        },
                        {
                            "kind": "NewLineTrivia",
                            "text": "\r\n"
                        },
                        {
                            "kind": "MultiLineCommentTrivia",
                            "text": "/**\r\n * @path ch13/13.2/13.2-11-s.js\r\n * @description StrictMode - enumerating over a function object looking for 'caller' fails outside of the function\r\n * @onlyStrict\r\n */"
                        },
                        {
                            "kind": "NewLineTrivia",
                            "text": "\r\n"
                        },
                        {
                            "kind": "NewLineTrivia",
                            "text": "\r\n"
                        },
                        {
                            "kind": "NewLineTrivia",
                            "text": "\r\n"
                        },
                        {
                            "kind": "NewLineTrivia",
                            "text": "\r\n"
                        }
                    ],
                    "trailingTrivia": [
                        {
                            "kind": "WhitespaceTrivia",
                            "text": " "
                        }
                    ]
                },
                "identifier": {
                    "kind": "IdentifierName",
                    "fullStart": 570,
                    "fullEnd": 578,
                    "start": 570,
                    "end": 578,
                    "fullWidth": 8,
                    "width": 8,
                    "text": "testcase",
                    "value": "testcase",
                    "valueText": "testcase"
                },
                "callSignature": {
                    "kind": "CallSignature",
                    "fullStart": 578,
                    "fullEnd": 581,
                    "start": 578,
                    "end": 580,
                    "fullWidth": 3,
                    "width": 2,
                    "parameterList": {
                        "kind": "ParameterList",
                        "fullStart": 578,
                        "fullEnd": 581,
                        "start": 578,
                        "end": 580,
                        "fullWidth": 3,
                        "width": 2,
                        "openParenToken": {
                            "kind": "OpenParenToken",
                            "fullStart": 578,
                            "fullEnd": 579,
                            "start": 578,
                            "end": 579,
                            "fullWidth": 1,
                            "width": 1,
                            "text": "(",
                            "value": "(",
                            "valueText": "("
                        },
                        "parameters": [],
                        "closeParenToken": {
                            "kind": "CloseParenToken",
                            "fullStart": 579,
                            "fullEnd": 581,
                            "start": 579,
                            "end": 580,
                            "fullWidth": 2,
                            "width": 1,
                            "text": ")",
                            "value": ")",
                            "valueText": ")",
                            "hasTrailingTrivia": true,
                            "trailingTrivia": [
                                {
                                    "kind": "WhitespaceTrivia",
                                    "text": " "
                                }
                            ]
                        }
                    }
                },
                "block": {
                    "kind": "Block",
                    "fullStart": 581,
                    "fullEnd": 803,
                    "start": 581,
                    "end": 801,
                    "fullWidth": 222,
                    "width": 220,
                    "openBraceToken": {
                        "kind": "OpenBraceToken",
                        "fullStart": 581,
                        "fullEnd": 584,
                        "start": 581,
                        "end": 582,
                        "fullWidth": 3,
                        "width": 1,
                        "text": "{",
                        "value": "{",
                        "valueText": "{",
                        "hasTrailingTrivia": true,
                        "hasTrailingNewLine": true,
                        "trailingTrivia": [
                            {
                                "kind": "NewLineTrivia",
                                "text": "\r\n"
                            }
                        ]
                    },
                    "statements": [
                        {
                            "kind": "VariableStatement",
                            "fullStart": 584,
                            "fullEnd": 630,
                            "start": 592,
                            "end": 628,
                            "fullWidth": 46,
                            "width": 36,
                            "modifiers": [],
                            "variableDeclaration": {
                                "kind": "VariableDeclaration",
                                "fullStart": 584,
                                "fullEnd": 627,
                                "start": 592,
                                "end": 627,
                                "fullWidth": 43,
                                "width": 35,
                                "varKeyword": {
                                    "kind": "VarKeyword",
                                    "fullStart": 584,
                                    "fullEnd": 596,
                                    "start": 592,
                                    "end": 595,
                                    "fullWidth": 12,
                                    "width": 3,
                                    "text": "var",
                                    "value": "var",
                                    "valueText": "var",
                                    "hasLeadingTrivia": true,
                                    "hasTrailingTrivia": true,
                                    "leadingTrivia": [
                                        {
                                            "kind": "WhitespaceTrivia",
                                            "text": "        "
                                        }
                                    ],
                                    "trailingTrivia": [
                                        {
                                            "kind": "WhitespaceTrivia",
                                            "text": " "
                                        }
                                    ]
                                },
                                "variableDeclarators": [
                                    {
                                        "kind": "VariableDeclarator",
                                        "fullStart": 596,
                                        "fullEnd": 627,
                                        "start": 596,
                                        "end": 627,
                                        "fullWidth": 31,
<<<<<<< HEAD
                                        "width": 31,
                                        "identifier": {
=======
                                        "propertyName": {
>>>>>>> 85e84683
                                            "kind": "IdentifierName",
                                            "fullStart": 596,
                                            "fullEnd": 600,
                                            "start": 596,
                                            "end": 599,
                                            "fullWidth": 4,
                                            "width": 3,
                                            "text": "foo",
                                            "value": "foo",
                                            "valueText": "foo",
                                            "hasTrailingTrivia": true,
                                            "trailingTrivia": [
                                                {
                                                    "kind": "WhitespaceTrivia",
                                                    "text": " "
                                                }
                                            ]
                                        },
                                        "equalsValueClause": {
                                            "kind": "EqualsValueClause",
                                            "fullStart": 600,
                                            "fullEnd": 627,
                                            "start": 600,
                                            "end": 627,
                                            "fullWidth": 27,
                                            "width": 27,
                                            "equalsToken": {
                                                "kind": "EqualsToken",
                                                "fullStart": 600,
                                                "fullEnd": 602,
                                                "start": 600,
                                                "end": 601,
                                                "fullWidth": 2,
                                                "width": 1,
                                                "text": "=",
                                                "value": "=",
                                                "valueText": "=",
                                                "hasTrailingTrivia": true,
                                                "trailingTrivia": [
                                                    {
                                                        "kind": "WhitespaceTrivia",
                                                        "text": " "
                                                    }
                                                ]
                                            },
                                            "value": {
                                                "kind": "InvocationExpression",
                                                "fullStart": 602,
                                                "fullEnd": 627,
                                                "start": 602,
                                                "end": 627,
                                                "fullWidth": 25,
                                                "width": 25,
                                                "expression": {
                                                    "kind": "IdentifierName",
                                                    "fullStart": 602,
                                                    "fullEnd": 610,
                                                    "start": 602,
                                                    "end": 610,
                                                    "fullWidth": 8,
                                                    "width": 8,
                                                    "text": "Function",
                                                    "value": "Function",
                                                    "valueText": "Function"
                                                },
                                                "argumentList": {
                                                    "kind": "ArgumentList",
                                                    "fullStart": 610,
                                                    "fullEnd": 627,
                                                    "start": 610,
                                                    "end": 627,
                                                    "fullWidth": 17,
                                                    "width": 17,
                                                    "openParenToken": {
                                                        "kind": "OpenParenToken",
                                                        "fullStart": 610,
                                                        "fullEnd": 611,
                                                        "start": 610,
                                                        "end": 611,
                                                        "fullWidth": 1,
                                                        "width": 1,
                                                        "text": "(",
                                                        "value": "(",
                                                        "valueText": "("
                                                    },
                                                    "arguments": [
                                                        {
                                                            "kind": "StringLiteral",
                                                            "fullStart": 611,
                                                            "fullEnd": 626,
                                                            "start": 611,
                                                            "end": 626,
                                                            "fullWidth": 15,
                                                            "width": 15,
                                                            "text": "\"'use strict';\"",
                                                            "value": "'use strict';",
                                                            "valueText": "'use strict';"
                                                        }
                                                    ],
                                                    "closeParenToken": {
                                                        "kind": "CloseParenToken",
                                                        "fullStart": 626,
                                                        "fullEnd": 627,
                                                        "start": 626,
                                                        "end": 627,
                                                        "fullWidth": 1,
                                                        "width": 1,
                                                        "text": ")",
                                                        "value": ")",
                                                        "valueText": ")"
                                                    }
                                                }
                                            }
                                        }
                                    }
                                ]
                            },
                            "semicolonToken": {
                                "kind": "SemicolonToken",
                                "fullStart": 627,
                                "fullEnd": 630,
                                "start": 627,
                                "end": 628,
                                "fullWidth": 3,
                                "width": 1,
                                "text": ";",
                                "value": ";",
                                "valueText": ";",
                                "hasTrailingTrivia": true,
                                "hasTrailingNewLine": true,
                                "trailingTrivia": [
                                    {
                                        "kind": "NewLineTrivia",
                                        "text": "\r\n"
                                    }
                                ]
                            }
                        },
                        {
                            "kind": "ForInStatement",
                            "fullStart": 630,
                            "fullEnd": 778,
                            "start": 648,
                            "end": 776,
                            "fullWidth": 148,
                            "width": 128,
                            "forKeyword": {
                                "kind": "ForKeyword",
                                "fullStart": 630,
                                "fullEnd": 652,
                                "start": 648,
                                "end": 651,
                                "fullWidth": 22,
                                "width": 3,
                                "text": "for",
                                "value": "for",
                                "valueText": "for",
                                "hasLeadingTrivia": true,
                                "hasLeadingNewLine": true,
                                "hasTrailingTrivia": true,
                                "leadingTrivia": [
                                    {
                                        "kind": "WhitespaceTrivia",
                                        "text": "        "
                                    },
                                    {
                                        "kind": "NewLineTrivia",
                                        "text": "\r\n"
                                    },
                                    {
                                        "kind": "WhitespaceTrivia",
                                        "text": "        "
                                    }
                                ],
                                "trailingTrivia": [
                                    {
                                        "kind": "WhitespaceTrivia",
                                        "text": " "
                                    }
                                ]
                            },
                            "openParenToken": {
                                "kind": "OpenParenToken",
                                "fullStart": 652,
                                "fullEnd": 653,
                                "start": 652,
                                "end": 653,
                                "fullWidth": 1,
                                "width": 1,
                                "text": "(",
                                "value": "(",
                                "valueText": "("
                            },
                            "variableDeclaration": {
                                "kind": "VariableDeclaration",
                                "fullStart": 653,
                                "fullEnd": 667,
                                "start": 653,
                                "end": 666,
                                "fullWidth": 14,
                                "width": 13,
                                "varKeyword": {
                                    "kind": "VarKeyword",
                                    "fullStart": 653,
                                    "fullEnd": 657,
                                    "start": 653,
                                    "end": 656,
                                    "fullWidth": 4,
                                    "width": 3,
                                    "text": "var",
                                    "value": "var",
                                    "valueText": "var",
                                    "hasTrailingTrivia": true,
                                    "trailingTrivia": [
                                        {
                                            "kind": "WhitespaceTrivia",
                                            "text": " "
                                        }
                                    ]
                                },
                                "variableDeclarators": [
                                    {
                                        "kind": "VariableDeclarator",
                                        "fullStart": 657,
                                        "fullEnd": 667,
                                        "start": 657,
                                        "end": 666,
                                        "fullWidth": 10,
<<<<<<< HEAD
                                        "width": 9,
                                        "identifier": {
=======
                                        "propertyName": {
>>>>>>> 85e84683
                                            "kind": "IdentifierName",
                                            "fullStart": 657,
                                            "fullEnd": 667,
                                            "start": 657,
                                            "end": 666,
                                            "fullWidth": 10,
                                            "width": 9,
                                            "text": "tempIndex",
                                            "value": "tempIndex",
                                            "valueText": "tempIndex",
                                            "hasTrailingTrivia": true,
                                            "trailingTrivia": [
                                                {
                                                    "kind": "WhitespaceTrivia",
                                                    "text": " "
                                                }
                                            ]
                                        }
                                    }
                                ]
                            },
                            "inKeyword": {
                                "kind": "InKeyword",
                                "fullStart": 667,
                                "fullEnd": 670,
                                "start": 667,
                                "end": 669,
                                "fullWidth": 3,
                                "width": 2,
                                "text": "in",
                                "value": "in",
                                "valueText": "in",
                                "hasTrailingTrivia": true,
                                "trailingTrivia": [
                                    {
                                        "kind": "WhitespaceTrivia",
                                        "text": " "
                                    }
                                ]
                            },
                            "expression": {
                                "kind": "IdentifierName",
                                "fullStart": 670,
                                "fullEnd": 673,
                                "start": 670,
                                "end": 673,
                                "fullWidth": 3,
                                "width": 3,
                                "text": "foo",
                                "value": "foo",
                                "valueText": "foo"
                            },
                            "closeParenToken": {
                                "kind": "CloseParenToken",
                                "fullStart": 673,
                                "fullEnd": 675,
                                "start": 673,
                                "end": 674,
                                "fullWidth": 2,
                                "width": 1,
                                "text": ")",
                                "value": ")",
                                "valueText": ")",
                                "hasTrailingTrivia": true,
                                "trailingTrivia": [
                                    {
                                        "kind": "WhitespaceTrivia",
                                        "text": " "
                                    }
                                ]
                            },
                            "statement": {
                                "kind": "Block",
                                "fullStart": 675,
                                "fullEnd": 778,
                                "start": 675,
                                "end": 776,
                                "fullWidth": 103,
                                "width": 101,
                                "openBraceToken": {
                                    "kind": "OpenBraceToken",
                                    "fullStart": 675,
                                    "fullEnd": 678,
                                    "start": 675,
                                    "end": 676,
                                    "fullWidth": 3,
                                    "width": 1,
                                    "text": "{",
                                    "value": "{",
                                    "valueText": "{",
                                    "hasTrailingTrivia": true,
                                    "hasTrailingNewLine": true,
                                    "trailingTrivia": [
                                        {
                                            "kind": "NewLineTrivia",
                                            "text": "\r\n"
                                        }
                                    ]
                                },
                                "statements": [
                                    {
                                        "kind": "IfStatement",
                                        "fullStart": 678,
                                        "fullEnd": 767,
                                        "start": 690,
                                        "end": 765,
                                        "fullWidth": 89,
                                        "width": 75,
                                        "ifKeyword": {
                                            "kind": "IfKeyword",
                                            "fullStart": 678,
                                            "fullEnd": 693,
                                            "start": 690,
                                            "end": 692,
                                            "fullWidth": 15,
                                            "width": 2,
                                            "text": "if",
                                            "value": "if",
                                            "valueText": "if",
                                            "hasLeadingTrivia": true,
                                            "hasTrailingTrivia": true,
                                            "leadingTrivia": [
                                                {
                                                    "kind": "WhitespaceTrivia",
                                                    "text": "            "
                                                }
                                            ],
                                            "trailingTrivia": [
                                                {
                                                    "kind": "WhitespaceTrivia",
                                                    "text": " "
                                                }
                                            ]
                                        },
                                        "openParenToken": {
                                            "kind": "OpenParenToken",
                                            "fullStart": 693,
                                            "fullEnd": 694,
                                            "start": 693,
                                            "end": 694,
                                            "fullWidth": 1,
                                            "width": 1,
                                            "text": "(",
                                            "value": "(",
                                            "valueText": "("
                                        },
                                        "condition": {
                                            "kind": "EqualsExpression",
                                            "fullStart": 694,
                                            "fullEnd": 716,
                                            "start": 694,
                                            "end": 716,
                                            "fullWidth": 22,
                                            "width": 22,
                                            "left": {
                                                "kind": "IdentifierName",
                                                "fullStart": 694,
                                                "fullEnd": 704,
                                                "start": 694,
                                                "end": 703,
                                                "fullWidth": 10,
                                                "width": 9,
                                                "text": "tempIndex",
                                                "value": "tempIndex",
                                                "valueText": "tempIndex",
                                                "hasTrailingTrivia": true,
                                                "trailingTrivia": [
                                                    {
                                                        "kind": "WhitespaceTrivia",
                                                        "text": " "
                                                    }
                                                ]
                                            },
                                            "operatorToken": {
                                                "kind": "EqualsEqualsEqualsToken",
                                                "fullStart": 704,
                                                "fullEnd": 708,
                                                "start": 704,
                                                "end": 707,
                                                "fullWidth": 4,
                                                "width": 3,
                                                "text": "===",
                                                "value": "===",
                                                "valueText": "===",
                                                "hasTrailingTrivia": true,
                                                "trailingTrivia": [
                                                    {
                                                        "kind": "WhitespaceTrivia",
                                                        "text": " "
                                                    }
                                                ]
                                            },
                                            "right": {
                                                "kind": "StringLiteral",
                                                "fullStart": 708,
                                                "fullEnd": 716,
                                                "start": 708,
                                                "end": 716,
                                                "fullWidth": 8,
                                                "width": 8,
                                                "text": "\"caller\"",
                                                "value": "caller",
                                                "valueText": "caller"
                                            }
                                        },
                                        "closeParenToken": {
                                            "kind": "CloseParenToken",
                                            "fullStart": 716,
                                            "fullEnd": 718,
                                            "start": 716,
                                            "end": 717,
                                            "fullWidth": 2,
                                            "width": 1,
                                            "text": ")",
                                            "value": ")",
                                            "valueText": ")",
                                            "hasTrailingTrivia": true,
                                            "trailingTrivia": [
                                                {
                                                    "kind": "WhitespaceTrivia",
                                                    "text": " "
                                                }
                                            ]
                                        },
                                        "statement": {
                                            "kind": "Block",
                                            "fullStart": 718,
                                            "fullEnd": 767,
                                            "start": 718,
                                            "end": 765,
                                            "fullWidth": 49,
                                            "width": 47,
                                            "openBraceToken": {
                                                "kind": "OpenBraceToken",
                                                "fullStart": 718,
                                                "fullEnd": 721,
                                                "start": 718,
                                                "end": 719,
                                                "fullWidth": 3,
                                                "width": 1,
                                                "text": "{",
                                                "value": "{",
                                                "valueText": "{",
                                                "hasTrailingTrivia": true,
                                                "hasTrailingNewLine": true,
                                                "trailingTrivia": [
                                                    {
                                                        "kind": "NewLineTrivia",
                                                        "text": "\r\n"
                                                    }
                                                ]
                                            },
                                            "statements": [
                                                {
                                                    "kind": "ReturnStatement",
                                                    "fullStart": 721,
                                                    "fullEnd": 752,
                                                    "start": 737,
                                                    "end": 750,
                                                    "fullWidth": 31,
                                                    "width": 13,
                                                    "returnKeyword": {
                                                        "kind": "ReturnKeyword",
                                                        "fullStart": 721,
                                                        "fullEnd": 744,
                                                        "start": 737,
                                                        "end": 743,
                                                        "fullWidth": 23,
                                                        "width": 6,
                                                        "text": "return",
                                                        "value": "return",
                                                        "valueText": "return",
                                                        "hasLeadingTrivia": true,
                                                        "hasTrailingTrivia": true,
                                                        "leadingTrivia": [
                                                            {
                                                                "kind": "WhitespaceTrivia",
                                                                "text": "                "
                                                            }
                                                        ],
                                                        "trailingTrivia": [
                                                            {
                                                                "kind": "WhitespaceTrivia",
                                                                "text": " "
                                                            }
                                                        ]
                                                    },
                                                    "expression": {
                                                        "kind": "FalseKeyword",
                                                        "fullStart": 744,
                                                        "fullEnd": 749,
                                                        "start": 744,
                                                        "end": 749,
                                                        "fullWidth": 5,
                                                        "width": 5,
                                                        "text": "false",
                                                        "value": false,
                                                        "valueText": "false"
                                                    },
                                                    "semicolonToken": {
                                                        "kind": "SemicolonToken",
                                                        "fullStart": 749,
                                                        "fullEnd": 752,
                                                        "start": 749,
                                                        "end": 750,
                                                        "fullWidth": 3,
                                                        "width": 1,
                                                        "text": ";",
                                                        "value": ";",
                                                        "valueText": ";",
                                                        "hasTrailingTrivia": true,
                                                        "hasTrailingNewLine": true,
                                                        "trailingTrivia": [
                                                            {
                                                                "kind": "NewLineTrivia",
                                                                "text": "\r\n"
                                                            }
                                                        ]
                                                    }
                                                }
                                            ],
                                            "closeBraceToken": {
                                                "kind": "CloseBraceToken",
                                                "fullStart": 752,
                                                "fullEnd": 767,
                                                "start": 764,
                                                "end": 765,
                                                "fullWidth": 15,
                                                "width": 1,
                                                "text": "}",
                                                "value": "}",
                                                "valueText": "}",
                                                "hasLeadingTrivia": true,
                                                "hasTrailingTrivia": true,
                                                "hasTrailingNewLine": true,
                                                "leadingTrivia": [
                                                    {
                                                        "kind": "WhitespaceTrivia",
                                                        "text": "            "
                                                    }
                                                ],
                                                "trailingTrivia": [
                                                    {
                                                        "kind": "NewLineTrivia",
                                                        "text": "\r\n"
                                                    }
                                                ]
                                            }
                                        }
                                    }
                                ],
                                "closeBraceToken": {
                                    "kind": "CloseBraceToken",
                                    "fullStart": 767,
                                    "fullEnd": 778,
                                    "start": 775,
                                    "end": 776,
                                    "fullWidth": 11,
                                    "width": 1,
                                    "text": "}",
                                    "value": "}",
                                    "valueText": "}",
                                    "hasLeadingTrivia": true,
                                    "hasTrailingTrivia": true,
                                    "hasTrailingNewLine": true,
                                    "leadingTrivia": [
                                        {
                                            "kind": "WhitespaceTrivia",
                                            "text": "        "
                                        }
                                    ],
                                    "trailingTrivia": [
                                        {
                                            "kind": "NewLineTrivia",
                                            "text": "\r\n"
                                        }
                                    ]
                                }
                            }
                        },
                        {
                            "kind": "ReturnStatement",
                            "fullStart": 778,
                            "fullEnd": 800,
                            "start": 786,
                            "end": 798,
                            "fullWidth": 22,
                            "width": 12,
                            "returnKeyword": {
                                "kind": "ReturnKeyword",
                                "fullStart": 778,
                                "fullEnd": 793,
                                "start": 786,
                                "end": 792,
                                "fullWidth": 15,
                                "width": 6,
                                "text": "return",
                                "value": "return",
                                "valueText": "return",
                                "hasLeadingTrivia": true,
                                "hasTrailingTrivia": true,
                                "leadingTrivia": [
                                    {
                                        "kind": "WhitespaceTrivia",
                                        "text": "        "
                                    }
                                ],
                                "trailingTrivia": [
                                    {
                                        "kind": "WhitespaceTrivia",
                                        "text": " "
                                    }
                                ]
                            },
                            "expression": {
                                "kind": "TrueKeyword",
                                "fullStart": 793,
                                "fullEnd": 797,
                                "start": 793,
                                "end": 797,
                                "fullWidth": 4,
                                "width": 4,
                                "text": "true",
                                "value": true,
                                "valueText": "true"
                            },
                            "semicolonToken": {
                                "kind": "SemicolonToken",
                                "fullStart": 797,
                                "fullEnd": 800,
                                "start": 797,
                                "end": 798,
                                "fullWidth": 3,
                                "width": 1,
                                "text": ";",
                                "value": ";",
                                "valueText": ";",
                                "hasTrailingTrivia": true,
                                "hasTrailingNewLine": true,
                                "trailingTrivia": [
                                    {
                                        "kind": "NewLineTrivia",
                                        "text": "\r\n"
                                    }
                                ]
                            }
                        }
                    ],
                    "closeBraceToken": {
                        "kind": "CloseBraceToken",
                        "fullStart": 800,
                        "fullEnd": 803,
                        "start": 800,
                        "end": 801,
                        "fullWidth": 3,
                        "width": 1,
                        "text": "}",
                        "value": "}",
                        "valueText": "}",
                        "hasTrailingTrivia": true,
                        "hasTrailingNewLine": true,
                        "trailingTrivia": [
                            {
                                "kind": "NewLineTrivia",
                                "text": "\r\n"
                            }
                        ]
                    }
                }
            },
            {
                "kind": "ExpressionStatement",
                "fullStart": 803,
                "fullEnd": 825,
                "start": 803,
                "end": 825,
                "fullWidth": 22,
                "width": 22,
                "expression": {
                    "kind": "InvocationExpression",
                    "fullStart": 803,
                    "fullEnd": 824,
                    "start": 803,
                    "end": 824,
                    "fullWidth": 21,
                    "width": 21,
                    "expression": {
                        "kind": "IdentifierName",
                        "fullStart": 803,
                        "fullEnd": 814,
                        "start": 803,
                        "end": 814,
                        "fullWidth": 11,
                        "width": 11,
                        "text": "runTestCase",
                        "value": "runTestCase",
                        "valueText": "runTestCase"
                    },
                    "argumentList": {
                        "kind": "ArgumentList",
                        "fullStart": 814,
                        "fullEnd": 824,
                        "start": 814,
                        "end": 824,
                        "fullWidth": 10,
                        "width": 10,
                        "openParenToken": {
                            "kind": "OpenParenToken",
                            "fullStart": 814,
                            "fullEnd": 815,
                            "start": 814,
                            "end": 815,
                            "fullWidth": 1,
                            "width": 1,
                            "text": "(",
                            "value": "(",
                            "valueText": "("
                        },
                        "arguments": [
                            {
                                "kind": "IdentifierName",
                                "fullStart": 815,
                                "fullEnd": 823,
                                "start": 815,
                                "end": 823,
                                "fullWidth": 8,
                                "width": 8,
                                "text": "testcase",
                                "value": "testcase",
                                "valueText": "testcase"
                            }
                        ],
                        "closeParenToken": {
                            "kind": "CloseParenToken",
                            "fullStart": 823,
                            "fullEnd": 824,
                            "start": 823,
                            "end": 824,
                            "fullWidth": 1,
                            "width": 1,
                            "text": ")",
                            "value": ")",
                            "valueText": ")"
                        }
                    }
                },
                "semicolonToken": {
                    "kind": "SemicolonToken",
                    "fullStart": 824,
                    "fullEnd": 825,
                    "start": 824,
                    "end": 825,
                    "fullWidth": 1,
                    "width": 1,
                    "text": ";",
                    "value": ";",
                    "valueText": ";"
                }
            }
        ],
        "endOfFileToken": {
            "kind": "EndOfFileToken",
            "fullStart": 825,
            "fullEnd": 825,
            "start": 825,
            "end": 825,
            "fullWidth": 0,
            "width": 0,
            "text": ""
        }
    },
    "lineMap": {
        "lineStarts": [
            0,
            67,
            152,
            232,
            308,
            380,
            385,
            418,
            534,
            550,
            555,
            557,
            559,
            561,
            584,
            630,
            640,
            678,
            721,
            752,
            767,
            778,
            800,
            803
        ],
        "length": 825
    }
}<|MERGE_RESOLUTION|>--- conflicted
+++ resolved
@@ -249,12 +249,8 @@
                                         "start": 596,
                                         "end": 627,
                                         "fullWidth": 31,
-<<<<<<< HEAD
                                         "width": 31,
-                                        "identifier": {
-=======
                                         "propertyName": {
->>>>>>> 85e84683
                                             "kind": "IdentifierName",
                                             "fullStart": 596,
                                             "fullEnd": 600,
@@ -483,12 +479,8 @@
                                         "start": 657,
                                         "end": 666,
                                         "fullWidth": 10,
-<<<<<<< HEAD
                                         "width": 9,
-                                        "identifier": {
-=======
                                         "propertyName": {
->>>>>>> 85e84683
                                             "kind": "IdentifierName",
                                             "fullStart": 657,
                                             "fullEnd": 667,
