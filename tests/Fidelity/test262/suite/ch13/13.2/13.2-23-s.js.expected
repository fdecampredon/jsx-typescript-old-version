{
    "isDeclaration": false,
    "languageVersion": "EcmaScript5",
    "parseOptions": {
        "allowAutomaticSemicolonInsertion": true
    },
    "sourceUnit": {
        "kind": "SourceUnit",
        "fullStart": 0,
        "fullEnd": 810,
        "start": 561,
        "end": 810,
        "fullWidth": 810,
        "width": 249,
        "isIncrementallyUnusable": true,
        "moduleElements": [
            {
                "kind": "FunctionDeclaration",
                "fullStart": 0,
                "fullEnd": 788,
                "start": 561,
                "end": 786,
                "fullWidth": 788,
                "width": 225,
                "modifiers": [],
                "functionKeyword": {
                    "kind": "FunctionKeyword",
                    "fullStart": 0,
                    "fullEnd": 570,
                    "start": 561,
                    "end": 569,
                    "fullWidth": 570,
                    "width": 8,
                    "text": "function",
                    "value": "function",
                    "valueText": "function",
                    "hasLeadingTrivia": true,
                    "hasLeadingComment": true,
                    "hasLeadingNewLine": true,
                    "hasTrailingTrivia": true,
                    "leadingTrivia": [
                        {
                            "kind": "SingleLineCommentTrivia",
                            "text": "/// Copyright (c) 2012 Ecma International.  All rights reserved. "
                        },
                        {
                            "kind": "NewLineTrivia",
                            "text": "\r\n"
                        },
                        {
                            "kind": "SingleLineCommentTrivia",
                            "text": "/// Ecma International makes this code available under the terms and conditions set"
                        },
                        {
                            "kind": "NewLineTrivia",
                            "text": "\r\n"
                        },
                        {
                            "kind": "SingleLineCommentTrivia",
                            "text": "/// forth on http://hg.ecmascript.org/tests/test262/raw-file/tip/LICENSE (the "
                        },
                        {
                            "kind": "NewLineTrivia",
                            "text": "\r\n"
                        },
                        {
                            "kind": "SingleLineCommentTrivia",
                            "text": "/// \"Use Terms\").   Any redistribution of this code must retain the above "
                        },
                        {
                            "kind": "NewLineTrivia",
                            "text": "\r\n"
                        },
                        {
                            "kind": "SingleLineCommentTrivia",
                            "text": "/// copyright and this notice and otherwise comply with the Use Terms."
                        },
                        {
                            "kind": "NewLineTrivia",
                            "text": "\r\n"
                        },
                        {
                            "kind": "MultiLineCommentTrivia",
                            "text": "/**\r\n * @path ch13/13.2/13.2-23-s.js\r\n * @description StrictMode - enumerating over a function object looking for 'caller' fails outside of the function\r\n * @onlyStrict\r\n */"
                        },
                        {
                            "kind": "NewLineTrivia",
                            "text": "\r\n"
                        },
                        {
                            "kind": "NewLineTrivia",
                            "text": "\r\n"
                        },
                        {
                            "kind": "NewLineTrivia",
                            "text": "\r\n"
                        },
                        {
                            "kind": "NewLineTrivia",
                            "text": "\r\n"
                        }
                    ],
                    "trailingTrivia": [
                        {
                            "kind": "WhitespaceTrivia",
                            "text": " "
                        }
                    ]
                },
                "identifier": {
                    "kind": "IdentifierName",
                    "fullStart": 570,
                    "fullEnd": 578,
                    "start": 570,
                    "end": 578,
                    "fullWidth": 8,
                    "width": 8,
                    "text": "testcase",
                    "value": "testcase",
                    "valueText": "testcase"
                },
                "callSignature": {
                    "kind": "CallSignature",
                    "fullStart": 578,
                    "fullEnd": 581,
                    "start": 578,
                    "end": 580,
                    "fullWidth": 3,
                    "width": 2,
                    "parameterList": {
                        "kind": "ParameterList",
                        "fullStart": 578,
                        "fullEnd": 581,
                        "start": 578,
                        "end": 580,
                        "fullWidth": 3,
                        "width": 2,
                        "openParenToken": {
                            "kind": "OpenParenToken",
                            "fullStart": 578,
                            "fullEnd": 579,
                            "start": 578,
                            "end": 579,
                            "fullWidth": 1,
                            "width": 1,
                            "text": "(",
                            "value": "(",
                            "valueText": "("
                        },
                        "parameters": [],
                        "closeParenToken": {
                            "kind": "CloseParenToken",
                            "fullStart": 579,
                            "fullEnd": 581,
                            "start": 579,
                            "end": 580,
                            "fullWidth": 2,
                            "width": 1,
                            "text": ")",
                            "value": ")",
                            "valueText": ")",
                            "hasTrailingTrivia": true,
                            "trailingTrivia": [
                                {
                                    "kind": "WhitespaceTrivia",
                                    "text": " "
                                }
                            ]
                        }
                    }
                },
                "block": {
                    "kind": "Block",
                    "fullStart": 581,
                    "fullEnd": 788,
                    "start": 581,
                    "end": 786,
                    "fullWidth": 207,
                    "width": 205,
                    "openBraceToken": {
                        "kind": "OpenBraceToken",
                        "fullStart": 581,
                        "fullEnd": 584,
                        "start": 581,
                        "end": 582,
                        "fullWidth": 3,
                        "width": 1,
                        "text": "{",
                        "value": "{",
                        "valueText": "{",
                        "hasTrailingTrivia": true,
                        "hasTrailingNewLine": true,
                        "trailingTrivia": [
                            {
                                "kind": "NewLineTrivia",
                                "text": "\r\n"
                            }
                        ]
                    },
                    "statements": [
                        {
                            "kind": "FunctionDeclaration",
                            "fullStart": 584,
                            "fullEnd": 625,
                            "start": 592,
                            "end": 623,
                            "fullWidth": 41,
                            "width": 31,
                            "modifiers": [],
                            "functionKeyword": {
                                "kind": "FunctionKeyword",
                                "fullStart": 584,
                                "fullEnd": 601,
                                "start": 592,
                                "end": 600,
                                "fullWidth": 17,
                                "width": 8,
                                "text": "function",
                                "value": "function",
                                "valueText": "function",
                                "hasLeadingTrivia": true,
                                "hasTrailingTrivia": true,
                                "leadingTrivia": [
                                    {
                                        "kind": "WhitespaceTrivia",
                                        "text": "        "
                                    }
                                ],
                                "trailingTrivia": [
                                    {
                                        "kind": "WhitespaceTrivia",
                                        "text": " "
                                    }
                                ]
                            },
                            "identifier": {
                                "kind": "IdentifierName",
                                "fullStart": 601,
                                "fullEnd": 605,
                                "start": 601,
                                "end": 604,
                                "fullWidth": 4,
                                "width": 3,
                                "text": "foo",
                                "value": "foo",
                                "valueText": "foo",
                                "hasTrailingTrivia": true,
                                "trailingTrivia": [
                                    {
                                        "kind": "WhitespaceTrivia",
                                        "text": " "
                                    }
                                ]
                            },
                            "callSignature": {
                                "kind": "CallSignature",
                                "fullStart": 605,
                                "fullEnd": 608,
                                "start": 605,
                                "end": 607,
                                "fullWidth": 3,
                                "width": 2,
                                "parameterList": {
                                    "kind": "ParameterList",
                                    "fullStart": 605,
                                    "fullEnd": 608,
                                    "start": 605,
                                    "end": 607,
                                    "fullWidth": 3,
                                    "width": 2,
                                    "openParenToken": {
                                        "kind": "OpenParenToken",
                                        "fullStart": 605,
                                        "fullEnd": 606,
                                        "start": 605,
                                        "end": 606,
                                        "fullWidth": 1,
                                        "width": 1,
                                        "text": "(",
                                        "value": "(",
                                        "valueText": "("
                                    },
                                    "parameters": [],
                                    "closeParenToken": {
                                        "kind": "CloseParenToken",
                                        "fullStart": 606,
                                        "fullEnd": 608,
                                        "start": 606,
                                        "end": 607,
                                        "fullWidth": 2,
                                        "width": 1,
                                        "text": ")",
                                        "value": ")",
                                        "valueText": ")",
                                        "hasTrailingTrivia": true,
                                        "trailingTrivia": [
                                            {
                                                "kind": "WhitespaceTrivia",
                                                "text": " "
                                            }
                                        ]
                                    }
                                }
                            },
                            "block": {
                                "kind": "Block",
                                "fullStart": 608,
                                "fullEnd": 625,
                                "start": 608,
                                "end": 623,
                                "fullWidth": 17,
                                "width": 15,
                                "openBraceToken": {
                                    "kind": "OpenBraceToken",
                                    "fullStart": 608,
                                    "fullEnd": 609,
                                    "start": 608,
                                    "end": 609,
                                    "fullWidth": 1,
                                    "width": 1,
                                    "text": "{",
                                    "value": "{",
                                    "valueText": "{"
                                },
                                "statements": [
                                    {
                                        "kind": "ExpressionStatement",
                                        "fullStart": 609,
                                        "fullEnd": 622,
                                        "start": 609,
                                        "end": 622,
                                        "fullWidth": 13,
                                        "width": 13,
                                        "expression": {
                                            "kind": "StringLiteral",
                                            "fullStart": 609,
                                            "fullEnd": 621,
                                            "start": 609,
                                            "end": 621,
                                            "fullWidth": 12,
                                            "width": 12,
                                            "text": "\"use strict\"",
                                            "value": "use strict",
                                            "valueText": "use strict"
                                        },
                                        "semicolonToken": {
                                            "kind": "SemicolonToken",
                                            "fullStart": 621,
                                            "fullEnd": 622,
                                            "start": 621,
                                            "end": 622,
                                            "fullWidth": 1,
                                            "width": 1,
                                            "text": ";",
                                            "value": ";",
                                            "valueText": ";"
                                        }
                                    }
                                ],
                                "closeBraceToken": {
                                    "kind": "CloseBraceToken",
                                    "fullStart": 622,
                                    "fullEnd": 625,
                                    "start": 622,
                                    "end": 623,
                                    "fullWidth": 3,
                                    "width": 1,
                                    "text": "}",
                                    "value": "}",
                                    "valueText": "}",
                                    "hasTrailingTrivia": true,
                                    "hasTrailingNewLine": true,
                                    "trailingTrivia": [
                                        {
                                            "kind": "NewLineTrivia",
                                            "text": "\r\n"
                                        }
                                    ]
                                }
                            }
                        },
                        {
                            "kind": "ForInStatement",
                            "fullStart": 625,
                            "fullEnd": 763,
                            "start": 633,
                            "end": 761,
                            "fullWidth": 138,
                            "width": 128,
                            "forKeyword": {
                                "kind": "ForKeyword",
                                "fullStart": 625,
                                "fullEnd": 637,
                                "start": 633,
                                "end": 636,
                                "fullWidth": 12,
                                "width": 3,
                                "text": "for",
                                "value": "for",
                                "valueText": "for",
                                "hasLeadingTrivia": true,
                                "hasTrailingTrivia": true,
                                "leadingTrivia": [
                                    {
                                        "kind": "WhitespaceTrivia",
                                        "text": "        "
                                    }
                                ],
                                "trailingTrivia": [
                                    {
                                        "kind": "WhitespaceTrivia",
                                        "text": " "
                                    }
                                ]
                            },
                            "openParenToken": {
                                "kind": "OpenParenToken",
                                "fullStart": 637,
                                "fullEnd": 638,
                                "start": 637,
                                "end": 638,
                                "fullWidth": 1,
                                "width": 1,
                                "text": "(",
                                "value": "(",
                                "valueText": "("
                            },
                            "variableDeclaration": {
                                "kind": "VariableDeclaration",
                                "fullStart": 638,
                                "fullEnd": 652,
                                "start": 638,
                                "end": 651,
                                "fullWidth": 14,
                                "width": 13,
                                "varKeyword": {
                                    "kind": "VarKeyword",
                                    "fullStart": 638,
                                    "fullEnd": 642,
                                    "start": 638,
                                    "end": 641,
                                    "fullWidth": 4,
                                    "width": 3,
                                    "text": "var",
                                    "value": "var",
                                    "valueText": "var",
                                    "hasTrailingTrivia": true,
                                    "trailingTrivia": [
                                        {
                                            "kind": "WhitespaceTrivia",
                                            "text": " "
                                        }
                                    ]
                                },
                                "variableDeclarators": [
                                    {
                                        "kind": "VariableDeclarator",
                                        "fullStart": 642,
                                        "fullEnd": 652,
                                        "start": 642,
                                        "end": 651,
                                        "fullWidth": 10,
<<<<<<< HEAD
                                        "width": 9,
                                        "identifier": {
=======
                                        "propertyName": {
>>>>>>> 85e84683
                                            "kind": "IdentifierName",
                                            "fullStart": 642,
                                            "fullEnd": 652,
                                            "start": 642,
                                            "end": 651,
                                            "fullWidth": 10,
                                            "width": 9,
                                            "text": "tempIndex",
                                            "value": "tempIndex",
                                            "valueText": "tempIndex",
                                            "hasTrailingTrivia": true,
                                            "trailingTrivia": [
                                                {
                                                    "kind": "WhitespaceTrivia",
                                                    "text": " "
                                                }
                                            ]
                                        }
                                    }
                                ]
                            },
                            "inKeyword": {
                                "kind": "InKeyword",
                                "fullStart": 652,
                                "fullEnd": 655,
                                "start": 652,
                                "end": 654,
                                "fullWidth": 3,
                                "width": 2,
                                "text": "in",
                                "value": "in",
                                "valueText": "in",
                                "hasTrailingTrivia": true,
                                "trailingTrivia": [
                                    {
                                        "kind": "WhitespaceTrivia",
                                        "text": " "
                                    }
                                ]
                            },
                            "expression": {
                                "kind": "IdentifierName",
                                "fullStart": 655,
                                "fullEnd": 658,
                                "start": 655,
                                "end": 658,
                                "fullWidth": 3,
                                "width": 3,
                                "text": "foo",
                                "value": "foo",
                                "valueText": "foo"
                            },
                            "closeParenToken": {
                                "kind": "CloseParenToken",
                                "fullStart": 658,
                                "fullEnd": 660,
                                "start": 658,
                                "end": 659,
                                "fullWidth": 2,
                                "width": 1,
                                "text": ")",
                                "value": ")",
                                "valueText": ")",
                                "hasTrailingTrivia": true,
                                "trailingTrivia": [
                                    {
                                        "kind": "WhitespaceTrivia",
                                        "text": " "
                                    }
                                ]
                            },
                            "statement": {
                                "kind": "Block",
                                "fullStart": 660,
                                "fullEnd": 763,
                                "start": 660,
                                "end": 761,
                                "fullWidth": 103,
                                "width": 101,
                                "openBraceToken": {
                                    "kind": "OpenBraceToken",
                                    "fullStart": 660,
                                    "fullEnd": 663,
                                    "start": 660,
                                    "end": 661,
                                    "fullWidth": 3,
                                    "width": 1,
                                    "text": "{",
                                    "value": "{",
                                    "valueText": "{",
                                    "hasTrailingTrivia": true,
                                    "hasTrailingNewLine": true,
                                    "trailingTrivia": [
                                        {
                                            "kind": "NewLineTrivia",
                                            "text": "\r\n"
                                        }
                                    ]
                                },
                                "statements": [
                                    {
                                        "kind": "IfStatement",
                                        "fullStart": 663,
                                        "fullEnd": 752,
                                        "start": 675,
                                        "end": 750,
                                        "fullWidth": 89,
                                        "width": 75,
                                        "ifKeyword": {
                                            "kind": "IfKeyword",
                                            "fullStart": 663,
                                            "fullEnd": 678,
                                            "start": 675,
                                            "end": 677,
                                            "fullWidth": 15,
                                            "width": 2,
                                            "text": "if",
                                            "value": "if",
                                            "valueText": "if",
                                            "hasLeadingTrivia": true,
                                            "hasTrailingTrivia": true,
                                            "leadingTrivia": [
                                                {
                                                    "kind": "WhitespaceTrivia",
                                                    "text": "            "
                                                }
                                            ],
                                            "trailingTrivia": [
                                                {
                                                    "kind": "WhitespaceTrivia",
                                                    "text": " "
                                                }
                                            ]
                                        },
                                        "openParenToken": {
                                            "kind": "OpenParenToken",
                                            "fullStart": 678,
                                            "fullEnd": 679,
                                            "start": 678,
                                            "end": 679,
                                            "fullWidth": 1,
                                            "width": 1,
                                            "text": "(",
                                            "value": "(",
                                            "valueText": "("
                                        },
                                        "condition": {
                                            "kind": "EqualsExpression",
                                            "fullStart": 679,
                                            "fullEnd": 701,
                                            "start": 679,
                                            "end": 701,
                                            "fullWidth": 22,
                                            "width": 22,
                                            "left": {
                                                "kind": "IdentifierName",
                                                "fullStart": 679,
                                                "fullEnd": 689,
                                                "start": 679,
                                                "end": 688,
                                                "fullWidth": 10,
                                                "width": 9,
                                                "text": "tempIndex",
                                                "value": "tempIndex",
                                                "valueText": "tempIndex",
                                                "hasTrailingTrivia": true,
                                                "trailingTrivia": [
                                                    {
                                                        "kind": "WhitespaceTrivia",
                                                        "text": " "
                                                    }
                                                ]
                                            },
                                            "operatorToken": {
                                                "kind": "EqualsEqualsEqualsToken",
                                                "fullStart": 689,
                                                "fullEnd": 693,
                                                "start": 689,
                                                "end": 692,
                                                "fullWidth": 4,
                                                "width": 3,
                                                "text": "===",
                                                "value": "===",
                                                "valueText": "===",
                                                "hasTrailingTrivia": true,
                                                "trailingTrivia": [
                                                    {
                                                        "kind": "WhitespaceTrivia",
                                                        "text": " "
                                                    }
                                                ]
                                            },
                                            "right": {
                                                "kind": "StringLiteral",
                                                "fullStart": 693,
                                                "fullEnd": 701,
                                                "start": 693,
                                                "end": 701,
                                                "fullWidth": 8,
                                                "width": 8,
                                                "text": "\"caller\"",
                                                "value": "caller",
                                                "valueText": "caller"
                                            }
                                        },
                                        "closeParenToken": {
                                            "kind": "CloseParenToken",
                                            "fullStart": 701,
                                            "fullEnd": 703,
                                            "start": 701,
                                            "end": 702,
                                            "fullWidth": 2,
                                            "width": 1,
                                            "text": ")",
                                            "value": ")",
                                            "valueText": ")",
                                            "hasTrailingTrivia": true,
                                            "trailingTrivia": [
                                                {
                                                    "kind": "WhitespaceTrivia",
                                                    "text": " "
                                                }
                                            ]
                                        },
                                        "statement": {
                                            "kind": "Block",
                                            "fullStart": 703,
                                            "fullEnd": 752,
                                            "start": 703,
                                            "end": 750,
                                            "fullWidth": 49,
                                            "width": 47,
                                            "openBraceToken": {
                                                "kind": "OpenBraceToken",
                                                "fullStart": 703,
                                                "fullEnd": 706,
                                                "start": 703,
                                                "end": 704,
                                                "fullWidth": 3,
                                                "width": 1,
                                                "text": "{",
                                                "value": "{",
                                                "valueText": "{",
                                                "hasTrailingTrivia": true,
                                                "hasTrailingNewLine": true,
                                                "trailingTrivia": [
                                                    {
                                                        "kind": "NewLineTrivia",
                                                        "text": "\r\n"
                                                    }
                                                ]
                                            },
                                            "statements": [
                                                {
                                                    "kind": "ReturnStatement",
                                                    "fullStart": 706,
                                                    "fullEnd": 737,
                                                    "start": 722,
                                                    "end": 735,
                                                    "fullWidth": 31,
                                                    "width": 13,
                                                    "returnKeyword": {
                                                        "kind": "ReturnKeyword",
                                                        "fullStart": 706,
                                                        "fullEnd": 729,
                                                        "start": 722,
                                                        "end": 728,
                                                        "fullWidth": 23,
                                                        "width": 6,
                                                        "text": "return",
                                                        "value": "return",
                                                        "valueText": "return",
                                                        "hasLeadingTrivia": true,
                                                        "hasTrailingTrivia": true,
                                                        "leadingTrivia": [
                                                            {
                                                                "kind": "WhitespaceTrivia",
                                                                "text": "                "
                                                            }
                                                        ],
                                                        "trailingTrivia": [
                                                            {
                                                                "kind": "WhitespaceTrivia",
                                                                "text": " "
                                                            }
                                                        ]
                                                    },
                                                    "expression": {
                                                        "kind": "FalseKeyword",
                                                        "fullStart": 729,
                                                        "fullEnd": 734,
                                                        "start": 729,
                                                        "end": 734,
                                                        "fullWidth": 5,
                                                        "width": 5,
                                                        "text": "false",
                                                        "value": false,
                                                        "valueText": "false"
                                                    },
                                                    "semicolonToken": {
                                                        "kind": "SemicolonToken",
                                                        "fullStart": 734,
                                                        "fullEnd": 737,
                                                        "start": 734,
                                                        "end": 735,
                                                        "fullWidth": 3,
                                                        "width": 1,
                                                        "text": ";",
                                                        "value": ";",
                                                        "valueText": ";",
                                                        "hasTrailingTrivia": true,
                                                        "hasTrailingNewLine": true,
                                                        "trailingTrivia": [
                                                            {
                                                                "kind": "NewLineTrivia",
                                                                "text": "\r\n"
                                                            }
                                                        ]
                                                    }
                                                }
                                            ],
                                            "closeBraceToken": {
                                                "kind": "CloseBraceToken",
                                                "fullStart": 737,
                                                "fullEnd": 752,
                                                "start": 749,
                                                "end": 750,
                                                "fullWidth": 15,
                                                "width": 1,
                                                "text": "}",
                                                "value": "}",
                                                "valueText": "}",
                                                "hasLeadingTrivia": true,
                                                "hasTrailingTrivia": true,
                                                "hasTrailingNewLine": true,
                                                "leadingTrivia": [
                                                    {
                                                        "kind": "WhitespaceTrivia",
                                                        "text": "            "
                                                    }
                                                ],
                                                "trailingTrivia": [
                                                    {
                                                        "kind": "NewLineTrivia",
                                                        "text": "\r\n"
                                                    }
                                                ]
                                            }
                                        }
                                    }
                                ],
                                "closeBraceToken": {
                                    "kind": "CloseBraceToken",
                                    "fullStart": 752,
                                    "fullEnd": 763,
                                    "start": 760,
                                    "end": 761,
                                    "fullWidth": 11,
                                    "width": 1,
                                    "text": "}",
                                    "value": "}",
                                    "valueText": "}",
                                    "hasLeadingTrivia": true,
                                    "hasTrailingTrivia": true,
                                    "hasTrailingNewLine": true,
                                    "leadingTrivia": [
                                        {
                                            "kind": "WhitespaceTrivia",
                                            "text": "        "
                                        }
                                    ],
                                    "trailingTrivia": [
                                        {
                                            "kind": "NewLineTrivia",
                                            "text": "\r\n"
                                        }
                                    ]
                                }
                            }
                        },
                        {
                            "kind": "ReturnStatement",
                            "fullStart": 763,
                            "fullEnd": 785,
                            "start": 771,
                            "end": 783,
                            "fullWidth": 22,
                            "width": 12,
                            "returnKeyword": {
                                "kind": "ReturnKeyword",
                                "fullStart": 763,
                                "fullEnd": 778,
                                "start": 771,
                                "end": 777,
                                "fullWidth": 15,
                                "width": 6,
                                "text": "return",
                                "value": "return",
                                "valueText": "return",
                                "hasLeadingTrivia": true,
                                "hasTrailingTrivia": true,
                                "leadingTrivia": [
                                    {
                                        "kind": "WhitespaceTrivia",
                                        "text": "        "
                                    }
                                ],
                                "trailingTrivia": [
                                    {
                                        "kind": "WhitespaceTrivia",
                                        "text": " "
                                    }
                                ]
                            },
                            "expression": {
                                "kind": "TrueKeyword",
                                "fullStart": 778,
                                "fullEnd": 782,
                                "start": 778,
                                "end": 782,
                                "fullWidth": 4,
                                "width": 4,
                                "text": "true",
                                "value": true,
                                "valueText": "true"
                            },
                            "semicolonToken": {
                                "kind": "SemicolonToken",
                                "fullStart": 782,
                                "fullEnd": 785,
                                "start": 782,
                                "end": 783,
                                "fullWidth": 3,
                                "width": 1,
                                "text": ";",
                                "value": ";",
                                "valueText": ";",
                                "hasTrailingTrivia": true,
                                "hasTrailingNewLine": true,
                                "trailingTrivia": [
                                    {
                                        "kind": "NewLineTrivia",
                                        "text": "\r\n"
                                    }
                                ]
                            }
                        }
                    ],
                    "closeBraceToken": {
                        "kind": "CloseBraceToken",
                        "fullStart": 785,
                        "fullEnd": 788,
                        "start": 785,
                        "end": 786,
                        "fullWidth": 3,
                        "width": 1,
                        "text": "}",
                        "value": "}",
                        "valueText": "}",
                        "hasTrailingTrivia": true,
                        "hasTrailingNewLine": true,
                        "trailingTrivia": [
                            {
                                "kind": "NewLineTrivia",
                                "text": "\r\n"
                            }
                        ]
                    }
                }
            },
            {
                "kind": "ExpressionStatement",
                "fullStart": 788,
                "fullEnd": 810,
                "start": 788,
                "end": 810,
                "fullWidth": 22,
                "width": 22,
                "expression": {
                    "kind": "InvocationExpression",
                    "fullStart": 788,
                    "fullEnd": 809,
                    "start": 788,
                    "end": 809,
                    "fullWidth": 21,
                    "width": 21,
                    "expression": {
                        "kind": "IdentifierName",
                        "fullStart": 788,
                        "fullEnd": 799,
                        "start": 788,
                        "end": 799,
                        "fullWidth": 11,
                        "width": 11,
                        "text": "runTestCase",
                        "value": "runTestCase",
                        "valueText": "runTestCase"
                    },
                    "argumentList": {
                        "kind": "ArgumentList",
                        "fullStart": 799,
                        "fullEnd": 809,
                        "start": 799,
                        "end": 809,
                        "fullWidth": 10,
                        "width": 10,
                        "openParenToken": {
                            "kind": "OpenParenToken",
                            "fullStart": 799,
                            "fullEnd": 800,
                            "start": 799,
                            "end": 800,
                            "fullWidth": 1,
                            "width": 1,
                            "text": "(",
                            "value": "(",
                            "valueText": "("
                        },
                        "arguments": [
                            {
                                "kind": "IdentifierName",
                                "fullStart": 800,
                                "fullEnd": 808,
                                "start": 800,
                                "end": 808,
                                "fullWidth": 8,
                                "width": 8,
                                "text": "testcase",
                                "value": "testcase",
                                "valueText": "testcase"
                            }
                        ],
                        "closeParenToken": {
                            "kind": "CloseParenToken",
                            "fullStart": 808,
                            "fullEnd": 809,
                            "start": 808,
                            "end": 809,
                            "fullWidth": 1,
                            "width": 1,
                            "text": ")",
                            "value": ")",
                            "valueText": ")"
                        }
                    }
                },
                "semicolonToken": {
                    "kind": "SemicolonToken",
                    "fullStart": 809,
                    "fullEnd": 810,
                    "start": 809,
                    "end": 810,
                    "fullWidth": 1,
                    "width": 1,
                    "text": ";",
                    "value": ";",
                    "valueText": ";"
                }
            }
        ],
        "endOfFileToken": {
            "kind": "EndOfFileToken",
            "fullStart": 810,
            "fullEnd": 810,
            "start": 810,
            "end": 810,
            "fullWidth": 0,
            "width": 0,
            "text": ""
        }
    },
    "lineMap": {
        "lineStarts": [
            0,
            67,
            152,
            232,
            308,
            380,
            385,
            418,
            534,
            550,
            555,
            557,
            559,
            561,
            584,
            625,
            663,
            706,
            737,
            752,
            763,
            785,
            788
        ],
        "length": 810
    }
}<|MERGE_RESOLUTION|>--- conflicted
+++ resolved
@@ -460,12 +460,8 @@
                                         "start": 642,
                                         "end": 651,
                                         "fullWidth": 10,
-<<<<<<< HEAD
                                         "width": 9,
-                                        "identifier": {
-=======
                                         "propertyName": {
->>>>>>> 85e84683
                                             "kind": "IdentifierName",
                                             "fullStart": 642,
                                             "fullEnd": 652,
