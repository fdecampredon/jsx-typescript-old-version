--- conflicted
+++ resolved
@@ -469,12 +469,8 @@
                                         "start": 655,
                                         "end": 664,
                                         "fullWidth": 10,
-<<<<<<< HEAD
                                         "width": 9,
-                                        "identifier": {
-=======
                                         "propertyName": {
->>>>>>> 85e84683
                                             "kind": "IdentifierName",
                                             "fullStart": 655,
                                             "fullEnd": 665,
