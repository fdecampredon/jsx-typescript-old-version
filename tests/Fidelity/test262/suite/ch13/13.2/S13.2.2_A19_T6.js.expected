{
    "isDeclaration": false,
    "languageVersion": "EcmaScript5",
    "parseOptions": {
        "allowAutomaticSemicolonInsertion": true
    },
    "sourceUnit": {
        "kind": "SourceUnit",
        "fullStart": 0,
        "fullEnd": 866,
        "start": 386,
        "end": 866,
        "fullWidth": 866,
        "width": 480,
        "isIncrementallyUnusable": true,
        "moduleElements": [
            {
                "kind": "VariableStatement",
                "fullStart": 0,
                "fullEnd": 397,
                "start": 386,
                "end": 396,
                "fullWidth": 397,
                "width": 10,
                "modifiers": [],
                "variableDeclaration": {
                    "kind": "VariableDeclaration",
                    "fullStart": 0,
                    "fullEnd": 395,
                    "start": 386,
                    "end": 395,
                    "fullWidth": 395,
                    "width": 9,
                    "varKeyword": {
                        "kind": "VarKeyword",
                        "fullStart": 0,
                        "fullEnd": 390,
                        "start": 386,
                        "end": 389,
                        "fullWidth": 390,
                        "width": 3,
                        "text": "var",
                        "value": "var",
                        "valueText": "var",
                        "hasLeadingTrivia": true,
                        "hasLeadingComment": true,
                        "hasLeadingNewLine": true,
                        "hasTrailingTrivia": true,
                        "leadingTrivia": [
                            {
                                "kind": "SingleLineCommentTrivia",
                                "text": "// Copyright 2009 the Sputnik authors.  All rights reserved."
                            },
                            {
                                "kind": "NewLineTrivia",
                                "text": "\n"
                            },
                            {
                                "kind": "SingleLineCommentTrivia",
                                "text": "// This code is governed by the BSD license found in the LICENSE file."
                            },
                            {
                                "kind": "NewLineTrivia",
                                "text": "\n"
                            },
                            {
                                "kind": "NewLineTrivia",
                                "text": "\n"
                            },
                            {
                                "kind": "MultiLineCommentTrivia",
                                "text": "/**\n * Function's scope chain is started when it is declared\n *\n * @path ch13/13.2/S13.2.2_A19_T6.js\n * @description Function is declared in the \"object->do-while\" scope, then the object is deleted and another object with the same name is declared\n */"
                            },
                            {
                                "kind": "NewLineTrivia",
                                "text": "\n"
                            },
                            {
                                "kind": "NewLineTrivia",
                                "text": "\n"
                            }
                        ],
                        "trailingTrivia": [
                            {
                                "kind": "WhitespaceTrivia",
                                "text": " "
                            }
                        ]
                    },
                    "variableDeclarators": [
                        {
                            "kind": "VariableDeclarator",
                            "fullStart": 390,
                            "fullEnd": 395,
                            "start": 390,
                            "end": 395,
                            "fullWidth": 5,
<<<<<<< HEAD
                            "width": 5,
                            "identifier": {
=======
                            "propertyName": {
>>>>>>> 85e84683
                                "kind": "IdentifierName",
                                "fullStart": 390,
                                "fullEnd": 392,
                                "start": 390,
                                "end": 391,
                                "fullWidth": 2,
                                "width": 1,
                                "text": "a",
                                "value": "a",
                                "valueText": "a",
                                "hasTrailingTrivia": true,
                                "trailingTrivia": [
                                    {
                                        "kind": "WhitespaceTrivia",
                                        "text": " "
                                    }
                                ]
                            },
                            "equalsValueClause": {
                                "kind": "EqualsValueClause",
                                "fullStart": 392,
                                "fullEnd": 395,
                                "start": 392,
                                "end": 395,
                                "fullWidth": 3,
                                "width": 3,
                                "equalsToken": {
                                    "kind": "EqualsToken",
                                    "fullStart": 392,
                                    "fullEnd": 394,
                                    "start": 392,
                                    "end": 393,
                                    "fullWidth": 2,
                                    "width": 1,
                                    "text": "=",
                                    "value": "=",
                                    "valueText": "=",
                                    "hasTrailingTrivia": true,
                                    "trailingTrivia": [
                                        {
                                            "kind": "WhitespaceTrivia",
                                            "text": " "
                                        }
                                    ]
                                },
                                "value": {
                                    "kind": "NumericLiteral",
                                    "fullStart": 394,
                                    "fullEnd": 395,
                                    "start": 394,
                                    "end": 395,
                                    "fullWidth": 1,
                                    "width": 1,
                                    "text": "1",
                                    "value": 1,
                                    "valueText": "1"
                                }
                            }
                        }
                    ]
                },
                "semicolonToken": {
                    "kind": "SemicolonToken",
                    "fullStart": 395,
                    "fullEnd": 397,
                    "start": 395,
                    "end": 396,
                    "fullWidth": 2,
                    "width": 1,
                    "text": ";",
                    "value": ";",
                    "valueText": ";",
                    "hasTrailingTrivia": true,
                    "hasTrailingNewLine": true,
                    "trailingTrivia": [
                        {
                            "kind": "NewLineTrivia",
                            "text": "\n"
                        }
                    ]
                }
            },
            {
                "kind": "VariableStatement",
                "fullStart": 397,
                "fullEnd": 417,
                "start": 398,
                "end": 416,
                "fullWidth": 20,
                "width": 18,
                "modifiers": [],
                "variableDeclaration": {
                    "kind": "VariableDeclaration",
                    "fullStart": 397,
                    "fullEnd": 415,
                    "start": 398,
                    "end": 415,
                    "fullWidth": 18,
                    "width": 17,
                    "varKeyword": {
                        "kind": "VarKeyword",
                        "fullStart": 397,
                        "fullEnd": 402,
                        "start": 398,
                        "end": 401,
                        "fullWidth": 5,
                        "width": 3,
                        "text": "var",
                        "value": "var",
                        "valueText": "var",
                        "hasLeadingTrivia": true,
                        "hasLeadingNewLine": true,
                        "hasTrailingTrivia": true,
                        "leadingTrivia": [
                            {
                                "kind": "NewLineTrivia",
                                "text": "\n"
                            }
                        ],
                        "trailingTrivia": [
                            {
                                "kind": "WhitespaceTrivia",
                                "text": " "
                            }
                        ]
                    },
                    "variableDeclarators": [
                        {
                            "kind": "VariableDeclarator",
                            "fullStart": 402,
                            "fullEnd": 415,
                            "start": 402,
                            "end": 415,
                            "fullWidth": 13,
<<<<<<< HEAD
                            "width": 13,
                            "identifier": {
=======
                            "propertyName": {
>>>>>>> 85e84683
                                "kind": "IdentifierName",
                                "fullStart": 402,
                                "fullEnd": 408,
                                "start": 402,
                                "end": 407,
                                "fullWidth": 6,
                                "width": 5,
                                "text": "__obj",
                                "value": "__obj",
                                "valueText": "__obj",
                                "hasTrailingTrivia": true,
                                "trailingTrivia": [
                                    {
                                        "kind": "WhitespaceTrivia",
                                        "text": " "
                                    }
                                ]
                            },
                            "equalsValueClause": {
                                "kind": "EqualsValueClause",
                                "fullStart": 408,
                                "fullEnd": 415,
                                "start": 408,
                                "end": 415,
                                "fullWidth": 7,
                                "width": 7,
                                "equalsToken": {
                                    "kind": "EqualsToken",
                                    "fullStart": 408,
                                    "fullEnd": 410,
                                    "start": 408,
                                    "end": 409,
                                    "fullWidth": 2,
                                    "width": 1,
                                    "text": "=",
                                    "value": "=",
                                    "valueText": "=",
                                    "hasTrailingTrivia": true,
                                    "trailingTrivia": [
                                        {
                                            "kind": "WhitespaceTrivia",
                                            "text": " "
                                        }
                                    ]
                                },
                                "value": {
                                    "kind": "ObjectLiteralExpression",
                                    "fullStart": 410,
                                    "fullEnd": 415,
                                    "start": 410,
                                    "end": 415,
                                    "fullWidth": 5,
                                    "width": 5,
                                    "openBraceToken": {
                                        "kind": "OpenBraceToken",
                                        "fullStart": 410,
                                        "fullEnd": 411,
                                        "start": 410,
                                        "end": 411,
                                        "fullWidth": 1,
                                        "width": 1,
                                        "text": "{",
                                        "value": "{",
                                        "valueText": "{"
                                    },
                                    "propertyAssignments": [
                                        {
                                            "kind": "SimplePropertyAssignment",
                                            "fullStart": 411,
                                            "fullEnd": 414,
                                            "start": 411,
                                            "end": 414,
                                            "fullWidth": 3,
                                            "width": 3,
                                            "propertyName": {
                                                "kind": "IdentifierName",
                                                "fullStart": 411,
                                                "fullEnd": 412,
                                                "start": 411,
                                                "end": 412,
                                                "fullWidth": 1,
                                                "width": 1,
                                                "text": "a",
                                                "value": "a",
                                                "valueText": "a"
                                            },
                                            "colonToken": {
                                                "kind": "ColonToken",
                                                "fullStart": 412,
                                                "fullEnd": 413,
                                                "start": 412,
                                                "end": 413,
                                                "fullWidth": 1,
                                                "width": 1,
                                                "text": ":",
                                                "value": ":",
                                                "valueText": ":"
                                            },
                                            "expression": {
                                                "kind": "NumericLiteral",
                                                "fullStart": 413,
                                                "fullEnd": 414,
                                                "start": 413,
                                                "end": 414,
                                                "fullWidth": 1,
                                                "width": 1,
                                                "text": "2",
                                                "value": 2,
                                                "valueText": "2"
                                            }
                                        }
                                    ],
                                    "closeBraceToken": {
                                        "kind": "CloseBraceToken",
                                        "fullStart": 414,
                                        "fullEnd": 415,
                                        "start": 414,
                                        "end": 415,
                                        "fullWidth": 1,
                                        "width": 1,
                                        "text": "}",
                                        "value": "}",
                                        "valueText": "}"
                                    }
                                }
                            }
                        }
                    ]
                },
                "semicolonToken": {
                    "kind": "SemicolonToken",
                    "fullStart": 415,
                    "fullEnd": 417,
                    "start": 415,
                    "end": 416,
                    "fullWidth": 2,
                    "width": 1,
                    "text": ";",
                    "value": ";",
                    "valueText": ";",
                    "hasTrailingTrivia": true,
                    "hasTrailingNewLine": true,
                    "trailingTrivia": [
                        {
                            "kind": "NewLineTrivia",
                            "text": "\n"
                        }
                    ]
                }
            },
            {
                "kind": "WithStatement",
                "fullStart": 417,
                "fullEnd": 534,
                "start": 418,
                "end": 533,
                "fullWidth": 117,
                "width": 115,
                "isIncrementallyUnusable": true,
                "withKeyword": {
                    "kind": "WithKeyword",
                    "fullStart": 417,
                    "fullEnd": 423,
                    "start": 418,
                    "end": 422,
                    "fullWidth": 6,
                    "width": 4,
                    "text": "with",
                    "value": "with",
                    "valueText": "with",
                    "hasLeadingTrivia": true,
                    "hasLeadingNewLine": true,
                    "hasTrailingTrivia": true,
                    "leadingTrivia": [
                        {
                            "kind": "NewLineTrivia",
                            "text": "\n"
                        }
                    ],
                    "trailingTrivia": [
                        {
                            "kind": "WhitespaceTrivia",
                            "text": " "
                        }
                    ]
                },
                "openParenToken": {
                    "kind": "OpenParenToken",
                    "fullStart": 423,
                    "fullEnd": 424,
                    "start": 423,
                    "end": 424,
                    "fullWidth": 1,
                    "width": 1,
                    "text": "(",
                    "value": "(",
                    "valueText": "("
                },
                "condition": {
                    "kind": "IdentifierName",
                    "fullStart": 424,
                    "fullEnd": 429,
                    "start": 424,
                    "end": 429,
                    "fullWidth": 5,
                    "width": 5,
                    "text": "__obj",
                    "value": "__obj",
                    "valueText": "__obj"
                },
                "closeParenToken": {
                    "kind": "CloseParenToken",
                    "fullStart": 429,
                    "fullEnd": 431,
                    "start": 429,
                    "end": 430,
                    "fullWidth": 2,
                    "width": 1,
                    "text": ")",
                    "value": ")",
                    "valueText": ")",
                    "hasTrailingTrivia": true,
                    "hasTrailingNewLine": true,
                    "trailingTrivia": [
                        {
                            "kind": "NewLineTrivia",
                            "text": "\n"
                        }
                    ]
                },
                "statement": {
                    "kind": "Block",
                    "fullStart": 431,
                    "fullEnd": 534,
                    "start": 431,
                    "end": 533,
                    "fullWidth": 103,
                    "width": 102,
                    "isIncrementallyUnusable": true,
                    "openBraceToken": {
                        "kind": "OpenBraceToken",
                        "fullStart": 431,
                        "fullEnd": 433,
                        "start": 431,
                        "end": 432,
                        "fullWidth": 2,
                        "width": 1,
                        "text": "{",
                        "value": "{",
                        "valueText": "{",
                        "hasTrailingTrivia": true,
                        "hasTrailingNewLine": true,
                        "trailingTrivia": [
                            {
                                "kind": "NewLineTrivia",
                                "text": "\n"
                            }
                        ]
                    },
                    "statements": [
                        {
                            "kind": "DoStatement",
                            "fullStart": 433,
                            "fullEnd": 532,
                            "start": 437,
                            "end": 531,
                            "fullWidth": 99,
                            "width": 94,
                            "isIncrementallyUnusable": true,
                            "doKeyword": {
                                "kind": "DoKeyword",
                                "fullStart": 433,
                                "fullEnd": 440,
                                "start": 437,
                                "end": 439,
                                "fullWidth": 7,
                                "width": 2,
                                "text": "do",
                                "value": "do",
                                "valueText": "do",
                                "hasLeadingTrivia": true,
                                "hasTrailingTrivia": true,
                                "leadingTrivia": [
                                    {
                                        "kind": "WhitespaceTrivia",
                                        "text": "    "
                                    }
                                ],
                                "trailingTrivia": [
                                    {
                                        "kind": "WhitespaceTrivia",
                                        "text": " "
                                    }
                                ]
                            },
                            "statement": {
                                "kind": "Block",
                                "fullStart": 440,
                                "fullEnd": 522,
                                "start": 440,
                                "end": 521,
                                "fullWidth": 82,
                                "width": 81,
                                "isIncrementallyUnusable": true,
                                "openBraceToken": {
                                    "kind": "OpenBraceToken",
                                    "fullStart": 440,
                                    "fullEnd": 442,
                                    "start": 440,
                                    "end": 441,
                                    "fullWidth": 2,
                                    "width": 1,
                                    "text": "{",
                                    "value": "{",
                                    "valueText": "{",
                                    "hasTrailingTrivia": true,
                                    "hasTrailingNewLine": true,
                                    "trailingTrivia": [
                                        {
                                            "kind": "NewLineTrivia",
                                            "text": "\n"
                                        }
                                    ]
                                },
                                "statements": [
                                    {
                                        "kind": "VariableStatement",
                                        "fullStart": 442,
                                        "fullEnd": 516,
                                        "start": 450,
                                        "end": 515,
                                        "fullWidth": 74,
                                        "width": 65,
                                        "isIncrementallyUnusable": true,
                                        "modifiers": [],
                                        "variableDeclaration": {
                                            "kind": "VariableDeclaration",
                                            "fullStart": 442,
                                            "fullEnd": 516,
                                            "start": 450,
                                            "end": 515,
                                            "fullWidth": 74,
                                            "width": 65,
                                            "varKeyword": {
                                                "kind": "VarKeyword",
                                                "fullStart": 442,
                                                "fullEnd": 454,
                                                "start": 450,
                                                "end": 453,
                                                "fullWidth": 12,
                                                "width": 3,
                                                "text": "var",
                                                "value": "var",
                                                "valueText": "var",
                                                "hasLeadingTrivia": true,
                                                "hasTrailingTrivia": true,
                                                "leadingTrivia": [
                                                    {
                                                        "kind": "WhitespaceTrivia",
                                                        "text": "        "
                                                    }
                                                ],
                                                "trailingTrivia": [
                                                    {
                                                        "kind": "WhitespaceTrivia",
                                                        "text": " "
                                                    }
                                                ]
                                            },
                                            "variableDeclarators": [
                                                {
                                                    "kind": "VariableDeclarator",
                                                    "fullStart": 454,
                                                    "fullEnd": 516,
                                                    "start": 454,
                                                    "end": 515,
                                                    "fullWidth": 62,
<<<<<<< HEAD
                                                    "width": 61,
                                                    "identifier": {
=======
                                                    "propertyName": {
>>>>>>> 85e84683
                                                        "kind": "IdentifierName",
                                                        "fullStart": 454,
                                                        "fullEnd": 461,
                                                        "start": 454,
                                                        "end": 460,
                                                        "fullWidth": 7,
                                                        "width": 6,
                                                        "text": "__func",
                                                        "value": "__func",
                                                        "valueText": "__func",
                                                        "hasTrailingTrivia": true,
                                                        "trailingTrivia": [
                                                            {
                                                                "kind": "WhitespaceTrivia",
                                                                "text": " "
                                                            }
                                                        ]
                                                    },
                                                    "equalsValueClause": {
                                                        "kind": "EqualsValueClause",
                                                        "fullStart": 461,
                                                        "fullEnd": 516,
                                                        "start": 461,
                                                        "end": 515,
                                                        "fullWidth": 55,
                                                        "width": 54,
                                                        "equalsToken": {
                                                            "kind": "EqualsToken",
                                                            "fullStart": 461,
                                                            "fullEnd": 463,
                                                            "start": 461,
                                                            "end": 462,
                                                            "fullWidth": 2,
                                                            "width": 1,
                                                            "text": "=",
                                                            "value": "=",
                                                            "valueText": "=",
                                                            "hasTrailingTrivia": true,
                                                            "trailingTrivia": [
                                                                {
                                                                    "kind": "WhitespaceTrivia",
                                                                    "text": " "
                                                                }
                                                            ]
                                                        },
                                                        "value": {
                                                            "kind": "FunctionExpression",
                                                            "fullStart": 463,
                                                            "fullEnd": 516,
                                                            "start": 463,
                                                            "end": 515,
                                                            "fullWidth": 53,
                                                            "width": 52,
                                                            "functionKeyword": {
                                                                "kind": "FunctionKeyword",
                                                                "fullStart": 463,
                                                                "fullEnd": 471,
                                                                "start": 463,
                                                                "end": 471,
                                                                "fullWidth": 8,
                                                                "width": 8,
                                                                "text": "function",
                                                                "value": "function",
                                                                "valueText": "function"
                                                            },
                                                            "callSignature": {
                                                                "kind": "CallSignature",
                                                                "fullStart": 471,
                                                                "fullEnd": 474,
                                                                "start": 471,
                                                                "end": 473,
                                                                "fullWidth": 3,
                                                                "width": 2,
                                                                "parameterList": {
                                                                    "kind": "ParameterList",
                                                                    "fullStart": 471,
                                                                    "fullEnd": 474,
                                                                    "start": 471,
                                                                    "end": 473,
                                                                    "fullWidth": 3,
                                                                    "width": 2,
                                                                    "openParenToken": {
                                                                        "kind": "OpenParenToken",
                                                                        "fullStart": 471,
                                                                        "fullEnd": 472,
                                                                        "start": 471,
                                                                        "end": 472,
                                                                        "fullWidth": 1,
                                                                        "width": 1,
                                                                        "text": "(",
                                                                        "value": "(",
                                                                        "valueText": "("
                                                                    },
                                                                    "parameters": [],
                                                                    "closeParenToken": {
                                                                        "kind": "CloseParenToken",
                                                                        "fullStart": 472,
                                                                        "fullEnd": 474,
                                                                        "start": 472,
                                                                        "end": 473,
                                                                        "fullWidth": 2,
                                                                        "width": 1,
                                                                        "text": ")",
                                                                        "value": ")",
                                                                        "valueText": ")",
                                                                        "hasTrailingTrivia": true,
                                                                        "hasTrailingNewLine": true,
                                                                        "trailingTrivia": [
                                                                            {
                                                                                "kind": "NewLineTrivia",
                                                                                "text": "\n"
                                                                            }
                                                                        ]
                                                                    }
                                                                }
                                                            },
                                                            "block": {
                                                                "kind": "Block",
                                                                "fullStart": 474,
                                                                "fullEnd": 516,
                                                                "start": 482,
                                                                "end": 515,
                                                                "fullWidth": 42,
                                                                "width": 33,
                                                                "openBraceToken": {
                                                                    "kind": "OpenBraceToken",
                                                                    "fullStart": 474,
                                                                    "fullEnd": 484,
                                                                    "start": 482,
                                                                    "end": 483,
                                                                    "fullWidth": 10,
                                                                    "width": 1,
                                                                    "text": "{",
                                                                    "value": "{",
                                                                    "valueText": "{",
                                                                    "hasLeadingTrivia": true,
                                                                    "hasTrailingTrivia": true,
                                                                    "hasTrailingNewLine": true,
                                                                    "leadingTrivia": [
                                                                        {
                                                                            "kind": "WhitespaceTrivia",
                                                                            "text": "        "
                                                                        }
                                                                    ],
                                                                    "trailingTrivia": [
                                                                        {
                                                                            "kind": "NewLineTrivia",
                                                                            "text": "\n"
                                                                        }
                                                                    ]
                                                                },
                                                                "statements": [
                                                                    {
                                                                        "kind": "ReturnStatement",
                                                                        "fullStart": 484,
                                                                        "fullEnd": 506,
                                                                        "start": 496,
                                                                        "end": 505,
                                                                        "fullWidth": 22,
                                                                        "width": 9,
                                                                        "returnKeyword": {
                                                                            "kind": "ReturnKeyword",
                                                                            "fullStart": 484,
                                                                            "fullEnd": 503,
                                                                            "start": 496,
                                                                            "end": 502,
                                                                            "fullWidth": 19,
                                                                            "width": 6,
                                                                            "text": "return",
                                                                            "value": "return",
                                                                            "valueText": "return",
                                                                            "hasLeadingTrivia": true,
                                                                            "hasTrailingTrivia": true,
                                                                            "leadingTrivia": [
                                                                                {
                                                                                    "kind": "WhitespaceTrivia",
                                                                                    "text": "            "
                                                                                }
                                                                            ],
                                                                            "trailingTrivia": [
                                                                                {
                                                                                    "kind": "WhitespaceTrivia",
                                                                                    "text": " "
                                                                                }
                                                                            ]
                                                                        },
                                                                        "expression": {
                                                                            "kind": "IdentifierName",
                                                                            "fullStart": 503,
                                                                            "fullEnd": 504,
                                                                            "start": 503,
                                                                            "end": 504,
                                                                            "fullWidth": 1,
                                                                            "width": 1,
                                                                            "text": "a",
                                                                            "value": "a",
                                                                            "valueText": "a"
                                                                        },
                                                                        "semicolonToken": {
                                                                            "kind": "SemicolonToken",
                                                                            "fullStart": 504,
                                                                            "fullEnd": 506,
                                                                            "start": 504,
                                                                            "end": 505,
                                                                            "fullWidth": 2,
                                                                            "width": 1,
                                                                            "text": ";",
                                                                            "value": ";",
                                                                            "valueText": ";",
                                                                            "hasTrailingTrivia": true,
                                                                            "hasTrailingNewLine": true,
                                                                            "trailingTrivia": [
                                                                                {
                                                                                    "kind": "NewLineTrivia",
                                                                                    "text": "\n"
                                                                                }
                                                                            ]
                                                                        }
                                                                    }
                                                                ],
                                                                "closeBraceToken": {
                                                                    "kind": "CloseBraceToken",
                                                                    "fullStart": 506,
                                                                    "fullEnd": 516,
                                                                    "start": 514,
                                                                    "end": 515,
                                                                    "fullWidth": 10,
                                                                    "width": 1,
                                                                    "text": "}",
                                                                    "value": "}",
                                                                    "valueText": "}",
                                                                    "hasLeadingTrivia": true,
                                                                    "hasTrailingTrivia": true,
                                                                    "hasTrailingNewLine": true,
                                                                    "leadingTrivia": [
                                                                        {
                                                                            "kind": "WhitespaceTrivia",
                                                                            "text": "        "
                                                                        }
                                                                    ],
                                                                    "trailingTrivia": [
                                                                        {
                                                                            "kind": "NewLineTrivia",
                                                                            "text": "\n"
                                                                        }
                                                                    ]
                                                                }
                                                            }
                                                        }
                                                    }
                                                }
                                            ]
                                        },
                                        "semicolonToken": {
                                            "kind": "SemicolonToken",
                                            "fullStart": -1,
                                            "fullEnd": -1,
                                            "start": -1,
                                            "end": -1,
                                            "fullWidth": 0,
                                            "width": 0,
                                            "text": ""
                                        }
                                    }
                                ],
                                "closeBraceToken": {
                                    "kind": "CloseBraceToken",
                                    "fullStart": 516,
                                    "fullEnd": 522,
                                    "start": 520,
                                    "end": 521,
                                    "fullWidth": 6,
                                    "width": 1,
                                    "text": "}",
                                    "value": "}",
                                    "valueText": "}",
                                    "hasLeadingTrivia": true,
                                    "hasTrailingTrivia": true,
                                    "leadingTrivia": [
                                        {
                                            "kind": "WhitespaceTrivia",
                                            "text": "    "
                                        }
                                    ],
                                    "trailingTrivia": [
                                        {
                                            "kind": "WhitespaceTrivia",
                                            "text": " "
                                        }
                                    ]
                                }
                            },
                            "whileKeyword": {
                                "kind": "WhileKeyword",
                                "fullStart": 522,
                                "fullEnd": 527,
                                "start": 522,
                                "end": 527,
                                "fullWidth": 5,
                                "width": 5,
                                "text": "while",
                                "value": "while",
                                "valueText": "while"
                            },
                            "openParenToken": {
                                "kind": "OpenParenToken",
                                "fullStart": 527,
                                "fullEnd": 528,
                                "start": 527,
                                "end": 528,
                                "fullWidth": 1,
                                "width": 1,
                                "text": "(",
                                "value": "(",
                                "valueText": "("
                            },
                            "condition": {
                                "kind": "NumericLiteral",
                                "fullStart": 528,
                                "fullEnd": 529,
                                "start": 528,
                                "end": 529,
                                "fullWidth": 1,
                                "width": 1,
                                "text": "0",
                                "value": 0,
                                "valueText": "0"
                            },
                            "closeParenToken": {
                                "kind": "CloseParenToken",
                                "fullStart": 529,
                                "fullEnd": 530,
                                "start": 529,
                                "end": 530,
                                "fullWidth": 1,
                                "width": 1,
                                "text": ")",
                                "value": ")",
                                "valueText": ")"
                            },
                            "semicolonToken": {
                                "kind": "SemicolonToken",
                                "fullStart": 530,
                                "fullEnd": 532,
                                "start": 530,
                                "end": 531,
                                "fullWidth": 2,
                                "width": 1,
                                "text": ";",
                                "value": ";",
                                "valueText": ";",
                                "hasTrailingTrivia": true,
                                "hasTrailingNewLine": true,
                                "trailingTrivia": [
                                    {
                                        "kind": "NewLineTrivia",
                                        "text": "\n"
                                    }
                                ]
                            }
                        }
                    ],
                    "closeBraceToken": {
                        "kind": "CloseBraceToken",
                        "fullStart": 532,
                        "fullEnd": 534,
                        "start": 532,
                        "end": 533,
                        "fullWidth": 2,
                        "width": 1,
                        "text": "}",
                        "value": "}",
                        "valueText": "}",
                        "hasTrailingTrivia": true,
                        "hasTrailingNewLine": true,
                        "trailingTrivia": [
                            {
                                "kind": "NewLineTrivia",
                                "text": "\n"
                            }
                        ]
                    }
                }
            },
            {
                "kind": "ExpressionStatement",
                "fullStart": 534,
                "fullEnd": 549,
                "start": 535,
                "end": 548,
                "fullWidth": 15,
                "width": 13,
                "expression": {
                    "kind": "DeleteExpression",
                    "fullStart": 534,
                    "fullEnd": 547,
                    "start": 535,
                    "end": 547,
                    "fullWidth": 13,
                    "width": 12,
                    "deleteKeyword": {
                        "kind": "DeleteKeyword",
                        "fullStart": 534,
                        "fullEnd": 542,
                        "start": 535,
                        "end": 541,
                        "fullWidth": 8,
                        "width": 6,
                        "text": "delete",
                        "value": "delete",
                        "valueText": "delete",
                        "hasLeadingTrivia": true,
                        "hasLeadingNewLine": true,
                        "hasTrailingTrivia": true,
                        "leadingTrivia": [
                            {
                                "kind": "NewLineTrivia",
                                "text": "\n"
                            }
                        ],
                        "trailingTrivia": [
                            {
                                "kind": "WhitespaceTrivia",
                                "text": " "
                            }
                        ]
                    },
                    "expression": {
                        "kind": "IdentifierName",
                        "fullStart": 542,
                        "fullEnd": 547,
                        "start": 542,
                        "end": 547,
                        "fullWidth": 5,
                        "width": 5,
                        "text": "__obj",
                        "value": "__obj",
                        "valueText": "__obj"
                    }
                },
                "semicolonToken": {
                    "kind": "SemicolonToken",
                    "fullStart": 547,
                    "fullEnd": 549,
                    "start": 547,
                    "end": 548,
                    "fullWidth": 2,
                    "width": 1,
                    "text": ";",
                    "value": ";",
                    "valueText": ";",
                    "hasTrailingTrivia": true,
                    "hasTrailingNewLine": true,
                    "trailingTrivia": [
                        {
                            "kind": "NewLineTrivia",
                            "text": "\n"
                        }
                    ]
                }
            },
            {
                "kind": "VariableStatement",
                "fullStart": 549,
                "fullEnd": 569,
                "start": 550,
                "end": 568,
                "fullWidth": 20,
                "width": 18,
                "modifiers": [],
                "variableDeclaration": {
                    "kind": "VariableDeclaration",
                    "fullStart": 549,
                    "fullEnd": 567,
                    "start": 550,
                    "end": 567,
                    "fullWidth": 18,
                    "width": 17,
                    "varKeyword": {
                        "kind": "VarKeyword",
                        "fullStart": 549,
                        "fullEnd": 554,
                        "start": 550,
                        "end": 553,
                        "fullWidth": 5,
                        "width": 3,
                        "text": "var",
                        "value": "var",
                        "valueText": "var",
                        "hasLeadingTrivia": true,
                        "hasLeadingNewLine": true,
                        "hasTrailingTrivia": true,
                        "leadingTrivia": [
                            {
                                "kind": "NewLineTrivia",
                                "text": "\n"
                            }
                        ],
                        "trailingTrivia": [
                            {
                                "kind": "WhitespaceTrivia",
                                "text": " "
                            }
                        ]
                    },
                    "variableDeclarators": [
                        {
                            "kind": "VariableDeclarator",
                            "fullStart": 554,
                            "fullEnd": 567,
                            "start": 554,
                            "end": 567,
                            "fullWidth": 13,
<<<<<<< HEAD
                            "width": 13,
                            "identifier": {
=======
                            "propertyName": {
>>>>>>> 85e84683
                                "kind": "IdentifierName",
                                "fullStart": 554,
                                "fullEnd": 560,
                                "start": 554,
                                "end": 559,
                                "fullWidth": 6,
                                "width": 5,
                                "text": "__obj",
                                "value": "__obj",
                                "valueText": "__obj",
                                "hasTrailingTrivia": true,
                                "trailingTrivia": [
                                    {
                                        "kind": "WhitespaceTrivia",
                                        "text": " "
                                    }
                                ]
                            },
                            "equalsValueClause": {
                                "kind": "EqualsValueClause",
                                "fullStart": 560,
                                "fullEnd": 567,
                                "start": 560,
                                "end": 567,
                                "fullWidth": 7,
                                "width": 7,
                                "equalsToken": {
                                    "kind": "EqualsToken",
                                    "fullStart": 560,
                                    "fullEnd": 562,
                                    "start": 560,
                                    "end": 561,
                                    "fullWidth": 2,
                                    "width": 1,
                                    "text": "=",
                                    "value": "=",
                                    "valueText": "=",
                                    "hasTrailingTrivia": true,
                                    "trailingTrivia": [
                                        {
                                            "kind": "WhitespaceTrivia",
                                            "text": " "
                                        }
                                    ]
                                },
                                "value": {
                                    "kind": "ObjectLiteralExpression",
                                    "fullStart": 562,
                                    "fullEnd": 567,
                                    "start": 562,
                                    "end": 567,
                                    "fullWidth": 5,
                                    "width": 5,
                                    "openBraceToken": {
                                        "kind": "OpenBraceToken",
                                        "fullStart": 562,
                                        "fullEnd": 563,
                                        "start": 562,
                                        "end": 563,
                                        "fullWidth": 1,
                                        "width": 1,
                                        "text": "{",
                                        "value": "{",
                                        "valueText": "{"
                                    },
                                    "propertyAssignments": [
                                        {
                                            "kind": "SimplePropertyAssignment",
                                            "fullStart": 563,
                                            "fullEnd": 566,
                                            "start": 563,
                                            "end": 566,
                                            "fullWidth": 3,
                                            "width": 3,
                                            "propertyName": {
                                                "kind": "IdentifierName",
                                                "fullStart": 563,
                                                "fullEnd": 564,
                                                "start": 563,
                                                "end": 564,
                                                "fullWidth": 1,
                                                "width": 1,
                                                "text": "a",
                                                "value": "a",
                                                "valueText": "a"
                                            },
                                            "colonToken": {
                                                "kind": "ColonToken",
                                                "fullStart": 564,
                                                "fullEnd": 565,
                                                "start": 564,
                                                "end": 565,
                                                "fullWidth": 1,
                                                "width": 1,
                                                "text": ":",
                                                "value": ":",
                                                "valueText": ":"
                                            },
                                            "expression": {
                                                "kind": "NumericLiteral",
                                                "fullStart": 565,
                                                "fullEnd": 566,
                                                "start": 565,
                                                "end": 566,
                                                "fullWidth": 1,
                                                "width": 1,
                                                "text": "3",
                                                "value": 3,
                                                "valueText": "3"
                                            }
                                        }
                                    ],
                                    "closeBraceToken": {
                                        "kind": "CloseBraceToken",
                                        "fullStart": 566,
                                        "fullEnd": 567,
                                        "start": 566,
                                        "end": 567,
                                        "fullWidth": 1,
                                        "width": 1,
                                        "text": "}",
                                        "value": "}",
                                        "valueText": "}"
                                    }
                                }
                            }
                        }
                    ]
                },
                "semicolonToken": {
                    "kind": "SemicolonToken",
                    "fullStart": 567,
                    "fullEnd": 569,
                    "start": 567,
                    "end": 568,
                    "fullWidth": 2,
                    "width": 1,
                    "text": ";",
                    "value": ";",
                    "valueText": ";",
                    "hasTrailingTrivia": true,
                    "hasTrailingNewLine": true,
                    "trailingTrivia": [
                        {
                            "kind": "NewLineTrivia",
                            "text": "\n"
                        }
                    ]
                }
            },
            {
                "kind": "WithStatement",
                "fullStart": 569,
                "fullEnd": 610,
                "start": 570,
                "end": 609,
                "fullWidth": 41,
                "width": 39,
                "withKeyword": {
                    "kind": "WithKeyword",
                    "fullStart": 569,
                    "fullEnd": 575,
                    "start": 570,
                    "end": 574,
                    "fullWidth": 6,
                    "width": 4,
                    "text": "with",
                    "value": "with",
                    "valueText": "with",
                    "hasLeadingTrivia": true,
                    "hasLeadingNewLine": true,
                    "hasTrailingTrivia": true,
                    "leadingTrivia": [
                        {
                            "kind": "NewLineTrivia",
                            "text": "\n"
                        }
                    ],
                    "trailingTrivia": [
                        {
                            "kind": "WhitespaceTrivia",
                            "text": " "
                        }
                    ]
                },
                "openParenToken": {
                    "kind": "OpenParenToken",
                    "fullStart": 575,
                    "fullEnd": 576,
                    "start": 575,
                    "end": 576,
                    "fullWidth": 1,
                    "width": 1,
                    "text": "(",
                    "value": "(",
                    "valueText": "("
                },
                "condition": {
                    "kind": "IdentifierName",
                    "fullStart": 576,
                    "fullEnd": 581,
                    "start": 576,
                    "end": 581,
                    "fullWidth": 5,
                    "width": 5,
                    "text": "__obj",
                    "value": "__obj",
                    "valueText": "__obj"
                },
                "closeParenToken": {
                    "kind": "CloseParenToken",
                    "fullStart": 581,
                    "fullEnd": 583,
                    "start": 581,
                    "end": 582,
                    "fullWidth": 2,
                    "width": 1,
                    "text": ")",
                    "value": ")",
                    "valueText": ")",
                    "hasTrailingTrivia": true,
                    "hasTrailingNewLine": true,
                    "trailingTrivia": [
                        {
                            "kind": "NewLineTrivia",
                            "text": "\n"
                        }
                    ]
                },
                "statement": {
                    "kind": "Block",
                    "fullStart": 583,
                    "fullEnd": 610,
                    "start": 583,
                    "end": 609,
                    "fullWidth": 27,
                    "width": 26,
                    "openBraceToken": {
                        "kind": "OpenBraceToken",
                        "fullStart": 583,
                        "fullEnd": 585,
                        "start": 583,
                        "end": 584,
                        "fullWidth": 2,
                        "width": 1,
                        "text": "{",
                        "value": "{",
                        "valueText": "{",
                        "hasTrailingTrivia": true,
                        "hasTrailingNewLine": true,
                        "trailingTrivia": [
                            {
                                "kind": "NewLineTrivia",
                                "text": "\n"
                            }
                        ]
                    },
                    "statements": [
                        {
                            "kind": "ExpressionStatement",
                            "fullStart": 585,
                            "fullEnd": 608,
                            "start": 589,
                            "end": 607,
                            "fullWidth": 23,
                            "width": 18,
                            "expression": {
                                "kind": "AssignmentExpression",
                                "fullStart": 585,
                                "fullEnd": 606,
                                "start": 589,
                                "end": 606,
                                "fullWidth": 21,
                                "width": 17,
                                "left": {
                                    "kind": "IdentifierName",
                                    "fullStart": 585,
                                    "fullEnd": 596,
                                    "start": 589,
                                    "end": 595,
                                    "fullWidth": 11,
                                    "width": 6,
                                    "text": "result",
                                    "value": "result",
                                    "valueText": "result",
                                    "hasLeadingTrivia": true,
                                    "hasTrailingTrivia": true,
                                    "leadingTrivia": [
                                        {
                                            "kind": "WhitespaceTrivia",
                                            "text": "    "
                                        }
                                    ],
                                    "trailingTrivia": [
                                        {
                                            "kind": "WhitespaceTrivia",
                                            "text": " "
                                        }
                                    ]
                                },
                                "operatorToken": {
                                    "kind": "EqualsToken",
                                    "fullStart": 596,
                                    "fullEnd": 598,
                                    "start": 596,
                                    "end": 597,
                                    "fullWidth": 2,
                                    "width": 1,
                                    "text": "=",
                                    "value": "=",
                                    "valueText": "=",
                                    "hasTrailingTrivia": true,
                                    "trailingTrivia": [
                                        {
                                            "kind": "WhitespaceTrivia",
                                            "text": " "
                                        }
                                    ]
                                },
                                "right": {
                                    "kind": "InvocationExpression",
                                    "fullStart": 598,
                                    "fullEnd": 606,
                                    "start": 598,
                                    "end": 606,
                                    "fullWidth": 8,
                                    "width": 8,
                                    "expression": {
                                        "kind": "IdentifierName",
                                        "fullStart": 598,
                                        "fullEnd": 604,
                                        "start": 598,
                                        "end": 604,
                                        "fullWidth": 6,
                                        "width": 6,
                                        "text": "__func",
                                        "value": "__func",
                                        "valueText": "__func"
                                    },
                                    "argumentList": {
                                        "kind": "ArgumentList",
                                        "fullStart": 604,
                                        "fullEnd": 606,
                                        "start": 604,
                                        "end": 606,
                                        "fullWidth": 2,
                                        "width": 2,
                                        "openParenToken": {
                                            "kind": "OpenParenToken",
                                            "fullStart": 604,
                                            "fullEnd": 605,
                                            "start": 604,
                                            "end": 605,
                                            "fullWidth": 1,
                                            "width": 1,
                                            "text": "(",
                                            "value": "(",
                                            "valueText": "("
                                        },
                                        "arguments": [],
                                        "closeParenToken": {
                                            "kind": "CloseParenToken",
                                            "fullStart": 605,
                                            "fullEnd": 606,
                                            "start": 605,
                                            "end": 606,
                                            "fullWidth": 1,
                                            "width": 1,
                                            "text": ")",
                                            "value": ")",
                                            "valueText": ")"
                                        }
                                    }
                                }
                            },
                            "semicolonToken": {
                                "kind": "SemicolonToken",
                                "fullStart": 606,
                                "fullEnd": 608,
                                "start": 606,
                                "end": 607,
                                "fullWidth": 2,
                                "width": 1,
                                "text": ";",
                                "value": ";",
                                "valueText": ";",
                                "hasTrailingTrivia": true,
                                "hasTrailingNewLine": true,
                                "trailingTrivia": [
                                    {
                                        "kind": "NewLineTrivia",
                                        "text": "\n"
                                    }
                                ]
                            }
                        }
                    ],
                    "closeBraceToken": {
                        "kind": "CloseBraceToken",
                        "fullStart": 608,
                        "fullEnd": 610,
                        "start": 608,
                        "end": 609,
                        "fullWidth": 2,
                        "width": 1,
                        "text": "}",
                        "value": "}",
                        "valueText": "}",
                        "hasTrailingTrivia": true,
                        "hasTrailingNewLine": true,
                        "trailingTrivia": [
                            {
                                "kind": "NewLineTrivia",
                                "text": "\n"
                            }
                        ]
                    }
                }
            },
            {
                "kind": "IfStatement",
                "fullStart": 610,
                "fullEnd": 778,
                "start": 700,
                "end": 777,
                "fullWidth": 168,
                "width": 77,
                "ifKeyword": {
                    "kind": "IfKeyword",
                    "fullStart": 610,
                    "fullEnd": 703,
                    "start": 700,
                    "end": 702,
                    "fullWidth": 93,
                    "width": 2,
                    "text": "if",
                    "value": "if",
                    "valueText": "if",
                    "hasLeadingTrivia": true,
                    "hasLeadingComment": true,
                    "hasLeadingNewLine": true,
                    "hasTrailingTrivia": true,
                    "leadingTrivia": [
                        {
                            "kind": "NewLineTrivia",
                            "text": "\n"
                        },
                        {
                            "kind": "SingleLineCommentTrivia",
                            "text": "//////////////////////////////////////////////////////////////////////////////"
                        },
                        {
                            "kind": "NewLineTrivia",
                            "text": "\n"
                        },
                        {
                            "kind": "SingleLineCommentTrivia",
                            "text": "//CHECK#1"
                        },
                        {
                            "kind": "NewLineTrivia",
                            "text": "\n"
                        }
                    ],
                    "trailingTrivia": [
                        {
                            "kind": "WhitespaceTrivia",
                            "text": " "
                        }
                    ]
                },
                "openParenToken": {
                    "kind": "OpenParenToken",
                    "fullStart": 703,
                    "fullEnd": 704,
                    "start": 703,
                    "end": 704,
                    "fullWidth": 1,
                    "width": 1,
                    "text": "(",
                    "value": "(",
                    "valueText": "("
                },
                "condition": {
                    "kind": "NotEqualsExpression",
                    "fullStart": 704,
                    "fullEnd": 716,
                    "start": 704,
                    "end": 716,
                    "fullWidth": 12,
                    "width": 12,
                    "left": {
                        "kind": "IdentifierName",
                        "fullStart": 704,
                        "fullEnd": 711,
                        "start": 704,
                        "end": 710,
                        "fullWidth": 7,
                        "width": 6,
                        "text": "result",
                        "value": "result",
                        "valueText": "result",
                        "hasTrailingTrivia": true,
                        "trailingTrivia": [
                            {
                                "kind": "WhitespaceTrivia",
                                "text": " "
                            }
                        ]
                    },
                    "operatorToken": {
                        "kind": "ExclamationEqualsEqualsToken",
                        "fullStart": 711,
                        "fullEnd": 715,
                        "start": 711,
                        "end": 714,
                        "fullWidth": 4,
                        "width": 3,
                        "text": "!==",
                        "value": "!==",
                        "valueText": "!==",
                        "hasTrailingTrivia": true,
                        "trailingTrivia": [
                            {
                                "kind": "WhitespaceTrivia",
                                "text": " "
                            }
                        ]
                    },
                    "right": {
                        "kind": "NumericLiteral",
                        "fullStart": 715,
                        "fullEnd": 716,
                        "start": 715,
                        "end": 716,
                        "fullWidth": 1,
                        "width": 1,
                        "text": "2",
                        "value": 2,
                        "valueText": "2"
                    }
                },
                "closeParenToken": {
                    "kind": "CloseParenToken",
                    "fullStart": 716,
                    "fullEnd": 718,
                    "start": 716,
                    "end": 717,
                    "fullWidth": 2,
                    "width": 1,
                    "text": ")",
                    "value": ")",
                    "valueText": ")",
                    "hasTrailingTrivia": true,
                    "trailingTrivia": [
                        {
                            "kind": "WhitespaceTrivia",
                            "text": " "
                        }
                    ]
                },
                "statement": {
                    "kind": "Block",
                    "fullStart": 718,
                    "fullEnd": 778,
                    "start": 718,
                    "end": 777,
                    "fullWidth": 60,
                    "width": 59,
                    "openBraceToken": {
                        "kind": "OpenBraceToken",
                        "fullStart": 718,
                        "fullEnd": 720,
                        "start": 718,
                        "end": 719,
                        "fullWidth": 2,
                        "width": 1,
                        "text": "{",
                        "value": "{",
                        "valueText": "{",
                        "hasTrailingTrivia": true,
                        "hasTrailingNewLine": true,
                        "trailingTrivia": [
                            {
                                "kind": "NewLineTrivia",
                                "text": "\n"
                            }
                        ]
                    },
                    "statements": [
                        {
                            "kind": "ExpressionStatement",
                            "fullStart": 720,
                            "fullEnd": 776,
                            "start": 721,
                            "end": 775,
                            "fullWidth": 56,
                            "width": 54,
                            "expression": {
                                "kind": "InvocationExpression",
                                "fullStart": 720,
                                "fullEnd": 774,
                                "start": 721,
                                "end": 774,
                                "fullWidth": 54,
                                "width": 53,
                                "expression": {
                                    "kind": "IdentifierName",
                                    "fullStart": 720,
                                    "fullEnd": 727,
                                    "start": 721,
                                    "end": 727,
                                    "fullWidth": 7,
                                    "width": 6,
                                    "text": "$ERROR",
                                    "value": "$ERROR",
                                    "valueText": "$ERROR",
                                    "hasLeadingTrivia": true,
                                    "leadingTrivia": [
                                        {
                                            "kind": "WhitespaceTrivia",
                                            "text": "\t"
                                        }
                                    ]
                                },
                                "argumentList": {
                                    "kind": "ArgumentList",
                                    "fullStart": 727,
                                    "fullEnd": 774,
                                    "start": 727,
                                    "end": 774,
                                    "fullWidth": 47,
                                    "width": 47,
                                    "openParenToken": {
                                        "kind": "OpenParenToken",
                                        "fullStart": 727,
                                        "fullEnd": 728,
                                        "start": 727,
                                        "end": 728,
                                        "fullWidth": 1,
                                        "width": 1,
                                        "text": "(",
                                        "value": "(",
                                        "valueText": "("
                                    },
                                    "arguments": [
                                        {
                                            "kind": "AddExpression",
                                            "fullStart": 728,
                                            "fullEnd": 773,
                                            "start": 728,
                                            "end": 773,
                                            "fullWidth": 45,
                                            "width": 45,
                                            "left": {
                                                "kind": "StringLiteral",
                                                "fullStart": 728,
                                                "fullEnd": 766,
                                                "start": 728,
                                                "end": 766,
                                                "fullWidth": 38,
                                                "width": 38,
                                                "text": "'#1: result === 2. Actual: result ==='",
                                                "value": "#1: result === 2. Actual: result ===",
                                                "valueText": "#1: result === 2. Actual: result ==="
                                            },
                                            "operatorToken": {
                                                "kind": "PlusToken",
                                                "fullStart": 766,
                                                "fullEnd": 767,
                                                "start": 766,
                                                "end": 767,
                                                "fullWidth": 1,
                                                "width": 1,
                                                "text": "+",
                                                "value": "+",
                                                "valueText": "+"
                                            },
                                            "right": {
                                                "kind": "IdentifierName",
                                                "fullStart": 767,
                                                "fullEnd": 773,
                                                "start": 767,
                                                "end": 773,
                                                "fullWidth": 6,
                                                "width": 6,
                                                "text": "result",
                                                "value": "result",
                                                "valueText": "result"
                                            }
                                        }
                                    ],
                                    "closeParenToken": {
                                        "kind": "CloseParenToken",
                                        "fullStart": 773,
                                        "fullEnd": 774,
                                        "start": 773,
                                        "end": 774,
                                        "fullWidth": 1,
                                        "width": 1,
                                        "text": ")",
                                        "value": ")",
                                        "valueText": ")"
                                    }
                                }
                            },
                            "semicolonToken": {
                                "kind": "SemicolonToken",
                                "fullStart": 774,
                                "fullEnd": 776,
                                "start": 774,
                                "end": 775,
                                "fullWidth": 2,
                                "width": 1,
                                "text": ";",
                                "value": ";",
                                "valueText": ";",
                                "hasTrailingTrivia": true,
                                "hasTrailingNewLine": true,
                                "trailingTrivia": [
                                    {
                                        "kind": "NewLineTrivia",
                                        "text": "\n"
                                    }
                                ]
                            }
                        }
                    ],
                    "closeBraceToken": {
                        "kind": "CloseBraceToken",
                        "fullStart": 776,
                        "fullEnd": 778,
                        "start": 776,
                        "end": 777,
                        "fullWidth": 2,
                        "width": 1,
                        "text": "}",
                        "value": "}",
                        "valueText": "}",
                        "hasTrailingTrivia": true,
                        "hasTrailingNewLine": true,
                        "trailingTrivia": [
                            {
                                "kind": "NewLineTrivia",
                                "text": "\n"
                            }
                        ]
                    }
                }
            }
        ],
        "endOfFileToken": {
            "kind": "EndOfFileToken",
            "fullStart": 778,
            "fullEnd": 866,
            "start": 866,
            "end": 866,
            "fullWidth": 88,
            "width": 0,
            "text": "",
            "hasLeadingTrivia": true,
            "hasLeadingComment": true,
            "hasLeadingNewLine": true,
            "leadingTrivia": [
                {
                    "kind": "SingleLineCommentTrivia",
                    "text": "//"
                },
                {
                    "kind": "NewLineTrivia",
                    "text": "\n"
                },
                {
                    "kind": "SingleLineCommentTrivia",
                    "text": "//////////////////////////////////////////////////////////////////////////////"
                },
                {
                    "kind": "NewLineTrivia",
                    "text": "\n"
                },
                {
                    "kind": "NewLineTrivia",
                    "text": "\n"
                },
                {
                    "kind": "NewLineTrivia",
                    "text": "\n"
                },
                {
                    "kind": "NewLineTrivia",
                    "text": "\n"
                },
                {
                    "kind": "NewLineTrivia",
                    "text": "\n"
                },
                {
                    "kind": "NewLineTrivia",
                    "text": "\n"
                },
                {
                    "kind": "NewLineTrivia",
                    "text": "\n"
                }
            ]
        }
    },
    "lineMap": {
        "lineStarts": [
            0,
            61,
            132,
            133,
            137,
            194,
            197,
            234,
            381,
            385,
            386,
            397,
            398,
            417,
            418,
            431,
            433,
            442,
            474,
            484,
            506,
            516,
            532,
            534,
            535,
            549,
            550,
            569,
            570,
            583,
            585,
            608,
            610,
            611,
            690,
            700,
            720,
            776,
            778,
            781,
            860,
            861,
            862,
            863,
            864,
            865,
            866
        ],
        "length": 866
    }
}<|MERGE_RESOLUTION|>--- conflicted
+++ resolved
@@ -95,12 +95,8 @@
                             "start": 390,
                             "end": 395,
                             "fullWidth": 5,
-<<<<<<< HEAD
                             "width": 5,
-                            "identifier": {
-=======
                             "propertyName": {
->>>>>>> 85e84683
                                 "kind": "IdentifierName",
                                 "fullStart": 390,
                                 "fullEnd": 392,
@@ -235,12 +231,8 @@
                             "start": 402,
                             "end": 415,
                             "fullWidth": 13,
-<<<<<<< HEAD
                             "width": 13,
-                            "identifier": {
-=======
                             "propertyName": {
->>>>>>> 85e84683
                                 "kind": "IdentifierName",
                                 "fullStart": 402,
                                 "fullEnd": 408,
@@ -618,12 +610,8 @@
                                                     "start": 454,
                                                     "end": 515,
                                                     "fullWidth": 62,
-<<<<<<< HEAD
                                                     "width": 61,
-                                                    "identifier": {
-=======
                                                     "propertyName": {
->>>>>>> 85e84683
                                                         "kind": "IdentifierName",
                                                         "fullStart": 454,
                                                         "fullEnd": 461,
@@ -1137,12 +1125,8 @@
                             "start": 554,
                             "end": 567,
                             "fullWidth": 13,
-<<<<<<< HEAD
                             "width": 13,
-                            "identifier": {
-=======
                             "propertyName": {
->>>>>>> 85e84683
                                 "kind": "IdentifierName",
                                 "fullStart": 554,
                                 "fullEnd": 560,
