--- conflicted
+++ resolved
@@ -473,12 +473,8 @@
                             "start": 357,
                             "end": 360,
                             "fullWidth": 3,
-<<<<<<< HEAD
                             "width": 3,
-                            "identifier": {
-=======
                             "propertyName": {
->>>>>>> 85e84683
                                 "kind": "IdentifierName",
                                 "fullStart": 357,
                                 "fullEnd": 358,
@@ -666,12 +662,8 @@
                             "start": 371,
                             "end": 377,
                             "fullWidth": 7,
-<<<<<<< HEAD
                             "width": 6,
-                            "identifier": {
-=======
                             "propertyName": {
->>>>>>> 85e84683
                                 "kind": "IdentifierName",
                                 "fullStart": 371,
                                 "fullEnd": 372,
