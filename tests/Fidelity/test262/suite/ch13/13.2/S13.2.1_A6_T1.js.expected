{
    "isDeclaration": false,
    "languageVersion": "EcmaScript5",
    "parseOptions": {
        "allowAutomaticSemicolonInsertion": true
    },
    "sourceUnit": {
        "kind": "SourceUnit",
        "fullStart": 0,
        "fullEnd": 765,
        "start": 292,
        "end": 765,
        "fullWidth": 765,
        "width": 473,
        "isIncrementallyUnusable": true,
        "moduleElements": [
            {
                "kind": "FunctionDeclaration",
                "fullStart": 0,
                "fullEnd": 350,
                "start": 292,
                "end": 350,
                "fullWidth": 350,
                "width": 58,
                "modifiers": [],
                "functionKeyword": {
                    "kind": "FunctionKeyword",
                    "fullStart": 0,
                    "fullEnd": 301,
                    "start": 292,
                    "end": 300,
                    "fullWidth": 301,
                    "width": 8,
                    "text": "function",
                    "value": "function",
                    "valueText": "function",
                    "hasLeadingTrivia": true,
                    "hasLeadingComment": true,
                    "hasLeadingNewLine": true,
                    "hasTrailingTrivia": true,
                    "leadingTrivia": [
                        {
                            "kind": "SingleLineCommentTrivia",
                            "text": "// Copyright 2009 the Sputnik authors.  All rights reserved."
                        },
                        {
                            "kind": "NewLineTrivia",
                            "text": "\n"
                        },
                        {
                            "kind": "SingleLineCommentTrivia",
                            "text": "// This code is governed by the BSD license found in the LICENSE file."
                        },
                        {
                            "kind": "NewLineTrivia",
                            "text": "\n"
                        },
                        {
                            "kind": "NewLineTrivia",
                            "text": "\n"
                        },
                        {
                            "kind": "MultiLineCommentTrivia",
                            "text": "/**\n * Primitive types are passed by value\n *\n * @path ch13/13.2/S13.2.1_A6_T1.js\n * @description Declaring a function with \"function __func(arg1, arg2)\"\n */"
                        },
                        {
                            "kind": "NewLineTrivia",
                            "text": "\n"
                        },
                        {
                            "kind": "NewLineTrivia",
                            "text": "\n"
                        }
                    ],
                    "trailingTrivia": [
                        {
                            "kind": "WhitespaceTrivia",
                            "text": " "
                        }
                    ]
                },
                "identifier": {
                    "kind": "IdentifierName",
                    "fullStart": 301,
                    "fullEnd": 307,
                    "start": 301,
                    "end": 307,
                    "fullWidth": 6,
                    "width": 6,
                    "text": "__func",
                    "value": "__func",
                    "valueText": "__func"
                },
                "callSignature": {
                    "kind": "CallSignature",
                    "fullStart": 307,
                    "fullEnd": 319,
                    "start": 307,
                    "end": 319,
                    "fullWidth": 12,
                    "width": 12,
                    "parameterList": {
                        "kind": "ParameterList",
                        "fullStart": 307,
                        "fullEnd": 319,
                        "start": 307,
                        "end": 319,
                        "fullWidth": 12,
                        "width": 12,
                        "openParenToken": {
                            "kind": "OpenParenToken",
                            "fullStart": 307,
                            "fullEnd": 308,
                            "start": 307,
                            "end": 308,
                            "fullWidth": 1,
                            "width": 1,
                            "text": "(",
                            "value": "(",
                            "valueText": "("
                        },
                        "parameters": [
                            {
                                "kind": "Parameter",
                                "fullStart": 308,
                                "fullEnd": 312,
                                "start": 308,
                                "end": 312,
                                "fullWidth": 4,
<<<<<<< HEAD
                                "width": 4,
=======
                                "modifiers": [],
>>>>>>> e3c38734
                                "identifier": {
                                    "kind": "IdentifierName",
                                    "fullStart": 308,
                                    "fullEnd": 312,
                                    "start": 308,
                                    "end": 312,
                                    "fullWidth": 4,
                                    "width": 4,
                                    "text": "arg1",
                                    "value": "arg1",
                                    "valueText": "arg1"
                                }
                            },
                            {
                                "kind": "CommaToken",
                                "fullStart": 312,
                                "fullEnd": 314,
                                "start": 312,
                                "end": 313,
                                "fullWidth": 2,
                                "width": 1,
                                "text": ",",
                                "value": ",",
                                "valueText": ",",
                                "hasTrailingTrivia": true,
                                "trailingTrivia": [
                                    {
                                        "kind": "WhitespaceTrivia",
                                        "text": " "
                                    }
                                ]
                            },
                            {
                                "kind": "Parameter",
                                "fullStart": 314,
                                "fullEnd": 318,
                                "start": 314,
                                "end": 318,
                                "fullWidth": 4,
<<<<<<< HEAD
                                "width": 4,
=======
                                "modifiers": [],
>>>>>>> e3c38734
                                "identifier": {
                                    "kind": "IdentifierName",
                                    "fullStart": 314,
                                    "fullEnd": 318,
                                    "start": 314,
                                    "end": 318,
                                    "fullWidth": 4,
                                    "width": 4,
                                    "text": "arg2",
                                    "value": "arg2",
                                    "valueText": "arg2"
                                }
                            }
                        ],
                        "closeParenToken": {
                            "kind": "CloseParenToken",
                            "fullStart": 318,
                            "fullEnd": 319,
                            "start": 318,
                            "end": 319,
                            "fullWidth": 1,
                            "width": 1,
                            "text": ")",
                            "value": ")",
                            "valueText": ")"
                        }
                    }
                },
                "block": {
                    "kind": "Block",
                    "fullStart": 319,
                    "fullEnd": 350,
                    "start": 319,
                    "end": 350,
                    "fullWidth": 31,
                    "width": 31,
                    "openBraceToken": {
                        "kind": "OpenBraceToken",
                        "fullStart": 319,
                        "fullEnd": 321,
                        "start": 319,
                        "end": 320,
                        "fullWidth": 2,
                        "width": 1,
                        "text": "{",
                        "value": "{",
                        "valueText": "{",
                        "hasTrailingTrivia": true,
                        "hasTrailingNewLine": true,
                        "trailingTrivia": [
                            {
                                "kind": "NewLineTrivia",
                                "text": "\n"
                            }
                        ]
                    },
                    "statements": [
                        {
                            "kind": "ExpressionStatement",
                            "fullStart": 321,
                            "fullEnd": 333,
                            "start": 325,
                            "end": 332,
                            "fullWidth": 12,
                            "width": 7,
                            "expression": {
                                "kind": "PostIncrementExpression",
                                "fullStart": 321,
                                "fullEnd": 331,
                                "start": 325,
                                "end": 331,
                                "fullWidth": 10,
                                "width": 6,
                                "operand": {
                                    "kind": "IdentifierName",
                                    "fullStart": 321,
                                    "fullEnd": 329,
                                    "start": 325,
                                    "end": 329,
                                    "fullWidth": 8,
                                    "width": 4,
                                    "text": "arg1",
                                    "value": "arg1",
                                    "valueText": "arg1",
                                    "hasLeadingTrivia": true,
                                    "leadingTrivia": [
                                        {
                                            "kind": "WhitespaceTrivia",
                                            "text": "    "
                                        }
                                    ]
                                },
                                "operatorToken": {
                                    "kind": "PlusPlusToken",
                                    "fullStart": 329,
                                    "fullEnd": 331,
                                    "start": 329,
                                    "end": 331,
                                    "fullWidth": 2,
                                    "width": 2,
                                    "text": "++",
                                    "value": "++",
                                    "valueText": "++"
                                }
                            },
                            "semicolonToken": {
                                "kind": "SemicolonToken",
                                "fullStart": 331,
                                "fullEnd": 333,
                                "start": 331,
                                "end": 332,
                                "fullWidth": 2,
                                "width": 1,
                                "text": ";",
                                "value": ";",
                                "valueText": ";",
                                "hasTrailingTrivia": true,
                                "hasTrailingNewLine": true,
                                "trailingTrivia": [
                                    {
                                        "kind": "NewLineTrivia",
                                        "text": "\n"
                                    }
                                ]
                            }
                        },
                        {
                            "kind": "ExpressionStatement",
                            "fullStart": 333,
                            "fullEnd": 349,
                            "start": 337,
                            "end": 348,
                            "fullWidth": 16,
                            "width": 11,
                            "expression": {
                                "kind": "AddAssignmentExpression",
                                "fullStart": 333,
                                "fullEnd": 347,
                                "start": 337,
                                "end": 347,
                                "fullWidth": 14,
                                "width": 10,
                                "left": {
                                    "kind": "IdentifierName",
                                    "fullStart": 333,
                                    "fullEnd": 341,
                                    "start": 337,
                                    "end": 341,
                                    "fullWidth": 8,
                                    "width": 4,
                                    "text": "arg2",
                                    "value": "arg2",
                                    "valueText": "arg2",
                                    "hasLeadingTrivia": true,
                                    "leadingTrivia": [
                                        {
                                            "kind": "WhitespaceTrivia",
                                            "text": "    "
                                        }
                                    ]
                                },
                                "operatorToken": {
                                    "kind": "PlusEqualsToken",
                                    "fullStart": 341,
                                    "fullEnd": 343,
                                    "start": 341,
                                    "end": 343,
                                    "fullWidth": 2,
                                    "width": 2,
                                    "text": "+=",
                                    "value": "+=",
                                    "valueText": "+="
                                },
                                "right": {
                                    "kind": "StringLiteral",
                                    "fullStart": 343,
                                    "fullEnd": 347,
                                    "start": 343,
                                    "end": 347,
                                    "fullWidth": 4,
                                    "width": 4,
                                    "text": "\"BA\"",
                                    "value": "BA",
                                    "valueText": "BA"
                                }
                            },
                            "semicolonToken": {
                                "kind": "SemicolonToken",
                                "fullStart": 347,
                                "fullEnd": 349,
                                "start": 347,
                                "end": 348,
                                "fullWidth": 2,
                                "width": 1,
                                "text": ";",
                                "value": ";",
                                "valueText": ";",
                                "hasTrailingTrivia": true,
                                "hasTrailingNewLine": true,
                                "trailingTrivia": [
                                    {
                                        "kind": "NewLineTrivia",
                                        "text": "\n"
                                    }
                                ]
                            }
                        }
                    ],
                    "closeBraceToken": {
                        "kind": "CloseBraceToken",
                        "fullStart": 349,
                        "fullEnd": 350,
                        "start": 349,
                        "end": 350,
                        "fullWidth": 1,
                        "width": 1,
                        "text": "}",
                        "value": "}",
                        "valueText": "}"
                    }
                }
            },
            {
                "kind": "EmptyStatement",
                "fullStart": 350,
                "fullEnd": 352,
                "start": 350,
                "end": 351,
                "fullWidth": 2,
                "width": 1,
                "semicolonToken": {
                    "kind": "SemicolonToken",
                    "fullStart": 350,
                    "fullEnd": 352,
                    "start": 350,
                    "end": 351,
                    "fullWidth": 2,
                    "width": 1,
                    "text": ";",
                    "value": ";",
                    "valueText": ";",
                    "hasTrailingTrivia": true,
                    "hasTrailingNewLine": true,
                    "trailingTrivia": [
                        {
                            "kind": "NewLineTrivia",
                            "text": "\n"
                        }
                    ]
                }
            },
            {
                "kind": "VariableStatement",
                "fullStart": 352,
                "fullEnd": 362,
                "start": 353,
                "end": 361,
                "fullWidth": 10,
                "width": 8,
                "modifiers": [],
                "variableDeclaration": {
                    "kind": "VariableDeclaration",
                    "fullStart": 352,
                    "fullEnd": 360,
                    "start": 353,
                    "end": 360,
                    "fullWidth": 8,
                    "width": 7,
                    "varKeyword": {
                        "kind": "VarKeyword",
                        "fullStart": 352,
                        "fullEnd": 357,
                        "start": 353,
                        "end": 356,
                        "fullWidth": 5,
                        "width": 3,
                        "text": "var",
                        "value": "var",
                        "valueText": "var",
                        "hasLeadingTrivia": true,
                        "hasLeadingNewLine": true,
                        "hasTrailingTrivia": true,
                        "leadingTrivia": [
                            {
                                "kind": "NewLineTrivia",
                                "text": "\n"
                            }
                        ],
                        "trailingTrivia": [
                            {
                                "kind": "WhitespaceTrivia",
                                "text": " "
                            }
                        ]
                    },
                    "variableDeclarators": [
                        {
                            "kind": "VariableDeclarator",
                            "fullStart": 357,
                            "fullEnd": 360,
                            "start": 357,
                            "end": 360,
                            "fullWidth": 3,
                            "width": 3,
                            "identifier": {
                                "kind": "IdentifierName",
                                "fullStart": 357,
                                "fullEnd": 358,
                                "start": 357,
                                "end": 358,
                                "fullWidth": 1,
                                "width": 1,
                                "text": "x",
                                "value": "x",
                                "valueText": "x"
                            },
                            "equalsValueClause": {
                                "kind": "EqualsValueClause",
                                "fullStart": 358,
                                "fullEnd": 360,
                                "start": 358,
                                "end": 360,
                                "fullWidth": 2,
                                "width": 2,
                                "equalsToken": {
                                    "kind": "EqualsToken",
                                    "fullStart": 358,
                                    "fullEnd": 359,
                                    "start": 358,
                                    "end": 359,
                                    "fullWidth": 1,
                                    "width": 1,
                                    "text": "=",
                                    "value": "=",
                                    "valueText": "="
                                },
                                "value": {
                                    "kind": "NumericLiteral",
                                    "fullStart": 359,
                                    "fullEnd": 360,
                                    "start": 359,
                                    "end": 360,
                                    "fullWidth": 1,
                                    "width": 1,
                                    "text": "1",
                                    "value": 1,
                                    "valueText": "1"
                                }
                            }
                        }
                    ]
                },
                "semicolonToken": {
                    "kind": "SemicolonToken",
                    "fullStart": 360,
                    "fullEnd": 362,
                    "start": 360,
                    "end": 361,
                    "fullWidth": 2,
                    "width": 1,
                    "text": ";",
                    "value": ";",
                    "valueText": ";",
                    "hasTrailingTrivia": true,
                    "hasTrailingNewLine": true,
                    "trailingTrivia": [
                        {
                            "kind": "NewLineTrivia",
                            "text": "\n"
                        }
                    ]
                }
            },
            {
                "kind": "ExpressionStatement",
                "fullStart": 362,
                "fullEnd": 367,
                "start": 362,
                "end": 366,
                "fullWidth": 5,
                "width": 4,
                "expression": {
                    "kind": "AssignmentExpression",
                    "fullStart": 362,
                    "fullEnd": 365,
                    "start": 362,
                    "end": 365,
                    "fullWidth": 3,
                    "width": 3,
                    "left": {
                        "kind": "IdentifierName",
                        "fullStart": 362,
                        "fullEnd": 363,
                        "start": 362,
                        "end": 363,
                        "fullWidth": 1,
                        "width": 1,
                        "text": "y",
                        "value": "y",
                        "valueText": "y"
                    },
                    "operatorToken": {
                        "kind": "EqualsToken",
                        "fullStart": 363,
                        "fullEnd": 364,
                        "start": 363,
                        "end": 364,
                        "fullWidth": 1,
                        "width": 1,
                        "text": "=",
                        "value": "=",
                        "valueText": "="
                    },
                    "right": {
                        "kind": "NumericLiteral",
                        "fullStart": 364,
                        "fullEnd": 365,
                        "start": 364,
                        "end": 365,
                        "fullWidth": 1,
                        "width": 1,
                        "text": "2",
                        "value": 2,
                        "valueText": "2"
                    }
                },
                "semicolonToken": {
                    "kind": "SemicolonToken",
                    "fullStart": 365,
                    "fullEnd": 367,
                    "start": 365,
                    "end": 366,
                    "fullWidth": 2,
                    "width": 1,
                    "text": ";",
                    "value": ";",
                    "valueText": ";",
                    "hasTrailingTrivia": true,
                    "hasTrailingNewLine": true,
                    "trailingTrivia": [
                        {
                            "kind": "NewLineTrivia",
                            "text": "\n"
                        }
                    ]
                }
            },
            {
                "kind": "VariableStatement",
                "fullStart": 367,
                "fullEnd": 378,
                "start": 367,
                "end": 377,
                "fullWidth": 11,
                "width": 10,
                "isIncrementallyUnusable": true,
                "modifiers": [],
                "variableDeclaration": {
                    "kind": "VariableDeclaration",
                    "fullStart": 367,
                    "fullEnd": 378,
                    "start": 367,
                    "end": 377,
                    "fullWidth": 11,
                    "width": 10,
                    "varKeyword": {
                        "kind": "VarKeyword",
                        "fullStart": 367,
                        "fullEnd": 371,
                        "start": 367,
                        "end": 370,
                        "fullWidth": 4,
                        "width": 3,
                        "text": "var",
                        "value": "var",
                        "valueText": "var",
                        "hasTrailingTrivia": true,
                        "trailingTrivia": [
                            {
                                "kind": "WhitespaceTrivia",
                                "text": " "
                            }
                        ]
                    },
                    "variableDeclarators": [
                        {
                            "kind": "VariableDeclarator",
                            "fullStart": 371,
                            "fullEnd": 378,
                            "start": 371,
                            "end": 377,
                            "fullWidth": 7,
                            "width": 6,
                            "identifier": {
                                "kind": "IdentifierName",
                                "fullStart": 371,
                                "fullEnd": 372,
                                "start": 371,
                                "end": 372,
                                "fullWidth": 1,
                                "width": 1,
                                "text": "a",
                                "value": "a",
                                "valueText": "a"
                            },
                            "equalsValueClause": {
                                "kind": "EqualsValueClause",
                                "fullStart": 372,
                                "fullEnd": 378,
                                "start": 372,
                                "end": 377,
                                "fullWidth": 6,
                                "width": 5,
                                "equalsToken": {
                                    "kind": "EqualsToken",
                                    "fullStart": 372,
                                    "fullEnd": 373,
                                    "start": 372,
                                    "end": 373,
                                    "fullWidth": 1,
                                    "width": 1,
                                    "text": "=",
                                    "value": "=",
                                    "valueText": "="
                                },
                                "value": {
                                    "kind": "StringLiteral",
                                    "fullStart": 373,
                                    "fullEnd": 378,
                                    "start": 373,
                                    "end": 377,
                                    "fullWidth": 5,
                                    "width": 4,
                                    "text": "\"AB\"",
                                    "value": "AB",
                                    "valueText": "AB",
                                    "hasTrailingTrivia": true,
                                    "hasTrailingNewLine": true,
                                    "trailingTrivia": [
                                        {
                                            "kind": "NewLineTrivia",
                                            "text": "\n"
                                        }
                                    ]
                                }
                            }
                        }
                    ]
                },
                "semicolonToken": {
                    "kind": "SemicolonToken",
                    "fullStart": -1,
                    "fullEnd": -1,
                    "start": -1,
                    "end": -1,
                    "fullWidth": 0,
                    "width": 0,
                    "text": ""
                }
            },
            {
                "kind": "ExpressionStatement",
                "fullStart": 378,
                "fullEnd": 387,
                "start": 378,
                "end": 386,
                "fullWidth": 9,
                "width": 8,
                "expression": {
                    "kind": "AssignmentExpression",
                    "fullStart": 378,
                    "fullEnd": 385,
                    "start": 378,
                    "end": 385,
                    "fullWidth": 7,
                    "width": 7,
                    "left": {
                        "kind": "IdentifierName",
                        "fullStart": 378,
                        "fullEnd": 379,
                        "start": 378,
                        "end": 379,
                        "fullWidth": 1,
                        "width": 1,
                        "text": "b",
                        "value": "b",
                        "valueText": "b"
                    },
                    "operatorToken": {
                        "kind": "EqualsToken",
                        "fullStart": 379,
                        "fullEnd": 380,
                        "start": 379,
                        "end": 380,
                        "fullWidth": 1,
                        "width": 1,
                        "text": "=",
                        "value": "=",
                        "valueText": "="
                    },
                    "right": {
                        "kind": "StringLiteral",
                        "fullStart": 380,
                        "fullEnd": 385,
                        "start": 380,
                        "end": 385,
                        "fullWidth": 5,
                        "width": 5,
                        "text": "\"SAM\"",
                        "value": "SAM",
                        "valueText": "SAM"
                    }
                },
                "semicolonToken": {
                    "kind": "SemicolonToken",
                    "fullStart": 385,
                    "fullEnd": 387,
                    "start": 385,
                    "end": 386,
                    "fullWidth": 2,
                    "width": 1,
                    "text": ";",
                    "value": ";",
                    "valueText": ";",
                    "hasTrailingTrivia": true,
                    "hasTrailingNewLine": true,
                    "trailingTrivia": [
                        {
                            "kind": "NewLineTrivia",
                            "text": "\n"
                        }
                    ]
                }
            },
            {
                "kind": "ExpressionStatement",
                "fullStart": 387,
                "fullEnd": 401,
                "start": 388,
                "end": 400,
                "fullWidth": 14,
                "width": 12,
                "expression": {
                    "kind": "InvocationExpression",
                    "fullStart": 387,
                    "fullEnd": 399,
                    "start": 388,
                    "end": 399,
                    "fullWidth": 12,
                    "width": 11,
                    "expression": {
                        "kind": "IdentifierName",
                        "fullStart": 387,
                        "fullEnd": 394,
                        "start": 388,
                        "end": 394,
                        "fullWidth": 7,
                        "width": 6,
                        "text": "__func",
                        "value": "__func",
                        "valueText": "__func",
                        "hasLeadingTrivia": true,
                        "hasLeadingNewLine": true,
                        "leadingTrivia": [
                            {
                                "kind": "NewLineTrivia",
                                "text": "\n"
                            }
                        ]
                    },
                    "argumentList": {
                        "kind": "ArgumentList",
                        "fullStart": 394,
                        "fullEnd": 399,
                        "start": 394,
                        "end": 399,
                        "fullWidth": 5,
                        "width": 5,
                        "openParenToken": {
                            "kind": "OpenParenToken",
                            "fullStart": 394,
                            "fullEnd": 395,
                            "start": 394,
                            "end": 395,
                            "fullWidth": 1,
                            "width": 1,
                            "text": "(",
                            "value": "(",
                            "valueText": "("
                        },
                        "arguments": [
                            {
                                "kind": "IdentifierName",
                                "fullStart": 395,
                                "fullEnd": 396,
                                "start": 395,
                                "end": 396,
                                "fullWidth": 1,
                                "width": 1,
                                "text": "x",
                                "value": "x",
                                "valueText": "x"
                            },
                            {
                                "kind": "CommaToken",
                                "fullStart": 396,
                                "fullEnd": 397,
                                "start": 396,
                                "end": 397,
                                "fullWidth": 1,
                                "width": 1,
                                "text": ",",
                                "value": ",",
                                "valueText": ","
                            },
                            {
                                "kind": "IdentifierName",
                                "fullStart": 397,
                                "fullEnd": 398,
                                "start": 397,
                                "end": 398,
                                "fullWidth": 1,
                                "width": 1,
                                "text": "a",
                                "value": "a",
                                "valueText": "a"
                            }
                        ],
                        "closeParenToken": {
                            "kind": "CloseParenToken",
                            "fullStart": 398,
                            "fullEnd": 399,
                            "start": 398,
                            "end": 399,
                            "fullWidth": 1,
                            "width": 1,
                            "text": ")",
                            "value": ")",
                            "valueText": ")"
                        }
                    }
                },
                "semicolonToken": {
                    "kind": "SemicolonToken",
                    "fullStart": 399,
                    "fullEnd": 401,
                    "start": 399,
                    "end": 400,
                    "fullWidth": 2,
                    "width": 1,
                    "text": ";",
                    "value": ";",
                    "valueText": ";",
                    "hasTrailingTrivia": true,
                    "hasTrailingNewLine": true,
                    "trailingTrivia": [
                        {
                            "kind": "NewLineTrivia",
                            "text": "\n"
                        }
                    ]
                }
            },
            {
                "kind": "ExpressionStatement",
                "fullStart": 401,
                "fullEnd": 414,
                "start": 401,
                "end": 413,
                "fullWidth": 13,
                "width": 12,
                "expression": {
                    "kind": "InvocationExpression",
                    "fullStart": 401,
                    "fullEnd": 412,
                    "start": 401,
                    "end": 412,
                    "fullWidth": 11,
                    "width": 11,
                    "expression": {
                        "kind": "IdentifierName",
                        "fullStart": 401,
                        "fullEnd": 407,
                        "start": 401,
                        "end": 407,
                        "fullWidth": 6,
                        "width": 6,
                        "text": "__func",
                        "value": "__func",
                        "valueText": "__func"
                    },
                    "argumentList": {
                        "kind": "ArgumentList",
                        "fullStart": 407,
                        "fullEnd": 412,
                        "start": 407,
                        "end": 412,
                        "fullWidth": 5,
                        "width": 5,
                        "openParenToken": {
                            "kind": "OpenParenToken",
                            "fullStart": 407,
                            "fullEnd": 408,
                            "start": 407,
                            "end": 408,
                            "fullWidth": 1,
                            "width": 1,
                            "text": "(",
                            "value": "(",
                            "valueText": "("
                        },
                        "arguments": [
                            {
                                "kind": "IdentifierName",
                                "fullStart": 408,
                                "fullEnd": 409,
                                "start": 408,
                                "end": 409,
                                "fullWidth": 1,
                                "width": 1,
                                "text": "y",
                                "value": "y",
                                "valueText": "y"
                            },
                            {
                                "kind": "CommaToken",
                                "fullStart": 409,
                                "fullEnd": 410,
                                "start": 409,
                                "end": 410,
                                "fullWidth": 1,
                                "width": 1,
                                "text": ",",
                                "value": ",",
                                "valueText": ","
                            },
                            {
                                "kind": "IdentifierName",
                                "fullStart": 410,
                                "fullEnd": 411,
                                "start": 410,
                                "end": 411,
                                "fullWidth": 1,
                                "width": 1,
                                "text": "b",
                                "value": "b",
                                "valueText": "b"
                            }
                        ],
                        "closeParenToken": {
                            "kind": "CloseParenToken",
                            "fullStart": 411,
                            "fullEnd": 412,
                            "start": 411,
                            "end": 412,
                            "fullWidth": 1,
                            "width": 1,
                            "text": ")",
                            "value": ")",
                            "valueText": ")"
                        }
                    }
                },
                "semicolonToken": {
                    "kind": "SemicolonToken",
                    "fullStart": 412,
                    "fullEnd": 414,
                    "start": 412,
                    "end": 413,
                    "fullWidth": 2,
                    "width": 1,
                    "text": ";",
                    "value": ";",
                    "valueText": ";",
                    "hasTrailingTrivia": true,
                    "hasTrailingNewLine": true,
                    "trailingTrivia": [
                        {
                            "kind": "NewLineTrivia",
                            "text": "\n"
                        }
                    ]
                }
            },
            {
                "kind": "IfStatement",
                "fullStart": 414,
                "fullEnd": 682,
                "start": 504,
                "end": 681,
                "fullWidth": 268,
                "width": 177,
                "ifKeyword": {
                    "kind": "IfKeyword",
                    "fullStart": 414,
                    "fullEnd": 507,
                    "start": 504,
                    "end": 506,
                    "fullWidth": 93,
                    "width": 2,
                    "text": "if",
                    "value": "if",
                    "valueText": "if",
                    "hasLeadingTrivia": true,
                    "hasLeadingComment": true,
                    "hasLeadingNewLine": true,
                    "hasTrailingTrivia": true,
                    "leadingTrivia": [
                        {
                            "kind": "NewLineTrivia",
                            "text": "\n"
                        },
                        {
                            "kind": "SingleLineCommentTrivia",
                            "text": "//////////////////////////////////////////////////////////////////////////////"
                        },
                        {
                            "kind": "NewLineTrivia",
                            "text": "\n"
                        },
                        {
                            "kind": "SingleLineCommentTrivia",
                            "text": "//CHECK#1"
                        },
                        {
                            "kind": "NewLineTrivia",
                            "text": "\n"
                        }
                    ],
                    "trailingTrivia": [
                        {
                            "kind": "WhitespaceTrivia",
                            "text": " "
                        }
                    ]
                },
                "openParenToken": {
                    "kind": "OpenParenToken",
                    "fullStart": 507,
                    "fullEnd": 508,
                    "start": 507,
                    "end": 508,
                    "fullWidth": 1,
                    "width": 1,
                    "text": "(",
                    "value": "(",
                    "valueText": "("
                },
                "condition": {
                    "kind": "LogicalOrExpression",
                    "fullStart": 508,
                    "fullEnd": 547,
                    "start": 508,
                    "end": 547,
                    "fullWidth": 39,
                    "width": 39,
                    "left": {
                        "kind": "LogicalOrExpression",
                        "fullStart": 508,
                        "fullEnd": 535,
                        "start": 508,
                        "end": 534,
                        "fullWidth": 27,
                        "width": 26,
                        "left": {
                            "kind": "LogicalOrExpression",
                            "fullStart": 508,
                            "fullEnd": 523,
                            "start": 508,
                            "end": 522,
                            "fullWidth": 15,
                            "width": 14,
                            "left": {
                                "kind": "NotEqualsExpression",
                                "fullStart": 508,
                                "fullEnd": 514,
                                "start": 508,
                                "end": 513,
                                "fullWidth": 6,
                                "width": 5,
                                "left": {
                                    "kind": "IdentifierName",
                                    "fullStart": 508,
                                    "fullEnd": 509,
                                    "start": 508,
                                    "end": 509,
                                    "fullWidth": 1,
                                    "width": 1,
                                    "text": "x",
                                    "value": "x",
                                    "valueText": "x"
                                },
                                "operatorToken": {
                                    "kind": "ExclamationEqualsEqualsToken",
                                    "fullStart": 509,
                                    "fullEnd": 512,
                                    "start": 509,
                                    "end": 512,
                                    "fullWidth": 3,
                                    "width": 3,
                                    "text": "!==",
                                    "value": "!==",
                                    "valueText": "!=="
                                },
                                "right": {
                                    "kind": "NumericLiteral",
                                    "fullStart": 512,
                                    "fullEnd": 514,
                                    "start": 512,
                                    "end": 513,
                                    "fullWidth": 2,
                                    "width": 1,
                                    "text": "1",
                                    "value": 1,
                                    "valueText": "1",
                                    "hasTrailingTrivia": true,
                                    "trailingTrivia": [
                                        {
                                            "kind": "WhitespaceTrivia",
                                            "text": " "
                                        }
                                    ]
                                }
                            },
                            "operatorToken": {
                                "kind": "BarBarToken",
                                "fullStart": 514,
                                "fullEnd": 517,
                                "start": 514,
                                "end": 516,
                                "fullWidth": 3,
                                "width": 2,
                                "text": "||",
                                "value": "||",
                                "valueText": "||",
                                "hasTrailingTrivia": true,
                                "trailingTrivia": [
                                    {
                                        "kind": "WhitespaceTrivia",
                                        "text": " "
                                    }
                                ]
                            },
                            "right": {
                                "kind": "NotEqualsExpression",
                                "fullStart": 517,
                                "fullEnd": 523,
                                "start": 517,
                                "end": 522,
                                "fullWidth": 6,
                                "width": 5,
                                "left": {
                                    "kind": "IdentifierName",
                                    "fullStart": 517,
                                    "fullEnd": 518,
                                    "start": 517,
                                    "end": 518,
                                    "fullWidth": 1,
                                    "width": 1,
                                    "text": "y",
                                    "value": "y",
                                    "valueText": "y"
                                },
                                "operatorToken": {
                                    "kind": "ExclamationEqualsEqualsToken",
                                    "fullStart": 518,
                                    "fullEnd": 521,
                                    "start": 518,
                                    "end": 521,
                                    "fullWidth": 3,
                                    "width": 3,
                                    "text": "!==",
                                    "value": "!==",
                                    "valueText": "!=="
                                },
                                "right": {
                                    "kind": "NumericLiteral",
                                    "fullStart": 521,
                                    "fullEnd": 523,
                                    "start": 521,
                                    "end": 522,
                                    "fullWidth": 2,
                                    "width": 1,
                                    "text": "2",
                                    "value": 2,
                                    "valueText": "2",
                                    "hasTrailingTrivia": true,
                                    "trailingTrivia": [
                                        {
                                            "kind": "WhitespaceTrivia",
                                            "text": " "
                                        }
                                    ]
                                }
                            }
                        },
                        "operatorToken": {
                            "kind": "BarBarToken",
                            "fullStart": 523,
                            "fullEnd": 526,
                            "start": 523,
                            "end": 525,
                            "fullWidth": 3,
                            "width": 2,
                            "text": "||",
                            "value": "||",
                            "valueText": "||",
                            "hasTrailingTrivia": true,
                            "trailingTrivia": [
                                {
                                    "kind": "WhitespaceTrivia",
                                    "text": " "
                                }
                            ]
                        },
                        "right": {
                            "kind": "NotEqualsExpression",
                            "fullStart": 526,
                            "fullEnd": 535,
                            "start": 526,
                            "end": 534,
                            "fullWidth": 9,
                            "width": 8,
                            "left": {
                                "kind": "IdentifierName",
                                "fullStart": 526,
                                "fullEnd": 527,
                                "start": 526,
                                "end": 527,
                                "fullWidth": 1,
                                "width": 1,
                                "text": "a",
                                "value": "a",
                                "valueText": "a"
                            },
                            "operatorToken": {
                                "kind": "ExclamationEqualsEqualsToken",
                                "fullStart": 527,
                                "fullEnd": 530,
                                "start": 527,
                                "end": 530,
                                "fullWidth": 3,
                                "width": 3,
                                "text": "!==",
                                "value": "!==",
                                "valueText": "!=="
                            },
                            "right": {
                                "kind": "StringLiteral",
                                "fullStart": 530,
                                "fullEnd": 535,
                                "start": 530,
                                "end": 534,
                                "fullWidth": 5,
                                "width": 4,
                                "text": "\"AB\"",
                                "value": "AB",
                                "valueText": "AB",
                                "hasTrailingTrivia": true,
                                "trailingTrivia": [
                                    {
                                        "kind": "WhitespaceTrivia",
                                        "text": " "
                                    }
                                ]
                            }
                        }
                    },
                    "operatorToken": {
                        "kind": "BarBarToken",
                        "fullStart": 535,
                        "fullEnd": 538,
                        "start": 535,
                        "end": 537,
                        "fullWidth": 3,
                        "width": 2,
                        "text": "||",
                        "value": "||",
                        "valueText": "||",
                        "hasTrailingTrivia": true,
                        "trailingTrivia": [
                            {
                                "kind": "WhitespaceTrivia",
                                "text": " "
                            }
                        ]
                    },
                    "right": {
                        "kind": "NotEqualsExpression",
                        "fullStart": 538,
                        "fullEnd": 547,
                        "start": 538,
                        "end": 547,
                        "fullWidth": 9,
                        "width": 9,
                        "left": {
                            "kind": "IdentifierName",
                            "fullStart": 538,
                            "fullEnd": 539,
                            "start": 538,
                            "end": 539,
                            "fullWidth": 1,
                            "width": 1,
                            "text": "b",
                            "value": "b",
                            "valueText": "b"
                        },
                        "operatorToken": {
                            "kind": "ExclamationEqualsEqualsToken",
                            "fullStart": 539,
                            "fullEnd": 542,
                            "start": 539,
                            "end": 542,
                            "fullWidth": 3,
                            "width": 3,
                            "text": "!==",
                            "value": "!==",
                            "valueText": "!=="
                        },
                        "right": {
                            "kind": "StringLiteral",
                            "fullStart": 542,
                            "fullEnd": 547,
                            "start": 542,
                            "end": 547,
                            "fullWidth": 5,
                            "width": 5,
                            "text": "\"SAM\"",
                            "value": "SAM",
                            "valueText": "SAM"
                        }
                    }
                },
                "closeParenToken": {
                    "kind": "CloseParenToken",
                    "fullStart": 547,
                    "fullEnd": 549,
                    "start": 547,
                    "end": 548,
                    "fullWidth": 2,
                    "width": 1,
                    "text": ")",
                    "value": ")",
                    "valueText": ")",
                    "hasTrailingTrivia": true,
                    "trailingTrivia": [
                        {
                            "kind": "WhitespaceTrivia",
                            "text": " "
                        }
                    ]
                },
                "statement": {
                    "kind": "Block",
                    "fullStart": 549,
                    "fullEnd": 682,
                    "start": 549,
                    "end": 681,
                    "fullWidth": 133,
                    "width": 132,
                    "openBraceToken": {
                        "kind": "OpenBraceToken",
                        "fullStart": 549,
                        "fullEnd": 551,
                        "start": 549,
                        "end": 550,
                        "fullWidth": 2,
                        "width": 1,
                        "text": "{",
                        "value": "{",
                        "valueText": "{",
                        "hasTrailingTrivia": true,
                        "hasTrailingNewLine": true,
                        "trailingTrivia": [
                            {
                                "kind": "NewLineTrivia",
                                "text": "\n"
                            }
                        ]
                    },
                    "statements": [
                        {
                            "kind": "ExpressionStatement",
                            "fullStart": 551,
                            "fullEnd": 680,
                            "start": 552,
                            "end": 679,
                            "fullWidth": 129,
                            "width": 127,
                            "expression": {
                                "kind": "InvocationExpression",
                                "fullStart": 551,
                                "fullEnd": 678,
                                "start": 552,
                                "end": 678,
                                "fullWidth": 127,
                                "width": 126,
                                "expression": {
                                    "kind": "IdentifierName",
                                    "fullStart": 551,
                                    "fullEnd": 558,
                                    "start": 552,
                                    "end": 558,
                                    "fullWidth": 7,
                                    "width": 6,
                                    "text": "$ERROR",
                                    "value": "$ERROR",
                                    "valueText": "$ERROR",
                                    "hasLeadingTrivia": true,
                                    "leadingTrivia": [
                                        {
                                            "kind": "WhitespaceTrivia",
                                            "text": "\t"
                                        }
                                    ]
                                },
                                "argumentList": {
                                    "kind": "ArgumentList",
                                    "fullStart": 558,
                                    "fullEnd": 678,
                                    "start": 558,
                                    "end": 678,
                                    "fullWidth": 120,
                                    "width": 120,
                                    "openParenToken": {
                                        "kind": "OpenParenToken",
                                        "fullStart": 558,
                                        "fullEnd": 559,
                                        "start": 558,
                                        "end": 559,
                                        "fullWidth": 1,
                                        "width": 1,
                                        "text": "(",
                                        "value": "(",
                                        "valueText": "("
                                    },
                                    "arguments": [
                                        {
                                            "kind": "AddExpression",
                                            "fullStart": 559,
                                            "fullEnd": 677,
                                            "start": 559,
                                            "end": 677,
                                            "fullWidth": 118,
                                            "width": 118,
                                            "left": {
                                                "kind": "AddExpression",
                                                "fullStart": 559,
                                                "fullEnd": 675,
                                                "start": 559,
                                                "end": 675,
                                                "fullWidth": 116,
                                                "width": 116,
                                                "left": {
                                                    "kind": "AddExpression",
                                                    "fullStart": 559,
                                                    "fullEnd": 662,
                                                    "start": 559,
                                                    "end": 662,
                                                    "fullWidth": 103,
                                                    "width": 103,
                                                    "left": {
                                                        "kind": "AddExpression",
                                                        "fullStart": 559,
                                                        "fullEnd": 660,
                                                        "start": 559,
                                                        "end": 660,
                                                        "fullWidth": 101,
                                                        "width": 101,
                                                        "left": {
                                                            "kind": "AddExpression",
                                                            "fullStart": 559,
                                                            "fullEnd": 647,
                                                            "start": 559,
                                                            "end": 647,
                                                            "fullWidth": 88,
                                                            "width": 88,
                                                            "left": {
                                                                "kind": "AddExpression",
                                                                "fullStart": 559,
                                                                "fullEnd": 645,
                                                                "start": 559,
                                                                "end": 645,
                                                                "fullWidth": 86,
                                                                "width": 86,
                                                                "left": {
                                                                    "kind": "AddExpression",
                                                                    "fullStart": 559,
                                                                    "fullEnd": 632,
                                                                    "start": 559,
                                                                    "end": 632,
                                                                    "fullWidth": 73,
                                                                    "width": 73,
                                                                    "left": {
                                                                        "kind": "StringLiteral",
                                                                        "fullStart": 559,
                                                                        "fullEnd": 630,
                                                                        "start": 559,
                                                                        "end": 630,
                                                                        "fullWidth": 71,
                                                                        "width": 71,
                                                                        "text": "'#1: x === 1 and y === 2 and a === \"AB\" and b === \"SAM\". Actual: x ==='",
                                                                        "value": "#1: x === 1 and y === 2 and a === \"AB\" and b === \"SAM\". Actual: x ===",
                                                                        "valueText": "#1: x === 1 and y === 2 and a === \"AB\" and b === \"SAM\". Actual: x ==="
                                                                    },
                                                                    "operatorToken": {
                                                                        "kind": "PlusToken",
                                                                        "fullStart": 630,
                                                                        "fullEnd": 631,
                                                                        "start": 630,
                                                                        "end": 631,
                                                                        "fullWidth": 1,
                                                                        "width": 1,
                                                                        "text": "+",
                                                                        "value": "+",
                                                                        "valueText": "+"
                                                                    },
                                                                    "right": {
                                                                        "kind": "IdentifierName",
                                                                        "fullStart": 631,
                                                                        "fullEnd": 632,
                                                                        "start": 631,
                                                                        "end": 632,
                                                                        "fullWidth": 1,
                                                                        "width": 1,
                                                                        "text": "x",
                                                                        "value": "x",
                                                                        "valueText": "x"
                                                                    }
                                                                },
                                                                "operatorToken": {
                                                                    "kind": "PlusToken",
                                                                    "fullStart": 632,
                                                                    "fullEnd": 633,
                                                                    "start": 632,
                                                                    "end": 633,
                                                                    "fullWidth": 1,
                                                                    "width": 1,
                                                                    "text": "+",
                                                                    "value": "+",
                                                                    "valueText": "+"
                                                                },
                                                                "right": {
                                                                    "kind": "StringLiteral",
                                                                    "fullStart": 633,
                                                                    "fullEnd": 645,
                                                                    "start": 633,
                                                                    "end": 645,
                                                                    "fullWidth": 12,
                                                                    "width": 12,
                                                                    "text": "' and y ==='",
                                                                    "value": " and y ===",
                                                                    "valueText": " and y ==="
                                                                }
                                                            },
                                                            "operatorToken": {
                                                                "kind": "PlusToken",
                                                                "fullStart": 645,
                                                                "fullEnd": 646,
                                                                "start": 645,
                                                                "end": 646,
                                                                "fullWidth": 1,
                                                                "width": 1,
                                                                "text": "+",
                                                                "value": "+",
                                                                "valueText": "+"
                                                            },
                                                            "right": {
                                                                "kind": "IdentifierName",
                                                                "fullStart": 646,
                                                                "fullEnd": 647,
                                                                "start": 646,
                                                                "end": 647,
                                                                "fullWidth": 1,
                                                                "width": 1,
                                                                "text": "y",
                                                                "value": "y",
                                                                "valueText": "y"
                                                            }
                                                        },
                                                        "operatorToken": {
                                                            "kind": "PlusToken",
                                                            "fullStart": 647,
                                                            "fullEnd": 648,
                                                            "start": 647,
                                                            "end": 648,
                                                            "fullWidth": 1,
                                                            "width": 1,
                                                            "text": "+",
                                                            "value": "+",
                                                            "valueText": "+"
                                                        },
                                                        "right": {
                                                            "kind": "StringLiteral",
                                                            "fullStart": 648,
                                                            "fullEnd": 660,
                                                            "start": 648,
                                                            "end": 660,
                                                            "fullWidth": 12,
                                                            "width": 12,
                                                            "text": "' and a ==='",
                                                            "value": " and a ===",
                                                            "valueText": " and a ==="
                                                        }
                                                    },
                                                    "operatorToken": {
                                                        "kind": "PlusToken",
                                                        "fullStart": 660,
                                                        "fullEnd": 661,
                                                        "start": 660,
                                                        "end": 661,
                                                        "fullWidth": 1,
                                                        "width": 1,
                                                        "text": "+",
                                                        "value": "+",
                                                        "valueText": "+"
                                                    },
                                                    "right": {
                                                        "kind": "IdentifierName",
                                                        "fullStart": 661,
                                                        "fullEnd": 662,
                                                        "start": 661,
                                                        "end": 662,
                                                        "fullWidth": 1,
                                                        "width": 1,
                                                        "text": "a",
                                                        "value": "a",
                                                        "valueText": "a"
                                                    }
                                                },
                                                "operatorToken": {
                                                    "kind": "PlusToken",
                                                    "fullStart": 662,
                                                    "fullEnd": 663,
                                                    "start": 662,
                                                    "end": 663,
                                                    "fullWidth": 1,
                                                    "width": 1,
                                                    "text": "+",
                                                    "value": "+",
                                                    "valueText": "+"
                                                },
                                                "right": {
                                                    "kind": "StringLiteral",
                                                    "fullStart": 663,
                                                    "fullEnd": 675,
                                                    "start": 663,
                                                    "end": 675,
                                                    "fullWidth": 12,
                                                    "width": 12,
                                                    "text": "' and b ==='",
                                                    "value": " and b ===",
                                                    "valueText": " and b ==="
                                                }
                                            },
                                            "operatorToken": {
                                                "kind": "PlusToken",
                                                "fullStart": 675,
                                                "fullEnd": 676,
                                                "start": 675,
                                                "end": 676,
                                                "fullWidth": 1,
                                                "width": 1,
                                                "text": "+",
                                                "value": "+",
                                                "valueText": "+"
                                            },
                                            "right": {
                                                "kind": "IdentifierName",
                                                "fullStart": 676,
                                                "fullEnd": 677,
                                                "start": 676,
                                                "end": 677,
                                                "fullWidth": 1,
                                                "width": 1,
                                                "text": "b",
                                                "value": "b",
                                                "valueText": "b"
                                            }
                                        }
                                    ],
                                    "closeParenToken": {
                                        "kind": "CloseParenToken",
                                        "fullStart": 677,
                                        "fullEnd": 678,
                                        "start": 677,
                                        "end": 678,
                                        "fullWidth": 1,
                                        "width": 1,
                                        "text": ")",
                                        "value": ")",
                                        "valueText": ")"
                                    }
                                }
                            },
                            "semicolonToken": {
                                "kind": "SemicolonToken",
                                "fullStart": 678,
                                "fullEnd": 680,
                                "start": 678,
                                "end": 679,
                                "fullWidth": 2,
                                "width": 1,
                                "text": ";",
                                "value": ";",
                                "valueText": ";",
                                "hasTrailingTrivia": true,
                                "hasTrailingNewLine": true,
                                "trailingTrivia": [
                                    {
                                        "kind": "NewLineTrivia",
                                        "text": "\n"
                                    }
                                ]
                            }
                        }
                    ],
                    "closeBraceToken": {
                        "kind": "CloseBraceToken",
                        "fullStart": 680,
                        "fullEnd": 682,
                        "start": 680,
                        "end": 681,
                        "fullWidth": 2,
                        "width": 1,
                        "text": "}",
                        "value": "}",
                        "valueText": "}",
                        "hasTrailingTrivia": true,
                        "hasTrailingNewLine": true,
                        "trailingTrivia": [
                            {
                                "kind": "NewLineTrivia",
                                "text": "\n"
                            }
                        ]
                    }
                }
            }
        ],
        "endOfFileToken": {
            "kind": "EndOfFileToken",
            "fullStart": 682,
            "fullEnd": 765,
            "start": 765,
            "end": 765,
            "fullWidth": 83,
            "width": 0,
            "text": "",
            "hasLeadingTrivia": true,
            "hasLeadingComment": true,
            "hasLeadingNewLine": true,
            "leadingTrivia": [
                {
                    "kind": "SingleLineCommentTrivia",
                    "text": "//"
                },
                {
                    "kind": "NewLineTrivia",
                    "text": "\n"
                },
                {
                    "kind": "SingleLineCommentTrivia",
                    "text": "//////////////////////////////////////////////////////////////////////////////"
                },
                {
                    "kind": "NewLineTrivia",
                    "text": "\n"
                },
                {
                    "kind": "NewLineTrivia",
                    "text": "\n"
                }
            ]
        }
    },
    "lineMap": {
        "lineStarts": [
            0,
            61,
            132,
            133,
            137,
            176,
            179,
            215,
            287,
            291,
            292,
            321,
            333,
            349,
            352,
            353,
            362,
            367,
            378,
            387,
            388,
            401,
            414,
            415,
            494,
            504,
            551,
            680,
            682,
            685,
            764,
            765
        ],
        "length": 765
    }
}<|MERGE_RESOLUTION|>--- conflicted
+++ resolved
@@ -127,11 +127,8 @@
                                 "start": 308,
                                 "end": 312,
                                 "fullWidth": 4,
-<<<<<<< HEAD
                                 "width": 4,
-=======
                                 "modifiers": [],
->>>>>>> e3c38734
                                 "identifier": {
                                     "kind": "IdentifierName",
                                     "fullStart": 308,
@@ -171,11 +168,8 @@
                                 "start": 314,
                                 "end": 318,
                                 "fullWidth": 4,
-<<<<<<< HEAD
                                 "width": 4,
-=======
                                 "modifiers": [],
->>>>>>> e3c38734
                                 "identifier": {
                                     "kind": "IdentifierName",
                                     "fullStart": 314,
