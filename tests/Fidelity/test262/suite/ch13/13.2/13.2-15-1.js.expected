{
    "isDeclaration": false,
    "languageVersion": "EcmaScript5",
    "parseOptions": {
        "allowAutomaticSemicolonInsertion": true
    },
    "sourceUnit": {
        "kind": "SourceUnit",
        "fullStart": 0,
        "fullEnd": 1356,
        "start": 569,
        "end": 1356,
        "fullWidth": 1356,
        "width": 787,
        "isIncrementallyUnusable": true,
        "moduleElements": [
            {
                "kind": "FunctionDeclaration",
                "fullStart": 0,
                "fullEnd": 1332,
                "start": 569,
                "end": 1330,
                "fullWidth": 1332,
                "width": 761,
                "modifiers": [],
                "functionKeyword": {
                    "kind": "FunctionKeyword",
                    "fullStart": 0,
                    "fullEnd": 578,
                    "start": 569,
                    "end": 577,
                    "fullWidth": 578,
                    "width": 8,
                    "text": "function",
                    "value": "function",
                    "valueText": "function",
                    "hasLeadingTrivia": true,
                    "hasLeadingComment": true,
                    "hasLeadingNewLine": true,
                    "hasTrailingTrivia": true,
                    "leadingTrivia": [
                        {
                            "kind": "SingleLineCommentTrivia",
                            "text": "/// Copyright (c) 2012 Ecma International.  All rights reserved. "
                        },
                        {
                            "kind": "NewLineTrivia",
                            "text": "\r\n"
                        },
                        {
                            "kind": "SingleLineCommentTrivia",
                            "text": "/// Ecma International makes this code available under the terms and conditions set"
                        },
                        {
                            "kind": "NewLineTrivia",
                            "text": "\r\n"
                        },
                        {
                            "kind": "SingleLineCommentTrivia",
                            "text": "/// forth on http://hg.ecmascript.org/tests/test262/raw-file/tip/LICENSE (the "
                        },
                        {
                            "kind": "NewLineTrivia",
                            "text": "\r\n"
                        },
                        {
                            "kind": "SingleLineCommentTrivia",
                            "text": "/// \"Use Terms\").   Any redistribution of this code must retain the above "
                        },
                        {
                            "kind": "NewLineTrivia",
                            "text": "\r\n"
                        },
                        {
                            "kind": "SingleLineCommentTrivia",
                            "text": "/// copyright and this notice and otherwise comply with the Use Terms."
                        },
                        {
                            "kind": "NewLineTrivia",
                            "text": "\r\n"
                        },
                        {
                            "kind": "MultiLineCommentTrivia",
                            "text": "/**\r\n * @path ch13/13.2/13.2-15-1.js\r\n * @description Function Object has length as its own property and does not invoke the setter defined on Function.prototype.length (Step 15)\r\n */"
                        },
                        {
                            "kind": "NewLineTrivia",
                            "text": "\r\n"
                        },
                        {
                            "kind": "NewLineTrivia",
                            "text": "\r\n"
                        },
                        {
                            "kind": "NewLineTrivia",
                            "text": "\r\n"
                        }
                    ],
                    "trailingTrivia": [
                        {
                            "kind": "WhitespaceTrivia",
                            "text": " "
                        }
                    ]
                },
                "identifier": {
                    "kind": "IdentifierName",
                    "fullStart": 578,
                    "fullEnd": 586,
                    "start": 578,
                    "end": 586,
                    "fullWidth": 8,
                    "width": 8,
                    "text": "testcase",
                    "value": "testcase",
                    "valueText": "testcase"
                },
                "callSignature": {
                    "kind": "CallSignature",
                    "fullStart": 586,
                    "fullEnd": 589,
                    "start": 586,
                    "end": 588,
                    "fullWidth": 3,
                    "width": 2,
                    "parameterList": {
                        "kind": "ParameterList",
                        "fullStart": 586,
                        "fullEnd": 589,
                        "start": 586,
                        "end": 588,
                        "fullWidth": 3,
                        "width": 2,
                        "openParenToken": {
                            "kind": "OpenParenToken",
                            "fullStart": 586,
                            "fullEnd": 587,
                            "start": 586,
                            "end": 587,
                            "fullWidth": 1,
                            "width": 1,
                            "text": "(",
                            "value": "(",
                            "valueText": "("
                        },
                        "parameters": [],
                        "closeParenToken": {
                            "kind": "CloseParenToken",
                            "fullStart": 587,
                            "fullEnd": 589,
                            "start": 587,
                            "end": 588,
                            "fullWidth": 2,
                            "width": 1,
                            "text": ")",
                            "value": ")",
                            "valueText": ")",
                            "hasTrailingTrivia": true,
                            "trailingTrivia": [
                                {
                                    "kind": "WhitespaceTrivia",
                                    "text": " "
                                }
                            ]
                        }
                    }
                },
                "block": {
                    "kind": "Block",
                    "fullStart": 589,
                    "fullEnd": 1332,
                    "start": 589,
                    "end": 1330,
                    "fullWidth": 743,
                    "width": 741,
                    "openBraceToken": {
                        "kind": "OpenBraceToken",
                        "fullStart": 589,
                        "fullEnd": 592,
                        "start": 589,
                        "end": 590,
                        "fullWidth": 3,
                        "width": 1,
                        "text": "{",
                        "value": "{",
                        "valueText": "{",
                        "hasTrailingTrivia": true,
                        "hasTrailingNewLine": true,
                        "trailingTrivia": [
                            {
                                "kind": "NewLineTrivia",
                                "text": "\r\n"
                            }
                        ]
                    },
                    "statements": [
                        {
                            "kind": "VariableStatement",
                            "fullStart": 592,
                            "fullEnd": 636,
                            "start": 604,
                            "end": 634,
                            "fullWidth": 44,
                            "width": 30,
                            "modifiers": [],
                            "variableDeclaration": {
                                "kind": "VariableDeclaration",
                                "fullStart": 592,
                                "fullEnd": 633,
                                "start": 604,
                                "end": 633,
                                "fullWidth": 41,
                                "width": 29,
                                "varKeyword": {
                                    "kind": "VarKeyword",
                                    "fullStart": 592,
                                    "fullEnd": 608,
                                    "start": 604,
                                    "end": 607,
                                    "fullWidth": 16,
                                    "width": 3,
                                    "text": "var",
                                    "value": "var",
                                    "valueText": "var",
                                    "hasLeadingTrivia": true,
                                    "hasTrailingTrivia": true,
                                    "leadingTrivia": [
                                        {
                                            "kind": "WhitespaceTrivia",
                                            "text": "            "
                                        }
                                    ],
                                    "trailingTrivia": [
                                        {
                                            "kind": "WhitespaceTrivia",
                                            "text": " "
                                        }
                                    ]
                                },
                                "variableDeclarators": [
                                    {
                                        "kind": "VariableDeclarator",
                                        "fullStart": 608,
                                        "fullEnd": 633,
                                        "start": 608,
                                        "end": 633,
                                        "fullWidth": 25,
<<<<<<< HEAD
                                        "width": 25,
                                        "identifier": {
=======
                                        "propertyName": {
>>>>>>> 85e84683
                                            "kind": "IdentifierName",
                                            "fullStart": 608,
                                            "fullEnd": 612,
                                            "start": 608,
                                            "end": 611,
                                            "fullWidth": 4,
                                            "width": 3,
                                            "text": "fun",
                                            "value": "fun",
                                            "valueText": "fun",
                                            "hasTrailingTrivia": true,
                                            "trailingTrivia": [
                                                {
                                                    "kind": "WhitespaceTrivia",
                                                    "text": " "
                                                }
                                            ]
                                        },
                                        "equalsValueClause": {
                                            "kind": "EqualsValueClause",
                                            "fullStart": 612,
                                            "fullEnd": 633,
                                            "start": 612,
                                            "end": 633,
                                            "fullWidth": 21,
                                            "width": 21,
                                            "equalsToken": {
                                                "kind": "EqualsToken",
                                                "fullStart": 612,
                                                "fullEnd": 614,
                                                "start": 612,
                                                "end": 613,
                                                "fullWidth": 2,
                                                "width": 1,
                                                "text": "=",
                                                "value": "=",
                                                "valueText": "=",
                                                "hasTrailingTrivia": true,
                                                "trailingTrivia": [
                                                    {
                                                        "kind": "WhitespaceTrivia",
                                                        "text": " "
                                                    }
                                                ]
                                            },
                                            "value": {
                                                "kind": "FunctionExpression",
                                                "fullStart": 614,
                                                "fullEnd": 633,
                                                "start": 614,
                                                "end": 633,
                                                "fullWidth": 19,
                                                "width": 19,
                                                "functionKeyword": {
                                                    "kind": "FunctionKeyword",
                                                    "fullStart": 614,
                                                    "fullEnd": 623,
                                                    "start": 614,
                                                    "end": 622,
                                                    "fullWidth": 9,
                                                    "width": 8,
                                                    "text": "function",
                                                    "value": "function",
                                                    "valueText": "function",
                                                    "hasTrailingTrivia": true,
                                                    "trailingTrivia": [
                                                        {
                                                            "kind": "WhitespaceTrivia",
                                                            "text": " "
                                                        }
                                                    ]
                                                },
                                                "callSignature": {
                                                    "kind": "CallSignature",
                                                    "fullStart": 623,
                                                    "fullEnd": 630,
                                                    "start": 623,
                                                    "end": 629,
                                                    "fullWidth": 7,
                                                    "width": 6,
                                                    "parameterList": {
                                                        "kind": "ParameterList",
                                                        "fullStart": 623,
                                                        "fullEnd": 630,
                                                        "start": 623,
                                                        "end": 629,
                                                        "fullWidth": 7,
                                                        "width": 6,
                                                        "openParenToken": {
                                                            "kind": "OpenParenToken",
                                                            "fullStart": 623,
                                                            "fullEnd": 624,
                                                            "start": 623,
                                                            "end": 624,
                                                            "fullWidth": 1,
                                                            "width": 1,
                                                            "text": "(",
                                                            "value": "(",
                                                            "valueText": "("
                                                        },
                                                        "parameters": [
                                                            {
                                                                "kind": "Parameter",
                                                                "fullStart": 624,
                                                                "fullEnd": 625,
                                                                "start": 624,
                                                                "end": 625,
                                                                "fullWidth": 1,
                                                                "width": 1,
                                                                "modifiers": [],
                                                                "identifier": {
                                                                    "kind": "IdentifierName",
                                                                    "fullStart": 624,
                                                                    "fullEnd": 625,
                                                                    "start": 624,
                                                                    "end": 625,
                                                                    "fullWidth": 1,
                                                                    "width": 1,
                                                                    "text": "x",
                                                                    "value": "x",
                                                                    "valueText": "x"
                                                                }
                                                            },
                                                            {
                                                                "kind": "CommaToken",
                                                                "fullStart": 625,
                                                                "fullEnd": 627,
                                                                "start": 625,
                                                                "end": 626,
                                                                "fullWidth": 2,
                                                                "width": 1,
                                                                "text": ",",
                                                                "value": ",",
                                                                "valueText": ",",
                                                                "hasTrailingTrivia": true,
                                                                "trailingTrivia": [
                                                                    {
                                                                        "kind": "WhitespaceTrivia",
                                                                        "text": " "
                                                                    }
                                                                ]
                                                            },
                                                            {
                                                                "kind": "Parameter",
                                                                "fullStart": 627,
                                                                "fullEnd": 628,
                                                                "start": 627,
                                                                "end": 628,
                                                                "fullWidth": 1,
                                                                "width": 1,
                                                                "modifiers": [],
                                                                "identifier": {
                                                                    "kind": "IdentifierName",
                                                                    "fullStart": 627,
                                                                    "fullEnd": 628,
                                                                    "start": 627,
                                                                    "end": 628,
                                                                    "fullWidth": 1,
                                                                    "width": 1,
                                                                    "text": "y",
                                                                    "value": "y",
                                                                    "valueText": "y"
                                                                }
                                                            }
                                                        ],
                                                        "closeParenToken": {
                                                            "kind": "CloseParenToken",
                                                            "fullStart": 628,
                                                            "fullEnd": 630,
                                                            "start": 628,
                                                            "end": 629,
                                                            "fullWidth": 2,
                                                            "width": 1,
                                                            "text": ")",
                                                            "value": ")",
                                                            "valueText": ")",
                                                            "hasTrailingTrivia": true,
                                                            "trailingTrivia": [
                                                                {
                                                                    "kind": "WhitespaceTrivia",
                                                                    "text": " "
                                                                }
                                                            ]
                                                        }
                                                    }
                                                },
                                                "block": {
                                                    "kind": "Block",
                                                    "fullStart": 630,
                                                    "fullEnd": 633,
                                                    "start": 630,
                                                    "end": 633,
                                                    "fullWidth": 3,
                                                    "width": 3,
                                                    "openBraceToken": {
                                                        "kind": "OpenBraceToken",
                                                        "fullStart": 630,
                                                        "fullEnd": 632,
                                                        "start": 630,
                                                        "end": 631,
                                                        "fullWidth": 2,
                                                        "width": 1,
                                                        "text": "{",
                                                        "value": "{",
                                                        "valueText": "{",
                                                        "hasTrailingTrivia": true,
                                                        "trailingTrivia": [
                                                            {
                                                                "kind": "WhitespaceTrivia",
                                                                "text": " "
                                                            }
                                                        ]
                                                    },
                                                    "statements": [],
                                                    "closeBraceToken": {
                                                        "kind": "CloseBraceToken",
                                                        "fullStart": 632,
                                                        "fullEnd": 633,
                                                        "start": 632,
                                                        "end": 633,
                                                        "fullWidth": 1,
                                                        "width": 1,
                                                        "text": "}",
                                                        "value": "}",
                                                        "valueText": "}"
                                                    }
                                                }
                                            }
                                        }
                                    }
                                ]
                            },
                            "semicolonToken": {
                                "kind": "SemicolonToken",
                                "fullStart": 633,
                                "fullEnd": 636,
                                "start": 633,
                                "end": 634,
                                "fullWidth": 3,
                                "width": 1,
                                "text": ";",
                                "value": ";",
                                "valueText": ";",
                                "hasTrailingTrivia": true,
                                "hasTrailingNewLine": true,
                                "trailingTrivia": [
                                    {
                                        "kind": "NewLineTrivia",
                                        "text": "\r\n"
                                    }
                                ]
                            }
                        },
                        {
                            "kind": "VariableStatement",
                            "fullStart": 636,
                            "fullEnd": 676,
                            "start": 650,
                            "end": 674,
                            "fullWidth": 40,
                            "width": 24,
                            "modifiers": [],
                            "variableDeclaration": {
                                "kind": "VariableDeclaration",
                                "fullStart": 636,
                                "fullEnd": 673,
                                "start": 650,
                                "end": 673,
                                "fullWidth": 37,
                                "width": 23,
                                "varKeyword": {
                                    "kind": "VarKeyword",
                                    "fullStart": 636,
                                    "fullEnd": 654,
                                    "start": 650,
                                    "end": 653,
                                    "fullWidth": 18,
                                    "width": 3,
                                    "text": "var",
                                    "value": "var",
                                    "valueText": "var",
                                    "hasLeadingTrivia": true,
                                    "hasLeadingNewLine": true,
                                    "hasTrailingTrivia": true,
                                    "leadingTrivia": [
                                        {
                                            "kind": "NewLineTrivia",
                                            "text": "\r\n"
                                        },
                                        {
                                            "kind": "WhitespaceTrivia",
                                            "text": "            "
                                        }
                                    ],
                                    "trailingTrivia": [
                                        {
                                            "kind": "WhitespaceTrivia",
                                            "text": " "
                                        }
                                    ]
                                },
                                "variableDeclarators": [
                                    {
                                        "kind": "VariableDeclarator",
                                        "fullStart": 654,
                                        "fullEnd": 673,
                                        "start": 654,
                                        "end": 673,
                                        "fullWidth": 19,
<<<<<<< HEAD
                                        "width": 19,
                                        "identifier": {
=======
                                        "propertyName": {
>>>>>>> 85e84683
                                            "kind": "IdentifierName",
                                            "fullStart": 654,
                                            "fullEnd": 666,
                                            "start": 654,
                                            "end": 665,
                                            "fullWidth": 12,
                                            "width": 11,
                                            "text": "verifyValue",
                                            "value": "verifyValue",
                                            "valueText": "verifyValue",
                                            "hasTrailingTrivia": true,
                                            "trailingTrivia": [
                                                {
                                                    "kind": "WhitespaceTrivia",
                                                    "text": " "
                                                }
                                            ]
                                        },
                                        "equalsValueClause": {
                                            "kind": "EqualsValueClause",
                                            "fullStart": 666,
                                            "fullEnd": 673,
                                            "start": 666,
                                            "end": 673,
                                            "fullWidth": 7,
                                            "width": 7,
                                            "equalsToken": {
                                                "kind": "EqualsToken",
                                                "fullStart": 666,
                                                "fullEnd": 668,
                                                "start": 666,
                                                "end": 667,
                                                "fullWidth": 2,
                                                "width": 1,
                                                "text": "=",
                                                "value": "=",
                                                "valueText": "=",
                                                "hasTrailingTrivia": true,
                                                "trailingTrivia": [
                                                    {
                                                        "kind": "WhitespaceTrivia",
                                                        "text": " "
                                                    }
                                                ]
                                            },
                                            "value": {
                                                "kind": "FalseKeyword",
                                                "fullStart": 668,
                                                "fullEnd": 673,
                                                "start": 668,
                                                "end": 673,
                                                "fullWidth": 5,
                                                "width": 5,
                                                "text": "false",
                                                "value": false,
                                                "valueText": "false"
                                            }
                                        }
                                    }
                                ]
                            },
                            "semicolonToken": {
                                "kind": "SemicolonToken",
                                "fullStart": 673,
                                "fullEnd": 676,
                                "start": 673,
                                "end": 674,
                                "fullWidth": 3,
                                "width": 1,
                                "text": ";",
                                "value": ";",
                                "valueText": ";",
                                "hasTrailingTrivia": true,
                                "hasTrailingNewLine": true,
                                "trailingTrivia": [
                                    {
                                        "kind": "NewLineTrivia",
                                        "text": "\r\n"
                                    }
                                ]
                            }
                        },
                        {
                            "kind": "ExpressionStatement",
                            "fullStart": 676,
                            "fullEnd": 755,
                            "start": 688,
                            "end": 753,
                            "fullWidth": 79,
                            "width": 65,
                            "expression": {
                                "kind": "AssignmentExpression",
                                "fullStart": 676,
                                "fullEnd": 752,
                                "start": 688,
                                "end": 752,
                                "fullWidth": 76,
                                "width": 64,
                                "left": {
                                    "kind": "IdentifierName",
                                    "fullStart": 676,
                                    "fullEnd": 700,
                                    "start": 688,
                                    "end": 699,
                                    "fullWidth": 24,
                                    "width": 11,
                                    "text": "verifyValue",
                                    "value": "verifyValue",
                                    "valueText": "verifyValue",
                                    "hasLeadingTrivia": true,
                                    "hasTrailingTrivia": true,
                                    "leadingTrivia": [
                                        {
                                            "kind": "WhitespaceTrivia",
                                            "text": "            "
                                        }
                                    ],
                                    "trailingTrivia": [
                                        {
                                            "kind": "WhitespaceTrivia",
                                            "text": " "
                                        }
                                    ]
                                },
                                "operatorToken": {
                                    "kind": "EqualsToken",
                                    "fullStart": 700,
                                    "fullEnd": 702,
                                    "start": 700,
                                    "end": 701,
                                    "fullWidth": 2,
                                    "width": 1,
                                    "text": "=",
                                    "value": "=",
                                    "valueText": "=",
                                    "hasTrailingTrivia": true,
                                    "trailingTrivia": [
                                        {
                                            "kind": "WhitespaceTrivia",
                                            "text": " "
                                        }
                                    ]
                                },
                                "right": {
                                    "kind": "ParenthesizedExpression",
                                    "fullStart": 702,
                                    "fullEnd": 752,
                                    "start": 702,
                                    "end": 752,
                                    "fullWidth": 50,
                                    "width": 50,
                                    "openParenToken": {
                                        "kind": "OpenParenToken",
                                        "fullStart": 702,
                                        "fullEnd": 703,
                                        "start": 702,
                                        "end": 703,
                                        "fullWidth": 1,
                                        "width": 1,
                                        "text": "(",
                                        "value": "(",
                                        "valueText": "("
                                    },
                                    "expression": {
                                        "kind": "LogicalAndExpression",
                                        "fullStart": 703,
                                        "fullEnd": 751,
                                        "start": 703,
                                        "end": 751,
                                        "fullWidth": 48,
                                        "width": 48,
                                        "left": {
                                            "kind": "InvocationExpression",
                                            "fullStart": 703,
                                            "fullEnd": 732,
                                            "start": 703,
                                            "end": 731,
                                            "fullWidth": 29,
                                            "width": 28,
                                            "expression": {
                                                "kind": "MemberAccessExpression",
                                                "fullStart": 703,
                                                "fullEnd": 721,
                                                "start": 703,
                                                "end": 721,
                                                "fullWidth": 18,
                                                "width": 18,
                                                "expression": {
                                                    "kind": "IdentifierName",
                                                    "fullStart": 703,
                                                    "fullEnd": 706,
                                                    "start": 703,
                                                    "end": 706,
                                                    "fullWidth": 3,
                                                    "width": 3,
                                                    "text": "fun",
                                                    "value": "fun",
                                                    "valueText": "fun"
                                                },
                                                "dotToken": {
                                                    "kind": "DotToken",
                                                    "fullStart": 706,
                                                    "fullEnd": 707,
                                                    "start": 706,
                                                    "end": 707,
                                                    "fullWidth": 1,
                                                    "width": 1,
                                                    "text": ".",
                                                    "value": ".",
                                                    "valueText": "."
                                                },
                                                "name": {
                                                    "kind": "IdentifierName",
                                                    "fullStart": 707,
                                                    "fullEnd": 721,
                                                    "start": 707,
                                                    "end": 721,
                                                    "fullWidth": 14,
                                                    "width": 14,
                                                    "text": "hasOwnProperty",
                                                    "value": "hasOwnProperty",
                                                    "valueText": "hasOwnProperty"
                                                }
                                            },
                                            "argumentList": {
                                                "kind": "ArgumentList",
                                                "fullStart": 721,
                                                "fullEnd": 732,
                                                "start": 721,
                                                "end": 731,
                                                "fullWidth": 11,
                                                "width": 10,
                                                "openParenToken": {
                                                    "kind": "OpenParenToken",
                                                    "fullStart": 721,
                                                    "fullEnd": 722,
                                                    "start": 721,
                                                    "end": 722,
                                                    "fullWidth": 1,
                                                    "width": 1,
                                                    "text": "(",
                                                    "value": "(",
                                                    "valueText": "("
                                                },
                                                "arguments": [
                                                    {
                                                        "kind": "StringLiteral",
                                                        "fullStart": 722,
                                                        "fullEnd": 730,
                                                        "start": 722,
                                                        "end": 730,
                                                        "fullWidth": 8,
                                                        "width": 8,
                                                        "text": "\"length\"",
                                                        "value": "length",
                                                        "valueText": "length"
                                                    }
                                                ],
                                                "closeParenToken": {
                                                    "kind": "CloseParenToken",
                                                    "fullStart": 730,
                                                    "fullEnd": 732,
                                                    "start": 730,
                                                    "end": 731,
                                                    "fullWidth": 2,
                                                    "width": 1,
                                                    "text": ")",
                                                    "value": ")",
                                                    "valueText": ")",
                                                    "hasTrailingTrivia": true,
                                                    "trailingTrivia": [
                                                        {
                                                            "kind": "WhitespaceTrivia",
                                                            "text": " "
                                                        }
                                                    ]
                                                }
                                            }
                                        },
                                        "operatorToken": {
                                            "kind": "AmpersandAmpersandToken",
                                            "fullStart": 732,
                                            "fullEnd": 735,
                                            "start": 732,
                                            "end": 734,
                                            "fullWidth": 3,
                                            "width": 2,
                                            "text": "&&",
                                            "value": "&&",
                                            "valueText": "&&",
                                            "hasTrailingTrivia": true,
                                            "trailingTrivia": [
                                                {
                                                    "kind": "WhitespaceTrivia",
                                                    "text": " "
                                                }
                                            ]
                                        },
                                        "right": {
                                            "kind": "EqualsExpression",
                                            "fullStart": 735,
                                            "fullEnd": 751,
                                            "start": 735,
                                            "end": 751,
                                            "fullWidth": 16,
                                            "width": 16,
                                            "left": {
                                                "kind": "MemberAccessExpression",
                                                "fullStart": 735,
                                                "fullEnd": 746,
                                                "start": 735,
                                                "end": 745,
                                                "fullWidth": 11,
                                                "width": 10,
                                                "expression": {
                                                    "kind": "IdentifierName",
                                                    "fullStart": 735,
                                                    "fullEnd": 738,
                                                    "start": 735,
                                                    "end": 738,
                                                    "fullWidth": 3,
                                                    "width": 3,
                                                    "text": "fun",
                                                    "value": "fun",
                                                    "valueText": "fun"
                                                },
                                                "dotToken": {
                                                    "kind": "DotToken",
                                                    "fullStart": 738,
                                                    "fullEnd": 739,
                                                    "start": 738,
                                                    "end": 739,
                                                    "fullWidth": 1,
                                                    "width": 1,
                                                    "text": ".",
                                                    "value": ".",
                                                    "valueText": "."
                                                },
                                                "name": {
                                                    "kind": "IdentifierName",
                                                    "fullStart": 739,
                                                    "fullEnd": 746,
                                                    "start": 739,
                                                    "end": 745,
                                                    "fullWidth": 7,
                                                    "width": 6,
                                                    "text": "length",
                                                    "value": "length",
                                                    "valueText": "length",
                                                    "hasTrailingTrivia": true,
                                                    "trailingTrivia": [
                                                        {
                                                            "kind": "WhitespaceTrivia",
                                                            "text": " "
                                                        }
                                                    ]
                                                }
                                            },
                                            "operatorToken": {
                                                "kind": "EqualsEqualsEqualsToken",
                                                "fullStart": 746,
                                                "fullEnd": 750,
                                                "start": 746,
                                                "end": 749,
                                                "fullWidth": 4,
                                                "width": 3,
                                                "text": "===",
                                                "value": "===",
                                                "valueText": "===",
                                                "hasTrailingTrivia": true,
                                                "trailingTrivia": [
                                                    {
                                                        "kind": "WhitespaceTrivia",
                                                        "text": " "
                                                    }
                                                ]
                                            },
                                            "right": {
                                                "kind": "NumericLiteral",
                                                "fullStart": 750,
                                                "fullEnd": 751,
                                                "start": 750,
                                                "end": 751,
                                                "fullWidth": 1,
                                                "width": 1,
                                                "text": "2",
                                                "value": 2,
                                                "valueText": "2"
                                            }
                                        }
                                    },
                                    "closeParenToken": {
                                        "kind": "CloseParenToken",
                                        "fullStart": 751,
                                        "fullEnd": 752,
                                        "start": 751,
                                        "end": 752,
                                        "fullWidth": 1,
                                        "width": 1,
                                        "text": ")",
                                        "value": ")",
                                        "valueText": ")"
                                    }
                                }
                            },
                            "semicolonToken": {
                                "kind": "SemicolonToken",
                                "fullStart": 752,
                                "fullEnd": 755,
                                "start": 752,
                                "end": 753,
                                "fullWidth": 3,
                                "width": 1,
                                "text": ";",
                                "value": ";",
                                "valueText": ";",
                                "hasTrailingTrivia": true,
                                "hasTrailingNewLine": true,
                                "trailingTrivia": [
                                    {
                                        "kind": "NewLineTrivia",
                                        "text": "\r\n"
                                    }
                                ]
                            }
                        },
                        {
                            "kind": "VariableStatement",
                            "fullStart": 755,
                            "fullEnd": 798,
                            "start": 769,
                            "end": 796,
                            "fullWidth": 43,
                            "width": 27,
                            "modifiers": [],
                            "variableDeclaration": {
                                "kind": "VariableDeclaration",
                                "fullStart": 755,
                                "fullEnd": 795,
                                "start": 769,
                                "end": 795,
                                "fullWidth": 40,
                                "width": 26,
                                "varKeyword": {
                                    "kind": "VarKeyword",
                                    "fullStart": 755,
                                    "fullEnd": 773,
                                    "start": 769,
                                    "end": 772,
                                    "fullWidth": 18,
                                    "width": 3,
                                    "text": "var",
                                    "value": "var",
                                    "valueText": "var",
                                    "hasLeadingTrivia": true,
                                    "hasLeadingNewLine": true,
                                    "hasTrailingTrivia": true,
                                    "leadingTrivia": [
                                        {
                                            "kind": "NewLineTrivia",
                                            "text": "\r\n"
                                        },
                                        {
                                            "kind": "WhitespaceTrivia",
                                            "text": "            "
                                        }
                                    ],
                                    "trailingTrivia": [
                                        {
                                            "kind": "WhitespaceTrivia",
                                            "text": " "
                                        }
                                    ]
                                },
                                "variableDeclarators": [
                                    {
                                        "kind": "VariableDeclarator",
                                        "fullStart": 773,
                                        "fullEnd": 795,
                                        "start": 773,
                                        "end": 795,
                                        "fullWidth": 22,
<<<<<<< HEAD
                                        "width": 22,
                                        "identifier": {
=======
                                        "propertyName": {
>>>>>>> 85e84683
                                            "kind": "IdentifierName",
                                            "fullStart": 773,
                                            "fullEnd": 788,
                                            "start": 773,
                                            "end": 787,
                                            "fullWidth": 15,
                                            "width": 14,
                                            "text": "verifyWritable",
                                            "value": "verifyWritable",
                                            "valueText": "verifyWritable",
                                            "hasTrailingTrivia": true,
                                            "trailingTrivia": [
                                                {
                                                    "kind": "WhitespaceTrivia",
                                                    "text": " "
                                                }
                                            ]
                                        },
                                        "equalsValueClause": {
                                            "kind": "EqualsValueClause",
                                            "fullStart": 788,
                                            "fullEnd": 795,
                                            "start": 788,
                                            "end": 795,
                                            "fullWidth": 7,
                                            "width": 7,
                                            "equalsToken": {
                                                "kind": "EqualsToken",
                                                "fullStart": 788,
                                                "fullEnd": 790,
                                                "start": 788,
                                                "end": 789,
                                                "fullWidth": 2,
                                                "width": 1,
                                                "text": "=",
                                                "value": "=",
                                                "valueText": "=",
                                                "hasTrailingTrivia": true,
                                                "trailingTrivia": [
                                                    {
                                                        "kind": "WhitespaceTrivia",
                                                        "text": " "
                                                    }
                                                ]
                                            },
                                            "value": {
                                                "kind": "FalseKeyword",
                                                "fullStart": 790,
                                                "fullEnd": 795,
                                                "start": 790,
                                                "end": 795,
                                                "fullWidth": 5,
                                                "width": 5,
                                                "text": "false",
                                                "value": false,
                                                "valueText": "false"
                                            }
                                        }
                                    }
                                ]
                            },
                            "semicolonToken": {
                                "kind": "SemicolonToken",
                                "fullStart": 795,
                                "fullEnd": 798,
                                "start": 795,
                                "end": 796,
                                "fullWidth": 3,
                                "width": 1,
                                "text": ";",
                                "value": ";",
                                "valueText": ";",
                                "hasTrailingTrivia": true,
                                "hasTrailingNewLine": true,
                                "trailingTrivia": [
                                    {
                                        "kind": "NewLineTrivia",
                                        "text": "\r\n"
                                    }
                                ]
                            }
                        },
                        {
                            "kind": "ExpressionStatement",
                            "fullStart": 798,
                            "fullEnd": 830,
                            "start": 810,
                            "end": 828,
                            "fullWidth": 32,
                            "width": 18,
                            "expression": {
                                "kind": "AssignmentExpression",
                                "fullStart": 798,
                                "fullEnd": 827,
                                "start": 810,
                                "end": 827,
                                "fullWidth": 29,
                                "width": 17,
                                "left": {
                                    "kind": "MemberAccessExpression",
                                    "fullStart": 798,
                                    "fullEnd": 821,
                                    "start": 810,
                                    "end": 820,
                                    "fullWidth": 23,
                                    "width": 10,
                                    "expression": {
                                        "kind": "IdentifierName",
                                        "fullStart": 798,
                                        "fullEnd": 813,
                                        "start": 810,
                                        "end": 813,
                                        "fullWidth": 15,
                                        "width": 3,
                                        "text": "fun",
                                        "value": "fun",
                                        "valueText": "fun",
                                        "hasLeadingTrivia": true,
                                        "leadingTrivia": [
                                            {
                                                "kind": "WhitespaceTrivia",
                                                "text": "            "
                                            }
                                        ]
                                    },
                                    "dotToken": {
                                        "kind": "DotToken",
                                        "fullStart": 813,
                                        "fullEnd": 814,
                                        "start": 813,
                                        "end": 814,
                                        "fullWidth": 1,
                                        "width": 1,
                                        "text": ".",
                                        "value": ".",
                                        "valueText": "."
                                    },
                                    "name": {
                                        "kind": "IdentifierName",
                                        "fullStart": 814,
                                        "fullEnd": 821,
                                        "start": 814,
                                        "end": 820,
                                        "fullWidth": 7,
                                        "width": 6,
                                        "text": "length",
                                        "value": "length",
                                        "valueText": "length",
                                        "hasTrailingTrivia": true,
                                        "trailingTrivia": [
                                            {
                                                "kind": "WhitespaceTrivia",
                                                "text": " "
                                            }
                                        ]
                                    }
                                },
                                "operatorToken": {
                                    "kind": "EqualsToken",
                                    "fullStart": 821,
                                    "fullEnd": 823,
                                    "start": 821,
                                    "end": 822,
                                    "fullWidth": 2,
                                    "width": 1,
                                    "text": "=",
                                    "value": "=",
                                    "valueText": "=",
                                    "hasTrailingTrivia": true,
                                    "trailingTrivia": [
                                        {
                                            "kind": "WhitespaceTrivia",
                                            "text": " "
                                        }
                                    ]
                                },
                                "right": {
                                    "kind": "NumericLiteral",
                                    "fullStart": 823,
                                    "fullEnd": 827,
                                    "start": 823,
                                    "end": 827,
                                    "fullWidth": 4,
                                    "width": 4,
                                    "text": "1001",
                                    "value": 1001,
                                    "valueText": "1001"
                                }
                            },
                            "semicolonToken": {
                                "kind": "SemicolonToken",
                                "fullStart": 827,
                                "fullEnd": 830,
                                "start": 827,
                                "end": 828,
                                "fullWidth": 3,
                                "width": 1,
                                "text": ";",
                                "value": ";",
                                "valueText": ";",
                                "hasTrailingTrivia": true,
                                "hasTrailingNewLine": true,
                                "trailingTrivia": [
                                    {
                                        "kind": "NewLineTrivia",
                                        "text": "\r\n"
                                    }
                                ]
                            }
                        },
                        {
                            "kind": "ExpressionStatement",
                            "fullStart": 830,
                            "fullEnd": 883,
                            "start": 842,
                            "end": 881,
                            "fullWidth": 53,
                            "width": 39,
                            "expression": {
                                "kind": "AssignmentExpression",
                                "fullStart": 830,
                                "fullEnd": 880,
                                "start": 842,
                                "end": 880,
                                "fullWidth": 50,
                                "width": 38,
                                "left": {
                                    "kind": "IdentifierName",
                                    "fullStart": 830,
                                    "fullEnd": 857,
                                    "start": 842,
                                    "end": 856,
                                    "fullWidth": 27,
                                    "width": 14,
                                    "text": "verifyWritable",
                                    "value": "verifyWritable",
                                    "valueText": "verifyWritable",
                                    "hasLeadingTrivia": true,
                                    "hasTrailingTrivia": true,
                                    "leadingTrivia": [
                                        {
                                            "kind": "WhitespaceTrivia",
                                            "text": "            "
                                        }
                                    ],
                                    "trailingTrivia": [
                                        {
                                            "kind": "WhitespaceTrivia",
                                            "text": " "
                                        }
                                    ]
                                },
                                "operatorToken": {
                                    "kind": "EqualsToken",
                                    "fullStart": 857,
                                    "fullEnd": 859,
                                    "start": 857,
                                    "end": 858,
                                    "fullWidth": 2,
                                    "width": 1,
                                    "text": "=",
                                    "value": "=",
                                    "valueText": "=",
                                    "hasTrailingTrivia": true,
                                    "trailingTrivia": [
                                        {
                                            "kind": "WhitespaceTrivia",
                                            "text": " "
                                        }
                                    ]
                                },
                                "right": {
                                    "kind": "ParenthesizedExpression",
                                    "fullStart": 859,
                                    "fullEnd": 880,
                                    "start": 859,
                                    "end": 880,
                                    "fullWidth": 21,
                                    "width": 21,
                                    "openParenToken": {
                                        "kind": "OpenParenToken",
                                        "fullStart": 859,
                                        "fullEnd": 860,
                                        "start": 859,
                                        "end": 860,
                                        "fullWidth": 1,
                                        "width": 1,
                                        "text": "(",
                                        "value": "(",
                                        "valueText": "("
                                    },
                                    "expression": {
                                        "kind": "EqualsExpression",
                                        "fullStart": 860,
                                        "fullEnd": 879,
                                        "start": 860,
                                        "end": 879,
                                        "fullWidth": 19,
                                        "width": 19,
                                        "left": {
                                            "kind": "MemberAccessExpression",
                                            "fullStart": 860,
                                            "fullEnd": 871,
                                            "start": 860,
                                            "end": 870,
                                            "fullWidth": 11,
                                            "width": 10,
                                            "expression": {
                                                "kind": "IdentifierName",
                                                "fullStart": 860,
                                                "fullEnd": 863,
                                                "start": 860,
                                                "end": 863,
                                                "fullWidth": 3,
                                                "width": 3,
                                                "text": "fun",
                                                "value": "fun",
                                                "valueText": "fun"
                                            },
                                            "dotToken": {
                                                "kind": "DotToken",
                                                "fullStart": 863,
                                                "fullEnd": 864,
                                                "start": 863,
                                                "end": 864,
                                                "fullWidth": 1,
                                                "width": 1,
                                                "text": ".",
                                                "value": ".",
                                                "valueText": "."
                                            },
                                            "name": {
                                                "kind": "IdentifierName",
                                                "fullStart": 864,
                                                "fullEnd": 871,
                                                "start": 864,
                                                "end": 870,
                                                "fullWidth": 7,
                                                "width": 6,
                                                "text": "length",
                                                "value": "length",
                                                "valueText": "length",
                                                "hasTrailingTrivia": true,
                                                "trailingTrivia": [
                                                    {
                                                        "kind": "WhitespaceTrivia",
                                                        "text": " "
                                                    }
                                                ]
                                            }
                                        },
                                        "operatorToken": {
                                            "kind": "EqualsEqualsEqualsToken",
                                            "fullStart": 871,
                                            "fullEnd": 875,
                                            "start": 871,
                                            "end": 874,
                                            "fullWidth": 4,
                                            "width": 3,
                                            "text": "===",
                                            "value": "===",
                                            "valueText": "===",
                                            "hasTrailingTrivia": true,
                                            "trailingTrivia": [
                                                {
                                                    "kind": "WhitespaceTrivia",
                                                    "text": " "
                                                }
                                            ]
                                        },
                                        "right": {
                                            "kind": "NumericLiteral",
                                            "fullStart": 875,
                                            "fullEnd": 879,
                                            "start": 875,
                                            "end": 879,
                                            "fullWidth": 4,
                                            "width": 4,
                                            "text": "1001",
                                            "value": 1001,
                                            "valueText": "1001"
                                        }
                                    },
                                    "closeParenToken": {
                                        "kind": "CloseParenToken",
                                        "fullStart": 879,
                                        "fullEnd": 880,
                                        "start": 879,
                                        "end": 880,
                                        "fullWidth": 1,
                                        "width": 1,
                                        "text": ")",
                                        "value": ")",
                                        "valueText": ")"
                                    }
                                }
                            },
                            "semicolonToken": {
                                "kind": "SemicolonToken",
                                "fullStart": 880,
                                "fullEnd": 883,
                                "start": 880,
                                "end": 881,
                                "fullWidth": 3,
                                "width": 1,
                                "text": ";",
                                "value": ";",
                                "valueText": ";",
                                "hasTrailingTrivia": true,
                                "hasTrailingNewLine": true,
                                "trailingTrivia": [
                                    {
                                        "kind": "NewLineTrivia",
                                        "text": "\r\n"
                                    }
                                ]
                            }
                        },
                        {
                            "kind": "VariableStatement",
                            "fullStart": 883,
                            "fullEnd": 928,
                            "start": 897,
                            "end": 926,
                            "fullWidth": 45,
                            "width": 29,
                            "modifiers": [],
                            "variableDeclaration": {
                                "kind": "VariableDeclaration",
                                "fullStart": 883,
                                "fullEnd": 925,
                                "start": 897,
                                "end": 925,
                                "fullWidth": 42,
                                "width": 28,
                                "varKeyword": {
                                    "kind": "VarKeyword",
                                    "fullStart": 883,
                                    "fullEnd": 901,
                                    "start": 897,
                                    "end": 900,
                                    "fullWidth": 18,
                                    "width": 3,
                                    "text": "var",
                                    "value": "var",
                                    "valueText": "var",
                                    "hasLeadingTrivia": true,
                                    "hasLeadingNewLine": true,
                                    "hasTrailingTrivia": true,
                                    "leadingTrivia": [
                                        {
                                            "kind": "NewLineTrivia",
                                            "text": "\r\n"
                                        },
                                        {
                                            "kind": "WhitespaceTrivia",
                                            "text": "            "
                                        }
                                    ],
                                    "trailingTrivia": [
                                        {
                                            "kind": "WhitespaceTrivia",
                                            "text": " "
                                        }
                                    ]
                                },
                                "variableDeclarators": [
                                    {
                                        "kind": "VariableDeclarator",
                                        "fullStart": 901,
                                        "fullEnd": 925,
                                        "start": 901,
                                        "end": 925,
                                        "fullWidth": 24,
<<<<<<< HEAD
                                        "width": 24,
                                        "identifier": {
=======
                                        "propertyName": {
>>>>>>> 85e84683
                                            "kind": "IdentifierName",
                                            "fullStart": 901,
                                            "fullEnd": 918,
                                            "start": 901,
                                            "end": 917,
                                            "fullWidth": 17,
                                            "width": 16,
                                            "text": "verifyEnumerable",
                                            "value": "verifyEnumerable",
                                            "valueText": "verifyEnumerable",
                                            "hasTrailingTrivia": true,
                                            "trailingTrivia": [
                                                {
                                                    "kind": "WhitespaceTrivia",
                                                    "text": " "
                                                }
                                            ]
                                        },
                                        "equalsValueClause": {
                                            "kind": "EqualsValueClause",
                                            "fullStart": 918,
                                            "fullEnd": 925,
                                            "start": 918,
                                            "end": 925,
                                            "fullWidth": 7,
                                            "width": 7,
                                            "equalsToken": {
                                                "kind": "EqualsToken",
                                                "fullStart": 918,
                                                "fullEnd": 920,
                                                "start": 918,
                                                "end": 919,
                                                "fullWidth": 2,
                                                "width": 1,
                                                "text": "=",
                                                "value": "=",
                                                "valueText": "=",
                                                "hasTrailingTrivia": true,
                                                "trailingTrivia": [
                                                    {
                                                        "kind": "WhitespaceTrivia",
                                                        "text": " "
                                                    }
                                                ]
                                            },
                                            "value": {
                                                "kind": "FalseKeyword",
                                                "fullStart": 920,
                                                "fullEnd": 925,
                                                "start": 920,
                                                "end": 925,
                                                "fullWidth": 5,
                                                "width": 5,
                                                "text": "false",
                                                "value": false,
                                                "valueText": "false"
                                            }
                                        }
                                    }
                                ]
                            },
                            "semicolonToken": {
                                "kind": "SemicolonToken",
                                "fullStart": 925,
                                "fullEnd": 928,
                                "start": 925,
                                "end": 926,
                                "fullWidth": 3,
                                "width": 1,
                                "text": ";",
                                "value": ";",
                                "valueText": ";",
                                "hasTrailingTrivia": true,
                                "hasTrailingNewLine": true,
                                "trailingTrivia": [
                                    {
                                        "kind": "NewLineTrivia",
                                        "text": "\r\n"
                                    }
                                ]
                            }
                        },
                        {
                            "kind": "ForInStatement",
                            "fullStart": 928,
                            "fullEnd": 1081,
                            "start": 940,
                            "end": 1079,
                            "fullWidth": 153,
                            "width": 139,
                            "forKeyword": {
                                "kind": "ForKeyword",
                                "fullStart": 928,
                                "fullEnd": 944,
                                "start": 940,
                                "end": 943,
                                "fullWidth": 16,
                                "width": 3,
                                "text": "for",
                                "value": "for",
                                "valueText": "for",
                                "hasLeadingTrivia": true,
                                "hasTrailingTrivia": true,
                                "leadingTrivia": [
                                    {
                                        "kind": "WhitespaceTrivia",
                                        "text": "            "
                                    }
                                ],
                                "trailingTrivia": [
                                    {
                                        "kind": "WhitespaceTrivia",
                                        "text": " "
                                    }
                                ]
                            },
                            "openParenToken": {
                                "kind": "OpenParenToken",
                                "fullStart": 944,
                                "fullEnd": 945,
                                "start": 944,
                                "end": 945,
                                "fullWidth": 1,
                                "width": 1,
                                "text": "(",
                                "value": "(",
                                "valueText": "("
                            },
                            "variableDeclaration": {
                                "kind": "VariableDeclaration",
                                "fullStart": 945,
                                "fullEnd": 951,
                                "start": 945,
                                "end": 950,
                                "fullWidth": 6,
                                "width": 5,
                                "varKeyword": {
                                    "kind": "VarKeyword",
                                    "fullStart": 945,
                                    "fullEnd": 949,
                                    "start": 945,
                                    "end": 948,
                                    "fullWidth": 4,
                                    "width": 3,
                                    "text": "var",
                                    "value": "var",
                                    "valueText": "var",
                                    "hasTrailingTrivia": true,
                                    "trailingTrivia": [
                                        {
                                            "kind": "WhitespaceTrivia",
                                            "text": " "
                                        }
                                    ]
                                },
                                "variableDeclarators": [
                                    {
                                        "kind": "VariableDeclarator",
                                        "fullStart": 949,
                                        "fullEnd": 951,
                                        "start": 949,
                                        "end": 950,
                                        "fullWidth": 2,
<<<<<<< HEAD
                                        "width": 1,
                                        "identifier": {
=======
                                        "propertyName": {
>>>>>>> 85e84683
                                            "kind": "IdentifierName",
                                            "fullStart": 949,
                                            "fullEnd": 951,
                                            "start": 949,
                                            "end": 950,
                                            "fullWidth": 2,
                                            "width": 1,
                                            "text": "p",
                                            "value": "p",
                                            "valueText": "p",
                                            "hasTrailingTrivia": true,
                                            "trailingTrivia": [
                                                {
                                                    "kind": "WhitespaceTrivia",
                                                    "text": " "
                                                }
                                            ]
                                        }
                                    }
                                ]
                            },
                            "inKeyword": {
                                "kind": "InKeyword",
                                "fullStart": 951,
                                "fullEnd": 954,
                                "start": 951,
                                "end": 953,
                                "fullWidth": 3,
                                "width": 2,
                                "text": "in",
                                "value": "in",
                                "valueText": "in",
                                "hasTrailingTrivia": true,
                                "trailingTrivia": [
                                    {
                                        "kind": "WhitespaceTrivia",
                                        "text": " "
                                    }
                                ]
                            },
                            "expression": {
                                "kind": "IdentifierName",
                                "fullStart": 954,
                                "fullEnd": 957,
                                "start": 954,
                                "end": 957,
                                "fullWidth": 3,
                                "width": 3,
                                "text": "fun",
                                "value": "fun",
                                "valueText": "fun"
                            },
                            "closeParenToken": {
                                "kind": "CloseParenToken",
                                "fullStart": 957,
                                "fullEnd": 959,
                                "start": 957,
                                "end": 958,
                                "fullWidth": 2,
                                "width": 1,
                                "text": ")",
                                "value": ")",
                                "valueText": ")",
                                "hasTrailingTrivia": true,
                                "trailingTrivia": [
                                    {
                                        "kind": "WhitespaceTrivia",
                                        "text": " "
                                    }
                                ]
                            },
                            "statement": {
                                "kind": "Block",
                                "fullStart": 959,
                                "fullEnd": 1081,
                                "start": 959,
                                "end": 1079,
                                "fullWidth": 122,
                                "width": 120,
                                "openBraceToken": {
                                    "kind": "OpenBraceToken",
                                    "fullStart": 959,
                                    "fullEnd": 962,
                                    "start": 959,
                                    "end": 960,
                                    "fullWidth": 3,
                                    "width": 1,
                                    "text": "{",
                                    "value": "{",
                                    "valueText": "{",
                                    "hasTrailingTrivia": true,
                                    "hasTrailingNewLine": true,
                                    "trailingTrivia": [
                                        {
                                            "kind": "NewLineTrivia",
                                            "text": "\r\n"
                                        }
                                    ]
                                },
                                "statements": [
                                    {
                                        "kind": "IfStatement",
                                        "fullStart": 962,
                                        "fullEnd": 1066,
                                        "start": 978,
                                        "end": 1064,
                                        "fullWidth": 104,
                                        "width": 86,
                                        "ifKeyword": {
                                            "kind": "IfKeyword",
                                            "fullStart": 962,
                                            "fullEnd": 981,
                                            "start": 978,
                                            "end": 980,
                                            "fullWidth": 19,
                                            "width": 2,
                                            "text": "if",
                                            "value": "if",
                                            "valueText": "if",
                                            "hasLeadingTrivia": true,
                                            "hasTrailingTrivia": true,
                                            "leadingTrivia": [
                                                {
                                                    "kind": "WhitespaceTrivia",
                                                    "text": "                "
                                                }
                                            ],
                                            "trailingTrivia": [
                                                {
                                                    "kind": "WhitespaceTrivia",
                                                    "text": " "
                                                }
                                            ]
                                        },
                                        "openParenToken": {
                                            "kind": "OpenParenToken",
                                            "fullStart": 981,
                                            "fullEnd": 982,
                                            "start": 981,
                                            "end": 982,
                                            "fullWidth": 1,
                                            "width": 1,
                                            "text": "(",
                                            "value": "(",
                                            "valueText": "("
                                        },
                                        "condition": {
                                            "kind": "EqualsExpression",
                                            "fullStart": 982,
                                            "fullEnd": 996,
                                            "start": 982,
                                            "end": 996,
                                            "fullWidth": 14,
                                            "width": 14,
                                            "left": {
                                                "kind": "IdentifierName",
                                                "fullStart": 982,
                                                "fullEnd": 984,
                                                "start": 982,
                                                "end": 983,
                                                "fullWidth": 2,
                                                "width": 1,
                                                "text": "p",
                                                "value": "p",
                                                "valueText": "p",
                                                "hasTrailingTrivia": true,
                                                "trailingTrivia": [
                                                    {
                                                        "kind": "WhitespaceTrivia",
                                                        "text": " "
                                                    }
                                                ]
                                            },
                                            "operatorToken": {
                                                "kind": "EqualsEqualsEqualsToken",
                                                "fullStart": 984,
                                                "fullEnd": 988,
                                                "start": 984,
                                                "end": 987,
                                                "fullWidth": 4,
                                                "width": 3,
                                                "text": "===",
                                                "value": "===",
                                                "valueText": "===",
                                                "hasTrailingTrivia": true,
                                                "trailingTrivia": [
                                                    {
                                                        "kind": "WhitespaceTrivia",
                                                        "text": " "
                                                    }
                                                ]
                                            },
                                            "right": {
                                                "kind": "StringLiteral",
                                                "fullStart": 988,
                                                "fullEnd": 996,
                                                "start": 988,
                                                "end": 996,
                                                "fullWidth": 8,
                                                "width": 8,
                                                "text": "\"length\"",
                                                "value": "length",
                                                "valueText": "length"
                                            }
                                        },
                                        "closeParenToken": {
                                            "kind": "CloseParenToken",
                                            "fullStart": 996,
                                            "fullEnd": 998,
                                            "start": 996,
                                            "end": 997,
                                            "fullWidth": 2,
                                            "width": 1,
                                            "text": ")",
                                            "value": ")",
                                            "valueText": ")",
                                            "hasTrailingTrivia": true,
                                            "trailingTrivia": [
                                                {
                                                    "kind": "WhitespaceTrivia",
                                                    "text": " "
                                                }
                                            ]
                                        },
                                        "statement": {
                                            "kind": "Block",
                                            "fullStart": 998,
                                            "fullEnd": 1066,
                                            "start": 998,
                                            "end": 1064,
                                            "fullWidth": 68,
                                            "width": 66,
                                            "openBraceToken": {
                                                "kind": "OpenBraceToken",
                                                "fullStart": 998,
                                                "fullEnd": 1001,
                                                "start": 998,
                                                "end": 999,
                                                "fullWidth": 3,
                                                "width": 1,
                                                "text": "{",
                                                "value": "{",
                                                "valueText": "{",
                                                "hasTrailingTrivia": true,
                                                "hasTrailingNewLine": true,
                                                "trailingTrivia": [
                                                    {
                                                        "kind": "NewLineTrivia",
                                                        "text": "\r\n"
                                                    }
                                                ]
                                            },
                                            "statements": [
                                                {
                                                    "kind": "ExpressionStatement",
                                                    "fullStart": 1001,
                                                    "fullEnd": 1047,
                                                    "start": 1021,
                                                    "end": 1045,
                                                    "fullWidth": 46,
                                                    "width": 24,
                                                    "expression": {
                                                        "kind": "AssignmentExpression",
                                                        "fullStart": 1001,
                                                        "fullEnd": 1044,
                                                        "start": 1021,
                                                        "end": 1044,
                                                        "fullWidth": 43,
                                                        "width": 23,
                                                        "left": {
                                                            "kind": "IdentifierName",
                                                            "fullStart": 1001,
                                                            "fullEnd": 1038,
                                                            "start": 1021,
                                                            "end": 1037,
                                                            "fullWidth": 37,
                                                            "width": 16,
                                                            "text": "verifyEnumerable",
                                                            "value": "verifyEnumerable",
                                                            "valueText": "verifyEnumerable",
                                                            "hasLeadingTrivia": true,
                                                            "hasTrailingTrivia": true,
                                                            "leadingTrivia": [
                                                                {
                                                                    "kind": "WhitespaceTrivia",
                                                                    "text": "                    "
                                                                }
                                                            ],
                                                            "trailingTrivia": [
                                                                {
                                                                    "kind": "WhitespaceTrivia",
                                                                    "text": " "
                                                                }
                                                            ]
                                                        },
                                                        "operatorToken": {
                                                            "kind": "EqualsToken",
                                                            "fullStart": 1038,
                                                            "fullEnd": 1040,
                                                            "start": 1038,
                                                            "end": 1039,
                                                            "fullWidth": 2,
                                                            "width": 1,
                                                            "text": "=",
                                                            "value": "=",
                                                            "valueText": "=",
                                                            "hasTrailingTrivia": true,
                                                            "trailingTrivia": [
                                                                {
                                                                    "kind": "WhitespaceTrivia",
                                                                    "text": " "
                                                                }
                                                            ]
                                                        },
                                                        "right": {
                                                            "kind": "TrueKeyword",
                                                            "fullStart": 1040,
                                                            "fullEnd": 1044,
                                                            "start": 1040,
                                                            "end": 1044,
                                                            "fullWidth": 4,
                                                            "width": 4,
                                                            "text": "true",
                                                            "value": true,
                                                            "valueText": "true"
                                                        }
                                                    },
                                                    "semicolonToken": {
                                                        "kind": "SemicolonToken",
                                                        "fullStart": 1044,
                                                        "fullEnd": 1047,
                                                        "start": 1044,
                                                        "end": 1045,
                                                        "fullWidth": 3,
                                                        "width": 1,
                                                        "text": ";",
                                                        "value": ";",
                                                        "valueText": ";",
                                                        "hasTrailingTrivia": true,
                                                        "hasTrailingNewLine": true,
                                                        "trailingTrivia": [
                                                            {
                                                                "kind": "NewLineTrivia",
                                                                "text": "\r\n"
                                                            }
                                                        ]
                                                    }
                                                }
                                            ],
                                            "closeBraceToken": {
                                                "kind": "CloseBraceToken",
                                                "fullStart": 1047,
                                                "fullEnd": 1066,
                                                "start": 1063,
                                                "end": 1064,
                                                "fullWidth": 19,
                                                "width": 1,
                                                "text": "}",
                                                "value": "}",
                                                "valueText": "}",
                                                "hasLeadingTrivia": true,
                                                "hasTrailingTrivia": true,
                                                "hasTrailingNewLine": true,
                                                "leadingTrivia": [
                                                    {
                                                        "kind": "WhitespaceTrivia",
                                                        "text": "                "
                                                    }
                                                ],
                                                "trailingTrivia": [
                                                    {
                                                        "kind": "NewLineTrivia",
                                                        "text": "\r\n"
                                                    }
                                                ]
                                            }
                                        }
                                    }
                                ],
                                "closeBraceToken": {
                                    "kind": "CloseBraceToken",
                                    "fullStart": 1066,
                                    "fullEnd": 1081,
                                    "start": 1078,
                                    "end": 1079,
                                    "fullWidth": 15,
                                    "width": 1,
                                    "text": "}",
                                    "value": "}",
                                    "valueText": "}",
                                    "hasLeadingTrivia": true,
                                    "hasTrailingTrivia": true,
                                    "hasTrailingNewLine": true,
                                    "leadingTrivia": [
                                        {
                                            "kind": "WhitespaceTrivia",
                                            "text": "            "
                                        }
                                    ],
                                    "trailingTrivia": [
                                        {
                                            "kind": "NewLineTrivia",
                                            "text": "\r\n"
                                        }
                                    ]
                                }
                            }
                        },
                        {
                            "kind": "VariableStatement",
                            "fullStart": 1081,
                            "fullEnd": 1128,
                            "start": 1095,
                            "end": 1126,
                            "fullWidth": 47,
                            "width": 31,
                            "modifiers": [],
                            "variableDeclaration": {
                                "kind": "VariableDeclaration",
                                "fullStart": 1081,
                                "fullEnd": 1125,
                                "start": 1095,
                                "end": 1125,
                                "fullWidth": 44,
                                "width": 30,
                                "varKeyword": {
                                    "kind": "VarKeyword",
                                    "fullStart": 1081,
                                    "fullEnd": 1099,
                                    "start": 1095,
                                    "end": 1098,
                                    "fullWidth": 18,
                                    "width": 3,
                                    "text": "var",
                                    "value": "var",
                                    "valueText": "var",
                                    "hasLeadingTrivia": true,
                                    "hasLeadingNewLine": true,
                                    "hasTrailingTrivia": true,
                                    "leadingTrivia": [
                                        {
                                            "kind": "NewLineTrivia",
                                            "text": "\r\n"
                                        },
                                        {
                                            "kind": "WhitespaceTrivia",
                                            "text": "            "
                                        }
                                    ],
                                    "trailingTrivia": [
                                        {
                                            "kind": "WhitespaceTrivia",
                                            "text": " "
                                        }
                                    ]
                                },
                                "variableDeclarators": [
                                    {
                                        "kind": "VariableDeclarator",
                                        "fullStart": 1099,
                                        "fullEnd": 1125,
                                        "start": 1099,
                                        "end": 1125,
                                        "fullWidth": 26,
<<<<<<< HEAD
                                        "width": 26,
                                        "identifier": {
=======
                                        "propertyName": {
>>>>>>> 85e84683
                                            "kind": "IdentifierName",
                                            "fullStart": 1099,
                                            "fullEnd": 1118,
                                            "start": 1099,
                                            "end": 1117,
                                            "fullWidth": 19,
                                            "width": 18,
                                            "text": "verifyConfigurable",
                                            "value": "verifyConfigurable",
                                            "valueText": "verifyConfigurable",
                                            "hasTrailingTrivia": true,
                                            "trailingTrivia": [
                                                {
                                                    "kind": "WhitespaceTrivia",
                                                    "text": " "
                                                }
                                            ]
                                        },
                                        "equalsValueClause": {
                                            "kind": "EqualsValueClause",
                                            "fullStart": 1118,
                                            "fullEnd": 1125,
                                            "start": 1118,
                                            "end": 1125,
                                            "fullWidth": 7,
                                            "width": 7,
                                            "equalsToken": {
                                                "kind": "EqualsToken",
                                                "fullStart": 1118,
                                                "fullEnd": 1120,
                                                "start": 1118,
                                                "end": 1119,
                                                "fullWidth": 2,
                                                "width": 1,
                                                "text": "=",
                                                "value": "=",
                                                "valueText": "=",
                                                "hasTrailingTrivia": true,
                                                "trailingTrivia": [
                                                    {
                                                        "kind": "WhitespaceTrivia",
                                                        "text": " "
                                                    }
                                                ]
                                            },
                                            "value": {
                                                "kind": "FalseKeyword",
                                                "fullStart": 1120,
                                                "fullEnd": 1125,
                                                "start": 1120,
                                                "end": 1125,
                                                "fullWidth": 5,
                                                "width": 5,
                                                "text": "false",
                                                "value": false,
                                                "valueText": "false"
                                            }
                                        }
                                    }
                                ]
                            },
                            "semicolonToken": {
                                "kind": "SemicolonToken",
                                "fullStart": 1125,
                                "fullEnd": 1128,
                                "start": 1125,
                                "end": 1126,
                                "fullWidth": 3,
                                "width": 1,
                                "text": ";",
                                "value": ";",
                                "valueText": ";",
                                "hasTrailingTrivia": true,
                                "hasTrailingNewLine": true,
                                "trailingTrivia": [
                                    {
                                        "kind": "NewLineTrivia",
                                        "text": "\r\n"
                                    }
                                ]
                            }
                        },
                        {
                            "kind": "ExpressionStatement",
                            "fullStart": 1128,
                            "fullEnd": 1160,
                            "start": 1140,
                            "end": 1158,
                            "fullWidth": 32,
                            "width": 18,
                            "expression": {
                                "kind": "DeleteExpression",
                                "fullStart": 1128,
                                "fullEnd": 1157,
                                "start": 1140,
                                "end": 1157,
                                "fullWidth": 29,
                                "width": 17,
                                "deleteKeyword": {
                                    "kind": "DeleteKeyword",
                                    "fullStart": 1128,
                                    "fullEnd": 1147,
                                    "start": 1140,
                                    "end": 1146,
                                    "fullWidth": 19,
                                    "width": 6,
                                    "text": "delete",
                                    "value": "delete",
                                    "valueText": "delete",
                                    "hasLeadingTrivia": true,
                                    "hasTrailingTrivia": true,
                                    "leadingTrivia": [
                                        {
                                            "kind": "WhitespaceTrivia",
                                            "text": "            "
                                        }
                                    ],
                                    "trailingTrivia": [
                                        {
                                            "kind": "WhitespaceTrivia",
                                            "text": " "
                                        }
                                    ]
                                },
                                "expression": {
                                    "kind": "MemberAccessExpression",
                                    "fullStart": 1147,
                                    "fullEnd": 1157,
                                    "start": 1147,
                                    "end": 1157,
                                    "fullWidth": 10,
                                    "width": 10,
                                    "expression": {
                                        "kind": "IdentifierName",
                                        "fullStart": 1147,
                                        "fullEnd": 1150,
                                        "start": 1147,
                                        "end": 1150,
                                        "fullWidth": 3,
                                        "width": 3,
                                        "text": "fun",
                                        "value": "fun",
                                        "valueText": "fun"
                                    },
                                    "dotToken": {
                                        "kind": "DotToken",
                                        "fullStart": 1150,
                                        "fullEnd": 1151,
                                        "start": 1150,
                                        "end": 1151,
                                        "fullWidth": 1,
                                        "width": 1,
                                        "text": ".",
                                        "value": ".",
                                        "valueText": "."
                                    },
                                    "name": {
                                        "kind": "IdentifierName",
                                        "fullStart": 1151,
                                        "fullEnd": 1157,
                                        "start": 1151,
                                        "end": 1157,
                                        "fullWidth": 6,
                                        "width": 6,
                                        "text": "length",
                                        "value": "length",
                                        "valueText": "length"
                                    }
                                }
                            },
                            "semicolonToken": {
                                "kind": "SemicolonToken",
                                "fullStart": 1157,
                                "fullEnd": 1160,
                                "start": 1157,
                                "end": 1158,
                                "fullWidth": 3,
                                "width": 1,
                                "text": ";",
                                "value": ";",
                                "valueText": ";",
                                "hasTrailingTrivia": true,
                                "hasTrailingNewLine": true,
                                "trailingTrivia": [
                                    {
                                        "kind": "NewLineTrivia",
                                        "text": "\r\n"
                                    }
                                ]
                            }
                        },
                        {
                            "kind": "ExpressionStatement",
                            "fullStart": 1160,
                            "fullEnd": 1224,
                            "start": 1172,
                            "end": 1222,
                            "fullWidth": 64,
                            "width": 50,
                            "expression": {
                                "kind": "AssignmentExpression",
                                "fullStart": 1160,
                                "fullEnd": 1221,
                                "start": 1172,
                                "end": 1221,
                                "fullWidth": 61,
                                "width": 49,
                                "left": {
                                    "kind": "IdentifierName",
                                    "fullStart": 1160,
                                    "fullEnd": 1191,
                                    "start": 1172,
                                    "end": 1190,
                                    "fullWidth": 31,
                                    "width": 18,
                                    "text": "verifyConfigurable",
                                    "value": "verifyConfigurable",
                                    "valueText": "verifyConfigurable",
                                    "hasLeadingTrivia": true,
                                    "hasTrailingTrivia": true,
                                    "leadingTrivia": [
                                        {
                                            "kind": "WhitespaceTrivia",
                                            "text": "            "
                                        }
                                    ],
                                    "trailingTrivia": [
                                        {
                                            "kind": "WhitespaceTrivia",
                                            "text": " "
                                        }
                                    ]
                                },
                                "operatorToken": {
                                    "kind": "EqualsToken",
                                    "fullStart": 1191,
                                    "fullEnd": 1193,
                                    "start": 1191,
                                    "end": 1192,
                                    "fullWidth": 2,
                                    "width": 1,
                                    "text": "=",
                                    "value": "=",
                                    "valueText": "=",
                                    "hasTrailingTrivia": true,
                                    "trailingTrivia": [
                                        {
                                            "kind": "WhitespaceTrivia",
                                            "text": " "
                                        }
                                    ]
                                },
                                "right": {
                                    "kind": "InvocationExpression",
                                    "fullStart": 1193,
                                    "fullEnd": 1221,
                                    "start": 1193,
                                    "end": 1221,
                                    "fullWidth": 28,
                                    "width": 28,
                                    "expression": {
                                        "kind": "MemberAccessExpression",
                                        "fullStart": 1193,
                                        "fullEnd": 1211,
                                        "start": 1193,
                                        "end": 1211,
                                        "fullWidth": 18,
                                        "width": 18,
                                        "expression": {
                                            "kind": "IdentifierName",
                                            "fullStart": 1193,
                                            "fullEnd": 1196,
                                            "start": 1193,
                                            "end": 1196,
                                            "fullWidth": 3,
                                            "width": 3,
                                            "text": "fun",
                                            "value": "fun",
                                            "valueText": "fun"
                                        },
                                        "dotToken": {
                                            "kind": "DotToken",
                                            "fullStart": 1196,
                                            "fullEnd": 1197,
                                            "start": 1196,
                                            "end": 1197,
                                            "fullWidth": 1,
                                            "width": 1,
                                            "text": ".",
                                            "value": ".",
                                            "valueText": "."
                                        },
                                        "name": {
                                            "kind": "IdentifierName",
                                            "fullStart": 1197,
                                            "fullEnd": 1211,
                                            "start": 1197,
                                            "end": 1211,
                                            "fullWidth": 14,
                                            "width": 14,
                                            "text": "hasOwnProperty",
                                            "value": "hasOwnProperty",
                                            "valueText": "hasOwnProperty"
                                        }
                                    },
                                    "argumentList": {
                                        "kind": "ArgumentList",
                                        "fullStart": 1211,
                                        "fullEnd": 1221,
                                        "start": 1211,
                                        "end": 1221,
                                        "fullWidth": 10,
                                        "width": 10,
                                        "openParenToken": {
                                            "kind": "OpenParenToken",
                                            "fullStart": 1211,
                                            "fullEnd": 1212,
                                            "start": 1211,
                                            "end": 1212,
                                            "fullWidth": 1,
                                            "width": 1,
                                            "text": "(",
                                            "value": "(",
                                            "valueText": "("
                                        },
                                        "arguments": [
                                            {
                                                "kind": "StringLiteral",
                                                "fullStart": 1212,
                                                "fullEnd": 1220,
                                                "start": 1212,
                                                "end": 1220,
                                                "fullWidth": 8,
                                                "width": 8,
                                                "text": "\"length\"",
                                                "value": "length",
                                                "valueText": "length"
                                            }
                                        ],
                                        "closeParenToken": {
                                            "kind": "CloseParenToken",
                                            "fullStart": 1220,
                                            "fullEnd": 1221,
                                            "start": 1220,
                                            "end": 1221,
                                            "fullWidth": 1,
                                            "width": 1,
                                            "text": ")",
                                            "value": ")",
                                            "valueText": ")"
                                        }
                                    }
                                }
                            },
                            "semicolonToken": {
                                "kind": "SemicolonToken",
                                "fullStart": 1221,
                                "fullEnd": 1224,
                                "start": 1221,
                                "end": 1222,
                                "fullWidth": 3,
                                "width": 1,
                                "text": ";",
                                "value": ";",
                                "valueText": ";",
                                "hasTrailingTrivia": true,
                                "hasTrailingNewLine": true,
                                "trailingTrivia": [
                                    {
                                        "kind": "NewLineTrivia",
                                        "text": "\r\n"
                                    }
                                ]
                            }
                        },
                        {
                            "kind": "ReturnStatement",
                            "fullStart": 1224,
                            "fullEnd": 1321,
                            "start": 1238,
                            "end": 1319,
                            "fullWidth": 97,
                            "width": 81,
                            "returnKeyword": {
                                "kind": "ReturnKeyword",
                                "fullStart": 1224,
                                "fullEnd": 1245,
                                "start": 1238,
                                "end": 1244,
                                "fullWidth": 21,
                                "width": 6,
                                "text": "return",
                                "value": "return",
                                "valueText": "return",
                                "hasLeadingTrivia": true,
                                "hasLeadingNewLine": true,
                                "hasTrailingTrivia": true,
                                "leadingTrivia": [
                                    {
                                        "kind": "NewLineTrivia",
                                        "text": "\r\n"
                                    },
                                    {
                                        "kind": "WhitespaceTrivia",
                                        "text": "            "
                                    }
                                ],
                                "trailingTrivia": [
                                    {
                                        "kind": "WhitespaceTrivia",
                                        "text": " "
                                    }
                                ]
                            },
                            "expression": {
                                "kind": "LogicalAndExpression",
                                "fullStart": 1245,
                                "fullEnd": 1318,
                                "start": 1245,
                                "end": 1318,
                                "fullWidth": 73,
                                "width": 73,
                                "left": {
                                    "kind": "LogicalAndExpression",
                                    "fullStart": 1245,
                                    "fullEnd": 1297,
                                    "start": 1245,
                                    "end": 1296,
                                    "fullWidth": 52,
                                    "width": 51,
                                    "left": {
                                        "kind": "LogicalAndExpression",
                                        "fullStart": 1245,
                                        "fullEnd": 1276,
                                        "start": 1245,
                                        "end": 1275,
                                        "fullWidth": 31,
                                        "width": 30,
                                        "left": {
                                            "kind": "IdentifierName",
                                            "fullStart": 1245,
                                            "fullEnd": 1257,
                                            "start": 1245,
                                            "end": 1256,
                                            "fullWidth": 12,
                                            "width": 11,
                                            "text": "verifyValue",
                                            "value": "verifyValue",
                                            "valueText": "verifyValue",
                                            "hasTrailingTrivia": true,
                                            "trailingTrivia": [
                                                {
                                                    "kind": "WhitespaceTrivia",
                                                    "text": " "
                                                }
                                            ]
                                        },
                                        "operatorToken": {
                                            "kind": "AmpersandAmpersandToken",
                                            "fullStart": 1257,
                                            "fullEnd": 1260,
                                            "start": 1257,
                                            "end": 1259,
                                            "fullWidth": 3,
                                            "width": 2,
                                            "text": "&&",
                                            "value": "&&",
                                            "valueText": "&&",
                                            "hasTrailingTrivia": true,
                                            "trailingTrivia": [
                                                {
                                                    "kind": "WhitespaceTrivia",
                                                    "text": " "
                                                }
                                            ]
                                        },
                                        "right": {
                                            "kind": "LogicalNotExpression",
                                            "fullStart": 1260,
                                            "fullEnd": 1276,
                                            "start": 1260,
                                            "end": 1275,
                                            "fullWidth": 16,
                                            "width": 15,
                                            "operatorToken": {
                                                "kind": "ExclamationToken",
                                                "fullStart": 1260,
                                                "fullEnd": 1261,
                                                "start": 1260,
                                                "end": 1261,
                                                "fullWidth": 1,
                                                "width": 1,
                                                "text": "!",
                                                "value": "!",
                                                "valueText": "!"
                                            },
                                            "operand": {
                                                "kind": "IdentifierName",
                                                "fullStart": 1261,
                                                "fullEnd": 1276,
                                                "start": 1261,
                                                "end": 1275,
                                                "fullWidth": 15,
                                                "width": 14,
                                                "text": "verifyWritable",
                                                "value": "verifyWritable",
                                                "valueText": "verifyWritable",
                                                "hasTrailingTrivia": true,
                                                "trailingTrivia": [
                                                    {
                                                        "kind": "WhitespaceTrivia",
                                                        "text": " "
                                                    }
                                                ]
                                            }
                                        }
                                    },
                                    "operatorToken": {
                                        "kind": "AmpersandAmpersandToken",
                                        "fullStart": 1276,
                                        "fullEnd": 1279,
                                        "start": 1276,
                                        "end": 1278,
                                        "fullWidth": 3,
                                        "width": 2,
                                        "text": "&&",
                                        "value": "&&",
                                        "valueText": "&&",
                                        "hasTrailingTrivia": true,
                                        "trailingTrivia": [
                                            {
                                                "kind": "WhitespaceTrivia",
                                                "text": " "
                                            }
                                        ]
                                    },
                                    "right": {
                                        "kind": "LogicalNotExpression",
                                        "fullStart": 1279,
                                        "fullEnd": 1297,
                                        "start": 1279,
                                        "end": 1296,
                                        "fullWidth": 18,
                                        "width": 17,
                                        "operatorToken": {
                                            "kind": "ExclamationToken",
                                            "fullStart": 1279,
                                            "fullEnd": 1280,
                                            "start": 1279,
                                            "end": 1280,
                                            "fullWidth": 1,
                                            "width": 1,
                                            "text": "!",
                                            "value": "!",
                                            "valueText": "!"
                                        },
                                        "operand": {
                                            "kind": "IdentifierName",
                                            "fullStart": 1280,
                                            "fullEnd": 1297,
                                            "start": 1280,
                                            "end": 1296,
                                            "fullWidth": 17,
                                            "width": 16,
                                            "text": "verifyEnumerable",
                                            "value": "verifyEnumerable",
                                            "valueText": "verifyEnumerable",
                                            "hasTrailingTrivia": true,
                                            "trailingTrivia": [
                                                {
                                                    "kind": "WhitespaceTrivia",
                                                    "text": " "
                                                }
                                            ]
                                        }
                                    }
                                },
                                "operatorToken": {
                                    "kind": "AmpersandAmpersandToken",
                                    "fullStart": 1297,
                                    "fullEnd": 1300,
                                    "start": 1297,
                                    "end": 1299,
                                    "fullWidth": 3,
                                    "width": 2,
                                    "text": "&&",
                                    "value": "&&",
                                    "valueText": "&&",
                                    "hasTrailingTrivia": true,
                                    "trailingTrivia": [
                                        {
                                            "kind": "WhitespaceTrivia",
                                            "text": " "
                                        }
                                    ]
                                },
                                "right": {
                                    "kind": "IdentifierName",
                                    "fullStart": 1300,
                                    "fullEnd": 1318,
                                    "start": 1300,
                                    "end": 1318,
                                    "fullWidth": 18,
                                    "width": 18,
                                    "text": "verifyConfigurable",
                                    "value": "verifyConfigurable",
                                    "valueText": "verifyConfigurable"
                                }
                            },
                            "semicolonToken": {
                                "kind": "SemicolonToken",
                                "fullStart": 1318,
                                "fullEnd": 1321,
                                "start": 1318,
                                "end": 1319,
                                "fullWidth": 3,
                                "width": 1,
                                "text": ";",
                                "value": ";",
                                "valueText": ";",
                                "hasTrailingTrivia": true,
                                "hasTrailingNewLine": true,
                                "trailingTrivia": [
                                    {
                                        "kind": "NewLineTrivia",
                                        "text": "\r\n"
                                    }
                                ]
                            }
                        }
                    ],
                    "closeBraceToken": {
                        "kind": "CloseBraceToken",
                        "fullStart": 1321,
                        "fullEnd": 1332,
                        "start": 1329,
                        "end": 1330,
                        "fullWidth": 11,
                        "width": 1,
                        "text": "}",
                        "value": "}",
                        "valueText": "}",
                        "hasLeadingTrivia": true,
                        "hasTrailingTrivia": true,
                        "hasTrailingNewLine": true,
                        "leadingTrivia": [
                            {
                                "kind": "WhitespaceTrivia",
                                "text": "        "
                            }
                        ],
                        "trailingTrivia": [
                            {
                                "kind": "NewLineTrivia",
                                "text": "\r\n"
                            }
                        ]
                    }
                }
            },
            {
                "kind": "ExpressionStatement",
                "fullStart": 1332,
                "fullEnd": 1356,
                "start": 1332,
                "end": 1354,
                "fullWidth": 24,
                "width": 22,
                "expression": {
                    "kind": "InvocationExpression",
                    "fullStart": 1332,
                    "fullEnd": 1353,
                    "start": 1332,
                    "end": 1353,
                    "fullWidth": 21,
                    "width": 21,
                    "expression": {
                        "kind": "IdentifierName",
                        "fullStart": 1332,
                        "fullEnd": 1343,
                        "start": 1332,
                        "end": 1343,
                        "fullWidth": 11,
                        "width": 11,
                        "text": "runTestCase",
                        "value": "runTestCase",
                        "valueText": "runTestCase"
                    },
                    "argumentList": {
                        "kind": "ArgumentList",
                        "fullStart": 1343,
                        "fullEnd": 1353,
                        "start": 1343,
                        "end": 1353,
                        "fullWidth": 10,
                        "width": 10,
                        "openParenToken": {
                            "kind": "OpenParenToken",
                            "fullStart": 1343,
                            "fullEnd": 1344,
                            "start": 1343,
                            "end": 1344,
                            "fullWidth": 1,
                            "width": 1,
                            "text": "(",
                            "value": "(",
                            "valueText": "("
                        },
                        "arguments": [
                            {
                                "kind": "IdentifierName",
                                "fullStart": 1344,
                                "fullEnd": 1352,
                                "start": 1344,
                                "end": 1352,
                                "fullWidth": 8,
                                "width": 8,
                                "text": "testcase",
                                "value": "testcase",
                                "valueText": "testcase"
                            }
                        ],
                        "closeParenToken": {
                            "kind": "CloseParenToken",
                            "fullStart": 1352,
                            "fullEnd": 1353,
                            "start": 1352,
                            "end": 1353,
                            "fullWidth": 1,
                            "width": 1,
                            "text": ")",
                            "value": ")",
                            "valueText": ")"
                        }
                    }
                },
                "semicolonToken": {
                    "kind": "SemicolonToken",
                    "fullStart": 1353,
                    "fullEnd": 1356,
                    "start": 1353,
                    "end": 1354,
                    "fullWidth": 3,
                    "width": 1,
                    "text": ";",
                    "value": ";",
                    "valueText": ";",
                    "hasTrailingTrivia": true,
                    "hasTrailingNewLine": true,
                    "trailingTrivia": [
                        {
                            "kind": "NewLineTrivia",
                            "text": "\r\n"
                        }
                    ]
                }
            }
        ],
        "endOfFileToken": {
            "kind": "EndOfFileToken",
            "fullStart": 1356,
            "fullEnd": 1356,
            "start": 1356,
            "end": 1356,
            "fullWidth": 0,
            "width": 0,
            "text": ""
        }
    },
    "lineMap": {
        "lineStarts": [
            0,
            67,
            152,
            232,
            308,
            380,
            385,
            418,
            560,
            565,
            567,
            569,
            592,
            636,
            638,
            676,
            755,
            757,
            798,
            830,
            883,
            885,
            928,
            962,
            1001,
            1047,
            1066,
            1081,
            1083,
            1128,
            1160,
            1224,
            1226,
            1321,
            1332,
            1356
        ],
        "length": 1356
    }
}<|MERGE_RESOLUTION|>--- conflicted
+++ resolved
@@ -245,12 +245,8 @@
                                         "start": 608,
                                         "end": 633,
                                         "fullWidth": 25,
-<<<<<<< HEAD
                                         "width": 25,
-                                        "identifier": {
-=======
                                         "propertyName": {
->>>>>>> 85e84683
                                             "kind": "IdentifierName",
                                             "fullStart": 608,
                                             "fullEnd": 612,
@@ -560,12 +556,8 @@
                                         "start": 654,
                                         "end": 673,
                                         "fullWidth": 19,
-<<<<<<< HEAD
                                         "width": 19,
-                                        "identifier": {
-=======
                                         "propertyName": {
->>>>>>> 85e84683
                                             "kind": "IdentifierName",
                                             "fullStart": 654,
                                             "fullEnd": 666,
@@ -1048,12 +1040,8 @@
                                         "start": 773,
                                         "end": 795,
                                         "fullWidth": 22,
-<<<<<<< HEAD
                                         "width": 22,
-                                        "identifier": {
-=======
                                         "propertyName": {
->>>>>>> 85e84683
                                             "kind": "IdentifierName",
                                             "fullStart": 773,
                                             "fullEnd": 788,
@@ -1528,12 +1516,8 @@
                                         "start": 901,
                                         "end": 925,
                                         "fullWidth": 24,
-<<<<<<< HEAD
                                         "width": 24,
-                                        "identifier": {
-=======
                                         "propertyName": {
->>>>>>> 85e84683
                                             "kind": "IdentifierName",
                                             "fullStart": 901,
                                             "fullEnd": 918,
@@ -1697,12 +1681,8 @@
                                         "start": 949,
                                         "end": 950,
                                         "fullWidth": 2,
-<<<<<<< HEAD
                                         "width": 1,
-                                        "identifier": {
-=======
                                         "propertyName": {
->>>>>>> 85e84683
                                             "kind": "IdentifierName",
                                             "fullStart": 949,
                                             "fullEnd": 951,
@@ -2167,12 +2147,8 @@
                                         "start": 1099,
                                         "end": 1125,
                                         "fullWidth": 26,
-<<<<<<< HEAD
                                         "width": 26,
-                                        "identifier": {
-=======
                                         "propertyName": {
->>>>>>> 85e84683
                                             "kind": "IdentifierName",
                                             "fullStart": 1099,
                                             "fullEnd": 1118,
