--- conflicted
+++ resolved
@@ -592,11 +592,8 @@
                                                         "start": 650,
                                                         "end": 653,
                                                         "fullWidth": 3,
-<<<<<<< HEAD
                                                         "width": 3,
-=======
                                                         "modifiers": [],
->>>>>>> e3c38734
                                                         "identifier": {
                                                             "kind": "IdentifierName",
                                                             "fullStart": 650,
