{
    "isDeclaration": false,
    "languageVersion": "EcmaScript5",
    "parseOptions": {
        "allowAutomaticSemicolonInsertion": true
    },
    "sourceUnit": {
        "kind": "SourceUnit",
        "fullStart": 0,
        "fullEnd": 2602,
        "start": 562,
        "end": 2602,
        "fullWidth": 2602,
        "width": 2040,
        "moduleElements": [
            {
                "kind": "ExpressionStatement",
                "fullStart": 0,
                "fullEnd": 574,
                "start": 562,
                "end": 573,
                "fullWidth": 574,
                "width": 11,
                "expression": {
                    "kind": "AssignmentExpression",
                    "fullStart": 0,
                    "fullEnd": 572,
                    "start": 562,
                    "end": 572,
                    "fullWidth": 572,
                    "width": 10,
                    "left": {
                        "kind": "IdentifierName",
                        "fullStart": 0,
                        "fullEnd": 570,
                        "start": 562,
                        "end": 570,
                        "fullWidth": 570,
                        "width": 8,
                        "text": "__VOLUME",
                        "value": "__VOLUME",
                        "valueText": "__VOLUME",
                        "hasLeadingTrivia": true,
                        "hasLeadingComment": true,
                        "hasLeadingNewLine": true,
                        "leadingTrivia": [
                            {
                                "kind": "SingleLineCommentTrivia",
                                "text": "// Copyright 2009 the Sputnik authors.  All rights reserved."
                            },
                            {
                                "kind": "NewLineTrivia",
                                "text": "\n"
                            },
                            {
                                "kind": "SingleLineCommentTrivia",
                                "text": "// This code is governed by the BSD license found in the LICENSE file."
                            },
                            {
                                "kind": "NewLineTrivia",
                                "text": "\n"
                            },
                            {
                                "kind": "NewLineTrivia",
                                "text": "\n"
                            },
                            {
                                "kind": "MultiLineCommentTrivia",
                                "text": "/**\n * When the [[Construct]] property for a Function object F is called:\n * A new native ECMAScript object is created.\n * Invoke the [[Call]] property of F, providing native ECMAScript object just created as the this value and\n * providing the argument list passed into [[Construct]] as the argument values\n *\n * @path ch13/13.2/S13.2.2_A5_T2.js\n * @description Declaring a function with \"__FACTORY = function(arg1, arg2)\"\n */"
                            },
                            {
                                "kind": "NewLineTrivia",
                                "text": "\n"
                            },
                            {
                                "kind": "NewLineTrivia",
                                "text": "\n"
                            }
                        ]
                    },
                    "operatorToken": {
                        "kind": "EqualsToken",
                        "fullStart": 570,
                        "fullEnd": 571,
                        "start": 570,
                        "end": 571,
                        "fullWidth": 1,
                        "width": 1,
                        "text": "=",
                        "value": "=",
                        "valueText": "="
                    },
                    "right": {
                        "kind": "NumericLiteral",
                        "fullStart": 571,
                        "fullEnd": 572,
                        "start": 571,
                        "end": 572,
                        "fullWidth": 1,
                        "width": 1,
                        "text": "8",
                        "value": 8,
                        "valueText": "8"
                    }
                },
                "semicolonToken": {
                    "kind": "SemicolonToken",
                    "fullStart": 572,
                    "fullEnd": 574,
                    "start": 572,
                    "end": 573,
                    "fullWidth": 2,
                    "width": 1,
                    "text": ";",
                    "value": ";",
                    "valueText": ";",
                    "hasTrailingTrivia": true,
                    "hasTrailingNewLine": true,
                    "trailingTrivia": [
                        {
                            "kind": "NewLineTrivia",
                            "text": "\n"
                        }
                    ]
                }
            },
            {
                "kind": "ExpressionStatement",
                "fullStart": 574,
                "fullEnd": 587,
                "start": 574,
                "end": 586,
                "fullWidth": 13,
                "width": 12,
                "expression": {
                    "kind": "AssignmentExpression",
                    "fullStart": 574,
                    "fullEnd": 585,
                    "start": 574,
                    "end": 585,
                    "fullWidth": 11,
                    "width": 11,
                    "left": {
                        "kind": "IdentifierName",
                        "fullStart": 574,
                        "fullEnd": 579,
                        "start": 574,
                        "end": 579,
                        "fullWidth": 5,
                        "width": 5,
                        "text": "__RED",
                        "value": "__RED",
                        "valueText": "__RED"
                    },
                    "operatorToken": {
                        "kind": "EqualsToken",
                        "fullStart": 579,
                        "fullEnd": 580,
                        "start": 579,
                        "end": 580,
                        "fullWidth": 1,
                        "width": 1,
                        "text": "=",
                        "value": "=",
                        "valueText": "="
                    },
                    "right": {
                        "kind": "StringLiteral",
                        "fullStart": 580,
                        "fullEnd": 585,
                        "start": 580,
                        "end": 585,
                        "fullWidth": 5,
                        "width": 5,
                        "text": "\"red\"",
                        "value": "red",
                        "valueText": "red"
                    }
                },
                "semicolonToken": {
                    "kind": "SemicolonToken",
                    "fullStart": 585,
                    "fullEnd": 587,
                    "start": 585,
                    "end": 586,
                    "fullWidth": 2,
                    "width": 1,
                    "text": ";",
                    "value": ";",
                    "valueText": ";",
                    "hasTrailingTrivia": true,
                    "hasTrailingNewLine": true,
                    "trailingTrivia": [
                        {
                            "kind": "NewLineTrivia",
                            "text": "\n"
                        }
                    ]
                }
            },
            {
                "kind": "ExpressionStatement",
                "fullStart": 587,
                "fullEnd": 599,
                "start": 587,
                "end": 598,
                "fullWidth": 12,
                "width": 11,
                "expression": {
                    "kind": "AssignmentExpression",
                    "fullStart": 587,
                    "fullEnd": 597,
                    "start": 587,
                    "end": 597,
                    "fullWidth": 10,
                    "width": 10,
                    "left": {
                        "kind": "IdentifierName",
                        "fullStart": 587,
                        "fullEnd": 591,
                        "start": 587,
                        "end": 591,
                        "fullWidth": 4,
                        "width": 4,
                        "text": "__ID",
                        "value": "__ID",
                        "valueText": "__ID"
                    },
                    "operatorToken": {
                        "kind": "EqualsToken",
                        "fullStart": 591,
                        "fullEnd": 592,
                        "start": 591,
                        "end": 592,
                        "fullWidth": 1,
                        "width": 1,
                        "text": "=",
                        "value": "=",
                        "valueText": "="
                    },
                    "right": {
                        "kind": "NumericLiteral",
                        "fullStart": 592,
                        "fullEnd": 597,
                        "start": 592,
                        "end": 597,
                        "fullWidth": 5,
                        "width": 5,
                        "text": "12342",
                        "value": 12342,
                        "valueText": "12342"
                    }
                },
                "semicolonToken": {
                    "kind": "SemicolonToken",
                    "fullStart": 597,
                    "fullEnd": 599,
                    "start": 597,
                    "end": 598,
                    "fullWidth": 2,
                    "width": 1,
                    "text": ";",
                    "value": ";",
                    "valueText": ";",
                    "hasTrailingTrivia": true,
                    "hasTrailingNewLine": true,
                    "trailingTrivia": [
                        {
                            "kind": "NewLineTrivia",
                            "text": "\n"
                        }
                    ]
                }
            },
            {
                "kind": "ExpressionStatement",
                "fullStart": 599,
                "fullEnd": 610,
                "start": 599,
                "end": 609,
                "fullWidth": 11,
                "width": 10,
                "expression": {
                    "kind": "AssignmentExpression",
                    "fullStart": 599,
                    "fullEnd": 608,
                    "start": 599,
                    "end": 608,
                    "fullWidth": 9,
                    "width": 9,
                    "left": {
                        "kind": "IdentifierName",
                        "fullStart": 599,
                        "fullEnd": 604,
                        "start": 599,
                        "end": 604,
                        "fullWidth": 5,
                        "width": 5,
                        "text": "__TOP",
                        "value": "__TOP",
                        "valueText": "__TOP"
                    },
                    "operatorToken": {
                        "kind": "EqualsToken",
                        "fullStart": 604,
                        "fullEnd": 605,
                        "start": 604,
                        "end": 605,
                        "fullWidth": 1,
                        "width": 1,
                        "text": "=",
                        "value": "=",
                        "valueText": "="
                    },
                    "right": {
                        "kind": "NumericLiteral",
                        "fullStart": 605,
                        "fullEnd": 608,
                        "start": 605,
                        "end": 608,
                        "fullWidth": 3,
                        "width": 3,
                        "text": "1.1",
                        "value": 1.1,
                        "valueText": "1.1"
                    }
                },
                "semicolonToken": {
                    "kind": "SemicolonToken",
                    "fullStart": 608,
                    "fullEnd": 610,
                    "start": 608,
                    "end": 609,
                    "fullWidth": 2,
                    "width": 1,
                    "text": ";",
                    "value": ";",
                    "valueText": ";",
                    "hasTrailingTrivia": true,
                    "hasTrailingNewLine": true,
                    "trailingTrivia": [
                        {
                            "kind": "NewLineTrivia",
                            "text": "\n"
                        }
                    ]
                }
            },
            {
                "kind": "ExpressionStatement",
                "fullStart": 610,
                "fullEnd": 624,
                "start": 610,
                "end": 623,
                "fullWidth": 14,
                "width": 13,
                "expression": {
                    "kind": "AssignmentExpression",
                    "fullStart": 610,
                    "fullEnd": 622,
                    "start": 610,
                    "end": 622,
                    "fullWidth": 12,
                    "width": 12,
                    "left": {
                        "kind": "IdentifierName",
                        "fullStart": 610,
                        "fullEnd": 618,
                        "start": 610,
                        "end": 618,
                        "fullWidth": 8,
                        "width": 8,
                        "text": "__BOTTOM",
                        "value": "__BOTTOM",
                        "valueText": "__BOTTOM"
                    },
                    "operatorToken": {
                        "kind": "EqualsToken",
                        "fullStart": 618,
                        "fullEnd": 619,
                        "start": 618,
                        "end": 619,
                        "fullWidth": 1,
                        "width": 1,
                        "text": "=",
                        "value": "=",
                        "valueText": "="
                    },
                    "right": {
                        "kind": "NumericLiteral",
                        "fullStart": 619,
                        "fullEnd": 622,
                        "start": 619,
                        "end": 622,
                        "fullWidth": 3,
                        "width": 3,
                        "text": "0.0",
                        "value": 0,
                        "valueText": "0"
                    }
                },
                "semicolonToken": {
                    "kind": "SemicolonToken",
                    "fullStart": 622,
                    "fullEnd": 624,
                    "start": 622,
                    "end": 623,
                    "fullWidth": 2,
                    "width": 1,
                    "text": ";",
                    "value": ";",
                    "valueText": ";",
                    "hasTrailingTrivia": true,
                    "hasTrailingNewLine": true,
                    "trailingTrivia": [
                        {
                            "kind": "NewLineTrivia",
                            "text": "\n"
                        }
                    ]
                }
            },
            {
                "kind": "ExpressionStatement",
                "fullStart": 624,
                "fullEnd": 636,
                "start": 624,
                "end": 635,
                "fullWidth": 12,
                "width": 11,
                "expression": {
                    "kind": "AssignmentExpression",
                    "fullStart": 624,
                    "fullEnd": 634,
                    "start": 624,
                    "end": 634,
                    "fullWidth": 10,
                    "width": 10,
                    "left": {
                        "kind": "IdentifierName",
                        "fullStart": 624,
                        "fullEnd": 630,
                        "start": 624,
                        "end": 630,
                        "fullWidth": 6,
                        "width": 6,
                        "text": "__LEFT",
                        "value": "__LEFT",
                        "valueText": "__LEFT"
                    },
                    "operatorToken": {
                        "kind": "EqualsToken",
                        "fullStart": 630,
                        "fullEnd": 631,
                        "start": 630,
                        "end": 631,
                        "fullWidth": 1,
                        "width": 1,
                        "text": "=",
                        "value": "=",
                        "valueText": "="
                    },
                    "right": {
                        "kind": "NumericLiteral",
                        "fullStart": 631,
                        "fullEnd": 634,
                        "start": 631,
                        "end": 634,
                        "fullWidth": 3,
                        "width": 3,
                        "text": "0.0",
                        "value": 0,
                        "valueText": "0"
                    }
                },
                "semicolonToken": {
                    "kind": "SemicolonToken",
                    "fullStart": 634,
                    "fullEnd": 636,
                    "start": 634,
                    "end": 635,
                    "fullWidth": 2,
                    "width": 1,
                    "text": ";",
                    "value": ";",
                    "valueText": ";",
                    "hasTrailingTrivia": true,
                    "hasTrailingNewLine": true,
                    "trailingTrivia": [
                        {
                            "kind": "NewLineTrivia",
                            "text": "\n"
                        }
                    ]
                }
            },
            {
                "kind": "ExpressionStatement",
                "fullStart": 636,
                "fullEnd": 785,
                "start": 638,
                "end": 784,
                "fullWidth": 149,
                "width": 146,
                "expression": {
                    "kind": "AssignmentExpression",
                    "fullStart": 636,
                    "fullEnd": 783,
                    "start": 638,
                    "end": 783,
                    "fullWidth": 147,
                    "width": 145,
                    "left": {
                        "kind": "IdentifierName",
                        "fullStart": 636,
                        "fullEnd": 648,
                        "start": 638,
                        "end": 647,
                        "fullWidth": 12,
                        "width": 9,
                        "text": "__FACTORY",
                        "value": "__FACTORY",
                        "valueText": "__FACTORY",
                        "hasLeadingTrivia": true,
                        "hasLeadingNewLine": true,
                        "hasTrailingTrivia": true,
                        "leadingTrivia": [
                            {
                                "kind": "NewLineTrivia",
                                "text": "\n"
                            },
                            {
                                "kind": "NewLineTrivia",
                                "text": "\n"
                            }
                        ],
                        "trailingTrivia": [
                            {
                                "kind": "WhitespaceTrivia",
                                "text": " "
                            }
                        ]
                    },
                    "operatorToken": {
                        "kind": "EqualsToken",
                        "fullStart": 648,
                        "fullEnd": 650,
                        "start": 648,
                        "end": 649,
                        "fullWidth": 2,
                        "width": 1,
                        "text": "=",
                        "value": "=",
                        "valueText": "=",
                        "hasTrailingTrivia": true,
                        "trailingTrivia": [
                            {
                                "kind": "WhitespaceTrivia",
                                "text": " "
                            }
                        ]
                    },
                    "right": {
                        "kind": "FunctionExpression",
                        "fullStart": 650,
                        "fullEnd": 783,
                        "start": 650,
                        "end": 783,
                        "fullWidth": 133,
                        "width": 133,
                        "functionKeyword": {
                            "kind": "FunctionKeyword",
                            "fullStart": 650,
                            "fullEnd": 658,
                            "start": 650,
                            "end": 658,
                            "fullWidth": 8,
                            "width": 8,
                            "text": "function",
                            "value": "function",
                            "valueText": "function"
                        },
                        "callSignature": {
                            "kind": "CallSignature",
                            "fullStart": 658,
                            "fullEnd": 670,
                            "start": 658,
                            "end": 670,
                            "fullWidth": 12,
                            "width": 12,
                            "parameterList": {
                                "kind": "ParameterList",
                                "fullStart": 658,
                                "fullEnd": 670,
                                "start": 658,
                                "end": 670,
                                "fullWidth": 12,
                                "width": 12,
                                "openParenToken": {
                                    "kind": "OpenParenToken",
                                    "fullStart": 658,
                                    "fullEnd": 659,
                                    "start": 658,
                                    "end": 659,
                                    "fullWidth": 1,
                                    "width": 1,
                                    "text": "(",
                                    "value": "(",
                                    "valueText": "("
                                },
                                "parameters": [
                                    {
                                        "kind": "Parameter",
                                        "fullStart": 659,
                                        "fullEnd": 663,
                                        "start": 659,
                                        "end": 663,
                                        "fullWidth": 4,
<<<<<<< HEAD
                                        "width": 4,
=======
                                        "modifiers": [],
>>>>>>> e3c38734
                                        "identifier": {
                                            "kind": "IdentifierName",
                                            "fullStart": 659,
                                            "fullEnd": 663,
                                            "start": 659,
                                            "end": 663,
                                            "fullWidth": 4,
                                            "width": 4,
                                            "text": "arg1",
                                            "value": "arg1",
                                            "valueText": "arg1"
                                        }
                                    },
                                    {
                                        "kind": "CommaToken",
                                        "fullStart": 663,
                                        "fullEnd": 665,
                                        "start": 663,
                                        "end": 664,
                                        "fullWidth": 2,
                                        "width": 1,
                                        "text": ",",
                                        "value": ",",
                                        "valueText": ",",
                                        "hasTrailingTrivia": true,
                                        "trailingTrivia": [
                                            {
                                                "kind": "WhitespaceTrivia",
                                                "text": " "
                                            }
                                        ]
                                    },
                                    {
                                        "kind": "Parameter",
                                        "fullStart": 665,
                                        "fullEnd": 669,
                                        "start": 665,
                                        "end": 669,
                                        "fullWidth": 4,
<<<<<<< HEAD
                                        "width": 4,
=======
                                        "modifiers": [],
>>>>>>> e3c38734
                                        "identifier": {
                                            "kind": "IdentifierName",
                                            "fullStart": 665,
                                            "fullEnd": 669,
                                            "start": 665,
                                            "end": 669,
                                            "fullWidth": 4,
                                            "width": 4,
                                            "text": "arg2",
                                            "value": "arg2",
                                            "valueText": "arg2"
                                        }
                                    }
                                ],
                                "closeParenToken": {
                                    "kind": "CloseParenToken",
                                    "fullStart": 669,
                                    "fullEnd": 670,
                                    "start": 669,
                                    "end": 670,
                                    "fullWidth": 1,
                                    "width": 1,
                                    "text": ")",
                                    "value": ")",
                                    "valueText": ")"
                                }
                            }
                        },
                        "block": {
                            "kind": "Block",
                            "fullStart": 670,
                            "fullEnd": 783,
                            "start": 670,
                            "end": 783,
                            "fullWidth": 113,
                            "width": 113,
                            "openBraceToken": {
                                "kind": "OpenBraceToken",
                                "fullStart": 670,
                                "fullEnd": 672,
                                "start": 670,
                                "end": 671,
                                "fullWidth": 2,
                                "width": 1,
                                "text": "{",
                                "value": "{",
                                "valueText": "{",
                                "hasTrailingTrivia": true,
                                "hasTrailingNewLine": true,
                                "trailingTrivia": [
                                    {
                                        "kind": "NewLineTrivia",
                                        "text": "\n"
                                    }
                                ]
                            },
                            "statements": [
                                {
                                    "kind": "ExpressionStatement",
                                    "fullStart": 672,
                                    "fullEnd": 695,
                                    "start": 673,
                                    "end": 694,
                                    "fullWidth": 23,
                                    "width": 21,
                                    "expression": {
                                        "kind": "AssignmentExpression",
                                        "fullStart": 672,
                                        "fullEnd": 693,
                                        "start": 673,
                                        "end": 693,
                                        "fullWidth": 21,
                                        "width": 20,
                                        "left": {
                                            "kind": "MemberAccessExpression",
                                            "fullStart": 672,
                                            "fullEnd": 684,
                                            "start": 673,
                                            "end": 684,
                                            "fullWidth": 12,
                                            "width": 11,
                                            "expression": {
                                                "kind": "ThisKeyword",
                                                "fullStart": 672,
                                                "fullEnd": 677,
                                                "start": 673,
                                                "end": 677,
                                                "fullWidth": 5,
                                                "width": 4,
                                                "text": "this",
                                                "value": "this",
                                                "valueText": "this",
                                                "hasLeadingTrivia": true,
                                                "leadingTrivia": [
                                                    {
                                                        "kind": "WhitespaceTrivia",
                                                        "text": "\t"
                                                    }
                                                ]
                                            },
                                            "dotToken": {
                                                "kind": "DotToken",
                                                "fullStart": 677,
                                                "fullEnd": 678,
                                                "start": 677,
                                                "end": 678,
                                                "fullWidth": 1,
                                                "width": 1,
                                                "text": ".",
                                                "value": ".",
                                                "valueText": "."
                                            },
                                            "name": {
                                                "kind": "IdentifierName",
                                                "fullStart": 678,
                                                "fullEnd": 684,
                                                "start": 678,
                                                "end": 684,
                                                "fullWidth": 6,
                                                "width": 6,
                                                "text": "volume",
                                                "value": "volume",
                                                "valueText": "volume"
                                            }
                                        },
                                        "operatorToken": {
                                            "kind": "EqualsToken",
                                            "fullStart": 684,
                                            "fullEnd": 685,
                                            "start": 684,
                                            "end": 685,
                                            "fullWidth": 1,
                                            "width": 1,
                                            "text": "=",
                                            "value": "=",
                                            "valueText": "="
                                        },
                                        "right": {
                                            "kind": "IdentifierName",
                                            "fullStart": 685,
                                            "fullEnd": 693,
                                            "start": 685,
                                            "end": 693,
                                            "fullWidth": 8,
                                            "width": 8,
                                            "text": "__VOLUME",
                                            "value": "__VOLUME",
                                            "valueText": "__VOLUME"
                                        }
                                    },
                                    "semicolonToken": {
                                        "kind": "SemicolonToken",
                                        "fullStart": 693,
                                        "fullEnd": 695,
                                        "start": 693,
                                        "end": 694,
                                        "fullWidth": 2,
                                        "width": 1,
                                        "text": ";",
                                        "value": ";",
                                        "valueText": ";",
                                        "hasTrailingTrivia": true,
                                        "hasTrailingNewLine": true,
                                        "trailingTrivia": [
                                            {
                                                "kind": "NewLineTrivia",
                                                "text": "\n"
                                            }
                                        ]
                                    }
                                },
                                {
                                    "kind": "ExpressionStatement",
                                    "fullStart": 695,
                                    "fullEnd": 709,
                                    "start": 696,
                                    "end": 708,
                                    "fullWidth": 14,
                                    "width": 12,
                                    "expression": {
                                        "kind": "AssignmentExpression",
                                        "fullStart": 695,
                                        "fullEnd": 707,
                                        "start": 696,
                                        "end": 707,
                                        "fullWidth": 12,
                                        "width": 11,
                                        "left": {
                                            "kind": "IdentifierName",
                                            "fullStart": 695,
                                            "fullEnd": 701,
                                            "start": 696,
                                            "end": 701,
                                            "fullWidth": 6,
                                            "width": 5,
                                            "text": "color",
                                            "value": "color",
                                            "valueText": "color",
                                            "hasLeadingTrivia": true,
                                            "leadingTrivia": [
                                                {
                                                    "kind": "WhitespaceTrivia",
                                                    "text": "\t"
                                                }
                                            ]
                                        },
                                        "operatorToken": {
                                            "kind": "EqualsToken",
                                            "fullStart": 701,
                                            "fullEnd": 702,
                                            "start": 701,
                                            "end": 702,
                                            "fullWidth": 1,
                                            "width": 1,
                                            "text": "=",
                                            "value": "=",
                                            "valueText": "="
                                        },
                                        "right": {
                                            "kind": "IdentifierName",
                                            "fullStart": 702,
                                            "fullEnd": 707,
                                            "start": 702,
                                            "end": 707,
                                            "fullWidth": 5,
                                            "width": 5,
                                            "text": "__RED",
                                            "value": "__RED",
                                            "valueText": "__RED"
                                        }
                                    },
                                    "semicolonToken": {
                                        "kind": "SemicolonToken",
                                        "fullStart": 707,
                                        "fullEnd": 709,
                                        "start": 707,
                                        "end": 708,
                                        "fullWidth": 2,
                                        "width": 1,
                                        "text": ";",
                                        "value": ";",
                                        "valueText": ";",
                                        "hasTrailingTrivia": true,
                                        "hasTrailingNewLine": true,
                                        "trailingTrivia": [
                                            {
                                                "kind": "NewLineTrivia",
                                                "text": "\n"
                                            }
                                        ]
                                    }
                                },
                                {
                                    "kind": "ExpressionStatement",
                                    "fullStart": 709,
                                    "fullEnd": 724,
                                    "start": 710,
                                    "end": 723,
                                    "fullWidth": 15,
                                    "width": 13,
                                    "expression": {
                                        "kind": "AssignmentExpression",
                                        "fullStart": 709,
                                        "fullEnd": 722,
                                        "start": 710,
                                        "end": 722,
                                        "fullWidth": 13,
                                        "width": 12,
                                        "left": {
                                            "kind": "MemberAccessExpression",
                                            "fullStart": 709,
                                            "fullEnd": 717,
                                            "start": 710,
                                            "end": 717,
                                            "fullWidth": 8,
                                            "width": 7,
                                            "expression": {
                                                "kind": "ThisKeyword",
                                                "fullStart": 709,
                                                "fullEnd": 714,
                                                "start": 710,
                                                "end": 714,
                                                "fullWidth": 5,
                                                "width": 4,
                                                "text": "this",
                                                "value": "this",
                                                "valueText": "this",
                                                "hasLeadingTrivia": true,
                                                "leadingTrivia": [
                                                    {
                                                        "kind": "WhitespaceTrivia",
                                                        "text": "\t"
                                                    }
                                                ]
                                            },
                                            "dotToken": {
                                                "kind": "DotToken",
                                                "fullStart": 714,
                                                "fullEnd": 715,
                                                "start": 714,
                                                "end": 715,
                                                "fullWidth": 1,
                                                "width": 1,
                                                "text": ".",
                                                "value": ".",
                                                "valueText": "."
                                            },
                                            "name": {
                                                "kind": "IdentifierName",
                                                "fullStart": 715,
                                                "fullEnd": 717,
                                                "start": 715,
                                                "end": 717,
                                                "fullWidth": 2,
                                                "width": 2,
                                                "text": "id",
                                                "value": "id",
                                                "valueText": "id"
                                            }
                                        },
                                        "operatorToken": {
                                            "kind": "EqualsToken",
                                            "fullStart": 717,
                                            "fullEnd": 718,
                                            "start": 717,
                                            "end": 718,
                                            "fullWidth": 1,
                                            "width": 1,
                                            "text": "=",
                                            "value": "=",
                                            "valueText": "="
                                        },
                                        "right": {
                                            "kind": "IdentifierName",
                                            "fullStart": 718,
                                            "fullEnd": 722,
                                            "start": 718,
                                            "end": 722,
                                            "fullWidth": 4,
                                            "width": 4,
                                            "text": "arg1",
                                            "value": "arg1",
                                            "valueText": "arg1"
                                        }
                                    },
                                    "semicolonToken": {
                                        "kind": "SemicolonToken",
                                        "fullStart": 722,
                                        "fullEnd": 724,
                                        "start": 722,
                                        "end": 723,
                                        "fullWidth": 2,
                                        "width": 1,
                                        "text": ";",
                                        "value": ";",
                                        "valueText": ";",
                                        "hasTrailingTrivia": true,
                                        "hasTrailingNewLine": true,
                                        "trailingTrivia": [
                                            {
                                                "kind": "NewLineTrivia",
                                                "text": "\n"
                                            }
                                        ]
                                    }
                                },
                                {
                                    "kind": "ExpressionStatement",
                                    "fullStart": 724,
                                    "fullEnd": 735,
                                    "start": 725,
                                    "end": 734,
                                    "fullWidth": 11,
                                    "width": 9,
                                    "expression": {
                                        "kind": "AssignmentExpression",
                                        "fullStart": 724,
                                        "fullEnd": 733,
                                        "start": 725,
                                        "end": 733,
                                        "fullWidth": 9,
                                        "width": 8,
                                        "left": {
                                            "kind": "IdentifierName",
                                            "fullStart": 724,
                                            "fullEnd": 728,
                                            "start": 725,
                                            "end": 728,
                                            "fullWidth": 4,
                                            "width": 3,
                                            "text": "top",
                                            "value": "top",
                                            "valueText": "top",
                                            "hasLeadingTrivia": true,
                                            "leadingTrivia": [
                                                {
                                                    "kind": "WhitespaceTrivia",
                                                    "text": "\t"
                                                }
                                            ]
                                        },
                                        "operatorToken": {
                                            "kind": "EqualsToken",
                                            "fullStart": 728,
                                            "fullEnd": 729,
                                            "start": 728,
                                            "end": 729,
                                            "fullWidth": 1,
                                            "width": 1,
                                            "text": "=",
                                            "value": "=",
                                            "valueText": "="
                                        },
                                        "right": {
                                            "kind": "IdentifierName",
                                            "fullStart": 729,
                                            "fullEnd": 733,
                                            "start": 729,
                                            "end": 733,
                                            "fullWidth": 4,
                                            "width": 4,
                                            "text": "arg2",
                                            "value": "arg2",
                                            "valueText": "arg2"
                                        }
                                    },
                                    "semicolonToken": {
                                        "kind": "SemicolonToken",
                                        "fullStart": 733,
                                        "fullEnd": 735,
                                        "start": 733,
                                        "end": 734,
                                        "fullWidth": 2,
                                        "width": 1,
                                        "text": ";",
                                        "value": ";",
                                        "valueText": ";",
                                        "hasTrailingTrivia": true,
                                        "hasTrailingNewLine": true,
                                        "trailingTrivia": [
                                            {
                                                "kind": "NewLineTrivia",
                                                "text": "\n"
                                            }
                                        ]
                                    }
                                },
                                {
                                    "kind": "ExpressionStatement",
                                    "fullStart": 735,
                                    "fullEnd": 762,
                                    "start": 736,
                                    "end": 761,
                                    "fullWidth": 27,
                                    "width": 25,
                                    "expression": {
                                        "kind": "AssignmentExpression",
                                        "fullStart": 735,
                                        "fullEnd": 760,
                                        "start": 736,
                                        "end": 760,
                                        "fullWidth": 25,
                                        "width": 24,
                                        "left": {
                                            "kind": "MemberAccessExpression",
                                            "fullStart": 735,
                                            "fullEnd": 747,
                                            "start": 736,
                                            "end": 747,
                                            "fullWidth": 12,
                                            "width": 11,
                                            "expression": {
                                                "kind": "ThisKeyword",
                                                "fullStart": 735,
                                                "fullEnd": 740,
                                                "start": 736,
                                                "end": 740,
                                                "fullWidth": 5,
                                                "width": 4,
                                                "text": "this",
                                                "value": "this",
                                                "valueText": "this",
                                                "hasLeadingTrivia": true,
                                                "leadingTrivia": [
                                                    {
                                                        "kind": "WhitespaceTrivia",
                                                        "text": "\t"
                                                    }
                                                ]
                                            },
                                            "dotToken": {
                                                "kind": "DotToken",
                                                "fullStart": 740,
                                                "fullEnd": 741,
                                                "start": 740,
                                                "end": 741,
                                                "fullWidth": 1,
                                                "width": 1,
                                                "text": ".",
                                                "value": ".",
                                                "valueText": "."
                                            },
                                            "name": {
                                                "kind": "IdentifierName",
                                                "fullStart": 741,
                                                "fullEnd": 747,
                                                "start": 741,
                                                "end": 747,
                                                "fullWidth": 6,
                                                "width": 6,
                                                "text": "bottom",
                                                "value": "bottom",
                                                "valueText": "bottom"
                                            }
                                        },
                                        "operatorToken": {
                                            "kind": "EqualsToken",
                                            "fullStart": 747,
                                            "fullEnd": 748,
                                            "start": 747,
                                            "end": 748,
                                            "fullWidth": 1,
                                            "width": 1,
                                            "text": "=",
                                            "value": "=",
                                            "valueText": "="
                                        },
                                        "right": {
                                            "kind": "ElementAccessExpression",
                                            "fullStart": 748,
                                            "fullEnd": 760,
                                            "start": 748,
                                            "end": 760,
                                            "fullWidth": 12,
                                            "width": 12,
                                            "expression": {
                                                "kind": "IdentifierName",
                                                "fullStart": 748,
                                                "fullEnd": 757,
                                                "start": 748,
                                                "end": 757,
                                                "fullWidth": 9,
                                                "width": 9,
                                                "text": "arguments",
                                                "value": "arguments",
                                                "valueText": "arguments"
                                            },
                                            "openBracketToken": {
                                                "kind": "OpenBracketToken",
                                                "fullStart": 757,
                                                "fullEnd": 758,
                                                "start": 757,
                                                "end": 758,
                                                "fullWidth": 1,
                                                "width": 1,
                                                "text": "[",
                                                "value": "[",
                                                "valueText": "["
                                            },
                                            "argumentExpression": {
                                                "kind": "NumericLiteral",
                                                "fullStart": 758,
                                                "fullEnd": 759,
                                                "start": 758,
                                                "end": 759,
                                                "fullWidth": 1,
                                                "width": 1,
                                                "text": "3",
                                                "value": 3,
                                                "valueText": "3"
                                            },
                                            "closeBracketToken": {
                                                "kind": "CloseBracketToken",
                                                "fullStart": 759,
                                                "fullEnd": 760,
                                                "start": 759,
                                                "end": 760,
                                                "fullWidth": 1,
                                                "width": 1,
                                                "text": "]",
                                                "value": "]",
                                                "valueText": "]"
                                            }
                                        }
                                    },
                                    "semicolonToken": {
                                        "kind": "SemicolonToken",
                                        "fullStart": 760,
                                        "fullEnd": 762,
                                        "start": 760,
                                        "end": 761,
                                        "fullWidth": 2,
                                        "width": 1,
                                        "text": ";",
                                        "value": ";",
                                        "valueText": ";",
                                        "hasTrailingTrivia": true,
                                        "hasTrailingNewLine": true,
                                        "trailingTrivia": [
                                            {
                                                "kind": "NewLineTrivia",
                                                "text": "\n"
                                            }
                                        ]
                                    }
                                },
                                {
                                    "kind": "ExpressionStatement",
                                    "fullStart": 762,
                                    "fullEnd": 782,
                                    "start": 763,
                                    "end": 781,
                                    "fullWidth": 20,
                                    "width": 18,
                                    "expression": {
                                        "kind": "AssignmentExpression",
                                        "fullStart": 762,
                                        "fullEnd": 780,
                                        "start": 763,
                                        "end": 780,
                                        "fullWidth": 18,
                                        "width": 17,
                                        "left": {
                                            "kind": "IdentifierName",
                                            "fullStart": 762,
                                            "fullEnd": 767,
                                            "start": 763,
                                            "end": 767,
                                            "fullWidth": 5,
                                            "width": 4,
                                            "text": "left",
                                            "value": "left",
                                            "valueText": "left",
                                            "hasLeadingTrivia": true,
                                            "leadingTrivia": [
                                                {
                                                    "kind": "WhitespaceTrivia",
                                                    "text": "\t"
                                                }
                                            ]
                                        },
                                        "operatorToken": {
                                            "kind": "EqualsToken",
                                            "fullStart": 767,
                                            "fullEnd": 768,
                                            "start": 767,
                                            "end": 768,
                                            "fullWidth": 1,
                                            "width": 1,
                                            "text": "=",
                                            "value": "=",
                                            "valueText": "="
                                        },
                                        "right": {
                                            "kind": "ElementAccessExpression",
                                            "fullStart": 768,
                                            "fullEnd": 780,
                                            "start": 768,
                                            "end": 780,
                                            "fullWidth": 12,
                                            "width": 12,
                                            "expression": {
                                                "kind": "IdentifierName",
                                                "fullStart": 768,
                                                "fullEnd": 777,
                                                "start": 768,
                                                "end": 777,
                                                "fullWidth": 9,
                                                "width": 9,
                                                "text": "arguments",
                                                "value": "arguments",
                                                "valueText": "arguments"
                                            },
                                            "openBracketToken": {
                                                "kind": "OpenBracketToken",
                                                "fullStart": 777,
                                                "fullEnd": 778,
                                                "start": 777,
                                                "end": 778,
                                                "fullWidth": 1,
                                                "width": 1,
                                                "text": "[",
                                                "value": "[",
                                                "valueText": "["
                                            },
                                            "argumentExpression": {
                                                "kind": "NumericLiteral",
                                                "fullStart": 778,
                                                "fullEnd": 779,
                                                "start": 778,
                                                "end": 779,
                                                "fullWidth": 1,
                                                "width": 1,
                                                "text": "4",
                                                "value": 4,
                                                "valueText": "4"
                                            },
                                            "closeBracketToken": {
                                                "kind": "CloseBracketToken",
                                                "fullStart": 779,
                                                "fullEnd": 780,
                                                "start": 779,
                                                "end": 780,
                                                "fullWidth": 1,
                                                "width": 1,
                                                "text": "]",
                                                "value": "]",
                                                "valueText": "]"
                                            }
                                        }
                                    },
                                    "semicolonToken": {
                                        "kind": "SemicolonToken",
                                        "fullStart": 780,
                                        "fullEnd": 782,
                                        "start": 780,
                                        "end": 781,
                                        "fullWidth": 2,
                                        "width": 1,
                                        "text": ";",
                                        "value": ";",
                                        "valueText": ";",
                                        "hasTrailingTrivia": true,
                                        "hasTrailingNewLine": true,
                                        "trailingTrivia": [
                                            {
                                                "kind": "NewLineTrivia",
                                                "text": "\n"
                                            }
                                        ]
                                    }
                                }
                            ],
                            "closeBraceToken": {
                                "kind": "CloseBraceToken",
                                "fullStart": 782,
                                "fullEnd": 783,
                                "start": 782,
                                "end": 783,
                                "fullWidth": 1,
                                "width": 1,
                                "text": "}",
                                "value": "}",
                                "valueText": "}"
                            }
                        }
                    }
                },
                "semicolonToken": {
                    "kind": "SemicolonToken",
                    "fullStart": 783,
                    "fullEnd": 785,
                    "start": 783,
                    "end": 784,
                    "fullWidth": 2,
                    "width": 1,
                    "text": ";",
                    "value": ";",
                    "valueText": ";",
                    "hasTrailingTrivia": true,
                    "hasTrailingNewLine": true,
                    "trailingTrivia": [
                        {
                            "kind": "NewLineTrivia",
                            "text": "\n"
                        }
                    ]
                }
            },
            {
                "kind": "ExpressionStatement",
                "fullStart": 785,
                "fullEnd": 843,
                "start": 786,
                "end": 842,
                "fullWidth": 58,
                "width": 56,
                "expression": {
                    "kind": "AssignmentExpression",
                    "fullStart": 785,
                    "fullEnd": 841,
                    "start": 786,
                    "end": 841,
                    "fullWidth": 56,
                    "width": 55,
                    "left": {
                        "kind": "IdentifierName",
                        "fullStart": 785,
                        "fullEnd": 795,
                        "start": 786,
                        "end": 794,
                        "fullWidth": 10,
                        "width": 8,
                        "text": "__device",
                        "value": "__device",
                        "valueText": "__device",
                        "hasLeadingTrivia": true,
                        "hasLeadingNewLine": true,
                        "hasTrailingTrivia": true,
                        "leadingTrivia": [
                            {
                                "kind": "NewLineTrivia",
                                "text": "\n"
                            }
                        ],
                        "trailingTrivia": [
                            {
                                "kind": "WhitespaceTrivia",
                                "text": " "
                            }
                        ]
                    },
                    "operatorToken": {
                        "kind": "EqualsToken",
                        "fullStart": 795,
                        "fullEnd": 797,
                        "start": 795,
                        "end": 796,
                        "fullWidth": 2,
                        "width": 1,
                        "text": "=",
                        "value": "=",
                        "valueText": "=",
                        "hasTrailingTrivia": true,
                        "trailingTrivia": [
                            {
                                "kind": "WhitespaceTrivia",
                                "text": " "
                            }
                        ]
                    },
                    "right": {
                        "kind": "ObjectCreationExpression",
                        "fullStart": 797,
                        "fullEnd": 841,
                        "start": 797,
                        "end": 841,
                        "fullWidth": 44,
                        "width": 44,
                        "newKeyword": {
                            "kind": "NewKeyword",
                            "fullStart": 797,
                            "fullEnd": 801,
                            "start": 797,
                            "end": 800,
                            "fullWidth": 4,
                            "width": 3,
                            "text": "new",
                            "value": "new",
                            "valueText": "new",
                            "hasTrailingTrivia": true,
                            "trailingTrivia": [
                                {
                                    "kind": "WhitespaceTrivia",
                                    "text": " "
                                }
                            ]
                        },
                        "expression": {
                            "kind": "IdentifierName",
                            "fullStart": 801,
                            "fullEnd": 810,
                            "start": 801,
                            "end": 810,
                            "fullWidth": 9,
                            "width": 9,
                            "text": "__FACTORY",
                            "value": "__FACTORY",
                            "valueText": "__FACTORY"
                        },
                        "argumentList": {
                            "kind": "ArgumentList",
                            "fullStart": 810,
                            "fullEnd": 841,
                            "start": 810,
                            "end": 841,
                            "fullWidth": 31,
                            "width": 31,
                            "openParenToken": {
                                "kind": "OpenParenToken",
                                "fullStart": 810,
                                "fullEnd": 811,
                                "start": 810,
                                "end": 811,
                                "fullWidth": 1,
                                "width": 1,
                                "text": "(",
                                "value": "(",
                                "valueText": "("
                            },
                            "arguments": [
                                {
                                    "kind": "IdentifierName",
                                    "fullStart": 811,
                                    "fullEnd": 815,
                                    "start": 811,
                                    "end": 815,
                                    "fullWidth": 4,
                                    "width": 4,
                                    "text": "__ID",
                                    "value": "__ID",
                                    "valueText": "__ID"
                                },
                                {
                                    "kind": "CommaToken",
                                    "fullStart": 815,
                                    "fullEnd": 817,
                                    "start": 815,
                                    "end": 816,
                                    "fullWidth": 2,
                                    "width": 1,
                                    "text": ",",
                                    "value": ",",
                                    "valueText": ",",
                                    "hasTrailingTrivia": true,
                                    "trailingTrivia": [
                                        {
                                            "kind": "WhitespaceTrivia",
                                            "text": " "
                                        }
                                    ]
                                },
                                {
                                    "kind": "IdentifierName",
                                    "fullStart": 817,
                                    "fullEnd": 822,
                                    "start": 817,
                                    "end": 822,
                                    "fullWidth": 5,
                                    "width": 5,
                                    "text": "__TOP",
                                    "value": "__TOP",
                                    "valueText": "__TOP"
                                },
                                {
                                    "kind": "CommaToken",
                                    "fullStart": 822,
                                    "fullEnd": 824,
                                    "start": 822,
                                    "end": 823,
                                    "fullWidth": 2,
                                    "width": 1,
                                    "text": ",",
                                    "value": ",",
                                    "valueText": ",",
                                    "hasTrailingTrivia": true,
                                    "trailingTrivia": [
                                        {
                                            "kind": "WhitespaceTrivia",
                                            "text": " "
                                        }
                                    ]
                                },
                                {
                                    "kind": "IdentifierName",
                                    "fullStart": 824,
                                    "fullEnd": 832,
                                    "start": 824,
                                    "end": 832,
                                    "fullWidth": 8,
                                    "width": 8,
                                    "text": "__BOTTOM",
                                    "value": "__BOTTOM",
                                    "valueText": "__BOTTOM"
                                },
                                {
                                    "kind": "CommaToken",
                                    "fullStart": 832,
                                    "fullEnd": 834,
                                    "start": 832,
                                    "end": 833,
                                    "fullWidth": 2,
                                    "width": 1,
                                    "text": ",",
                                    "value": ",",
                                    "valueText": ",",
                                    "hasTrailingTrivia": true,
                                    "trailingTrivia": [
                                        {
                                            "kind": "WhitespaceTrivia",
                                            "text": " "
                                        }
                                    ]
                                },
                                {
                                    "kind": "IdentifierName",
                                    "fullStart": 834,
                                    "fullEnd": 840,
                                    "start": 834,
                                    "end": 840,
                                    "fullWidth": 6,
                                    "width": 6,
                                    "text": "__LEFT",
                                    "value": "__LEFT",
                                    "valueText": "__LEFT"
                                }
                            ],
                            "closeParenToken": {
                                "kind": "CloseParenToken",
                                "fullStart": 840,
                                "fullEnd": 841,
                                "start": 840,
                                "end": 841,
                                "fullWidth": 1,
                                "width": 1,
                                "text": ")",
                                "value": ")",
                                "valueText": ")"
                            }
                        }
                    }
                },
                "semicolonToken": {
                    "kind": "SemicolonToken",
                    "fullStart": 841,
                    "fullEnd": 843,
                    "start": 841,
                    "end": 842,
                    "fullWidth": 2,
                    "width": 1,
                    "text": ";",
                    "value": ";",
                    "valueText": ";",
                    "hasTrailingTrivia": true,
                    "hasTrailingNewLine": true,
                    "trailingTrivia": [
                        {
                            "kind": "NewLineTrivia",
                            "text": "\n"
                        }
                    ]
                }
            },
            {
                "kind": "IfStatement",
                "fullStart": 843,
                "fullEnd": 1059,
                "start": 933,
                "end": 1058,
                "fullWidth": 216,
                "width": 125,
                "ifKeyword": {
                    "kind": "IfKeyword",
                    "fullStart": 843,
                    "fullEnd": 936,
                    "start": 933,
                    "end": 935,
                    "fullWidth": 93,
                    "width": 2,
                    "text": "if",
                    "value": "if",
                    "valueText": "if",
                    "hasLeadingTrivia": true,
                    "hasLeadingComment": true,
                    "hasLeadingNewLine": true,
                    "hasTrailingTrivia": true,
                    "leadingTrivia": [
                        {
                            "kind": "NewLineTrivia",
                            "text": "\n"
                        },
                        {
                            "kind": "SingleLineCommentTrivia",
                            "text": "//////////////////////////////////////////////////////////////////////////////"
                        },
                        {
                            "kind": "NewLineTrivia",
                            "text": "\n"
                        },
                        {
                            "kind": "SingleLineCommentTrivia",
                            "text": "//CHECK#1"
                        },
                        {
                            "kind": "NewLineTrivia",
                            "text": "\n"
                        }
                    ],
                    "trailingTrivia": [
                        {
                            "kind": "WhitespaceTrivia",
                            "text": " "
                        }
                    ]
                },
                "openParenToken": {
                    "kind": "OpenParenToken",
                    "fullStart": 936,
                    "fullEnd": 937,
                    "start": 936,
                    "end": 937,
                    "fullWidth": 1,
                    "width": 1,
                    "text": "(",
                    "value": "(",
                    "valueText": "("
                },
                "condition": {
                    "kind": "NotEqualsExpression",
                    "fullStart": 937,
                    "fullEnd": 965,
                    "start": 937,
                    "end": 965,
                    "fullWidth": 28,
                    "width": 28,
                    "left": {
                        "kind": "MemberAccessExpression",
                        "fullStart": 937,
                        "fullEnd": 952,
                        "start": 937,
                        "end": 951,
                        "fullWidth": 15,
                        "width": 14,
                        "expression": {
                            "kind": "IdentifierName",
                            "fullStart": 937,
                            "fullEnd": 945,
                            "start": 937,
                            "end": 945,
                            "fullWidth": 8,
                            "width": 8,
                            "text": "__device",
                            "value": "__device",
                            "valueText": "__device"
                        },
                        "dotToken": {
                            "kind": "DotToken",
                            "fullStart": 945,
                            "fullEnd": 946,
                            "start": 945,
                            "end": 946,
                            "fullWidth": 1,
                            "width": 1,
                            "text": ".",
                            "value": ".",
                            "valueText": "."
                        },
                        "name": {
                            "kind": "IdentifierName",
                            "fullStart": 946,
                            "fullEnd": 952,
                            "start": 946,
                            "end": 951,
                            "fullWidth": 6,
                            "width": 5,
                            "text": "color",
                            "value": "color",
                            "valueText": "color",
                            "hasTrailingTrivia": true,
                            "trailingTrivia": [
                                {
                                    "kind": "WhitespaceTrivia",
                                    "text": " "
                                }
                            ]
                        }
                    },
                    "operatorToken": {
                        "kind": "ExclamationEqualsEqualsToken",
                        "fullStart": 952,
                        "fullEnd": 956,
                        "start": 952,
                        "end": 955,
                        "fullWidth": 4,
                        "width": 3,
                        "text": "!==",
                        "value": "!==",
                        "valueText": "!==",
                        "hasTrailingTrivia": true,
                        "trailingTrivia": [
                            {
                                "kind": "WhitespaceTrivia",
                                "text": " "
                            }
                        ]
                    },
                    "right": {
                        "kind": "IdentifierName",
                        "fullStart": 956,
                        "fullEnd": 965,
                        "start": 956,
                        "end": 965,
                        "fullWidth": 9,
                        "width": 9,
                        "text": "undefined",
                        "value": "undefined",
                        "valueText": "undefined"
                    }
                },
                "closeParenToken": {
                    "kind": "CloseParenToken",
                    "fullStart": 965,
                    "fullEnd": 967,
                    "start": 965,
                    "end": 966,
                    "fullWidth": 2,
                    "width": 1,
                    "text": ")",
                    "value": ")",
                    "valueText": ")",
                    "hasTrailingTrivia": true,
                    "trailingTrivia": [
                        {
                            "kind": "WhitespaceTrivia",
                            "text": " "
                        }
                    ]
                },
                "statement": {
                    "kind": "Block",
                    "fullStart": 967,
                    "fullEnd": 1059,
                    "start": 967,
                    "end": 1058,
                    "fullWidth": 92,
                    "width": 91,
                    "openBraceToken": {
                        "kind": "OpenBraceToken",
                        "fullStart": 967,
                        "fullEnd": 969,
                        "start": 967,
                        "end": 968,
                        "fullWidth": 2,
                        "width": 1,
                        "text": "{",
                        "value": "{",
                        "valueText": "{",
                        "hasTrailingTrivia": true,
                        "hasTrailingNewLine": true,
                        "trailingTrivia": [
                            {
                                "kind": "NewLineTrivia",
                                "text": "\n"
                            }
                        ]
                    },
                    "statements": [
                        {
                            "kind": "ExpressionStatement",
                            "fullStart": 969,
                            "fullEnd": 1057,
                            "start": 970,
                            "end": 1056,
                            "fullWidth": 88,
                            "width": 86,
                            "expression": {
                                "kind": "InvocationExpression",
                                "fullStart": 969,
                                "fullEnd": 1055,
                                "start": 970,
                                "end": 1055,
                                "fullWidth": 86,
                                "width": 85,
                                "expression": {
                                    "kind": "IdentifierName",
                                    "fullStart": 969,
                                    "fullEnd": 976,
                                    "start": 970,
                                    "end": 976,
                                    "fullWidth": 7,
                                    "width": 6,
                                    "text": "$ERROR",
                                    "value": "$ERROR",
                                    "valueText": "$ERROR",
                                    "hasLeadingTrivia": true,
                                    "leadingTrivia": [
                                        {
                                            "kind": "WhitespaceTrivia",
                                            "text": "\t"
                                        }
                                    ]
                                },
                                "argumentList": {
                                    "kind": "ArgumentList",
                                    "fullStart": 976,
                                    "fullEnd": 1055,
                                    "start": 976,
                                    "end": 1055,
                                    "fullWidth": 79,
                                    "width": 79,
                                    "openParenToken": {
                                        "kind": "OpenParenToken",
                                        "fullStart": 976,
                                        "fullEnd": 977,
                                        "start": 976,
                                        "end": 977,
                                        "fullWidth": 1,
                                        "width": 1,
                                        "text": "(",
                                        "value": "(",
                                        "valueText": "("
                                    },
                                    "arguments": [
                                        {
                                            "kind": "AddExpression",
                                            "fullStart": 977,
                                            "fullEnd": 1054,
                                            "start": 977,
                                            "end": 1054,
                                            "fullWidth": 77,
                                            "width": 77,
                                            "left": {
                                                "kind": "StringLiteral",
                                                "fullStart": 977,
                                                "fullEnd": 1039,
                                                "start": 977,
                                                "end": 1039,
                                                "fullWidth": 62,
                                                "width": 62,
                                                "text": "'#1: __device.color === undefined. Actual: __device.color ==='",
                                                "value": "#1: __device.color === undefined. Actual: __device.color ===",
                                                "valueText": "#1: __device.color === undefined. Actual: __device.color ==="
                                            },
                                            "operatorToken": {
                                                "kind": "PlusToken",
                                                "fullStart": 1039,
                                                "fullEnd": 1040,
                                                "start": 1039,
                                                "end": 1040,
                                                "fullWidth": 1,
                                                "width": 1,
                                                "text": "+",
                                                "value": "+",
                                                "valueText": "+"
                                            },
                                            "right": {
                                                "kind": "MemberAccessExpression",
                                                "fullStart": 1040,
                                                "fullEnd": 1054,
                                                "start": 1040,
                                                "end": 1054,
                                                "fullWidth": 14,
                                                "width": 14,
                                                "expression": {
                                                    "kind": "IdentifierName",
                                                    "fullStart": 1040,
                                                    "fullEnd": 1048,
                                                    "start": 1040,
                                                    "end": 1048,
                                                    "fullWidth": 8,
                                                    "width": 8,
                                                    "text": "__device",
                                                    "value": "__device",
                                                    "valueText": "__device"
                                                },
                                                "dotToken": {
                                                    "kind": "DotToken",
                                                    "fullStart": 1048,
                                                    "fullEnd": 1049,
                                                    "start": 1048,
                                                    "end": 1049,
                                                    "fullWidth": 1,
                                                    "width": 1,
                                                    "text": ".",
                                                    "value": ".",
                                                    "valueText": "."
                                                },
                                                "name": {
                                                    "kind": "IdentifierName",
                                                    "fullStart": 1049,
                                                    "fullEnd": 1054,
                                                    "start": 1049,
                                                    "end": 1054,
                                                    "fullWidth": 5,
                                                    "width": 5,
                                                    "text": "color",
                                                    "value": "color",
                                                    "valueText": "color"
                                                }
                                            }
                                        }
                                    ],
                                    "closeParenToken": {
                                        "kind": "CloseParenToken",
                                        "fullStart": 1054,
                                        "fullEnd": 1055,
                                        "start": 1054,
                                        "end": 1055,
                                        "fullWidth": 1,
                                        "width": 1,
                                        "text": ")",
                                        "value": ")",
                                        "valueText": ")"
                                    }
                                }
                            },
                            "semicolonToken": {
                                "kind": "SemicolonToken",
                                "fullStart": 1055,
                                "fullEnd": 1057,
                                "start": 1055,
                                "end": 1056,
                                "fullWidth": 2,
                                "width": 1,
                                "text": ";",
                                "value": ";",
                                "valueText": ";",
                                "hasTrailingTrivia": true,
                                "hasTrailingNewLine": true,
                                "trailingTrivia": [
                                    {
                                        "kind": "NewLineTrivia",
                                        "text": "\n"
                                    }
                                ]
                            }
                        }
                    ],
                    "closeBraceToken": {
                        "kind": "CloseBraceToken",
                        "fullStart": 1057,
                        "fullEnd": 1059,
                        "start": 1057,
                        "end": 1058,
                        "fullWidth": 2,
                        "width": 1,
                        "text": "}",
                        "value": "}",
                        "valueText": "}",
                        "hasTrailingTrivia": true,
                        "hasTrailingNewLine": true,
                        "trailingTrivia": [
                            {
                                "kind": "NewLineTrivia",
                                "text": "\n"
                            }
                        ]
                    }
                }
            },
            {
                "kind": "IfStatement",
                "fullStart": 1059,
                "fullEnd": 1359,
                "start": 1231,
                "end": 1358,
                "fullWidth": 300,
                "width": 127,
                "ifKeyword": {
                    "kind": "IfKeyword",
                    "fullStart": 1059,
                    "fullEnd": 1234,
                    "start": 1231,
                    "end": 1233,
                    "fullWidth": 175,
                    "width": 2,
                    "text": "if",
                    "value": "if",
                    "valueText": "if",
                    "hasLeadingTrivia": true,
                    "hasLeadingComment": true,
                    "hasLeadingNewLine": true,
                    "hasTrailingTrivia": true,
                    "leadingTrivia": [
                        {
                            "kind": "SingleLineCommentTrivia",
                            "text": "//"
                        },
                        {
                            "kind": "NewLineTrivia",
                            "text": "\n"
                        },
                        {
                            "kind": "SingleLineCommentTrivia",
                            "text": "//////////////////////////////////////////////////////////////////////////////"
                        },
                        {
                            "kind": "NewLineTrivia",
                            "text": "\n"
                        },
                        {
                            "kind": "NewLineTrivia",
                            "text": "\n"
                        },
                        {
                            "kind": "SingleLineCommentTrivia",
                            "text": "//////////////////////////////////////////////////////////////////////////////"
                        },
                        {
                            "kind": "NewLineTrivia",
                            "text": "\n"
                        },
                        {
                            "kind": "SingleLineCommentTrivia",
                            "text": "//CHECK#2"
                        },
                        {
                            "kind": "NewLineTrivia",
                            "text": "\n"
                        }
                    ],
                    "trailingTrivia": [
                        {
                            "kind": "WhitespaceTrivia",
                            "text": " "
                        }
                    ]
                },
                "openParenToken": {
                    "kind": "OpenParenToken",
                    "fullStart": 1234,
                    "fullEnd": 1235,
                    "start": 1234,
                    "end": 1235,
                    "fullWidth": 1,
                    "width": 1,
                    "text": "(",
                    "value": "(",
                    "valueText": "("
                },
                "condition": {
                    "kind": "NotEqualsExpression",
                    "fullStart": 1235,
                    "fullEnd": 1263,
                    "start": 1235,
                    "end": 1263,
                    "fullWidth": 28,
                    "width": 28,
                    "left": {
                        "kind": "MemberAccessExpression",
                        "fullStart": 1235,
                        "fullEnd": 1251,
                        "start": 1235,
                        "end": 1250,
                        "fullWidth": 16,
                        "width": 15,
                        "expression": {
                            "kind": "IdentifierName",
                            "fullStart": 1235,
                            "fullEnd": 1243,
                            "start": 1235,
                            "end": 1243,
                            "fullWidth": 8,
                            "width": 8,
                            "text": "__device",
                            "value": "__device",
                            "valueText": "__device"
                        },
                        "dotToken": {
                            "kind": "DotToken",
                            "fullStart": 1243,
                            "fullEnd": 1244,
                            "start": 1243,
                            "end": 1244,
                            "fullWidth": 1,
                            "width": 1,
                            "text": ".",
                            "value": ".",
                            "valueText": "."
                        },
                        "name": {
                            "kind": "IdentifierName",
                            "fullStart": 1244,
                            "fullEnd": 1251,
                            "start": 1244,
                            "end": 1250,
                            "fullWidth": 7,
                            "width": 6,
                            "text": "volume",
                            "value": "volume",
                            "valueText": "volume",
                            "hasTrailingTrivia": true,
                            "trailingTrivia": [
                                {
                                    "kind": "WhitespaceTrivia",
                                    "text": " "
                                }
                            ]
                        }
                    },
                    "operatorToken": {
                        "kind": "ExclamationEqualsEqualsToken",
                        "fullStart": 1251,
                        "fullEnd": 1255,
                        "start": 1251,
                        "end": 1254,
                        "fullWidth": 4,
                        "width": 3,
                        "text": "!==",
                        "value": "!==",
                        "valueText": "!==",
                        "hasTrailingTrivia": true,
                        "trailingTrivia": [
                            {
                                "kind": "WhitespaceTrivia",
                                "text": " "
                            }
                        ]
                    },
                    "right": {
                        "kind": "IdentifierName",
                        "fullStart": 1255,
                        "fullEnd": 1263,
                        "start": 1255,
                        "end": 1263,
                        "fullWidth": 8,
                        "width": 8,
                        "text": "__VOLUME",
                        "value": "__VOLUME",
                        "valueText": "__VOLUME"
                    }
                },
                "closeParenToken": {
                    "kind": "CloseParenToken",
                    "fullStart": 1263,
                    "fullEnd": 1265,
                    "start": 1263,
                    "end": 1264,
                    "fullWidth": 2,
                    "width": 1,
                    "text": ")",
                    "value": ")",
                    "valueText": ")",
                    "hasTrailingTrivia": true,
                    "trailingTrivia": [
                        {
                            "kind": "WhitespaceTrivia",
                            "text": " "
                        }
                    ]
                },
                "statement": {
                    "kind": "Block",
                    "fullStart": 1265,
                    "fullEnd": 1359,
                    "start": 1265,
                    "end": 1358,
                    "fullWidth": 94,
                    "width": 93,
                    "openBraceToken": {
                        "kind": "OpenBraceToken",
                        "fullStart": 1265,
                        "fullEnd": 1267,
                        "start": 1265,
                        "end": 1266,
                        "fullWidth": 2,
                        "width": 1,
                        "text": "{",
                        "value": "{",
                        "valueText": "{",
                        "hasTrailingTrivia": true,
                        "hasTrailingNewLine": true,
                        "trailingTrivia": [
                            {
                                "kind": "NewLineTrivia",
                                "text": "\n"
                            }
                        ]
                    },
                    "statements": [
                        {
                            "kind": "ExpressionStatement",
                            "fullStart": 1267,
                            "fullEnd": 1357,
                            "start": 1268,
                            "end": 1356,
                            "fullWidth": 90,
                            "width": 88,
                            "expression": {
                                "kind": "InvocationExpression",
                                "fullStart": 1267,
                                "fullEnd": 1355,
                                "start": 1268,
                                "end": 1355,
                                "fullWidth": 88,
                                "width": 87,
                                "expression": {
                                    "kind": "IdentifierName",
                                    "fullStart": 1267,
                                    "fullEnd": 1274,
                                    "start": 1268,
                                    "end": 1274,
                                    "fullWidth": 7,
                                    "width": 6,
                                    "text": "$ERROR",
                                    "value": "$ERROR",
                                    "valueText": "$ERROR",
                                    "hasLeadingTrivia": true,
                                    "leadingTrivia": [
                                        {
                                            "kind": "WhitespaceTrivia",
                                            "text": "\t"
                                        }
                                    ]
                                },
                                "argumentList": {
                                    "kind": "ArgumentList",
                                    "fullStart": 1274,
                                    "fullEnd": 1355,
                                    "start": 1274,
                                    "end": 1355,
                                    "fullWidth": 81,
                                    "width": 81,
                                    "openParenToken": {
                                        "kind": "OpenParenToken",
                                        "fullStart": 1274,
                                        "fullEnd": 1275,
                                        "start": 1274,
                                        "end": 1275,
                                        "fullWidth": 1,
                                        "width": 1,
                                        "text": "(",
                                        "value": "(",
                                        "valueText": "("
                                    },
                                    "arguments": [
                                        {
                                            "kind": "AddExpression",
                                            "fullStart": 1275,
                                            "fullEnd": 1354,
                                            "start": 1275,
                                            "end": 1354,
                                            "fullWidth": 79,
                                            "width": 79,
                                            "left": {
                                                "kind": "StringLiteral",
                                                "fullStart": 1275,
                                                "fullEnd": 1338,
                                                "start": 1275,
                                                "end": 1338,
                                                "fullWidth": 63,
                                                "width": 63,
                                                "text": "'#2: __device.volume === __VOLUME. Actual: __device.volume ==='",
                                                "value": "#2: __device.volume === __VOLUME. Actual: __device.volume ===",
                                                "valueText": "#2: __device.volume === __VOLUME. Actual: __device.volume ==="
                                            },
                                            "operatorToken": {
                                                "kind": "PlusToken",
                                                "fullStart": 1338,
                                                "fullEnd": 1339,
                                                "start": 1338,
                                                "end": 1339,
                                                "fullWidth": 1,
                                                "width": 1,
                                                "text": "+",
                                                "value": "+",
                                                "valueText": "+"
                                            },
                                            "right": {
                                                "kind": "MemberAccessExpression",
                                                "fullStart": 1339,
                                                "fullEnd": 1354,
                                                "start": 1339,
                                                "end": 1354,
                                                "fullWidth": 15,
                                                "width": 15,
                                                "expression": {
                                                    "kind": "IdentifierName",
                                                    "fullStart": 1339,
                                                    "fullEnd": 1347,
                                                    "start": 1339,
                                                    "end": 1347,
                                                    "fullWidth": 8,
                                                    "width": 8,
                                                    "text": "__device",
                                                    "value": "__device",
                                                    "valueText": "__device"
                                                },
                                                "dotToken": {
                                                    "kind": "DotToken",
                                                    "fullStart": 1347,
                                                    "fullEnd": 1348,
                                                    "start": 1347,
                                                    "end": 1348,
                                                    "fullWidth": 1,
                                                    "width": 1,
                                                    "text": ".",
                                                    "value": ".",
                                                    "valueText": "."
                                                },
                                                "name": {
                                                    "kind": "IdentifierName",
                                                    "fullStart": 1348,
                                                    "fullEnd": 1354,
                                                    "start": 1348,
                                                    "end": 1354,
                                                    "fullWidth": 6,
                                                    "width": 6,
                                                    "text": "volume",
                                                    "value": "volume",
                                                    "valueText": "volume"
                                                }
                                            }
                                        }
                                    ],
                                    "closeParenToken": {
                                        "kind": "CloseParenToken",
                                        "fullStart": 1354,
                                        "fullEnd": 1355,
                                        "start": 1354,
                                        "end": 1355,
                                        "fullWidth": 1,
                                        "width": 1,
                                        "text": ")",
                                        "value": ")",
                                        "valueText": ")"
                                    }
                                }
                            },
                            "semicolonToken": {
                                "kind": "SemicolonToken",
                                "fullStart": 1355,
                                "fullEnd": 1357,
                                "start": 1355,
                                "end": 1356,
                                "fullWidth": 2,
                                "width": 1,
                                "text": ";",
                                "value": ";",
                                "valueText": ";",
                                "hasTrailingTrivia": true,
                                "hasTrailingNewLine": true,
                                "trailingTrivia": [
                                    {
                                        "kind": "NewLineTrivia",
                                        "text": "\n"
                                    }
                                ]
                            }
                        }
                    ],
                    "closeBraceToken": {
                        "kind": "CloseBraceToken",
                        "fullStart": 1357,
                        "fullEnd": 1359,
                        "start": 1357,
                        "end": 1358,
                        "fullWidth": 2,
                        "width": 1,
                        "text": "}",
                        "value": "}",
                        "valueText": "}",
                        "hasTrailingTrivia": true,
                        "hasTrailingNewLine": true,
                        "trailingTrivia": [
                            {
                                "kind": "NewLineTrivia",
                                "text": "\n"
                            }
                        ]
                    }
                }
            },
            {
                "kind": "IfStatement",
                "fullStart": 1359,
                "fullEnd": 1649,
                "start": 1531,
                "end": 1648,
                "fullWidth": 290,
                "width": 117,
                "ifKeyword": {
                    "kind": "IfKeyword",
                    "fullStart": 1359,
                    "fullEnd": 1534,
                    "start": 1531,
                    "end": 1533,
                    "fullWidth": 175,
                    "width": 2,
                    "text": "if",
                    "value": "if",
                    "valueText": "if",
                    "hasLeadingTrivia": true,
                    "hasLeadingComment": true,
                    "hasLeadingNewLine": true,
                    "hasTrailingTrivia": true,
                    "leadingTrivia": [
                        {
                            "kind": "SingleLineCommentTrivia",
                            "text": "//"
                        },
                        {
                            "kind": "NewLineTrivia",
                            "text": "\n"
                        },
                        {
                            "kind": "SingleLineCommentTrivia",
                            "text": "//////////////////////////////////////////////////////////////////////////////"
                        },
                        {
                            "kind": "NewLineTrivia",
                            "text": "\n"
                        },
                        {
                            "kind": "NewLineTrivia",
                            "text": "\n"
                        },
                        {
                            "kind": "SingleLineCommentTrivia",
                            "text": "//////////////////////////////////////////////////////////////////////////////"
                        },
                        {
                            "kind": "NewLineTrivia",
                            "text": "\n"
                        },
                        {
                            "kind": "SingleLineCommentTrivia",
                            "text": "//CHECK#3"
                        },
                        {
                            "kind": "NewLineTrivia",
                            "text": "\n"
                        }
                    ],
                    "trailingTrivia": [
                        {
                            "kind": "WhitespaceTrivia",
                            "text": " "
                        }
                    ]
                },
                "openParenToken": {
                    "kind": "OpenParenToken",
                    "fullStart": 1534,
                    "fullEnd": 1535,
                    "start": 1534,
                    "end": 1535,
                    "fullWidth": 1,
                    "width": 1,
                    "text": "(",
                    "value": "(",
                    "valueText": "("
                },
                "condition": {
                    "kind": "NotEqualsExpression",
                    "fullStart": 1535,
                    "fullEnd": 1561,
                    "start": 1535,
                    "end": 1561,
                    "fullWidth": 26,
                    "width": 26,
                    "left": {
                        "kind": "MemberAccessExpression",
                        "fullStart": 1535,
                        "fullEnd": 1548,
                        "start": 1535,
                        "end": 1547,
                        "fullWidth": 13,
                        "width": 12,
                        "expression": {
                            "kind": "IdentifierName",
                            "fullStart": 1535,
                            "fullEnd": 1543,
                            "start": 1535,
                            "end": 1543,
                            "fullWidth": 8,
                            "width": 8,
                            "text": "__device",
                            "value": "__device",
                            "valueText": "__device"
                        },
                        "dotToken": {
                            "kind": "DotToken",
                            "fullStart": 1543,
                            "fullEnd": 1544,
                            "start": 1543,
                            "end": 1544,
                            "fullWidth": 1,
                            "width": 1,
                            "text": ".",
                            "value": ".",
                            "valueText": "."
                        },
                        "name": {
                            "kind": "IdentifierName",
                            "fullStart": 1544,
                            "fullEnd": 1548,
                            "start": 1544,
                            "end": 1547,
                            "fullWidth": 4,
                            "width": 3,
                            "text": "top",
                            "value": "top",
                            "valueText": "top",
                            "hasTrailingTrivia": true,
                            "trailingTrivia": [
                                {
                                    "kind": "WhitespaceTrivia",
                                    "text": " "
                                }
                            ]
                        }
                    },
                    "operatorToken": {
                        "kind": "ExclamationEqualsEqualsToken",
                        "fullStart": 1548,
                        "fullEnd": 1552,
                        "start": 1548,
                        "end": 1551,
                        "fullWidth": 4,
                        "width": 3,
                        "text": "!==",
                        "value": "!==",
                        "valueText": "!==",
                        "hasTrailingTrivia": true,
                        "trailingTrivia": [
                            {
                                "kind": "WhitespaceTrivia",
                                "text": " "
                            }
                        ]
                    },
                    "right": {
                        "kind": "IdentifierName",
                        "fullStart": 1552,
                        "fullEnd": 1561,
                        "start": 1552,
                        "end": 1561,
                        "fullWidth": 9,
                        "width": 9,
                        "text": "undefined",
                        "value": "undefined",
                        "valueText": "undefined"
                    }
                },
                "closeParenToken": {
                    "kind": "CloseParenToken",
                    "fullStart": 1561,
                    "fullEnd": 1563,
                    "start": 1561,
                    "end": 1562,
                    "fullWidth": 2,
                    "width": 1,
                    "text": ")",
                    "value": ")",
                    "valueText": ")",
                    "hasTrailingTrivia": true,
                    "trailingTrivia": [
                        {
                            "kind": "WhitespaceTrivia",
                            "text": " "
                        }
                    ]
                },
                "statement": {
                    "kind": "Block",
                    "fullStart": 1563,
                    "fullEnd": 1649,
                    "start": 1563,
                    "end": 1648,
                    "fullWidth": 86,
                    "width": 85,
                    "openBraceToken": {
                        "kind": "OpenBraceToken",
                        "fullStart": 1563,
                        "fullEnd": 1565,
                        "start": 1563,
                        "end": 1564,
                        "fullWidth": 2,
                        "width": 1,
                        "text": "{",
                        "value": "{",
                        "valueText": "{",
                        "hasTrailingTrivia": true,
                        "hasTrailingNewLine": true,
                        "trailingTrivia": [
                            {
                                "kind": "NewLineTrivia",
                                "text": "\n"
                            }
                        ]
                    },
                    "statements": [
                        {
                            "kind": "ExpressionStatement",
                            "fullStart": 1565,
                            "fullEnd": 1647,
                            "start": 1566,
                            "end": 1646,
                            "fullWidth": 82,
                            "width": 80,
                            "expression": {
                                "kind": "InvocationExpression",
                                "fullStart": 1565,
                                "fullEnd": 1645,
                                "start": 1566,
                                "end": 1645,
                                "fullWidth": 80,
                                "width": 79,
                                "expression": {
                                    "kind": "IdentifierName",
                                    "fullStart": 1565,
                                    "fullEnd": 1572,
                                    "start": 1566,
                                    "end": 1572,
                                    "fullWidth": 7,
                                    "width": 6,
                                    "text": "$ERROR",
                                    "value": "$ERROR",
                                    "valueText": "$ERROR",
                                    "hasLeadingTrivia": true,
                                    "leadingTrivia": [
                                        {
                                            "kind": "WhitespaceTrivia",
                                            "text": "\t"
                                        }
                                    ]
                                },
                                "argumentList": {
                                    "kind": "ArgumentList",
                                    "fullStart": 1572,
                                    "fullEnd": 1645,
                                    "start": 1572,
                                    "end": 1645,
                                    "fullWidth": 73,
                                    "width": 73,
                                    "openParenToken": {
                                        "kind": "OpenParenToken",
                                        "fullStart": 1572,
                                        "fullEnd": 1573,
                                        "start": 1572,
                                        "end": 1573,
                                        "fullWidth": 1,
                                        "width": 1,
                                        "text": "(",
                                        "value": "(",
                                        "valueText": "("
                                    },
                                    "arguments": [
                                        {
                                            "kind": "AddExpression",
                                            "fullStart": 1573,
                                            "fullEnd": 1644,
                                            "start": 1573,
                                            "end": 1644,
                                            "fullWidth": 71,
                                            "width": 71,
                                            "left": {
                                                "kind": "StringLiteral",
                                                "fullStart": 1573,
                                                "fullEnd": 1631,
                                                "start": 1573,
                                                "end": 1631,
                                                "fullWidth": 58,
                                                "width": 58,
                                                "text": "'#3: __device.top === undefined. Actual: __device.top ==='",
                                                "value": "#3: __device.top === undefined. Actual: __device.top ===",
                                                "valueText": "#3: __device.top === undefined. Actual: __device.top ==="
                                            },
                                            "operatorToken": {
                                                "kind": "PlusToken",
                                                "fullStart": 1631,
                                                "fullEnd": 1632,
                                                "start": 1631,
                                                "end": 1632,
                                                "fullWidth": 1,
                                                "width": 1,
                                                "text": "+",
                                                "value": "+",
                                                "valueText": "+"
                                            },
                                            "right": {
                                                "kind": "MemberAccessExpression",
                                                "fullStart": 1632,
                                                "fullEnd": 1644,
                                                "start": 1632,
                                                "end": 1644,
                                                "fullWidth": 12,
                                                "width": 12,
                                                "expression": {
                                                    "kind": "IdentifierName",
                                                    "fullStart": 1632,
                                                    "fullEnd": 1640,
                                                    "start": 1632,
                                                    "end": 1640,
                                                    "fullWidth": 8,
                                                    "width": 8,
                                                    "text": "__device",
                                                    "value": "__device",
                                                    "valueText": "__device"
                                                },
                                                "dotToken": {
                                                    "kind": "DotToken",
                                                    "fullStart": 1640,
                                                    "fullEnd": 1641,
                                                    "start": 1640,
                                                    "end": 1641,
                                                    "fullWidth": 1,
                                                    "width": 1,
                                                    "text": ".",
                                                    "value": ".",
                                                    "valueText": "."
                                                },
                                                "name": {
                                                    "kind": "IdentifierName",
                                                    "fullStart": 1641,
                                                    "fullEnd": 1644,
                                                    "start": 1641,
                                                    "end": 1644,
                                                    "fullWidth": 3,
                                                    "width": 3,
                                                    "text": "top",
                                                    "value": "top",
                                                    "valueText": "top"
                                                }
                                            }
                                        }
                                    ],
                                    "closeParenToken": {
                                        "kind": "CloseParenToken",
                                        "fullStart": 1644,
                                        "fullEnd": 1645,
                                        "start": 1644,
                                        "end": 1645,
                                        "fullWidth": 1,
                                        "width": 1,
                                        "text": ")",
                                        "value": ")",
                                        "valueText": ")"
                                    }
                                }
                            },
                            "semicolonToken": {
                                "kind": "SemicolonToken",
                                "fullStart": 1645,
                                "fullEnd": 1647,
                                "start": 1645,
                                "end": 1646,
                                "fullWidth": 2,
                                "width": 1,
                                "text": ";",
                                "value": ";",
                                "valueText": ";",
                                "hasTrailingTrivia": true,
                                "hasTrailingNewLine": true,
                                "trailingTrivia": [
                                    {
                                        "kind": "NewLineTrivia",
                                        "text": "\n"
                                    }
                                ]
                            }
                        }
                    ],
                    "closeBraceToken": {
                        "kind": "CloseBraceToken",
                        "fullStart": 1647,
                        "fullEnd": 1649,
                        "start": 1647,
                        "end": 1648,
                        "fullWidth": 2,
                        "width": 1,
                        "text": "}",
                        "value": "}",
                        "valueText": "}",
                        "hasTrailingTrivia": true,
                        "hasTrailingNewLine": true,
                        "trailingTrivia": [
                            {
                                "kind": "NewLineTrivia",
                                "text": "\n"
                            }
                        ]
                    }
                }
            },
            {
                "kind": "IfStatement",
                "fullStart": 1649,
                "fullEnd": 1925,
                "start": 1821,
                "end": 1924,
                "fullWidth": 276,
                "width": 103,
                "ifKeyword": {
                    "kind": "IfKeyword",
                    "fullStart": 1649,
                    "fullEnd": 1824,
                    "start": 1821,
                    "end": 1823,
                    "fullWidth": 175,
                    "width": 2,
                    "text": "if",
                    "value": "if",
                    "valueText": "if",
                    "hasLeadingTrivia": true,
                    "hasLeadingComment": true,
                    "hasLeadingNewLine": true,
                    "hasTrailingTrivia": true,
                    "leadingTrivia": [
                        {
                            "kind": "SingleLineCommentTrivia",
                            "text": "//"
                        },
                        {
                            "kind": "NewLineTrivia",
                            "text": "\n"
                        },
                        {
                            "kind": "SingleLineCommentTrivia",
                            "text": "//////////////////////////////////////////////////////////////////////////////"
                        },
                        {
                            "kind": "NewLineTrivia",
                            "text": "\n"
                        },
                        {
                            "kind": "NewLineTrivia",
                            "text": "\n"
                        },
                        {
                            "kind": "SingleLineCommentTrivia",
                            "text": "//////////////////////////////////////////////////////////////////////////////"
                        },
                        {
                            "kind": "NewLineTrivia",
                            "text": "\n"
                        },
                        {
                            "kind": "SingleLineCommentTrivia",
                            "text": "//CHECK#4"
                        },
                        {
                            "kind": "NewLineTrivia",
                            "text": "\n"
                        }
                    ],
                    "trailingTrivia": [
                        {
                            "kind": "WhitespaceTrivia",
                            "text": " "
                        }
                    ]
                },
                "openParenToken": {
                    "kind": "OpenParenToken",
                    "fullStart": 1824,
                    "fullEnd": 1825,
                    "start": 1824,
                    "end": 1825,
                    "fullWidth": 1,
                    "width": 1,
                    "text": "(",
                    "value": "(",
                    "valueText": "("
                },
                "condition": {
                    "kind": "NotEqualsExpression",
                    "fullStart": 1825,
                    "fullEnd": 1845,
                    "start": 1825,
                    "end": 1845,
                    "fullWidth": 20,
                    "width": 20,
                    "left": {
                        "kind": "MemberAccessExpression",
                        "fullStart": 1825,
                        "fullEnd": 1837,
                        "start": 1825,
                        "end": 1836,
                        "fullWidth": 12,
                        "width": 11,
                        "expression": {
                            "kind": "IdentifierName",
                            "fullStart": 1825,
                            "fullEnd": 1833,
                            "start": 1825,
                            "end": 1833,
                            "fullWidth": 8,
                            "width": 8,
                            "text": "__device",
                            "value": "__device",
                            "valueText": "__device"
                        },
                        "dotToken": {
                            "kind": "DotToken",
                            "fullStart": 1833,
                            "fullEnd": 1834,
                            "start": 1833,
                            "end": 1834,
                            "fullWidth": 1,
                            "width": 1,
                            "text": ".",
                            "value": ".",
                            "valueText": "."
                        },
                        "name": {
                            "kind": "IdentifierName",
                            "fullStart": 1834,
                            "fullEnd": 1837,
                            "start": 1834,
                            "end": 1836,
                            "fullWidth": 3,
                            "width": 2,
                            "text": "id",
                            "value": "id",
                            "valueText": "id",
                            "hasTrailingTrivia": true,
                            "trailingTrivia": [
                                {
                                    "kind": "WhitespaceTrivia",
                                    "text": " "
                                }
                            ]
                        }
                    },
                    "operatorToken": {
                        "kind": "ExclamationEqualsEqualsToken",
                        "fullStart": 1837,
                        "fullEnd": 1841,
                        "start": 1837,
                        "end": 1840,
                        "fullWidth": 4,
                        "width": 3,
                        "text": "!==",
                        "value": "!==",
                        "valueText": "!==",
                        "hasTrailingTrivia": true,
                        "trailingTrivia": [
                            {
                                "kind": "WhitespaceTrivia",
                                "text": " "
                            }
                        ]
                    },
                    "right": {
                        "kind": "IdentifierName",
                        "fullStart": 1841,
                        "fullEnd": 1845,
                        "start": 1841,
                        "end": 1845,
                        "fullWidth": 4,
                        "width": 4,
                        "text": "__ID",
                        "value": "__ID",
                        "valueText": "__ID"
                    }
                },
                "closeParenToken": {
                    "kind": "CloseParenToken",
                    "fullStart": 1845,
                    "fullEnd": 1847,
                    "start": 1845,
                    "end": 1846,
                    "fullWidth": 2,
                    "width": 1,
                    "text": ")",
                    "value": ")",
                    "valueText": ")",
                    "hasTrailingTrivia": true,
                    "trailingTrivia": [
                        {
                            "kind": "WhitespaceTrivia",
                            "text": " "
                        }
                    ]
                },
                "statement": {
                    "kind": "Block",
                    "fullStart": 1847,
                    "fullEnd": 1925,
                    "start": 1847,
                    "end": 1924,
                    "fullWidth": 78,
                    "width": 77,
                    "openBraceToken": {
                        "kind": "OpenBraceToken",
                        "fullStart": 1847,
                        "fullEnd": 1849,
                        "start": 1847,
                        "end": 1848,
                        "fullWidth": 2,
                        "width": 1,
                        "text": "{",
                        "value": "{",
                        "valueText": "{",
                        "hasTrailingTrivia": true,
                        "hasTrailingNewLine": true,
                        "trailingTrivia": [
                            {
                                "kind": "NewLineTrivia",
                                "text": "\n"
                            }
                        ]
                    },
                    "statements": [
                        {
                            "kind": "ExpressionStatement",
                            "fullStart": 1849,
                            "fullEnd": 1923,
                            "start": 1850,
                            "end": 1922,
                            "fullWidth": 74,
                            "width": 72,
                            "expression": {
                                "kind": "InvocationExpression",
                                "fullStart": 1849,
                                "fullEnd": 1921,
                                "start": 1850,
                                "end": 1921,
                                "fullWidth": 72,
                                "width": 71,
                                "expression": {
                                    "kind": "IdentifierName",
                                    "fullStart": 1849,
                                    "fullEnd": 1856,
                                    "start": 1850,
                                    "end": 1856,
                                    "fullWidth": 7,
                                    "width": 6,
                                    "text": "$ERROR",
                                    "value": "$ERROR",
                                    "valueText": "$ERROR",
                                    "hasLeadingTrivia": true,
                                    "leadingTrivia": [
                                        {
                                            "kind": "WhitespaceTrivia",
                                            "text": "\t"
                                        }
                                    ]
                                },
                                "argumentList": {
                                    "kind": "ArgumentList",
                                    "fullStart": 1856,
                                    "fullEnd": 1921,
                                    "start": 1856,
                                    "end": 1921,
                                    "fullWidth": 65,
                                    "width": 65,
                                    "openParenToken": {
                                        "kind": "OpenParenToken",
                                        "fullStart": 1856,
                                        "fullEnd": 1857,
                                        "start": 1856,
                                        "end": 1857,
                                        "fullWidth": 1,
                                        "width": 1,
                                        "text": "(",
                                        "value": "(",
                                        "valueText": "("
                                    },
                                    "arguments": [
                                        {
                                            "kind": "AddExpression",
                                            "fullStart": 1857,
                                            "fullEnd": 1920,
                                            "start": 1857,
                                            "end": 1920,
                                            "fullWidth": 63,
                                            "width": 63,
                                            "left": {
                                                "kind": "StringLiteral",
                                                "fullStart": 1857,
                                                "fullEnd": 1908,
                                                "start": 1857,
                                                "end": 1908,
                                                "fullWidth": 51,
                                                "width": 51,
                                                "text": "'#4: __device.id === __ID. Actual: __device.id ==='",
                                                "value": "#4: __device.id === __ID. Actual: __device.id ===",
                                                "valueText": "#4: __device.id === __ID. Actual: __device.id ==="
                                            },
                                            "operatorToken": {
                                                "kind": "PlusToken",
                                                "fullStart": 1908,
                                                "fullEnd": 1909,
                                                "start": 1908,
                                                "end": 1909,
                                                "fullWidth": 1,
                                                "width": 1,
                                                "text": "+",
                                                "value": "+",
                                                "valueText": "+"
                                            },
                                            "right": {
                                                "kind": "MemberAccessExpression",
                                                "fullStart": 1909,
                                                "fullEnd": 1920,
                                                "start": 1909,
                                                "end": 1920,
                                                "fullWidth": 11,
                                                "width": 11,
                                                "expression": {
                                                    "kind": "IdentifierName",
                                                    "fullStart": 1909,
                                                    "fullEnd": 1917,
                                                    "start": 1909,
                                                    "end": 1917,
                                                    "fullWidth": 8,
                                                    "width": 8,
                                                    "text": "__device",
                                                    "value": "__device",
                                                    "valueText": "__device"
                                                },
                                                "dotToken": {
                                                    "kind": "DotToken",
                                                    "fullStart": 1917,
                                                    "fullEnd": 1918,
                                                    "start": 1917,
                                                    "end": 1918,
                                                    "fullWidth": 1,
                                                    "width": 1,
                                                    "text": ".",
                                                    "value": ".",
                                                    "valueText": "."
                                                },
                                                "name": {
                                                    "kind": "IdentifierName",
                                                    "fullStart": 1918,
                                                    "fullEnd": 1920,
                                                    "start": 1918,
                                                    "end": 1920,
                                                    "fullWidth": 2,
                                                    "width": 2,
                                                    "text": "id",
                                                    "value": "id",
                                                    "valueText": "id"
                                                }
                                            }
                                        }
                                    ],
                                    "closeParenToken": {
                                        "kind": "CloseParenToken",
                                        "fullStart": 1920,
                                        "fullEnd": 1921,
                                        "start": 1920,
                                        "end": 1921,
                                        "fullWidth": 1,
                                        "width": 1,
                                        "text": ")",
                                        "value": ")",
                                        "valueText": ")"
                                    }
                                }
                            },
                            "semicolonToken": {
                                "kind": "SemicolonToken",
                                "fullStart": 1921,
                                "fullEnd": 1923,
                                "start": 1921,
                                "end": 1922,
                                "fullWidth": 2,
                                "width": 1,
                                "text": ";",
                                "value": ";",
                                "valueText": ";",
                                "hasTrailingTrivia": true,
                                "hasTrailingNewLine": true,
                                "trailingTrivia": [
                                    {
                                        "kind": "NewLineTrivia",
                                        "text": "\n"
                                    }
                                ]
                            }
                        }
                    ],
                    "closeBraceToken": {
                        "kind": "CloseBraceToken",
                        "fullStart": 1923,
                        "fullEnd": 1925,
                        "start": 1923,
                        "end": 1924,
                        "fullWidth": 2,
                        "width": 1,
                        "text": "}",
                        "value": "}",
                        "valueText": "}",
                        "hasTrailingTrivia": true,
                        "hasTrailingNewLine": true,
                        "trailingTrivia": [
                            {
                                "kind": "NewLineTrivia",
                                "text": "\n"
                            }
                        ]
                    }
                }
            },
            {
                "kind": "IfStatement",
                "fullStart": 1925,
                "fullEnd": 2219,
                "start": 2097,
                "end": 2218,
                "fullWidth": 294,
                "width": 121,
                "ifKeyword": {
                    "kind": "IfKeyword",
                    "fullStart": 1925,
                    "fullEnd": 2100,
                    "start": 2097,
                    "end": 2099,
                    "fullWidth": 175,
                    "width": 2,
                    "text": "if",
                    "value": "if",
                    "valueText": "if",
                    "hasLeadingTrivia": true,
                    "hasLeadingComment": true,
                    "hasLeadingNewLine": true,
                    "hasTrailingTrivia": true,
                    "leadingTrivia": [
                        {
                            "kind": "SingleLineCommentTrivia",
                            "text": "//"
                        },
                        {
                            "kind": "NewLineTrivia",
                            "text": "\n"
                        },
                        {
                            "kind": "SingleLineCommentTrivia",
                            "text": "//////////////////////////////////////////////////////////////////////////////"
                        },
                        {
                            "kind": "NewLineTrivia",
                            "text": "\n"
                        },
                        {
                            "kind": "NewLineTrivia",
                            "text": "\n"
                        },
                        {
                            "kind": "SingleLineCommentTrivia",
                            "text": "//////////////////////////////////////////////////////////////////////////////"
                        },
                        {
                            "kind": "NewLineTrivia",
                            "text": "\n"
                        },
                        {
                            "kind": "SingleLineCommentTrivia",
                            "text": "//CHECK#5"
                        },
                        {
                            "kind": "NewLineTrivia",
                            "text": "\n"
                        }
                    ],
                    "trailingTrivia": [
                        {
                            "kind": "WhitespaceTrivia",
                            "text": " "
                        }
                    ]
                },
                "openParenToken": {
                    "kind": "OpenParenToken",
                    "fullStart": 2100,
                    "fullEnd": 2101,
                    "start": 2100,
                    "end": 2101,
                    "fullWidth": 1,
                    "width": 1,
                    "text": "(",
                    "value": "(",
                    "valueText": "("
                },
                "condition": {
                    "kind": "NotEqualsExpression",
                    "fullStart": 2101,
                    "fullEnd": 2128,
                    "start": 2101,
                    "end": 2128,
                    "fullWidth": 27,
                    "width": 27,
                    "left": {
                        "kind": "MemberAccessExpression",
                        "fullStart": 2101,
                        "fullEnd": 2115,
                        "start": 2101,
                        "end": 2114,
                        "fullWidth": 14,
                        "width": 13,
                        "expression": {
                            "kind": "IdentifierName",
                            "fullStart": 2101,
                            "fullEnd": 2109,
                            "start": 2101,
                            "end": 2109,
                            "fullWidth": 8,
                            "width": 8,
                            "text": "__device",
                            "value": "__device",
                            "valueText": "__device"
                        },
                        "dotToken": {
                            "kind": "DotToken",
                            "fullStart": 2109,
                            "fullEnd": 2110,
                            "start": 2109,
                            "end": 2110,
                            "fullWidth": 1,
                            "width": 1,
                            "text": ".",
                            "value": ".",
                            "valueText": "."
                        },
                        "name": {
                            "kind": "IdentifierName",
                            "fullStart": 2110,
                            "fullEnd": 2115,
                            "start": 2110,
                            "end": 2114,
                            "fullWidth": 5,
                            "width": 4,
                            "text": "left",
                            "value": "left",
                            "valueText": "left",
                            "hasTrailingTrivia": true,
                            "trailingTrivia": [
                                {
                                    "kind": "WhitespaceTrivia",
                                    "text": " "
                                }
                            ]
                        }
                    },
                    "operatorToken": {
                        "kind": "ExclamationEqualsEqualsToken",
                        "fullStart": 2115,
                        "fullEnd": 2119,
                        "start": 2115,
                        "end": 2118,
                        "fullWidth": 4,
                        "width": 3,
                        "text": "!==",
                        "value": "!==",
                        "valueText": "!==",
                        "hasTrailingTrivia": true,
                        "trailingTrivia": [
                            {
                                "kind": "WhitespaceTrivia",
                                "text": " "
                            }
                        ]
                    },
                    "right": {
                        "kind": "IdentifierName",
                        "fullStart": 2119,
                        "fullEnd": 2128,
                        "start": 2119,
                        "end": 2128,
                        "fullWidth": 9,
                        "width": 9,
                        "text": "undefined",
                        "value": "undefined",
                        "valueText": "undefined"
                    }
                },
                "closeParenToken": {
                    "kind": "CloseParenToken",
                    "fullStart": 2128,
                    "fullEnd": 2130,
                    "start": 2128,
                    "end": 2129,
                    "fullWidth": 2,
                    "width": 1,
                    "text": ")",
                    "value": ")",
                    "valueText": ")",
                    "hasTrailingTrivia": true,
                    "trailingTrivia": [
                        {
                            "kind": "WhitespaceTrivia",
                            "text": " "
                        }
                    ]
                },
                "statement": {
                    "kind": "Block",
                    "fullStart": 2130,
                    "fullEnd": 2219,
                    "start": 2130,
                    "end": 2218,
                    "fullWidth": 89,
                    "width": 88,
                    "openBraceToken": {
                        "kind": "OpenBraceToken",
                        "fullStart": 2130,
                        "fullEnd": 2132,
                        "start": 2130,
                        "end": 2131,
                        "fullWidth": 2,
                        "width": 1,
                        "text": "{",
                        "value": "{",
                        "valueText": "{",
                        "hasTrailingTrivia": true,
                        "hasTrailingNewLine": true,
                        "trailingTrivia": [
                            {
                                "kind": "NewLineTrivia",
                                "text": "\n"
                            }
                        ]
                    },
                    "statements": [
                        {
                            "kind": "ExpressionStatement",
                            "fullStart": 2132,
                            "fullEnd": 2217,
                            "start": 2133,
                            "end": 2216,
                            "fullWidth": 85,
                            "width": 83,
                            "expression": {
                                "kind": "InvocationExpression",
                                "fullStart": 2132,
                                "fullEnd": 2215,
                                "start": 2133,
                                "end": 2215,
                                "fullWidth": 83,
                                "width": 82,
                                "expression": {
                                    "kind": "IdentifierName",
                                    "fullStart": 2132,
                                    "fullEnd": 2139,
                                    "start": 2133,
                                    "end": 2139,
                                    "fullWidth": 7,
                                    "width": 6,
                                    "text": "$ERROR",
                                    "value": "$ERROR",
                                    "valueText": "$ERROR",
                                    "hasLeadingTrivia": true,
                                    "leadingTrivia": [
                                        {
                                            "kind": "WhitespaceTrivia",
                                            "text": "\t"
                                        }
                                    ]
                                },
                                "argumentList": {
                                    "kind": "ArgumentList",
                                    "fullStart": 2139,
                                    "fullEnd": 2215,
                                    "start": 2139,
                                    "end": 2215,
                                    "fullWidth": 76,
                                    "width": 76,
                                    "openParenToken": {
                                        "kind": "OpenParenToken",
                                        "fullStart": 2139,
                                        "fullEnd": 2140,
                                        "start": 2139,
                                        "end": 2140,
                                        "fullWidth": 1,
                                        "width": 1,
                                        "text": "(",
                                        "value": "(",
                                        "valueText": "("
                                    },
                                    "arguments": [
                                        {
                                            "kind": "AddExpression",
                                            "fullStart": 2140,
                                            "fullEnd": 2214,
                                            "start": 2140,
                                            "end": 2214,
                                            "fullWidth": 74,
                                            "width": 74,
                                            "left": {
                                                "kind": "StringLiteral",
                                                "fullStart": 2140,
                                                "fullEnd": 2200,
                                                "start": 2140,
                                                "end": 2200,
                                                "fullWidth": 60,
                                                "width": 60,
                                                "text": "'#5: __device.left === undefined. Actual: __device.left ==='",
                                                "value": "#5: __device.left === undefined. Actual: __device.left ===",
                                                "valueText": "#5: __device.left === undefined. Actual: __device.left ==="
                                            },
                                            "operatorToken": {
                                                "kind": "PlusToken",
                                                "fullStart": 2200,
                                                "fullEnd": 2201,
                                                "start": 2200,
                                                "end": 2201,
                                                "fullWidth": 1,
                                                "width": 1,
                                                "text": "+",
                                                "value": "+",
                                                "valueText": "+"
                                            },
                                            "right": {
                                                "kind": "MemberAccessExpression",
                                                "fullStart": 2201,
                                                "fullEnd": 2214,
                                                "start": 2201,
                                                "end": 2214,
                                                "fullWidth": 13,
                                                "width": 13,
                                                "expression": {
                                                    "kind": "IdentifierName",
                                                    "fullStart": 2201,
                                                    "fullEnd": 2209,
                                                    "start": 2201,
                                                    "end": 2209,
                                                    "fullWidth": 8,
                                                    "width": 8,
                                                    "text": "__device",
                                                    "value": "__device",
                                                    "valueText": "__device"
                                                },
                                                "dotToken": {
                                                    "kind": "DotToken",
                                                    "fullStart": 2209,
                                                    "fullEnd": 2210,
                                                    "start": 2209,
                                                    "end": 2210,
                                                    "fullWidth": 1,
                                                    "width": 1,
                                                    "text": ".",
                                                    "value": ".",
                                                    "valueText": "."
                                                },
                                                "name": {
                                                    "kind": "IdentifierName",
                                                    "fullStart": 2210,
                                                    "fullEnd": 2214,
                                                    "start": 2210,
                                                    "end": 2214,
                                                    "fullWidth": 4,
                                                    "width": 4,
                                                    "text": "left",
                                                    "value": "left",
                                                    "valueText": "left"
                                                }
                                            }
                                        }
                                    ],
                                    "closeParenToken": {
                                        "kind": "CloseParenToken",
                                        "fullStart": 2214,
                                        "fullEnd": 2215,
                                        "start": 2214,
                                        "end": 2215,
                                        "fullWidth": 1,
                                        "width": 1,
                                        "text": ")",
                                        "value": ")",
                                        "valueText": ")"
                                    }
                                }
                            },
                            "semicolonToken": {
                                "kind": "SemicolonToken",
                                "fullStart": 2215,
                                "fullEnd": 2217,
                                "start": 2215,
                                "end": 2216,
                                "fullWidth": 2,
                                "width": 1,
                                "text": ";",
                                "value": ";",
                                "valueText": ";",
                                "hasTrailingTrivia": true,
                                "hasTrailingNewLine": true,
                                "trailingTrivia": [
                                    {
                                        "kind": "NewLineTrivia",
                                        "text": "\n"
                                    }
                                ]
                            }
                        }
                    ],
                    "closeBraceToken": {
                        "kind": "CloseBraceToken",
                        "fullStart": 2217,
                        "fullEnd": 2219,
                        "start": 2217,
                        "end": 2218,
                        "fullWidth": 2,
                        "width": 1,
                        "text": "}",
                        "value": "}",
                        "valueText": "}",
                        "hasTrailingTrivia": true,
                        "hasTrailingNewLine": true,
                        "trailingTrivia": [
                            {
                                "kind": "NewLineTrivia",
                                "text": "\n"
                            }
                        ]
                    }
                }
            },
            {
                "kind": "IfStatement",
                "fullStart": 2219,
                "fullEnd": 2519,
                "start": 2391,
                "end": 2518,
                "fullWidth": 300,
                "width": 127,
                "ifKeyword": {
                    "kind": "IfKeyword",
                    "fullStart": 2219,
                    "fullEnd": 2394,
                    "start": 2391,
                    "end": 2393,
                    "fullWidth": 175,
                    "width": 2,
                    "text": "if",
                    "value": "if",
                    "valueText": "if",
                    "hasLeadingTrivia": true,
                    "hasLeadingComment": true,
                    "hasLeadingNewLine": true,
                    "hasTrailingTrivia": true,
                    "leadingTrivia": [
                        {
                            "kind": "SingleLineCommentTrivia",
                            "text": "//"
                        },
                        {
                            "kind": "NewLineTrivia",
                            "text": "\n"
                        },
                        {
                            "kind": "SingleLineCommentTrivia",
                            "text": "//////////////////////////////////////////////////////////////////////////////"
                        },
                        {
                            "kind": "NewLineTrivia",
                            "text": "\n"
                        },
                        {
                            "kind": "NewLineTrivia",
                            "text": "\n"
                        },
                        {
                            "kind": "SingleLineCommentTrivia",
                            "text": "//////////////////////////////////////////////////////////////////////////////"
                        },
                        {
                            "kind": "NewLineTrivia",
                            "text": "\n"
                        },
                        {
                            "kind": "SingleLineCommentTrivia",
                            "text": "//CHECK#6"
                        },
                        {
                            "kind": "NewLineTrivia",
                            "text": "\n"
                        }
                    ],
                    "trailingTrivia": [
                        {
                            "kind": "WhitespaceTrivia",
                            "text": " "
                        }
                    ]
                },
                "openParenToken": {
                    "kind": "OpenParenToken",
                    "fullStart": 2394,
                    "fullEnd": 2395,
                    "start": 2394,
                    "end": 2395,
                    "fullWidth": 1,
                    "width": 1,
                    "text": "(",
                    "value": "(",
                    "valueText": "("
                },
                "condition": {
                    "kind": "NotEqualsExpression",
                    "fullStart": 2395,
                    "fullEnd": 2423,
                    "start": 2395,
                    "end": 2423,
                    "fullWidth": 28,
                    "width": 28,
                    "left": {
                        "kind": "MemberAccessExpression",
                        "fullStart": 2395,
                        "fullEnd": 2411,
                        "start": 2395,
                        "end": 2410,
                        "fullWidth": 16,
                        "width": 15,
                        "expression": {
                            "kind": "IdentifierName",
                            "fullStart": 2395,
                            "fullEnd": 2403,
                            "start": 2395,
                            "end": 2403,
                            "fullWidth": 8,
                            "width": 8,
                            "text": "__device",
                            "value": "__device",
                            "valueText": "__device"
                        },
                        "dotToken": {
                            "kind": "DotToken",
                            "fullStart": 2403,
                            "fullEnd": 2404,
                            "start": 2403,
                            "end": 2404,
                            "fullWidth": 1,
                            "width": 1,
                            "text": ".",
                            "value": ".",
                            "valueText": "."
                        },
                        "name": {
                            "kind": "IdentifierName",
                            "fullStart": 2404,
                            "fullEnd": 2411,
                            "start": 2404,
                            "end": 2410,
                            "fullWidth": 7,
                            "width": 6,
                            "text": "bottom",
                            "value": "bottom",
                            "valueText": "bottom",
                            "hasTrailingTrivia": true,
                            "trailingTrivia": [
                                {
                                    "kind": "WhitespaceTrivia",
                                    "text": " "
                                }
                            ]
                        }
                    },
                    "operatorToken": {
                        "kind": "ExclamationEqualsEqualsToken",
                        "fullStart": 2411,
                        "fullEnd": 2415,
                        "start": 2411,
                        "end": 2414,
                        "fullWidth": 4,
                        "width": 3,
                        "text": "!==",
                        "value": "!==",
                        "valueText": "!==",
                        "hasTrailingTrivia": true,
                        "trailingTrivia": [
                            {
                                "kind": "WhitespaceTrivia",
                                "text": " "
                            }
                        ]
                    },
                    "right": {
                        "kind": "IdentifierName",
                        "fullStart": 2415,
                        "fullEnd": 2423,
                        "start": 2415,
                        "end": 2423,
                        "fullWidth": 8,
                        "width": 8,
                        "text": "__BOTTOM",
                        "value": "__BOTTOM",
                        "valueText": "__BOTTOM"
                    }
                },
                "closeParenToken": {
                    "kind": "CloseParenToken",
                    "fullStart": 2423,
                    "fullEnd": 2425,
                    "start": 2423,
                    "end": 2424,
                    "fullWidth": 2,
                    "width": 1,
                    "text": ")",
                    "value": ")",
                    "valueText": ")",
                    "hasTrailingTrivia": true,
                    "trailingTrivia": [
                        {
                            "kind": "WhitespaceTrivia",
                            "text": " "
                        }
                    ]
                },
                "statement": {
                    "kind": "Block",
                    "fullStart": 2425,
                    "fullEnd": 2519,
                    "start": 2425,
                    "end": 2518,
                    "fullWidth": 94,
                    "width": 93,
                    "openBraceToken": {
                        "kind": "OpenBraceToken",
                        "fullStart": 2425,
                        "fullEnd": 2427,
                        "start": 2425,
                        "end": 2426,
                        "fullWidth": 2,
                        "width": 1,
                        "text": "{",
                        "value": "{",
                        "valueText": "{",
                        "hasTrailingTrivia": true,
                        "hasTrailingNewLine": true,
                        "trailingTrivia": [
                            {
                                "kind": "NewLineTrivia",
                                "text": "\n"
                            }
                        ]
                    },
                    "statements": [
                        {
                            "kind": "ExpressionStatement",
                            "fullStart": 2427,
                            "fullEnd": 2517,
                            "start": 2428,
                            "end": 2516,
                            "fullWidth": 90,
                            "width": 88,
                            "expression": {
                                "kind": "InvocationExpression",
                                "fullStart": 2427,
                                "fullEnd": 2515,
                                "start": 2428,
                                "end": 2515,
                                "fullWidth": 88,
                                "width": 87,
                                "expression": {
                                    "kind": "IdentifierName",
                                    "fullStart": 2427,
                                    "fullEnd": 2434,
                                    "start": 2428,
                                    "end": 2434,
                                    "fullWidth": 7,
                                    "width": 6,
                                    "text": "$ERROR",
                                    "value": "$ERROR",
                                    "valueText": "$ERROR",
                                    "hasLeadingTrivia": true,
                                    "leadingTrivia": [
                                        {
                                            "kind": "WhitespaceTrivia",
                                            "text": "\t"
                                        }
                                    ]
                                },
                                "argumentList": {
                                    "kind": "ArgumentList",
                                    "fullStart": 2434,
                                    "fullEnd": 2515,
                                    "start": 2434,
                                    "end": 2515,
                                    "fullWidth": 81,
                                    "width": 81,
                                    "openParenToken": {
                                        "kind": "OpenParenToken",
                                        "fullStart": 2434,
                                        "fullEnd": 2435,
                                        "start": 2434,
                                        "end": 2435,
                                        "fullWidth": 1,
                                        "width": 1,
                                        "text": "(",
                                        "value": "(",
                                        "valueText": "("
                                    },
                                    "arguments": [
                                        {
                                            "kind": "AddExpression",
                                            "fullStart": 2435,
                                            "fullEnd": 2514,
                                            "start": 2435,
                                            "end": 2514,
                                            "fullWidth": 79,
                                            "width": 79,
                                            "left": {
                                                "kind": "StringLiteral",
                                                "fullStart": 2435,
                                                "fullEnd": 2498,
                                                "start": 2435,
                                                "end": 2498,
                                                "fullWidth": 63,
                                                "width": 63,
                                                "text": "'#6: __device.bottom === __BOTTOM. Actual: __device.bottom ==='",
                                                "value": "#6: __device.bottom === __BOTTOM. Actual: __device.bottom ===",
                                                "valueText": "#6: __device.bottom === __BOTTOM. Actual: __device.bottom ==="
                                            },
                                            "operatorToken": {
                                                "kind": "PlusToken",
                                                "fullStart": 2498,
                                                "fullEnd": 2499,
                                                "start": 2498,
                                                "end": 2499,
                                                "fullWidth": 1,
                                                "width": 1,
                                                "text": "+",
                                                "value": "+",
                                                "valueText": "+"
                                            },
                                            "right": {
                                                "kind": "MemberAccessExpression",
                                                "fullStart": 2499,
                                                "fullEnd": 2514,
                                                "start": 2499,
                                                "end": 2514,
                                                "fullWidth": 15,
                                                "width": 15,
                                                "expression": {
                                                    "kind": "IdentifierName",
                                                    "fullStart": 2499,
                                                    "fullEnd": 2507,
                                                    "start": 2499,
                                                    "end": 2507,
                                                    "fullWidth": 8,
                                                    "width": 8,
                                                    "text": "__device",
                                                    "value": "__device",
                                                    "valueText": "__device"
                                                },
                                                "dotToken": {
                                                    "kind": "DotToken",
                                                    "fullStart": 2507,
                                                    "fullEnd": 2508,
                                                    "start": 2507,
                                                    "end": 2508,
                                                    "fullWidth": 1,
                                                    "width": 1,
                                                    "text": ".",
                                                    "value": ".",
                                                    "valueText": "."
                                                },
                                                "name": {
                                                    "kind": "IdentifierName",
                                                    "fullStart": 2508,
                                                    "fullEnd": 2514,
                                                    "start": 2508,
                                                    "end": 2514,
                                                    "fullWidth": 6,
                                                    "width": 6,
                                                    "text": "bottom",
                                                    "value": "bottom",
                                                    "valueText": "bottom"
                                                }
                                            }
                                        }
                                    ],
                                    "closeParenToken": {
                                        "kind": "CloseParenToken",
                                        "fullStart": 2514,
                                        "fullEnd": 2515,
                                        "start": 2514,
                                        "end": 2515,
                                        "fullWidth": 1,
                                        "width": 1,
                                        "text": ")",
                                        "value": ")",
                                        "valueText": ")"
                                    }
                                }
                            },
                            "semicolonToken": {
                                "kind": "SemicolonToken",
                                "fullStart": 2515,
                                "fullEnd": 2517,
                                "start": 2515,
                                "end": 2516,
                                "fullWidth": 2,
                                "width": 1,
                                "text": ";",
                                "value": ";",
                                "valueText": ";",
                                "hasTrailingTrivia": true,
                                "hasTrailingNewLine": true,
                                "trailingTrivia": [
                                    {
                                        "kind": "NewLineTrivia",
                                        "text": "\n"
                                    }
                                ]
                            }
                        }
                    ],
                    "closeBraceToken": {
                        "kind": "CloseBraceToken",
                        "fullStart": 2517,
                        "fullEnd": 2519,
                        "start": 2517,
                        "end": 2518,
                        "fullWidth": 2,
                        "width": 1,
                        "text": "}",
                        "value": "}",
                        "valueText": "}",
                        "hasTrailingTrivia": true,
                        "hasTrailingNewLine": true,
                        "trailingTrivia": [
                            {
                                "kind": "NewLineTrivia",
                                "text": "\n"
                            }
                        ]
                    }
                }
            }
        ],
        "endOfFileToken": {
            "kind": "EndOfFileToken",
            "fullStart": 2519,
            "fullEnd": 2602,
            "start": 2602,
            "end": 2602,
            "fullWidth": 83,
            "width": 0,
            "text": "",
            "hasLeadingTrivia": true,
            "hasLeadingComment": true,
            "hasLeadingNewLine": true,
            "leadingTrivia": [
                {
                    "kind": "SingleLineCommentTrivia",
                    "text": "//"
                },
                {
                    "kind": "NewLineTrivia",
                    "text": "\n"
                },
                {
                    "kind": "SingleLineCommentTrivia",
                    "text": "//////////////////////////////////////////////////////////////////////////////"
                },
                {
                    "kind": "NewLineTrivia",
                    "text": "\n"
                },
                {
                    "kind": "NewLineTrivia",
                    "text": "\n"
                }
            ]
        }
    },
    "lineMap": {
        "lineStarts": [
            0,
            61,
            132,
            133,
            137,
            207,
            253,
            361,
            441,
            444,
            480,
            557,
            561,
            562,
            574,
            587,
            599,
            610,
            624,
            636,
            637,
            638,
            672,
            695,
            709,
            724,
            735,
            762,
            782,
            785,
            786,
            843,
            844,
            923,
            933,
            969,
            1057,
            1059,
            1062,
            1141,
            1142,
            1221,
            1231,
            1267,
            1357,
            1359,
            1362,
            1441,
            1442,
            1521,
            1531,
            1565,
            1647,
            1649,
            1652,
            1731,
            1732,
            1811,
            1821,
            1849,
            1923,
            1925,
            1928,
            2007,
            2008,
            2087,
            2097,
            2132,
            2217,
            2219,
            2222,
            2301,
            2302,
            2381,
            2391,
            2427,
            2517,
            2519,
            2522,
            2601,
            2602
        ],
        "length": 2602
    }
}<|MERGE_RESOLUTION|>--- conflicted
+++ resolved
@@ -616,11 +616,8 @@
                                         "start": 659,
                                         "end": 663,
                                         "fullWidth": 4,
-<<<<<<< HEAD
                                         "width": 4,
-=======
                                         "modifiers": [],
->>>>>>> e3c38734
                                         "identifier": {
                                             "kind": "IdentifierName",
                                             "fullStart": 659,
@@ -660,11 +657,8 @@
                                         "start": 665,
                                         "end": 669,
                                         "fullWidth": 4,
-<<<<<<< HEAD
                                         "width": 4,
-=======
                                         "modifiers": [],
->>>>>>> e3c38734
                                         "identifier": {
                                             "kind": "IdentifierName",
                                             "fullStart": 665,
