--- conflicted
+++ resolved
@@ -316,11 +316,8 @@
                                         "start": 701,
                                         "end": 704,
                                         "fullWidth": 3,
-<<<<<<< HEAD
                                         "width": 3,
-=======
                                         "modifiers": [],
->>>>>>> e3c38734
                                         "identifier": {
                                             "kind": "IdentifierName",
                                             "fullStart": 701,
