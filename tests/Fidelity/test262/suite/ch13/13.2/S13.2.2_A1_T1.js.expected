--- conflicted
+++ resolved
@@ -95,12 +95,8 @@
                             "start": 378,
                             "end": 397,
                             "fullWidth": 19,
-<<<<<<< HEAD
                             "width": 19,
-                            "identifier": {
-=======
                             "propertyName": {
->>>>>>> 85e84683
                                 "kind": "IdentifierName",
                                 "fullStart": 378,
                                 "fullEnd": 387,
@@ -213,12 +209,8 @@
                             "start": 403,
                             "end": 424,
                             "fullWidth": 21,
-<<<<<<< HEAD
                             "width": 21,
-                            "identifier": {
-=======
                             "propertyName": {
->>>>>>> 85e84683
                                 "kind": "IdentifierName",
                                 "fullStart": 403,
                                 "fullEnd": 413,
@@ -1273,12 +1265,8 @@
                             "start": 654,
                             "end": 681,
                             "fullWidth": 27,
-<<<<<<< HEAD
                             "width": 27,
-                            "identifier": {
-=======
                             "propertyName": {
->>>>>>> 85e84683
                                 "kind": "IdentifierName",
                                 "fullStart": 654,
                                 "fullEnd": 664,
