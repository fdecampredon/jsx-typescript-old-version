--- conflicted
+++ resolved
@@ -95,12 +95,8 @@
                             "start": 681,
                             "end": 702,
                             "fullWidth": 21,
-<<<<<<< HEAD
                             "width": 21,
-                            "identifier": {
-=======
                             "propertyName": {
->>>>>>> 85e84683
                                 "kind": "IdentifierName",
                                 "fullStart": 681,
                                 "fullEnd": 688,
@@ -1279,12 +1275,8 @@
                             "start": 1391,
                             "end": 1416,
                             "fullWidth": 25,
-<<<<<<< HEAD
                             "width": 25,
-                            "identifier": {
-=======
                             "propertyName": {
->>>>>>> 85e84683
                                 "kind": "IdentifierName",
                                 "fullStart": 1391,
                                 "fullEnd": 1416,
