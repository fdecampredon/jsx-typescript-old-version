{
    "isDeclaration": false,
    "languageVersion": "EcmaScript5",
    "parseOptions": {
        "allowAutomaticSemicolonInsertion": true
    },
    "sourceUnit": {
        "kind": "SourceUnit",
        "fullStart": 0,
        "fullEnd": 660,
        "start": 320,
        "end": 660,
        "fullWidth": 660,
        "width": 340,
        "moduleElements": [
            {
                "kind": "VariableStatement",
                "fullStart": 0,
                "fullEnd": 331,
                "start": 320,
                "end": 330,
                "fullWidth": 331,
                "width": 10,
                "modifiers": [],
                "variableDeclaration": {
                    "kind": "VariableDeclaration",
                    "fullStart": 0,
                    "fullEnd": 329,
                    "start": 320,
                    "end": 329,
                    "fullWidth": 329,
                    "width": 9,
                    "varKeyword": {
                        "kind": "VarKeyword",
                        "fullStart": 0,
                        "fullEnd": 324,
                        "start": 320,
                        "end": 323,
                        "fullWidth": 324,
                        "width": 3,
                        "text": "var",
                        "value": "var",
                        "valueText": "var",
                        "hasLeadingTrivia": true,
                        "hasLeadingComment": true,
                        "hasLeadingNewLine": true,
                        "hasTrailingTrivia": true,
                        "leadingTrivia": [
                            {
                                "kind": "SingleLineCommentTrivia",
                                "text": "// Copyright 2009 the Sputnik authors.  All rights reserved."
                            },
                            {
                                "kind": "NewLineTrivia",
                                "text": "\n"
                            },
                            {
                                "kind": "SingleLineCommentTrivia",
                                "text": "// This code is governed by the BSD license found in the LICENSE file."
                            },
                            {
                                "kind": "NewLineTrivia",
                                "text": "\n"
                            },
                            {
                                "kind": "NewLineTrivia",
                                "text": "\n"
                            },
                            {
                                "kind": "MultiLineCommentTrivia",
                                "text": "/**\n * Function's scope chain is started when it is declared\n *\n * @path ch13/13.2/S13.2.2_A19_T2.js\n * @description Function is declared in the object scope. Using \"with\" statement\n */"
                            },
                            {
                                "kind": "NewLineTrivia",
                                "text": "\n"
                            },
                            {
                                "kind": "NewLineTrivia",
                                "text": "\n"
                            }
                        ],
                        "trailingTrivia": [
                            {
                                "kind": "WhitespaceTrivia",
                                "text": " "
                            }
                        ]
                    },
                    "variableDeclarators": [
                        {
                            "kind": "VariableDeclarator",
                            "fullStart": 324,
                            "fullEnd": 329,
                            "start": 324,
                            "end": 329,
                            "fullWidth": 5,
<<<<<<< HEAD
                            "width": 5,
                            "identifier": {
=======
                            "propertyName": {
>>>>>>> 85e84683
                                "kind": "IdentifierName",
                                "fullStart": 324,
                                "fullEnd": 326,
                                "start": 324,
                                "end": 325,
                                "fullWidth": 2,
                                "width": 1,
                                "text": "a",
                                "value": "a",
                                "valueText": "a",
                                "hasTrailingTrivia": true,
                                "trailingTrivia": [
                                    {
                                        "kind": "WhitespaceTrivia",
                                        "text": " "
                                    }
                                ]
                            },
                            "equalsValueClause": {
                                "kind": "EqualsValueClause",
                                "fullStart": 326,
                                "fullEnd": 329,
                                "start": 326,
                                "end": 329,
                                "fullWidth": 3,
                                "width": 3,
                                "equalsToken": {
                                    "kind": "EqualsToken",
                                    "fullStart": 326,
                                    "fullEnd": 328,
                                    "start": 326,
                                    "end": 327,
                                    "fullWidth": 2,
                                    "width": 1,
                                    "text": "=",
                                    "value": "=",
                                    "valueText": "=",
                                    "hasTrailingTrivia": true,
                                    "trailingTrivia": [
                                        {
                                            "kind": "WhitespaceTrivia",
                                            "text": " "
                                        }
                                    ]
                                },
                                "value": {
                                    "kind": "NumericLiteral",
                                    "fullStart": 328,
                                    "fullEnd": 329,
                                    "start": 328,
                                    "end": 329,
                                    "fullWidth": 1,
                                    "width": 1,
                                    "text": "1",
                                    "value": 1,
                                    "valueText": "1"
                                }
                            }
                        }
                    ]
                },
                "semicolonToken": {
                    "kind": "SemicolonToken",
                    "fullStart": 329,
                    "fullEnd": 331,
                    "start": 329,
                    "end": 330,
                    "fullWidth": 2,
                    "width": 1,
                    "text": ";",
                    "value": ";",
                    "valueText": ";",
                    "hasTrailingTrivia": true,
                    "hasTrailingNewLine": true,
                    "trailingTrivia": [
                        {
                            "kind": "NewLineTrivia",
                            "text": "\n"
                        }
                    ]
                }
            },
            {
                "kind": "VariableStatement",
                "fullStart": 331,
                "fullEnd": 351,
                "start": 332,
                "end": 350,
                "fullWidth": 20,
                "width": 18,
                "modifiers": [],
                "variableDeclaration": {
                    "kind": "VariableDeclaration",
                    "fullStart": 331,
                    "fullEnd": 349,
                    "start": 332,
                    "end": 349,
                    "fullWidth": 18,
                    "width": 17,
                    "varKeyword": {
                        "kind": "VarKeyword",
                        "fullStart": 331,
                        "fullEnd": 336,
                        "start": 332,
                        "end": 335,
                        "fullWidth": 5,
                        "width": 3,
                        "text": "var",
                        "value": "var",
                        "valueText": "var",
                        "hasLeadingTrivia": true,
                        "hasLeadingNewLine": true,
                        "hasTrailingTrivia": true,
                        "leadingTrivia": [
                            {
                                "kind": "NewLineTrivia",
                                "text": "\n"
                            }
                        ],
                        "trailingTrivia": [
                            {
                                "kind": "WhitespaceTrivia",
                                "text": " "
                            }
                        ]
                    },
                    "variableDeclarators": [
                        {
                            "kind": "VariableDeclarator",
                            "fullStart": 336,
                            "fullEnd": 349,
                            "start": 336,
                            "end": 349,
                            "fullWidth": 13,
<<<<<<< HEAD
                            "width": 13,
                            "identifier": {
=======
                            "propertyName": {
>>>>>>> 85e84683
                                "kind": "IdentifierName",
                                "fullStart": 336,
                                "fullEnd": 342,
                                "start": 336,
                                "end": 341,
                                "fullWidth": 6,
                                "width": 5,
                                "text": "__obj",
                                "value": "__obj",
                                "valueText": "__obj",
                                "hasTrailingTrivia": true,
                                "trailingTrivia": [
                                    {
                                        "kind": "WhitespaceTrivia",
                                        "text": " "
                                    }
                                ]
                            },
                            "equalsValueClause": {
                                "kind": "EqualsValueClause",
                                "fullStart": 342,
                                "fullEnd": 349,
                                "start": 342,
                                "end": 349,
                                "fullWidth": 7,
                                "width": 7,
                                "equalsToken": {
                                    "kind": "EqualsToken",
                                    "fullStart": 342,
                                    "fullEnd": 344,
                                    "start": 342,
                                    "end": 343,
                                    "fullWidth": 2,
                                    "width": 1,
                                    "text": "=",
                                    "value": "=",
                                    "valueText": "=",
                                    "hasTrailingTrivia": true,
                                    "trailingTrivia": [
                                        {
                                            "kind": "WhitespaceTrivia",
                                            "text": " "
                                        }
                                    ]
                                },
                                "value": {
                                    "kind": "ObjectLiteralExpression",
                                    "fullStart": 344,
                                    "fullEnd": 349,
                                    "start": 344,
                                    "end": 349,
                                    "fullWidth": 5,
                                    "width": 5,
                                    "openBraceToken": {
                                        "kind": "OpenBraceToken",
                                        "fullStart": 344,
                                        "fullEnd": 345,
                                        "start": 344,
                                        "end": 345,
                                        "fullWidth": 1,
                                        "width": 1,
                                        "text": "{",
                                        "value": "{",
                                        "valueText": "{"
                                    },
                                    "propertyAssignments": [
                                        {
                                            "kind": "SimplePropertyAssignment",
                                            "fullStart": 345,
                                            "fullEnd": 348,
                                            "start": 345,
                                            "end": 348,
                                            "fullWidth": 3,
                                            "width": 3,
                                            "propertyName": {
                                                "kind": "IdentifierName",
                                                "fullStart": 345,
                                                "fullEnd": 346,
                                                "start": 345,
                                                "end": 346,
                                                "fullWidth": 1,
                                                "width": 1,
                                                "text": "a",
                                                "value": "a",
                                                "valueText": "a"
                                            },
                                            "colonToken": {
                                                "kind": "ColonToken",
                                                "fullStart": 346,
                                                "fullEnd": 347,
                                                "start": 346,
                                                "end": 347,
                                                "fullWidth": 1,
                                                "width": 1,
                                                "text": ":",
                                                "value": ":",
                                                "valueText": ":"
                                            },
                                            "expression": {
                                                "kind": "NumericLiteral",
                                                "fullStart": 347,
                                                "fullEnd": 348,
                                                "start": 347,
                                                "end": 348,
                                                "fullWidth": 1,
                                                "width": 1,
                                                "text": "2",
                                                "value": 2,
                                                "valueText": "2"
                                            }
                                        }
                                    ],
                                    "closeBraceToken": {
                                        "kind": "CloseBraceToken",
                                        "fullStart": 348,
                                        "fullEnd": 349,
                                        "start": 348,
                                        "end": 349,
                                        "fullWidth": 1,
                                        "width": 1,
                                        "text": "}",
                                        "value": "}",
                                        "valueText": "}"
                                    }
                                }
                            }
                        }
                    ]
                },
                "semicolonToken": {
                    "kind": "SemicolonToken",
                    "fullStart": 349,
                    "fullEnd": 351,
                    "start": 349,
                    "end": 350,
                    "fullWidth": 2,
                    "width": 1,
                    "text": ";",
                    "value": ";",
                    "valueText": ";",
                    "hasTrailingTrivia": true,
                    "hasTrailingNewLine": true,
                    "trailingTrivia": [
                        {
                            "kind": "NewLineTrivia",
                            "text": "\n"
                        }
                    ]
                }
            },
            {
                "kind": "WithStatement",
                "fullStart": 351,
                "fullEnd": 409,
                "start": 352,
                "end": 408,
                "fullWidth": 58,
                "width": 56,
                "withKeyword": {
                    "kind": "WithKeyword",
                    "fullStart": 351,
                    "fullEnd": 357,
                    "start": 352,
                    "end": 356,
                    "fullWidth": 6,
                    "width": 4,
                    "text": "with",
                    "value": "with",
                    "valueText": "with",
                    "hasLeadingTrivia": true,
                    "hasLeadingNewLine": true,
                    "hasTrailingTrivia": true,
                    "leadingTrivia": [
                        {
                            "kind": "NewLineTrivia",
                            "text": "\n"
                        }
                    ],
                    "trailingTrivia": [
                        {
                            "kind": "WhitespaceTrivia",
                            "text": " "
                        }
                    ]
                },
                "openParenToken": {
                    "kind": "OpenParenToken",
                    "fullStart": 357,
                    "fullEnd": 358,
                    "start": 357,
                    "end": 358,
                    "fullWidth": 1,
                    "width": 1,
                    "text": "(",
                    "value": "(",
                    "valueText": "("
                },
                "condition": {
                    "kind": "IdentifierName",
                    "fullStart": 358,
                    "fullEnd": 363,
                    "start": 358,
                    "end": 363,
                    "fullWidth": 5,
                    "width": 5,
                    "text": "__obj",
                    "value": "__obj",
                    "valueText": "__obj"
                },
                "closeParenToken": {
                    "kind": "CloseParenToken",
                    "fullStart": 363,
                    "fullEnd": 365,
                    "start": 363,
                    "end": 364,
                    "fullWidth": 2,
                    "width": 1,
                    "text": ")",
                    "value": ")",
                    "valueText": ")",
                    "hasTrailingTrivia": true,
                    "hasTrailingNewLine": true,
                    "trailingTrivia": [
                        {
                            "kind": "NewLineTrivia",
                            "text": "\n"
                        }
                    ]
                },
                "statement": {
                    "kind": "Block",
                    "fullStart": 365,
                    "fullEnd": 409,
                    "start": 365,
                    "end": 408,
                    "fullWidth": 44,
                    "width": 43,
                    "openBraceToken": {
                        "kind": "OpenBraceToken",
                        "fullStart": 365,
                        "fullEnd": 367,
                        "start": 365,
                        "end": 366,
                        "fullWidth": 2,
                        "width": 1,
                        "text": "{",
                        "value": "{",
                        "valueText": "{",
                        "hasTrailingTrivia": true,
                        "hasTrailingNewLine": true,
                        "trailingTrivia": [
                            {
                                "kind": "NewLineTrivia",
                                "text": "\n"
                            }
                        ]
                    },
                    "statements": [
                        {
                            "kind": "ExpressionStatement",
                            "fullStart": 367,
                            "fullEnd": 407,
                            "start": 371,
                            "end": 406,
                            "fullWidth": 40,
                            "width": 35,
                            "expression": {
                                "kind": "AssignmentExpression",
                                "fullStart": 367,
                                "fullEnd": 405,
                                "start": 371,
                                "end": 405,
                                "fullWidth": 38,
                                "width": 34,
                                "left": {
                                    "kind": "IdentifierName",
                                    "fullStart": 367,
                                    "fullEnd": 378,
                                    "start": 371,
                                    "end": 377,
                                    "fullWidth": 11,
                                    "width": 6,
                                    "text": "result",
                                    "value": "result",
                                    "valueText": "result",
                                    "hasLeadingTrivia": true,
                                    "hasTrailingTrivia": true,
                                    "leadingTrivia": [
                                        {
                                            "kind": "WhitespaceTrivia",
                                            "text": "    "
                                        }
                                    ],
                                    "trailingTrivia": [
                                        {
                                            "kind": "WhitespaceTrivia",
                                            "text": " "
                                        }
                                    ]
                                },
                                "operatorToken": {
                                    "kind": "EqualsToken",
                                    "fullStart": 378,
                                    "fullEnd": 380,
                                    "start": 378,
                                    "end": 379,
                                    "fullWidth": 2,
                                    "width": 1,
                                    "text": "=",
                                    "value": "=",
                                    "valueText": "=",
                                    "hasTrailingTrivia": true,
                                    "trailingTrivia": [
                                        {
                                            "kind": "WhitespaceTrivia",
                                            "text": " "
                                        }
                                    ]
                                },
                                "right": {
                                    "kind": "InvocationExpression",
                                    "fullStart": 380,
                                    "fullEnd": 405,
                                    "start": 380,
                                    "end": 405,
                                    "fullWidth": 25,
                                    "width": 25,
                                    "expression": {
                                        "kind": "ParenthesizedExpression",
                                        "fullStart": 380,
                                        "fullEnd": 403,
                                        "start": 380,
                                        "end": 403,
                                        "fullWidth": 23,
                                        "width": 23,
                                        "openParenToken": {
                                            "kind": "OpenParenToken",
                                            "fullStart": 380,
                                            "fullEnd": 381,
                                            "start": 380,
                                            "end": 381,
                                            "fullWidth": 1,
                                            "width": 1,
                                            "text": "(",
                                            "value": "(",
                                            "valueText": "("
                                        },
                                        "expression": {
                                            "kind": "FunctionExpression",
                                            "fullStart": 381,
                                            "fullEnd": 402,
                                            "start": 381,
                                            "end": 402,
                                            "fullWidth": 21,
                                            "width": 21,
                                            "functionKeyword": {
                                                "kind": "FunctionKeyword",
                                                "fullStart": 381,
                                                "fullEnd": 389,
                                                "start": 381,
                                                "end": 389,
                                                "fullWidth": 8,
                                                "width": 8,
                                                "text": "function",
                                                "value": "function",
                                                "valueText": "function"
                                            },
                                            "callSignature": {
                                                "kind": "CallSignature",
                                                "fullStart": 389,
                                                "fullEnd": 391,
                                                "start": 389,
                                                "end": 391,
                                                "fullWidth": 2,
                                                "width": 2,
                                                "parameterList": {
                                                    "kind": "ParameterList",
                                                    "fullStart": 389,
                                                    "fullEnd": 391,
                                                    "start": 389,
                                                    "end": 391,
                                                    "fullWidth": 2,
                                                    "width": 2,
                                                    "openParenToken": {
                                                        "kind": "OpenParenToken",
                                                        "fullStart": 389,
                                                        "fullEnd": 390,
                                                        "start": 389,
                                                        "end": 390,
                                                        "fullWidth": 1,
                                                        "width": 1,
                                                        "text": "(",
                                                        "value": "(",
                                                        "valueText": "("
                                                    },
                                                    "parameters": [],
                                                    "closeParenToken": {
                                                        "kind": "CloseParenToken",
                                                        "fullStart": 390,
                                                        "fullEnd": 391,
                                                        "start": 390,
                                                        "end": 391,
                                                        "fullWidth": 1,
                                                        "width": 1,
                                                        "text": ")",
                                                        "value": ")",
                                                        "valueText": ")"
                                                    }
                                                }
                                            },
                                            "block": {
                                                "kind": "Block",
                                                "fullStart": 391,
                                                "fullEnd": 402,
                                                "start": 391,
                                                "end": 402,
                                                "fullWidth": 11,
                                                "width": 11,
                                                "openBraceToken": {
                                                    "kind": "OpenBraceToken",
                                                    "fullStart": 391,
                                                    "fullEnd": 392,
                                                    "start": 391,
                                                    "end": 392,
                                                    "fullWidth": 1,
                                                    "width": 1,
                                                    "text": "{",
                                                    "value": "{",
                                                    "valueText": "{"
                                                },
                                                "statements": [
                                                    {
                                                        "kind": "ReturnStatement",
                                                        "fullStart": 392,
                                                        "fullEnd": 401,
                                                        "start": 392,
                                                        "end": 401,
                                                        "fullWidth": 9,
                                                        "width": 9,
                                                        "returnKeyword": {
                                                            "kind": "ReturnKeyword",
                                                            "fullStart": 392,
                                                            "fullEnd": 399,
                                                            "start": 392,
                                                            "end": 398,
                                                            "fullWidth": 7,
                                                            "width": 6,
                                                            "text": "return",
                                                            "value": "return",
                                                            "valueText": "return",
                                                            "hasTrailingTrivia": true,
                                                            "trailingTrivia": [
                                                                {
                                                                    "kind": "WhitespaceTrivia",
                                                                    "text": " "
                                                                }
                                                            ]
                                                        },
                                                        "expression": {
                                                            "kind": "IdentifierName",
                                                            "fullStart": 399,
                                                            "fullEnd": 400,
                                                            "start": 399,
                                                            "end": 400,
                                                            "fullWidth": 1,
                                                            "width": 1,
                                                            "text": "a",
                                                            "value": "a",
                                                            "valueText": "a"
                                                        },
                                                        "semicolonToken": {
                                                            "kind": "SemicolonToken",
                                                            "fullStart": 400,
                                                            "fullEnd": 401,
                                                            "start": 400,
                                                            "end": 401,
                                                            "fullWidth": 1,
                                                            "width": 1,
                                                            "text": ";",
                                                            "value": ";",
                                                            "valueText": ";"
                                                        }
                                                    }
                                                ],
                                                "closeBraceToken": {
                                                    "kind": "CloseBraceToken",
                                                    "fullStart": 401,
                                                    "fullEnd": 402,
                                                    "start": 401,
                                                    "end": 402,
                                                    "fullWidth": 1,
                                                    "width": 1,
                                                    "text": "}",
                                                    "value": "}",
                                                    "valueText": "}"
                                                }
                                            }
                                        },
                                        "closeParenToken": {
                                            "kind": "CloseParenToken",
                                            "fullStart": 402,
                                            "fullEnd": 403,
                                            "start": 402,
                                            "end": 403,
                                            "fullWidth": 1,
                                            "width": 1,
                                            "text": ")",
                                            "value": ")",
                                            "valueText": ")"
                                        }
                                    },
                                    "argumentList": {
                                        "kind": "ArgumentList",
                                        "fullStart": 403,
                                        "fullEnd": 405,
                                        "start": 403,
                                        "end": 405,
                                        "fullWidth": 2,
                                        "width": 2,
                                        "openParenToken": {
                                            "kind": "OpenParenToken",
                                            "fullStart": 403,
                                            "fullEnd": 404,
                                            "start": 403,
                                            "end": 404,
                                            "fullWidth": 1,
                                            "width": 1,
                                            "text": "(",
                                            "value": "(",
                                            "valueText": "("
                                        },
                                        "arguments": [],
                                        "closeParenToken": {
                                            "kind": "CloseParenToken",
                                            "fullStart": 404,
                                            "fullEnd": 405,
                                            "start": 404,
                                            "end": 405,
                                            "fullWidth": 1,
                                            "width": 1,
                                            "text": ")",
                                            "value": ")",
                                            "valueText": ")"
                                        }
                                    }
                                }
                            },
                            "semicolonToken": {
                                "kind": "SemicolonToken",
                                "fullStart": 405,
                                "fullEnd": 407,
                                "start": 405,
                                "end": 406,
                                "fullWidth": 2,
                                "width": 1,
                                "text": ";",
                                "value": ";",
                                "valueText": ";",
                                "hasTrailingTrivia": true,
                                "hasTrailingNewLine": true,
                                "trailingTrivia": [
                                    {
                                        "kind": "NewLineTrivia",
                                        "text": "\n"
                                    }
                                ]
                            }
                        }
                    ],
                    "closeBraceToken": {
                        "kind": "CloseBraceToken",
                        "fullStart": 407,
                        "fullEnd": 409,
                        "start": 407,
                        "end": 408,
                        "fullWidth": 2,
                        "width": 1,
                        "text": "}",
                        "value": "}",
                        "valueText": "}",
                        "hasTrailingTrivia": true,
                        "hasTrailingNewLine": true,
                        "trailingTrivia": [
                            {
                                "kind": "NewLineTrivia",
                                "text": "\n"
                            }
                        ]
                    }
                }
            },
            {
                "kind": "IfStatement",
                "fullStart": 409,
                "fullEnd": 577,
                "start": 499,
                "end": 576,
                "fullWidth": 168,
                "width": 77,
                "ifKeyword": {
                    "kind": "IfKeyword",
                    "fullStart": 409,
                    "fullEnd": 502,
                    "start": 499,
                    "end": 501,
                    "fullWidth": 93,
                    "width": 2,
                    "text": "if",
                    "value": "if",
                    "valueText": "if",
                    "hasLeadingTrivia": true,
                    "hasLeadingComment": true,
                    "hasLeadingNewLine": true,
                    "hasTrailingTrivia": true,
                    "leadingTrivia": [
                        {
                            "kind": "NewLineTrivia",
                            "text": "\n"
                        },
                        {
                            "kind": "SingleLineCommentTrivia",
                            "text": "//////////////////////////////////////////////////////////////////////////////"
                        },
                        {
                            "kind": "NewLineTrivia",
                            "text": "\n"
                        },
                        {
                            "kind": "SingleLineCommentTrivia",
                            "text": "//CHECK#1"
                        },
                        {
                            "kind": "NewLineTrivia",
                            "text": "\n"
                        }
                    ],
                    "trailingTrivia": [
                        {
                            "kind": "WhitespaceTrivia",
                            "text": " "
                        }
                    ]
                },
                "openParenToken": {
                    "kind": "OpenParenToken",
                    "fullStart": 502,
                    "fullEnd": 503,
                    "start": 502,
                    "end": 503,
                    "fullWidth": 1,
                    "width": 1,
                    "text": "(",
                    "value": "(",
                    "valueText": "("
                },
                "condition": {
                    "kind": "NotEqualsExpression",
                    "fullStart": 503,
                    "fullEnd": 515,
                    "start": 503,
                    "end": 515,
                    "fullWidth": 12,
                    "width": 12,
                    "left": {
                        "kind": "IdentifierName",
                        "fullStart": 503,
                        "fullEnd": 510,
                        "start": 503,
                        "end": 509,
                        "fullWidth": 7,
                        "width": 6,
                        "text": "result",
                        "value": "result",
                        "valueText": "result",
                        "hasTrailingTrivia": true,
                        "trailingTrivia": [
                            {
                                "kind": "WhitespaceTrivia",
                                "text": " "
                            }
                        ]
                    },
                    "operatorToken": {
                        "kind": "ExclamationEqualsEqualsToken",
                        "fullStart": 510,
                        "fullEnd": 514,
                        "start": 510,
                        "end": 513,
                        "fullWidth": 4,
                        "width": 3,
                        "text": "!==",
                        "value": "!==",
                        "valueText": "!==",
                        "hasTrailingTrivia": true,
                        "trailingTrivia": [
                            {
                                "kind": "WhitespaceTrivia",
                                "text": " "
                            }
                        ]
                    },
                    "right": {
                        "kind": "NumericLiteral",
                        "fullStart": 514,
                        "fullEnd": 515,
                        "start": 514,
                        "end": 515,
                        "fullWidth": 1,
                        "width": 1,
                        "text": "2",
                        "value": 2,
                        "valueText": "2"
                    }
                },
                "closeParenToken": {
                    "kind": "CloseParenToken",
                    "fullStart": 515,
                    "fullEnd": 517,
                    "start": 515,
                    "end": 516,
                    "fullWidth": 2,
                    "width": 1,
                    "text": ")",
                    "value": ")",
                    "valueText": ")",
                    "hasTrailingTrivia": true,
                    "trailingTrivia": [
                        {
                            "kind": "WhitespaceTrivia",
                            "text": " "
                        }
                    ]
                },
                "statement": {
                    "kind": "Block",
                    "fullStart": 517,
                    "fullEnd": 577,
                    "start": 517,
                    "end": 576,
                    "fullWidth": 60,
                    "width": 59,
                    "openBraceToken": {
                        "kind": "OpenBraceToken",
                        "fullStart": 517,
                        "fullEnd": 519,
                        "start": 517,
                        "end": 518,
                        "fullWidth": 2,
                        "width": 1,
                        "text": "{",
                        "value": "{",
                        "valueText": "{",
                        "hasTrailingTrivia": true,
                        "hasTrailingNewLine": true,
                        "trailingTrivia": [
                            {
                                "kind": "NewLineTrivia",
                                "text": "\n"
                            }
                        ]
                    },
                    "statements": [
                        {
                            "kind": "ExpressionStatement",
                            "fullStart": 519,
                            "fullEnd": 575,
                            "start": 520,
                            "end": 574,
                            "fullWidth": 56,
                            "width": 54,
                            "expression": {
                                "kind": "InvocationExpression",
                                "fullStart": 519,
                                "fullEnd": 573,
                                "start": 520,
                                "end": 573,
                                "fullWidth": 54,
                                "width": 53,
                                "expression": {
                                    "kind": "IdentifierName",
                                    "fullStart": 519,
                                    "fullEnd": 526,
                                    "start": 520,
                                    "end": 526,
                                    "fullWidth": 7,
                                    "width": 6,
                                    "text": "$ERROR",
                                    "value": "$ERROR",
                                    "valueText": "$ERROR",
                                    "hasLeadingTrivia": true,
                                    "leadingTrivia": [
                                        {
                                            "kind": "WhitespaceTrivia",
                                            "text": "\t"
                                        }
                                    ]
                                },
                                "argumentList": {
                                    "kind": "ArgumentList",
                                    "fullStart": 526,
                                    "fullEnd": 573,
                                    "start": 526,
                                    "end": 573,
                                    "fullWidth": 47,
                                    "width": 47,
                                    "openParenToken": {
                                        "kind": "OpenParenToken",
                                        "fullStart": 526,
                                        "fullEnd": 527,
                                        "start": 526,
                                        "end": 527,
                                        "fullWidth": 1,
                                        "width": 1,
                                        "text": "(",
                                        "value": "(",
                                        "valueText": "("
                                    },
                                    "arguments": [
                                        {
                                            "kind": "AddExpression",
                                            "fullStart": 527,
                                            "fullEnd": 572,
                                            "start": 527,
                                            "end": 572,
                                            "fullWidth": 45,
                                            "width": 45,
                                            "left": {
                                                "kind": "StringLiteral",
                                                "fullStart": 527,
                                                "fullEnd": 565,
                                                "start": 527,
                                                "end": 565,
                                                "fullWidth": 38,
                                                "width": 38,
                                                "text": "'#1: result === 2. Actual: result ==='",
                                                "value": "#1: result === 2. Actual: result ===",
                                                "valueText": "#1: result === 2. Actual: result ==="
                                            },
                                            "operatorToken": {
                                                "kind": "PlusToken",
                                                "fullStart": 565,
                                                "fullEnd": 566,
                                                "start": 565,
                                                "end": 566,
                                                "fullWidth": 1,
                                                "width": 1,
                                                "text": "+",
                                                "value": "+",
                                                "valueText": "+"
                                            },
                                            "right": {
                                                "kind": "IdentifierName",
                                                "fullStart": 566,
                                                "fullEnd": 572,
                                                "start": 566,
                                                "end": 572,
                                                "fullWidth": 6,
                                                "width": 6,
                                                "text": "result",
                                                "value": "result",
                                                "valueText": "result"
                                            }
                                        }
                                    ],
                                    "closeParenToken": {
                                        "kind": "CloseParenToken",
                                        "fullStart": 572,
                                        "fullEnd": 573,
                                        "start": 572,
                                        "end": 573,
                                        "fullWidth": 1,
                                        "width": 1,
                                        "text": ")",
                                        "value": ")",
                                        "valueText": ")"
                                    }
                                }
                            },
                            "semicolonToken": {
                                "kind": "SemicolonToken",
                                "fullStart": 573,
                                "fullEnd": 575,
                                "start": 573,
                                "end": 574,
                                "fullWidth": 2,
                                "width": 1,
                                "text": ";",
                                "value": ";",
                                "valueText": ";",
                                "hasTrailingTrivia": true,
                                "hasTrailingNewLine": true,
                                "trailingTrivia": [
                                    {
                                        "kind": "NewLineTrivia",
                                        "text": "\n"
                                    }
                                ]
                            }
                        }
                    ],
                    "closeBraceToken": {
                        "kind": "CloseBraceToken",
                        "fullStart": 575,
                        "fullEnd": 577,
                        "start": 575,
                        "end": 576,
                        "fullWidth": 2,
                        "width": 1,
                        "text": "}",
                        "value": "}",
                        "valueText": "}",
                        "hasTrailingTrivia": true,
                        "hasTrailingNewLine": true,
                        "trailingTrivia": [
                            {
                                "kind": "NewLineTrivia",
                                "text": "\n"
                            }
                        ]
                    }
                }
            }
        ],
        "endOfFileToken": {
            "kind": "EndOfFileToken",
            "fullStart": 577,
            "fullEnd": 660,
            "start": 660,
            "end": 660,
            "fullWidth": 83,
            "width": 0,
            "text": "",
            "hasLeadingTrivia": true,
            "hasLeadingComment": true,
            "hasLeadingNewLine": true,
            "leadingTrivia": [
                {
                    "kind": "SingleLineCommentTrivia",
                    "text": "//"
                },
                {
                    "kind": "NewLineTrivia",
                    "text": "\n"
                },
                {
                    "kind": "SingleLineCommentTrivia",
                    "text": "//////////////////////////////////////////////////////////////////////////////"
                },
                {
                    "kind": "NewLineTrivia",
                    "text": "\n"
                },
                {
                    "kind": "NewLineTrivia",
                    "text": "\n"
                }
            ]
        }
    },
    "lineMap": {
        "lineStarts": [
            0,
            61,
            132,
            133,
            137,
            194,
            197,
            234,
            315,
            319,
            320,
            331,
            332,
            351,
            352,
            365,
            367,
            407,
            409,
            410,
            489,
            499,
            519,
            575,
            577,
            580,
            659,
            660
        ],
        "length": 660
    }
}<|MERGE_RESOLUTION|>--- conflicted
+++ resolved
@@ -94,12 +94,8 @@
                             "start": 324,
                             "end": 329,
                             "fullWidth": 5,
-<<<<<<< HEAD
                             "width": 5,
-                            "identifier": {
-=======
                             "propertyName": {
->>>>>>> 85e84683
                                 "kind": "IdentifierName",
                                 "fullStart": 324,
                                 "fullEnd": 326,
@@ -234,12 +230,8 @@
                             "start": 336,
                             "end": 349,
                             "fullWidth": 13,
-<<<<<<< HEAD
                             "width": 13,
-                            "identifier": {
-=======
                             "propertyName": {
->>>>>>> 85e84683
                                 "kind": "IdentifierName",
                                 "fullStart": 336,
                                 "fullEnd": 342,
