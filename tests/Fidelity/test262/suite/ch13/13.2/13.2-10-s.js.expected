--- conflicted
+++ resolved
@@ -249,12 +249,8 @@
                                         "start": 600,
                                         "end": 631,
                                         "fullWidth": 31,
-<<<<<<< HEAD
                                         "width": 31,
-                                        "identifier": {
-=======
                                         "propertyName": {
->>>>>>> 85e84683
                                             "kind": "IdentifierName",
                                             "fullStart": 600,
                                             "fullEnd": 604,
