--- conflicted
+++ resolved
@@ -497,12 +497,8 @@
                             "start": 634,
                             "end": 677,
                             "fullWidth": 43,
-<<<<<<< HEAD
                             "width": 43,
-                            "identifier": {
-=======
                             "propertyName": {
->>>>>>> 85e84683
                                 "kind": "IdentifierName",
                                 "fullStart": 634,
                                 "fullEnd": 640,
