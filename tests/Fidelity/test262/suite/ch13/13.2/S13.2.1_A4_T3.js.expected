--- conflicted
+++ resolved
@@ -408,12 +408,8 @@
                             "start": 451,
                             "end": 459,
                             "fullWidth": 8,
-<<<<<<< HEAD
                             "width": 8,
-                            "identifier": {
-=======
                             "propertyName": {
->>>>>>> 85e84683
                                 "kind": "IdentifierName",
                                 "fullStart": 451,
                                 "fullEnd": 456,
