{
    "isDeclaration": false,
    "languageVersion": "EcmaScript5",
    "parseOptions": {
        "allowAutomaticSemicolonInsertion": true
    },
    "sourceUnit": {
        "kind": "SourceUnit",
        "fullStart": 0,
        "fullEnd": 1404,
        "start": 641,
        "end": 1404,
        "fullWidth": 1404,
        "width": 763,
        "moduleElements": [
            {
                "kind": "VariableStatement",
                "fullStart": 0,
                "fullEnd": 659,
                "start": 641,
                "end": 658,
                "fullWidth": 659,
                "width": 17,
                "modifiers": [],
                "variableDeclaration": {
                    "kind": "VariableDeclaration",
                    "fullStart": 0,
                    "fullEnd": 657,
                    "start": 641,
                    "end": 657,
                    "fullWidth": 657,
                    "width": 16,
                    "varKeyword": {
                        "kind": "VarKeyword",
                        "fullStart": 0,
                        "fullEnd": 645,
                        "start": 641,
                        "end": 644,
                        "fullWidth": 645,
                        "width": 3,
                        "text": "var",
                        "value": "var",
                        "valueText": "var",
                        "hasLeadingTrivia": true,
                        "hasLeadingComment": true,
                        "hasLeadingNewLine": true,
                        "hasTrailingTrivia": true,
                        "leadingTrivia": [
                            {
                                "kind": "SingleLineCommentTrivia",
                                "text": "// Copyright 2009 the Sputnik authors.  All rights reserved."
                            },
                            {
                                "kind": "NewLineTrivia",
                                "text": "\n"
                            },
                            {
                                "kind": "SingleLineCommentTrivia",
                                "text": "// This code is governed by the BSD license found in the LICENSE file."
                            },
                            {
                                "kind": "NewLineTrivia",
                                "text": "\n"
                            },
                            {
                                "kind": "NewLineTrivia",
                                "text": "\n"
                            },
                            {
                                "kind": "MultiLineCommentTrivia",
                                "text": "/**\n * When the [[Construct]] property for a Function object F is called:\n * A new native ECMAScript object is created.\n * Invoke the [[Call]] property of F, providing just created native ECMAScript object as the this value and providing the argument\n * list passed into [[Construct]] as the argument values.\n * If Type( [[Call]] returned) is an Object then return this just as obtained object\n *\n * @path ch13/13.2/S13.2.2_A7_T1.js\n * @description Declaring a function with \"as __func = function(arg)\"\n */"
                            },
                            {
                                "kind": "NewLineTrivia",
                                "text": "\n"
                            },
                            {
                                "kind": "NewLineTrivia",
                                "text": "\n"
                            }
                        ],
                        "trailingTrivia": [
                            {
                                "kind": "WhitespaceTrivia",
                                "text": " "
                            }
                        ]
                    },
                    "variableDeclarators": [
                        {
                            "kind": "VariableDeclarator",
                            "fullStart": 645,
                            "fullEnd": 657,
                            "start": 645,
                            "end": 657,
                            "fullWidth": 12,
<<<<<<< HEAD
                            "width": 12,
                            "identifier": {
=======
                            "propertyName": {
>>>>>>> 85e84683
                                "kind": "IdentifierName",
                                "fullStart": 645,
                                "fullEnd": 651,
                                "start": 645,
                                "end": 651,
                                "fullWidth": 6,
                                "width": 6,
                                "text": "__FRST",
                                "value": "__FRST",
                                "valueText": "__FRST"
                            },
                            "equalsValueClause": {
                                "kind": "EqualsValueClause",
                                "fullStart": 651,
                                "fullEnd": 657,
                                "start": 651,
                                "end": 657,
                                "fullWidth": 6,
                                "width": 6,
                                "equalsToken": {
                                    "kind": "EqualsToken",
                                    "fullStart": 651,
                                    "fullEnd": 652,
                                    "start": 651,
                                    "end": 652,
                                    "fullWidth": 1,
                                    "width": 1,
                                    "text": "=",
                                    "value": "=",
                                    "valueText": "="
                                },
                                "value": {
                                    "kind": "StringLiteral",
                                    "fullStart": 652,
                                    "fullEnd": 657,
                                    "start": 652,
                                    "end": 657,
                                    "fullWidth": 5,
                                    "width": 5,
                                    "text": "\"one\"",
                                    "value": "one",
                                    "valueText": "one"
                                }
                            }
                        }
                    ]
                },
                "semicolonToken": {
                    "kind": "SemicolonToken",
                    "fullStart": 657,
                    "fullEnd": 659,
                    "start": 657,
                    "end": 658,
                    "fullWidth": 2,
                    "width": 1,
                    "text": ";",
                    "value": ";",
                    "valueText": ";",
                    "hasTrailingTrivia": true,
                    "hasTrailingNewLine": true,
                    "trailingTrivia": [
                        {
                            "kind": "NewLineTrivia",
                            "text": "\n"
                        }
                    ]
                }
            },
            {
                "kind": "VariableStatement",
                "fullStart": 659,
                "fullEnd": 677,
                "start": 659,
                "end": 676,
                "fullWidth": 18,
                "width": 17,
                "modifiers": [],
                "variableDeclaration": {
                    "kind": "VariableDeclaration",
                    "fullStart": 659,
                    "fullEnd": 675,
                    "start": 659,
                    "end": 675,
                    "fullWidth": 16,
                    "width": 16,
                    "varKeyword": {
                        "kind": "VarKeyword",
                        "fullStart": 659,
                        "fullEnd": 663,
                        "start": 659,
                        "end": 662,
                        "fullWidth": 4,
                        "width": 3,
                        "text": "var",
                        "value": "var",
                        "valueText": "var",
                        "hasTrailingTrivia": true,
                        "trailingTrivia": [
                            {
                                "kind": "WhitespaceTrivia",
                                "text": " "
                            }
                        ]
                    },
                    "variableDeclarators": [
                        {
                            "kind": "VariableDeclarator",
                            "fullStart": 663,
                            "fullEnd": 675,
                            "start": 663,
                            "end": 675,
                            "fullWidth": 12,
<<<<<<< HEAD
                            "width": 12,
                            "identifier": {
=======
                            "propertyName": {
>>>>>>> 85e84683
                                "kind": "IdentifierName",
                                "fullStart": 663,
                                "fullEnd": 669,
                                "start": 663,
                                "end": 669,
                                "fullWidth": 6,
                                "width": 6,
                                "text": "__SCND",
                                "value": "__SCND",
                                "valueText": "__SCND"
                            },
                            "equalsValueClause": {
                                "kind": "EqualsValueClause",
                                "fullStart": 669,
                                "fullEnd": 675,
                                "start": 669,
                                "end": 675,
                                "fullWidth": 6,
                                "width": 6,
                                "equalsToken": {
                                    "kind": "EqualsToken",
                                    "fullStart": 669,
                                    "fullEnd": 670,
                                    "start": 669,
                                    "end": 670,
                                    "fullWidth": 1,
                                    "width": 1,
                                    "text": "=",
                                    "value": "=",
                                    "valueText": "="
                                },
                                "value": {
                                    "kind": "StringLiteral",
                                    "fullStart": 670,
                                    "fullEnd": 675,
                                    "start": 670,
                                    "end": 675,
                                    "fullWidth": 5,
                                    "width": 5,
                                    "text": "\"two\"",
                                    "value": "two",
                                    "valueText": "two"
                                }
                            }
                        }
                    ]
                },
                "semicolonToken": {
                    "kind": "SemicolonToken",
                    "fullStart": 675,
                    "fullEnd": 677,
                    "start": 675,
                    "end": 676,
                    "fullWidth": 2,
                    "width": 1,
                    "text": ";",
                    "value": ";",
                    "valueText": ";",
                    "hasTrailingTrivia": true,
                    "hasTrailingNewLine": true,
                    "trailingTrivia": [
                        {
                            "kind": "NewLineTrivia",
                            "text": "\n"
                        }
                    ]
                }
            },
            {
                "kind": "FunctionDeclaration",
                "fullStart": 677,
                "fullEnd": 773,
                "start": 678,
                "end": 773,
                "fullWidth": 96,
                "width": 95,
                "modifiers": [],
                "functionKeyword": {
                    "kind": "FunctionKeyword",
                    "fullStart": 677,
                    "fullEnd": 687,
                    "start": 678,
                    "end": 686,
                    "fullWidth": 10,
                    "width": 8,
                    "text": "function",
                    "value": "function",
                    "valueText": "function",
                    "hasLeadingTrivia": true,
                    "hasLeadingNewLine": true,
                    "hasTrailingTrivia": true,
                    "leadingTrivia": [
                        {
                            "kind": "NewLineTrivia",
                            "text": "\n"
                        }
                    ],
                    "trailingTrivia": [
                        {
                            "kind": "WhitespaceTrivia",
                            "text": " "
                        }
                    ]
                },
                "identifier": {
                    "kind": "IdentifierName",
                    "fullStart": 687,
                    "fullEnd": 694,
                    "start": 687,
                    "end": 693,
                    "fullWidth": 7,
                    "width": 6,
                    "text": "__func",
                    "value": "__func",
                    "valueText": "__func",
                    "hasTrailingTrivia": true,
                    "trailingTrivia": [
                        {
                            "kind": "WhitespaceTrivia",
                            "text": " "
                        }
                    ]
                },
                "callSignature": {
                    "kind": "CallSignature",
                    "fullStart": 694,
                    "fullEnd": 706,
                    "start": 694,
                    "end": 706,
                    "fullWidth": 12,
                    "width": 12,
                    "parameterList": {
                        "kind": "ParameterList",
                        "fullStart": 694,
                        "fullEnd": 706,
                        "start": 694,
                        "end": 706,
                        "fullWidth": 12,
                        "width": 12,
                        "openParenToken": {
                            "kind": "OpenParenToken",
                            "fullStart": 694,
                            "fullEnd": 695,
                            "start": 694,
                            "end": 695,
                            "fullWidth": 1,
                            "width": 1,
                            "text": "(",
                            "value": "(",
                            "valueText": "("
                        },
                        "parameters": [
                            {
                                "kind": "Parameter",
                                "fullStart": 695,
                                "fullEnd": 699,
                                "start": 695,
                                "end": 699,
                                "fullWidth": 4,
                                "width": 4,
                                "modifiers": [],
                                "identifier": {
                                    "kind": "IdentifierName",
                                    "fullStart": 695,
                                    "fullEnd": 699,
                                    "start": 695,
                                    "end": 699,
                                    "fullWidth": 4,
                                    "width": 4,
                                    "text": "arg1",
                                    "value": "arg1",
                                    "valueText": "arg1"
                                }
                            },
                            {
                                "kind": "CommaToken",
                                "fullStart": 699,
                                "fullEnd": 701,
                                "start": 699,
                                "end": 700,
                                "fullWidth": 2,
                                "width": 1,
                                "text": ",",
                                "value": ",",
                                "valueText": ",",
                                "hasTrailingTrivia": true,
                                "trailingTrivia": [
                                    {
                                        "kind": "WhitespaceTrivia",
                                        "text": " "
                                    }
                                ]
                            },
                            {
                                "kind": "Parameter",
                                "fullStart": 701,
                                "fullEnd": 705,
                                "start": 701,
                                "end": 705,
                                "fullWidth": 4,
                                "width": 4,
                                "modifiers": [],
                                "identifier": {
                                    "kind": "IdentifierName",
                                    "fullStart": 701,
                                    "fullEnd": 705,
                                    "start": 701,
                                    "end": 705,
                                    "fullWidth": 4,
                                    "width": 4,
                                    "text": "arg2",
                                    "value": "arg2",
                                    "valueText": "arg2"
                                }
                            }
                        ],
                        "closeParenToken": {
                            "kind": "CloseParenToken",
                            "fullStart": 705,
                            "fullEnd": 706,
                            "start": 705,
                            "end": 706,
                            "fullWidth": 1,
                            "width": 1,
                            "text": ")",
                            "value": ")",
                            "valueText": ")"
                        }
                    }
                },
                "block": {
                    "kind": "Block",
                    "fullStart": 706,
                    "fullEnd": 773,
                    "start": 706,
                    "end": 773,
                    "fullWidth": 67,
                    "width": 67,
                    "openBraceToken": {
                        "kind": "OpenBraceToken",
                        "fullStart": 706,
                        "fullEnd": 708,
                        "start": 706,
                        "end": 707,
                        "fullWidth": 2,
                        "width": 1,
                        "text": "{",
                        "value": "{",
                        "valueText": "{",
                        "hasTrailingTrivia": true,
                        "hasTrailingNewLine": true,
                        "trailingTrivia": [
                            {
                                "kind": "NewLineTrivia",
                                "text": "\n"
                            }
                        ]
                    },
                    "statements": [
                        {
                            "kind": "ExpressionStatement",
                            "fullStart": 708,
                            "fullEnd": 726,
                            "start": 709,
                            "end": 725,
                            "fullWidth": 18,
                            "width": 16,
                            "expression": {
                                "kind": "AssignmentExpression",
                                "fullStart": 708,
                                "fullEnd": 724,
                                "start": 709,
                                "end": 724,
                                "fullWidth": 16,
                                "width": 15,
                                "left": {
                                    "kind": "MemberAccessExpression",
                                    "fullStart": 708,
                                    "fullEnd": 719,
                                    "start": 709,
                                    "end": 719,
                                    "fullWidth": 11,
                                    "width": 10,
                                    "expression": {
                                        "kind": "ThisKeyword",
                                        "fullStart": 708,
                                        "fullEnd": 713,
                                        "start": 709,
                                        "end": 713,
                                        "fullWidth": 5,
                                        "width": 4,
                                        "text": "this",
                                        "value": "this",
                                        "valueText": "this",
                                        "hasLeadingTrivia": true,
                                        "leadingTrivia": [
                                            {
                                                "kind": "WhitespaceTrivia",
                                                "text": "\t"
                                            }
                                        ]
                                    },
                                    "dotToken": {
                                        "kind": "DotToken",
                                        "fullStart": 713,
                                        "fullEnd": 714,
                                        "start": 713,
                                        "end": 714,
                                        "fullWidth": 1,
                                        "width": 1,
                                        "text": ".",
                                        "value": ".",
                                        "valueText": "."
                                    },
                                    "name": {
                                        "kind": "IdentifierName",
                                        "fullStart": 714,
                                        "fullEnd": 719,
                                        "start": 714,
                                        "end": 719,
                                        "fullWidth": 5,
                                        "width": 5,
                                        "text": "first",
                                        "value": "first",
                                        "valueText": "first"
                                    }
                                },
                                "operatorToken": {
                                    "kind": "EqualsToken",
                                    "fullStart": 719,
                                    "fullEnd": 720,
                                    "start": 719,
                                    "end": 720,
                                    "fullWidth": 1,
                                    "width": 1,
                                    "text": "=",
                                    "value": "=",
                                    "valueText": "="
                                },
                                "right": {
                                    "kind": "IdentifierName",
                                    "fullStart": 720,
                                    "fullEnd": 724,
                                    "start": 720,
                                    "end": 724,
                                    "fullWidth": 4,
                                    "width": 4,
                                    "text": "arg1",
                                    "value": "arg1",
                                    "valueText": "arg1"
                                }
                            },
                            "semicolonToken": {
                                "kind": "SemicolonToken",
                                "fullStart": 724,
                                "fullEnd": 726,
                                "start": 724,
                                "end": 725,
                                "fullWidth": 2,
                                "width": 1,
                                "text": ";",
                                "value": ";",
                                "valueText": ";",
                                "hasTrailingTrivia": true,
                                "hasTrailingNewLine": true,
                                "trailingTrivia": [
                                    {
                                        "kind": "NewLineTrivia",
                                        "text": "\n"
                                    }
                                ]
                            }
                        },
                        {
                            "kind": "VariableStatement",
                            "fullStart": 726,
                            "fullEnd": 752,
                            "start": 727,
                            "end": 751,
                            "fullWidth": 26,
                            "width": 24,
                            "modifiers": [],
                            "variableDeclaration": {
                                "kind": "VariableDeclaration",
                                "fullStart": 726,
                                "fullEnd": 750,
                                "start": 727,
                                "end": 750,
                                "fullWidth": 24,
                                "width": 23,
                                "varKeyword": {
                                    "kind": "VarKeyword",
                                    "fullStart": 726,
                                    "fullEnd": 731,
                                    "start": 727,
                                    "end": 730,
                                    "fullWidth": 5,
                                    "width": 3,
                                    "text": "var",
                                    "value": "var",
                                    "valueText": "var",
                                    "hasLeadingTrivia": true,
                                    "hasTrailingTrivia": true,
                                    "leadingTrivia": [
                                        {
                                            "kind": "WhitespaceTrivia",
                                            "text": "\t"
                                        }
                                    ],
                                    "trailingTrivia": [
                                        {
                                            "kind": "WhitespaceTrivia",
                                            "text": " "
                                        }
                                    ]
                                },
                                "variableDeclarators": [
                                    {
                                        "kind": "VariableDeclarator",
                                        "fullStart": 731,
                                        "fullEnd": 750,
                                        "start": 731,
                                        "end": 750,
                                        "fullWidth": 19,
<<<<<<< HEAD
                                        "width": 19,
                                        "identifier": {
=======
                                        "propertyName": {
>>>>>>> 85e84683
                                            "kind": "IdentifierName",
                                            "fullStart": 731,
                                            "fullEnd": 736,
                                            "start": 731,
                                            "end": 736,
                                            "fullWidth": 5,
                                            "width": 5,
                                            "text": "__obj",
                                            "value": "__obj",
                                            "valueText": "__obj"
                                        },
                                        "equalsValueClause": {
                                            "kind": "EqualsValueClause",
                                            "fullStart": 736,
                                            "fullEnd": 750,
                                            "start": 736,
                                            "end": 750,
                                            "fullWidth": 14,
                                            "width": 14,
                                            "equalsToken": {
                                                "kind": "EqualsToken",
                                                "fullStart": 736,
                                                "fullEnd": 737,
                                                "start": 736,
                                                "end": 737,
                                                "fullWidth": 1,
                                                "width": 1,
                                                "text": "=",
                                                "value": "=",
                                                "valueText": "="
                                            },
                                            "value": {
                                                "kind": "ObjectLiteralExpression",
                                                "fullStart": 737,
                                                "fullEnd": 750,
                                                "start": 737,
                                                "end": 750,
                                                "fullWidth": 13,
                                                "width": 13,
                                                "openBraceToken": {
                                                    "kind": "OpenBraceToken",
                                                    "fullStart": 737,
                                                    "fullEnd": 738,
                                                    "start": 737,
                                                    "end": 738,
                                                    "fullWidth": 1,
                                                    "width": 1,
                                                    "text": "{",
                                                    "value": "{",
                                                    "valueText": "{"
                                                },
                                                "propertyAssignments": [
                                                    {
                                                        "kind": "SimplePropertyAssignment",
                                                        "fullStart": 738,
                                                        "fullEnd": 749,
                                                        "start": 738,
                                                        "end": 749,
                                                        "fullWidth": 11,
                                                        "width": 11,
                                                        "propertyName": {
                                                            "kind": "IdentifierName",
                                                            "fullStart": 738,
                                                            "fullEnd": 744,
                                                            "start": 738,
                                                            "end": 744,
                                                            "fullWidth": 6,
                                                            "width": 6,
                                                            "text": "second",
                                                            "value": "second",
                                                            "valueText": "second"
                                                        },
                                                        "colonToken": {
                                                            "kind": "ColonToken",
                                                            "fullStart": 744,
                                                            "fullEnd": 745,
                                                            "start": 744,
                                                            "end": 745,
                                                            "fullWidth": 1,
                                                            "width": 1,
                                                            "text": ":",
                                                            "value": ":",
                                                            "valueText": ":"
                                                        },
                                                        "expression": {
                                                            "kind": "IdentifierName",
                                                            "fullStart": 745,
                                                            "fullEnd": 749,
                                                            "start": 745,
                                                            "end": 749,
                                                            "fullWidth": 4,
                                                            "width": 4,
                                                            "text": "arg2",
                                                            "value": "arg2",
                                                            "valueText": "arg2"
                                                        }
                                                    }
                                                ],
                                                "closeBraceToken": {
                                                    "kind": "CloseBraceToken",
                                                    "fullStart": 749,
                                                    "fullEnd": 750,
                                                    "start": 749,
                                                    "end": 750,
                                                    "fullWidth": 1,
                                                    "width": 1,
                                                    "text": "}",
                                                    "value": "}",
                                                    "valueText": "}"
                                                }
                                            }
                                        }
                                    }
                                ]
                            },
                            "semicolonToken": {
                                "kind": "SemicolonToken",
                                "fullStart": 750,
                                "fullEnd": 752,
                                "start": 750,
                                "end": 751,
                                "fullWidth": 2,
                                "width": 1,
                                "text": ";",
                                "value": ";",
                                "valueText": ";",
                                "hasTrailingTrivia": true,
                                "hasTrailingNewLine": true,
                                "trailingTrivia": [
                                    {
                                        "kind": "NewLineTrivia",
                                        "text": "\n"
                                    }
                                ]
                            }
                        },
                        {
                            "kind": "ReturnStatement",
                            "fullStart": 752,
                            "fullEnd": 770,
                            "start": 756,
                            "end": 769,
                            "fullWidth": 18,
                            "width": 13,
                            "returnKeyword": {
                                "kind": "ReturnKeyword",
                                "fullStart": 752,
                                "fullEnd": 763,
                                "start": 756,
                                "end": 762,
                                "fullWidth": 11,
                                "width": 6,
                                "text": "return",
                                "value": "return",
                                "valueText": "return",
                                "hasLeadingTrivia": true,
                                "hasTrailingTrivia": true,
                                "leadingTrivia": [
                                    {
                                        "kind": "WhitespaceTrivia",
                                        "text": "    "
                                    }
                                ],
                                "trailingTrivia": [
                                    {
                                        "kind": "WhitespaceTrivia",
                                        "text": " "
                                    }
                                ]
                            },
                            "expression": {
                                "kind": "IdentifierName",
                                "fullStart": 763,
                                "fullEnd": 768,
                                "start": 763,
                                "end": 768,
                                "fullWidth": 5,
                                "width": 5,
                                "text": "__obj",
                                "value": "__obj",
                                "valueText": "__obj"
                            },
                            "semicolonToken": {
                                "kind": "SemicolonToken",
                                "fullStart": 768,
                                "fullEnd": 770,
                                "start": 768,
                                "end": 769,
                                "fullWidth": 2,
                                "width": 1,
                                "text": ";",
                                "value": ";",
                                "valueText": ";",
                                "hasTrailingTrivia": true,
                                "hasTrailingNewLine": true,
                                "trailingTrivia": [
                                    {
                                        "kind": "NewLineTrivia",
                                        "text": "\n"
                                    }
                                ]
                            }
                        }
                    ],
                    "closeBraceToken": {
                        "kind": "CloseBraceToken",
                        "fullStart": 770,
                        "fullEnd": 773,
                        "start": 772,
                        "end": 773,
                        "fullWidth": 3,
                        "width": 1,
                        "text": "}",
                        "value": "}",
                        "valueText": "}",
                        "hasLeadingTrivia": true,
                        "hasLeadingNewLine": true,
                        "leadingTrivia": [
                            {
                                "kind": "WhitespaceTrivia",
                                "text": "\t"
                            },
                            {
                                "kind": "NewLineTrivia",
                                "text": "\n"
                            }
                        ]
                    }
                }
            },
            {
                "kind": "EmptyStatement",
                "fullStart": 773,
                "fullEnd": 775,
                "start": 773,
                "end": 774,
                "fullWidth": 2,
                "width": 1,
                "semicolonToken": {
                    "kind": "SemicolonToken",
                    "fullStart": 773,
                    "fullEnd": 775,
                    "start": 773,
                    "end": 774,
                    "fullWidth": 2,
                    "width": 1,
                    "text": ";",
                    "value": ";",
                    "valueText": ";",
                    "hasTrailingTrivia": true,
                    "hasTrailingNewLine": true,
                    "trailingTrivia": [
                        {
                            "kind": "NewLineTrivia",
                            "text": "\n"
                        }
                    ]
                }
            },
            {
                "kind": "VariableStatement",
                "fullStart": 775,
                "fullEnd": 818,
                "start": 776,
                "end": 817,
                "fullWidth": 43,
                "width": 41,
                "modifiers": [],
                "variableDeclaration": {
                    "kind": "VariableDeclaration",
                    "fullStart": 775,
                    "fullEnd": 816,
                    "start": 776,
                    "end": 816,
                    "fullWidth": 41,
                    "width": 40,
                    "varKeyword": {
                        "kind": "VarKeyword",
                        "fullStart": 775,
                        "fullEnd": 780,
                        "start": 776,
                        "end": 779,
                        "fullWidth": 5,
                        "width": 3,
                        "text": "var",
                        "value": "var",
                        "valueText": "var",
                        "hasLeadingTrivia": true,
                        "hasLeadingNewLine": true,
                        "hasTrailingTrivia": true,
                        "leadingTrivia": [
                            {
                                "kind": "NewLineTrivia",
                                "text": "\n"
                            }
                        ],
                        "trailingTrivia": [
                            {
                                "kind": "WhitespaceTrivia",
                                "text": " "
                            }
                        ]
                    },
                    "variableDeclarators": [
                        {
                            "kind": "VariableDeclarator",
                            "fullStart": 780,
                            "fullEnd": 816,
                            "start": 780,
                            "end": 816,
                            "fullWidth": 36,
<<<<<<< HEAD
                            "width": 36,
                            "identifier": {
=======
                            "propertyName": {
>>>>>>> 85e84683
                                "kind": "IdentifierName",
                                "fullStart": 780,
                                "fullEnd": 788,
                                "start": 780,
                                "end": 787,
                                "fullWidth": 8,
                                "width": 7,
                                "text": "__obj__",
                                "value": "__obj__",
                                "valueText": "__obj__",
                                "hasTrailingTrivia": true,
                                "trailingTrivia": [
                                    {
                                        "kind": "WhitespaceTrivia",
                                        "text": " "
                                    }
                                ]
                            },
                            "equalsValueClause": {
                                "kind": "EqualsValueClause",
                                "fullStart": 788,
                                "fullEnd": 816,
                                "start": 788,
                                "end": 816,
                                "fullWidth": 28,
                                "width": 28,
                                "equalsToken": {
                                    "kind": "EqualsToken",
                                    "fullStart": 788,
                                    "fullEnd": 790,
                                    "start": 788,
                                    "end": 789,
                                    "fullWidth": 2,
                                    "width": 1,
                                    "text": "=",
                                    "value": "=",
                                    "valueText": "=",
                                    "hasTrailingTrivia": true,
                                    "trailingTrivia": [
                                        {
                                            "kind": "WhitespaceTrivia",
                                            "text": " "
                                        }
                                    ]
                                },
                                "value": {
                                    "kind": "ObjectCreationExpression",
                                    "fullStart": 790,
                                    "fullEnd": 816,
                                    "start": 790,
                                    "end": 816,
                                    "fullWidth": 26,
                                    "width": 26,
                                    "newKeyword": {
                                        "kind": "NewKeyword",
                                        "fullStart": 790,
                                        "fullEnd": 794,
                                        "start": 790,
                                        "end": 793,
                                        "fullWidth": 4,
                                        "width": 3,
                                        "text": "new",
                                        "value": "new",
                                        "valueText": "new",
                                        "hasTrailingTrivia": true,
                                        "trailingTrivia": [
                                            {
                                                "kind": "WhitespaceTrivia",
                                                "text": " "
                                            }
                                        ]
                                    },
                                    "expression": {
                                        "kind": "IdentifierName",
                                        "fullStart": 794,
                                        "fullEnd": 800,
                                        "start": 794,
                                        "end": 800,
                                        "fullWidth": 6,
                                        "width": 6,
                                        "text": "__func",
                                        "value": "__func",
                                        "valueText": "__func"
                                    },
                                    "argumentList": {
                                        "kind": "ArgumentList",
                                        "fullStart": 800,
                                        "fullEnd": 816,
                                        "start": 800,
                                        "end": 816,
                                        "fullWidth": 16,
                                        "width": 16,
                                        "openParenToken": {
                                            "kind": "OpenParenToken",
                                            "fullStart": 800,
                                            "fullEnd": 801,
                                            "start": 800,
                                            "end": 801,
                                            "fullWidth": 1,
                                            "width": 1,
                                            "text": "(",
                                            "value": "(",
                                            "valueText": "("
                                        },
                                        "arguments": [
                                            {
                                                "kind": "IdentifierName",
                                                "fullStart": 801,
                                                "fullEnd": 807,
                                                "start": 801,
                                                "end": 807,
                                                "fullWidth": 6,
                                                "width": 6,
                                                "text": "__FRST",
                                                "value": "__FRST",
                                                "valueText": "__FRST"
                                            },
                                            {
                                                "kind": "CommaToken",
                                                "fullStart": 807,
                                                "fullEnd": 809,
                                                "start": 807,
                                                "end": 808,
                                                "fullWidth": 2,
                                                "width": 1,
                                                "text": ",",
                                                "value": ",",
                                                "valueText": ",",
                                                "hasTrailingTrivia": true,
                                                "trailingTrivia": [
                                                    {
                                                        "kind": "WhitespaceTrivia",
                                                        "text": " "
                                                    }
                                                ]
                                            },
                                            {
                                                "kind": "IdentifierName",
                                                "fullStart": 809,
                                                "fullEnd": 815,
                                                "start": 809,
                                                "end": 815,
                                                "fullWidth": 6,
                                                "width": 6,
                                                "text": "__SCND",
                                                "value": "__SCND",
                                                "valueText": "__SCND"
                                            }
                                        ],
                                        "closeParenToken": {
                                            "kind": "CloseParenToken",
                                            "fullStart": 815,
                                            "fullEnd": 816,
                                            "start": 815,
                                            "end": 816,
                                            "fullWidth": 1,
                                            "width": 1,
                                            "text": ")",
                                            "value": ")",
                                            "valueText": ")"
                                        }
                                    }
                                }
                            }
                        }
                    ]
                },
                "semicolonToken": {
                    "kind": "SemicolonToken",
                    "fullStart": 816,
                    "fullEnd": 818,
                    "start": 816,
                    "end": 817,
                    "fullWidth": 2,
                    "width": 1,
                    "text": ";",
                    "value": ";",
                    "valueText": ";",
                    "hasTrailingTrivia": true,
                    "hasTrailingNewLine": true,
                    "trailingTrivia": [
                        {
                            "kind": "NewLineTrivia",
                            "text": "\n"
                        }
                    ]
                }
            },
            {
                "kind": "IfStatement",
                "fullStart": 818,
                "fullEnd": 1029,
                "start": 908,
                "end": 1028,
                "fullWidth": 211,
                "width": 120,
                "ifKeyword": {
                    "kind": "IfKeyword",
                    "fullStart": 818,
                    "fullEnd": 911,
                    "start": 908,
                    "end": 910,
                    "fullWidth": 93,
                    "width": 2,
                    "text": "if",
                    "value": "if",
                    "valueText": "if",
                    "hasLeadingTrivia": true,
                    "hasLeadingComment": true,
                    "hasLeadingNewLine": true,
                    "hasTrailingTrivia": true,
                    "leadingTrivia": [
                        {
                            "kind": "NewLineTrivia",
                            "text": "\n"
                        },
                        {
                            "kind": "SingleLineCommentTrivia",
                            "text": "//////////////////////////////////////////////////////////////////////////////"
                        },
                        {
                            "kind": "NewLineTrivia",
                            "text": "\n"
                        },
                        {
                            "kind": "SingleLineCommentTrivia",
                            "text": "//CHECK#1"
                        },
                        {
                            "kind": "NewLineTrivia",
                            "text": "\n"
                        }
                    ],
                    "trailingTrivia": [
                        {
                            "kind": "WhitespaceTrivia",
                            "text": " "
                        }
                    ]
                },
                "openParenToken": {
                    "kind": "OpenParenToken",
                    "fullStart": 911,
                    "fullEnd": 912,
                    "start": 911,
                    "end": 912,
                    "fullWidth": 1,
                    "width": 1,
                    "text": "(",
                    "value": "(",
                    "valueText": "("
                },
                "condition": {
                    "kind": "NotEqualsExpression",
                    "fullStart": 912,
                    "fullEnd": 939,
                    "start": 912,
                    "end": 939,
                    "fullWidth": 27,
                    "width": 27,
                    "left": {
                        "kind": "MemberAccessExpression",
                        "fullStart": 912,
                        "fullEnd": 926,
                        "start": 912,
                        "end": 925,
                        "fullWidth": 14,
                        "width": 13,
                        "expression": {
                            "kind": "IdentifierName",
                            "fullStart": 912,
                            "fullEnd": 919,
                            "start": 912,
                            "end": 919,
                            "fullWidth": 7,
                            "width": 7,
                            "text": "__obj__",
                            "value": "__obj__",
                            "valueText": "__obj__"
                        },
                        "dotToken": {
                            "kind": "DotToken",
                            "fullStart": 919,
                            "fullEnd": 920,
                            "start": 919,
                            "end": 920,
                            "fullWidth": 1,
                            "width": 1,
                            "text": ".",
                            "value": ".",
                            "valueText": "."
                        },
                        "name": {
                            "kind": "IdentifierName",
                            "fullStart": 920,
                            "fullEnd": 926,
                            "start": 920,
                            "end": 925,
                            "fullWidth": 6,
                            "width": 5,
                            "text": "first",
                            "value": "first",
                            "valueText": "first",
                            "hasTrailingTrivia": true,
                            "trailingTrivia": [
                                {
                                    "kind": "WhitespaceTrivia",
                                    "text": " "
                                }
                            ]
                        }
                    },
                    "operatorToken": {
                        "kind": "ExclamationEqualsEqualsToken",
                        "fullStart": 926,
                        "fullEnd": 930,
                        "start": 926,
                        "end": 929,
                        "fullWidth": 4,
                        "width": 3,
                        "text": "!==",
                        "value": "!==",
                        "valueText": "!==",
                        "hasTrailingTrivia": true,
                        "trailingTrivia": [
                            {
                                "kind": "WhitespaceTrivia",
                                "text": " "
                            }
                        ]
                    },
                    "right": {
                        "kind": "IdentifierName",
                        "fullStart": 930,
                        "fullEnd": 939,
                        "start": 930,
                        "end": 939,
                        "fullWidth": 9,
                        "width": 9,
                        "text": "undefined",
                        "value": "undefined",
                        "valueText": "undefined"
                    }
                },
                "closeParenToken": {
                    "kind": "CloseParenToken",
                    "fullStart": 939,
                    "fullEnd": 941,
                    "start": 939,
                    "end": 940,
                    "fullWidth": 2,
                    "width": 1,
                    "text": ")",
                    "value": ")",
                    "valueText": ")",
                    "hasTrailingTrivia": true,
                    "trailingTrivia": [
                        {
                            "kind": "WhitespaceTrivia",
                            "text": " "
                        }
                    ]
                },
                "statement": {
                    "kind": "Block",
                    "fullStart": 941,
                    "fullEnd": 1029,
                    "start": 941,
                    "end": 1028,
                    "fullWidth": 88,
                    "width": 87,
                    "openBraceToken": {
                        "kind": "OpenBraceToken",
                        "fullStart": 941,
                        "fullEnd": 943,
                        "start": 941,
                        "end": 942,
                        "fullWidth": 2,
                        "width": 1,
                        "text": "{",
                        "value": "{",
                        "valueText": "{",
                        "hasTrailingTrivia": true,
                        "hasTrailingNewLine": true,
                        "trailingTrivia": [
                            {
                                "kind": "NewLineTrivia",
                                "text": "\n"
                            }
                        ]
                    },
                    "statements": [
                        {
                            "kind": "ExpressionStatement",
                            "fullStart": 943,
                            "fullEnd": 1027,
                            "start": 944,
                            "end": 1026,
                            "fullWidth": 84,
                            "width": 82,
                            "expression": {
                                "kind": "InvocationExpression",
                                "fullStart": 943,
                                "fullEnd": 1025,
                                "start": 944,
                                "end": 1025,
                                "fullWidth": 82,
                                "width": 81,
                                "expression": {
                                    "kind": "IdentifierName",
                                    "fullStart": 943,
                                    "fullEnd": 950,
                                    "start": 944,
                                    "end": 950,
                                    "fullWidth": 7,
                                    "width": 6,
                                    "text": "$ERROR",
                                    "value": "$ERROR",
                                    "valueText": "$ERROR",
                                    "hasLeadingTrivia": true,
                                    "leadingTrivia": [
                                        {
                                            "kind": "WhitespaceTrivia",
                                            "text": "\t"
                                        }
                                    ]
                                },
                                "argumentList": {
                                    "kind": "ArgumentList",
                                    "fullStart": 950,
                                    "fullEnd": 1025,
                                    "start": 950,
                                    "end": 1025,
                                    "fullWidth": 75,
                                    "width": 75,
                                    "openParenToken": {
                                        "kind": "OpenParenToken",
                                        "fullStart": 950,
                                        "fullEnd": 951,
                                        "start": 950,
                                        "end": 951,
                                        "fullWidth": 1,
                                        "width": 1,
                                        "text": "(",
                                        "value": "(",
                                        "valueText": "("
                                    },
                                    "arguments": [
                                        {
                                            "kind": "AddExpression",
                                            "fullStart": 951,
                                            "fullEnd": 1024,
                                            "start": 951,
                                            "end": 1024,
                                            "fullWidth": 73,
                                            "width": 73,
                                            "left": {
                                                "kind": "StringLiteral",
                                                "fullStart": 951,
                                                "fullEnd": 1010,
                                                "start": 951,
                                                "end": 1010,
                                                "fullWidth": 59,
                                                "width": 59,
                                                "text": "'#1: __obj__.first === undefined. Actual: __obj__.first==='",
                                                "value": "#1: __obj__.first === undefined. Actual: __obj__.first===",
                                                "valueText": "#1: __obj__.first === undefined. Actual: __obj__.first==="
                                            },
                                            "operatorToken": {
                                                "kind": "PlusToken",
                                                "fullStart": 1010,
                                                "fullEnd": 1011,
                                                "start": 1010,
                                                "end": 1011,
                                                "fullWidth": 1,
                                                "width": 1,
                                                "text": "+",
                                                "value": "+",
                                                "valueText": "+"
                                            },
                                            "right": {
                                                "kind": "MemberAccessExpression",
                                                "fullStart": 1011,
                                                "fullEnd": 1024,
                                                "start": 1011,
                                                "end": 1024,
                                                "fullWidth": 13,
                                                "width": 13,
                                                "expression": {
                                                    "kind": "IdentifierName",
                                                    "fullStart": 1011,
                                                    "fullEnd": 1018,
                                                    "start": 1011,
                                                    "end": 1018,
                                                    "fullWidth": 7,
                                                    "width": 7,
                                                    "text": "__obj__",
                                                    "value": "__obj__",
                                                    "valueText": "__obj__"
                                                },
                                                "dotToken": {
                                                    "kind": "DotToken",
                                                    "fullStart": 1018,
                                                    "fullEnd": 1019,
                                                    "start": 1018,
                                                    "end": 1019,
                                                    "fullWidth": 1,
                                                    "width": 1,
                                                    "text": ".",
                                                    "value": ".",
                                                    "valueText": "."
                                                },
                                                "name": {
                                                    "kind": "IdentifierName",
                                                    "fullStart": 1019,
                                                    "fullEnd": 1024,
                                                    "start": 1019,
                                                    "end": 1024,
                                                    "fullWidth": 5,
                                                    "width": 5,
                                                    "text": "first",
                                                    "value": "first",
                                                    "valueText": "first"
                                                }
                                            }
                                        }
                                    ],
                                    "closeParenToken": {
                                        "kind": "CloseParenToken",
                                        "fullStart": 1024,
                                        "fullEnd": 1025,
                                        "start": 1024,
                                        "end": 1025,
                                        "fullWidth": 1,
                                        "width": 1,
                                        "text": ")",
                                        "value": ")",
                                        "valueText": ")"
                                    }
                                }
                            },
                            "semicolonToken": {
                                "kind": "SemicolonToken",
                                "fullStart": 1025,
                                "fullEnd": 1027,
                                "start": 1025,
                                "end": 1026,
                                "fullWidth": 2,
                                "width": 1,
                                "text": ";",
                                "value": ";",
                                "valueText": ";",
                                "hasTrailingTrivia": true,
                                "hasTrailingNewLine": true,
                                "trailingTrivia": [
                                    {
                                        "kind": "NewLineTrivia",
                                        "text": "\n"
                                    }
                                ]
                            }
                        }
                    ],
                    "closeBraceToken": {
                        "kind": "CloseBraceToken",
                        "fullStart": 1027,
                        "fullEnd": 1029,
                        "start": 1027,
                        "end": 1028,
                        "fullWidth": 2,
                        "width": 1,
                        "text": "}",
                        "value": "}",
                        "valueText": "}",
                        "hasTrailingTrivia": true,
                        "hasTrailingNewLine": true,
                        "trailingTrivia": [
                            {
                                "kind": "NewLineTrivia",
                                "text": "\n"
                            }
                        ]
                    }
                }
            },
            {
                "kind": "IfStatement",
                "fullStart": 1029,
                "fullEnd": 1321,
                "start": 1201,
                "end": 1320,
                "fullWidth": 292,
                "width": 119,
                "ifKeyword": {
                    "kind": "IfKeyword",
                    "fullStart": 1029,
                    "fullEnd": 1204,
                    "start": 1201,
                    "end": 1203,
                    "fullWidth": 175,
                    "width": 2,
                    "text": "if",
                    "value": "if",
                    "valueText": "if",
                    "hasLeadingTrivia": true,
                    "hasLeadingComment": true,
                    "hasLeadingNewLine": true,
                    "hasTrailingTrivia": true,
                    "leadingTrivia": [
                        {
                            "kind": "SingleLineCommentTrivia",
                            "text": "//"
                        },
                        {
                            "kind": "NewLineTrivia",
                            "text": "\n"
                        },
                        {
                            "kind": "SingleLineCommentTrivia",
                            "text": "//////////////////////////////////////////////////////////////////////////////"
                        },
                        {
                            "kind": "NewLineTrivia",
                            "text": "\n"
                        },
                        {
                            "kind": "NewLineTrivia",
                            "text": "\n"
                        },
                        {
                            "kind": "SingleLineCommentTrivia",
                            "text": "//////////////////////////////////////////////////////////////////////////////"
                        },
                        {
                            "kind": "NewLineTrivia",
                            "text": "\n"
                        },
                        {
                            "kind": "SingleLineCommentTrivia",
                            "text": "//CHECK#2"
                        },
                        {
                            "kind": "NewLineTrivia",
                            "text": "\n"
                        }
                    ],
                    "trailingTrivia": [
                        {
                            "kind": "WhitespaceTrivia",
                            "text": " "
                        }
                    ]
                },
                "openParenToken": {
                    "kind": "OpenParenToken",
                    "fullStart": 1204,
                    "fullEnd": 1205,
                    "start": 1204,
                    "end": 1205,
                    "fullWidth": 1,
                    "width": 1,
                    "text": "(",
                    "value": "(",
                    "valueText": "("
                },
                "condition": {
                    "kind": "NotEqualsExpression",
                    "fullStart": 1205,
                    "fullEnd": 1230,
                    "start": 1205,
                    "end": 1230,
                    "fullWidth": 25,
                    "width": 25,
                    "left": {
                        "kind": "MemberAccessExpression",
                        "fullStart": 1205,
                        "fullEnd": 1220,
                        "start": 1205,
                        "end": 1219,
                        "fullWidth": 15,
                        "width": 14,
                        "expression": {
                            "kind": "IdentifierName",
                            "fullStart": 1205,
                            "fullEnd": 1212,
                            "start": 1205,
                            "end": 1212,
                            "fullWidth": 7,
                            "width": 7,
                            "text": "__obj__",
                            "value": "__obj__",
                            "valueText": "__obj__"
                        },
                        "dotToken": {
                            "kind": "DotToken",
                            "fullStart": 1212,
                            "fullEnd": 1213,
                            "start": 1212,
                            "end": 1213,
                            "fullWidth": 1,
                            "width": 1,
                            "text": ".",
                            "value": ".",
                            "valueText": "."
                        },
                        "name": {
                            "kind": "IdentifierName",
                            "fullStart": 1213,
                            "fullEnd": 1220,
                            "start": 1213,
                            "end": 1219,
                            "fullWidth": 7,
                            "width": 6,
                            "text": "second",
                            "value": "second",
                            "valueText": "second",
                            "hasTrailingTrivia": true,
                            "trailingTrivia": [
                                {
                                    "kind": "WhitespaceTrivia",
                                    "text": " "
                                }
                            ]
                        }
                    },
                    "operatorToken": {
                        "kind": "ExclamationEqualsEqualsToken",
                        "fullStart": 1220,
                        "fullEnd": 1224,
                        "start": 1220,
                        "end": 1223,
                        "fullWidth": 4,
                        "width": 3,
                        "text": "!==",
                        "value": "!==",
                        "valueText": "!==",
                        "hasTrailingTrivia": true,
                        "trailingTrivia": [
                            {
                                "kind": "WhitespaceTrivia",
                                "text": " "
                            }
                        ]
                    },
                    "right": {
                        "kind": "IdentifierName",
                        "fullStart": 1224,
                        "fullEnd": 1230,
                        "start": 1224,
                        "end": 1230,
                        "fullWidth": 6,
                        "width": 6,
                        "text": "__SCND",
                        "value": "__SCND",
                        "valueText": "__SCND"
                    }
                },
                "closeParenToken": {
                    "kind": "CloseParenToken",
                    "fullStart": 1230,
                    "fullEnd": 1232,
                    "start": 1230,
                    "end": 1231,
                    "fullWidth": 2,
                    "width": 1,
                    "text": ")",
                    "value": ")",
                    "valueText": ")",
                    "hasTrailingTrivia": true,
                    "trailingTrivia": [
                        {
                            "kind": "WhitespaceTrivia",
                            "text": " "
                        }
                    ]
                },
                "statement": {
                    "kind": "Block",
                    "fullStart": 1232,
                    "fullEnd": 1321,
                    "start": 1232,
                    "end": 1320,
                    "fullWidth": 89,
                    "width": 88,
                    "openBraceToken": {
                        "kind": "OpenBraceToken",
                        "fullStart": 1232,
                        "fullEnd": 1234,
                        "start": 1232,
                        "end": 1233,
                        "fullWidth": 2,
                        "width": 1,
                        "text": "{",
                        "value": "{",
                        "valueText": "{",
                        "hasTrailingTrivia": true,
                        "hasTrailingNewLine": true,
                        "trailingTrivia": [
                            {
                                "kind": "NewLineTrivia",
                                "text": "\n"
                            }
                        ]
                    },
                    "statements": [
                        {
                            "kind": "ExpressionStatement",
                            "fullStart": 1234,
                            "fullEnd": 1319,
                            "start": 1235,
                            "end": 1318,
                            "fullWidth": 85,
                            "width": 83,
                            "expression": {
                                "kind": "InvocationExpression",
                                "fullStart": 1234,
                                "fullEnd": 1317,
                                "start": 1235,
                                "end": 1317,
                                "fullWidth": 83,
                                "width": 82,
                                "expression": {
                                    "kind": "IdentifierName",
                                    "fullStart": 1234,
                                    "fullEnd": 1241,
                                    "start": 1235,
                                    "end": 1241,
                                    "fullWidth": 7,
                                    "width": 6,
                                    "text": "$ERROR",
                                    "value": "$ERROR",
                                    "valueText": "$ERROR",
                                    "hasLeadingTrivia": true,
                                    "leadingTrivia": [
                                        {
                                            "kind": "WhitespaceTrivia",
                                            "text": "\t"
                                        }
                                    ]
                                },
                                "argumentList": {
                                    "kind": "ArgumentList",
                                    "fullStart": 1241,
                                    "fullEnd": 1317,
                                    "start": 1241,
                                    "end": 1317,
                                    "fullWidth": 76,
                                    "width": 76,
                                    "openParenToken": {
                                        "kind": "OpenParenToken",
                                        "fullStart": 1241,
                                        "fullEnd": 1242,
                                        "start": 1241,
                                        "end": 1242,
                                        "fullWidth": 1,
                                        "width": 1,
                                        "text": "(",
                                        "value": "(",
                                        "valueText": "("
                                    },
                                    "arguments": [
                                        {
                                            "kind": "AddExpression",
                                            "fullStart": 1242,
                                            "fullEnd": 1316,
                                            "start": 1242,
                                            "end": 1316,
                                            "fullWidth": 74,
                                            "width": 74,
                                            "left": {
                                                "kind": "StringLiteral",
                                                "fullStart": 1242,
                                                "fullEnd": 1301,
                                                "start": 1242,
                                                "end": 1301,
                                                "fullWidth": 59,
                                                "width": 59,
                                                "text": "'#2: __obj__.second === __SCND. Actual: __obj__.second ==='",
                                                "value": "#2: __obj__.second === __SCND. Actual: __obj__.second ===",
                                                "valueText": "#2: __obj__.second === __SCND. Actual: __obj__.second ==="
                                            },
                                            "operatorToken": {
                                                "kind": "PlusToken",
                                                "fullStart": 1301,
                                                "fullEnd": 1302,
                                                "start": 1301,
                                                "end": 1302,
                                                "fullWidth": 1,
                                                "width": 1,
                                                "text": "+",
                                                "value": "+",
                                                "valueText": "+"
                                            },
                                            "right": {
                                                "kind": "MemberAccessExpression",
                                                "fullStart": 1302,
                                                "fullEnd": 1316,
                                                "start": 1302,
                                                "end": 1316,
                                                "fullWidth": 14,
                                                "width": 14,
                                                "expression": {
                                                    "kind": "IdentifierName",
                                                    "fullStart": 1302,
                                                    "fullEnd": 1309,
                                                    "start": 1302,
                                                    "end": 1309,
                                                    "fullWidth": 7,
                                                    "width": 7,
                                                    "text": "__obj__",
                                                    "value": "__obj__",
                                                    "valueText": "__obj__"
                                                },
                                                "dotToken": {
                                                    "kind": "DotToken",
                                                    "fullStart": 1309,
                                                    "fullEnd": 1310,
                                                    "start": 1309,
                                                    "end": 1310,
                                                    "fullWidth": 1,
                                                    "width": 1,
                                                    "text": ".",
                                                    "value": ".",
                                                    "valueText": "."
                                                },
                                                "name": {
                                                    "kind": "IdentifierName",
                                                    "fullStart": 1310,
                                                    "fullEnd": 1316,
                                                    "start": 1310,
                                                    "end": 1316,
                                                    "fullWidth": 6,
                                                    "width": 6,
                                                    "text": "second",
                                                    "value": "second",
                                                    "valueText": "second"
                                                }
                                            }
                                        }
                                    ],
                                    "closeParenToken": {
                                        "kind": "CloseParenToken",
                                        "fullStart": 1316,
                                        "fullEnd": 1317,
                                        "start": 1316,
                                        "end": 1317,
                                        "fullWidth": 1,
                                        "width": 1,
                                        "text": ")",
                                        "value": ")",
                                        "valueText": ")"
                                    }
                                }
                            },
                            "semicolonToken": {
                                "kind": "SemicolonToken",
                                "fullStart": 1317,
                                "fullEnd": 1319,
                                "start": 1317,
                                "end": 1318,
                                "fullWidth": 2,
                                "width": 1,
                                "text": ";",
                                "value": ";",
                                "valueText": ";",
                                "hasTrailingTrivia": true,
                                "hasTrailingNewLine": true,
                                "trailingTrivia": [
                                    {
                                        "kind": "NewLineTrivia",
                                        "text": "\n"
                                    }
                                ]
                            }
                        }
                    ],
                    "closeBraceToken": {
                        "kind": "CloseBraceToken",
                        "fullStart": 1319,
                        "fullEnd": 1321,
                        "start": 1319,
                        "end": 1320,
                        "fullWidth": 2,
                        "width": 1,
                        "text": "}",
                        "value": "}",
                        "valueText": "}",
                        "hasTrailingTrivia": true,
                        "hasTrailingNewLine": true,
                        "trailingTrivia": [
                            {
                                "kind": "NewLineTrivia",
                                "text": "\n"
                            }
                        ]
                    }
                }
            }
        ],
        "endOfFileToken": {
            "kind": "EndOfFileToken",
            "fullStart": 1321,
            "fullEnd": 1404,
            "start": 1404,
            "end": 1404,
            "fullWidth": 83,
            "width": 0,
            "text": "",
            "hasLeadingTrivia": true,
            "hasLeadingComment": true,
            "hasLeadingNewLine": true,
            "leadingTrivia": [
                {
                    "kind": "SingleLineCommentTrivia",
                    "text": "//"
                },
                {
                    "kind": "NewLineTrivia",
                    "text": "\n"
                },
                {
                    "kind": "SingleLineCommentTrivia",
                    "text": "//////////////////////////////////////////////////////////////////////////////"
                },
                {
                    "kind": "NewLineTrivia",
                    "text": "\n"
                },
                {
                    "kind": "NewLineTrivia",
                    "text": "\n"
                }
            ]
        }
    },
    "lineMap": {
        "lineStarts": [
            0,
            61,
            132,
            133,
            137,
            207,
            253,
            384,
            442,
            527,
            530,
            566,
            636,
            640,
            641,
            659,
            677,
            678,
            708,
            726,
            752,
            770,
            772,
            775,
            776,
            818,
            819,
            898,
            908,
            943,
            1027,
            1029,
            1032,
            1111,
            1112,
            1191,
            1201,
            1234,
            1319,
            1321,
            1324,
            1403,
            1404
        ],
        "length": 1404
    }
}<|MERGE_RESOLUTION|>--- conflicted
+++ resolved
@@ -94,12 +94,8 @@
                             "start": 645,
                             "end": 657,
                             "fullWidth": 12,
-<<<<<<< HEAD
                             "width": 12,
-                            "identifier": {
-=======
                             "propertyName": {
->>>>>>> 85e84683
                                 "kind": "IdentifierName",
                                 "fullStart": 645,
                                 "fullEnd": 651,
@@ -212,12 +208,8 @@
                             "start": 663,
                             "end": 675,
                             "fullWidth": 12,
-<<<<<<< HEAD
                             "width": 12,
-                            "identifier": {
-=======
                             "propertyName": {
->>>>>>> 85e84683
                                 "kind": "IdentifierName",
                                 "fullStart": 663,
                                 "fullEnd": 669,
@@ -642,12 +634,8 @@
                                         "start": 731,
                                         "end": 750,
                                         "fullWidth": 19,
-<<<<<<< HEAD
                                         "width": 19,
-                                        "identifier": {
-=======
                                         "propertyName": {
->>>>>>> 85e84683
                                             "kind": "IdentifierName",
                                             "fullStart": 731,
                                             "fullEnd": 736,
@@ -959,12 +947,8 @@
                             "start": 780,
                             "end": 816,
                             "fullWidth": 36,
-<<<<<<< HEAD
                             "width": 36,
-                            "identifier": {
-=======
                             "propertyName": {
->>>>>>> 85e84683
                                 "kind": "IdentifierName",
                                 "fullStart": 780,
                                 "fullEnd": 788,
