{
    "isDeclaration": false,
    "languageVersion": "EcmaScript5",
    "parseOptions": {
        "allowAutomaticSemicolonInsertion": true
    },
    "sourceUnit": {
        "kind": "SourceUnit",
        "fullStart": 0,
        "fullEnd": 1824,
        "start": 691,
        "end": 1824,
        "fullWidth": 1824,
        "width": 1133,
        "isIncrementallyUnusable": true,
        "moduleElements": [
            {
                "kind": "VariableStatement",
                "fullStart": 0,
                "fullEnd": 709,
                "start": 691,
                "end": 708,
                "fullWidth": 709,
                "width": 17,
                "modifiers": [],
                "variableDeclaration": {
                    "kind": "VariableDeclaration",
                    "fullStart": 0,
                    "fullEnd": 707,
                    "start": 691,
                    "end": 707,
                    "fullWidth": 707,
                    "width": 16,
                    "varKeyword": {
                        "kind": "VarKeyword",
                        "fullStart": 0,
                        "fullEnd": 695,
                        "start": 691,
                        "end": 694,
                        "fullWidth": 695,
                        "width": 3,
                        "text": "var",
                        "value": "var",
                        "valueText": "var",
                        "hasLeadingTrivia": true,
                        "hasLeadingComment": true,
                        "hasLeadingNewLine": true,
                        "hasTrailingTrivia": true,
                        "leadingTrivia": [
                            {
                                "kind": "SingleLineCommentTrivia",
                                "text": "// Copyright 2009 the Sputnik authors.  All rights reserved."
                            },
                            {
                                "kind": "NewLineTrivia",
                                "text": "\n"
                            },
                            {
                                "kind": "SingleLineCommentTrivia",
                                "text": "// This code is governed by the BSD license found in the LICENSE file."
                            },
                            {
                                "kind": "NewLineTrivia",
                                "text": "\n"
                            },
                            {
                                "kind": "NewLineTrivia",
                                "text": "\n"
                            },
                            {
                                "kind": "MultiLineCommentTrivia",
                                "text": "/**\n * When the [[Construct]] property for a Function object F is called:\n * A new native ECMAScript object is created.\n * Invoke the [[Call]] property of F, providing just created native ECMAScript object as the this value and providing the argument\n * list passed into [[Construct]] as the argument values.\n * If Type( [[Call]] returned) is an Function then return this just as obtained function\n *\n * @path ch13/13.2/S13.2.2_A8_T2.js\n * @description Creating a function whose prototype contains declaration of another function declared as a variable\n */"
                            },
                            {
                                "kind": "NewLineTrivia",
                                "text": "\n"
                            },
                            {
                                "kind": "NewLineTrivia",
                                "text": "\n"
                            }
                        ],
                        "trailingTrivia": [
                            {
                                "kind": "WhitespaceTrivia",
                                "text": " "
                            }
                        ]
                    },
                    "variableDeclarators": [
                        {
                            "kind": "VariableDeclarator",
                            "fullStart": 695,
                            "fullEnd": 707,
                            "start": 695,
                            "end": 707,
                            "fullWidth": 12,
<<<<<<< HEAD
                            "width": 12,
                            "identifier": {
=======
                            "propertyName": {
>>>>>>> 85e84683
                                "kind": "IdentifierName",
                                "fullStart": 695,
                                "fullEnd": 701,
                                "start": 695,
                                "end": 701,
                                "fullWidth": 6,
                                "width": 6,
                                "text": "__FRST",
                                "value": "__FRST",
                                "valueText": "__FRST"
                            },
                            "equalsValueClause": {
                                "kind": "EqualsValueClause",
                                "fullStart": 701,
                                "fullEnd": 707,
                                "start": 701,
                                "end": 707,
                                "fullWidth": 6,
                                "width": 6,
                                "equalsToken": {
                                    "kind": "EqualsToken",
                                    "fullStart": 701,
                                    "fullEnd": 702,
                                    "start": 701,
                                    "end": 702,
                                    "fullWidth": 1,
                                    "width": 1,
                                    "text": "=",
                                    "value": "=",
                                    "valueText": "="
                                },
                                "value": {
                                    "kind": "StringLiteral",
                                    "fullStart": 702,
                                    "fullEnd": 707,
                                    "start": 702,
                                    "end": 707,
                                    "fullWidth": 5,
                                    "width": 5,
                                    "text": "\"one\"",
                                    "value": "one",
                                    "valueText": "one"
                                }
                            }
                        }
                    ]
                },
                "semicolonToken": {
                    "kind": "SemicolonToken",
                    "fullStart": 707,
                    "fullEnd": 709,
                    "start": 707,
                    "end": 708,
                    "fullWidth": 2,
                    "width": 1,
                    "text": ";",
                    "value": ";",
                    "valueText": ";",
                    "hasTrailingTrivia": true,
                    "hasTrailingNewLine": true,
                    "trailingTrivia": [
                        {
                            "kind": "NewLineTrivia",
                            "text": "\n"
                        }
                    ]
                }
            },
            {
                "kind": "VariableStatement",
                "fullStart": 709,
                "fullEnd": 727,
                "start": 709,
                "end": 726,
                "fullWidth": 18,
                "width": 17,
                "modifiers": [],
                "variableDeclaration": {
                    "kind": "VariableDeclaration",
                    "fullStart": 709,
                    "fullEnd": 725,
                    "start": 709,
                    "end": 725,
                    "fullWidth": 16,
                    "width": 16,
                    "varKeyword": {
                        "kind": "VarKeyword",
                        "fullStart": 709,
                        "fullEnd": 713,
                        "start": 709,
                        "end": 712,
                        "fullWidth": 4,
                        "width": 3,
                        "text": "var",
                        "value": "var",
                        "valueText": "var",
                        "hasTrailingTrivia": true,
                        "trailingTrivia": [
                            {
                                "kind": "WhitespaceTrivia",
                                "text": " "
                            }
                        ]
                    },
                    "variableDeclarators": [
                        {
                            "kind": "VariableDeclarator",
                            "fullStart": 713,
                            "fullEnd": 725,
                            "start": 713,
                            "end": 725,
                            "fullWidth": 12,
<<<<<<< HEAD
                            "width": 12,
                            "identifier": {
=======
                            "propertyName": {
>>>>>>> 85e84683
                                "kind": "IdentifierName",
                                "fullStart": 713,
                                "fullEnd": 719,
                                "start": 713,
                                "end": 719,
                                "fullWidth": 6,
                                "width": 6,
                                "text": "__SCND",
                                "value": "__SCND",
                                "valueText": "__SCND"
                            },
                            "equalsValueClause": {
                                "kind": "EqualsValueClause",
                                "fullStart": 719,
                                "fullEnd": 725,
                                "start": 719,
                                "end": 725,
                                "fullWidth": 6,
                                "width": 6,
                                "equalsToken": {
                                    "kind": "EqualsToken",
                                    "fullStart": 719,
                                    "fullEnd": 720,
                                    "start": 719,
                                    "end": 720,
                                    "fullWidth": 1,
                                    "width": 1,
                                    "text": "=",
                                    "value": "=",
                                    "valueText": "="
                                },
                                "value": {
                                    "kind": "StringLiteral",
                                    "fullStart": 720,
                                    "fullEnd": 725,
                                    "start": 720,
                                    "end": 725,
                                    "fullWidth": 5,
                                    "width": 5,
                                    "text": "\"two\"",
                                    "value": "two",
                                    "valueText": "two"
                                }
                            }
                        }
                    ]
                },
                "semicolonToken": {
                    "kind": "SemicolonToken",
                    "fullStart": 725,
                    "fullEnd": 727,
                    "start": 725,
                    "end": 726,
                    "fullWidth": 2,
                    "width": 1,
                    "text": ";",
                    "value": ";",
                    "valueText": ";",
                    "hasTrailingTrivia": true,
                    "hasTrailingNewLine": true,
                    "trailingTrivia": [
                        {
                            "kind": "NewLineTrivia",
                            "text": "\n"
                        }
                    ]
                }
            },
            {
                "kind": "VariableStatement",
                "fullStart": 727,
                "fullEnd": 871,
                "start": 728,
                "end": 870,
                "fullWidth": 144,
                "width": 142,
                "isIncrementallyUnusable": true,
                "modifiers": [],
                "variableDeclaration": {
                    "kind": "VariableDeclaration",
                    "fullStart": 727,
                    "fullEnd": 869,
                    "start": 728,
                    "end": 869,
                    "fullWidth": 142,
                    "width": 141,
                    "isIncrementallyUnusable": true,
                    "varKeyword": {
                        "kind": "VarKeyword",
                        "fullStart": 727,
                        "fullEnd": 732,
                        "start": 728,
                        "end": 731,
                        "fullWidth": 5,
                        "width": 3,
                        "text": "var",
                        "value": "var",
                        "valueText": "var",
                        "hasLeadingTrivia": true,
                        "hasLeadingNewLine": true,
                        "hasTrailingTrivia": true,
                        "leadingTrivia": [
                            {
                                "kind": "NewLineTrivia",
                                "text": "\n"
                            }
                        ],
                        "trailingTrivia": [
                            {
                                "kind": "WhitespaceTrivia",
                                "text": " "
                            }
                        ]
                    },
                    "variableDeclarators": [
                        {
                            "kind": "VariableDeclarator",
                            "fullStart": 732,
                            "fullEnd": 869,
                            "start": 732,
                            "end": 869,
                            "fullWidth": 137,
                            "width": 137,
                            "isIncrementallyUnusable": true,
                            "propertyName": {
                                "kind": "IdentifierName",
                                "fullStart": 732,
                                "fullEnd": 739,
                                "start": 732,
                                "end": 738,
                                "fullWidth": 7,
                                "width": 6,
                                "text": "__func",
                                "value": "__func",
                                "valueText": "__func",
                                "hasTrailingTrivia": true,
                                "trailingTrivia": [
                                    {
                                        "kind": "WhitespaceTrivia",
                                        "text": " "
                                    }
                                ]
                            },
                            "equalsValueClause": {
                                "kind": "EqualsValueClause",
                                "fullStart": 739,
                                "fullEnd": 869,
                                "start": 739,
                                "end": 869,
                                "fullWidth": 130,
                                "width": 130,
                                "isIncrementallyUnusable": true,
                                "equalsToken": {
                                    "kind": "EqualsToken",
                                    "fullStart": 739,
                                    "fullEnd": 741,
                                    "start": 739,
                                    "end": 740,
                                    "fullWidth": 2,
                                    "width": 1,
                                    "text": "=",
                                    "value": "=",
                                    "valueText": "=",
                                    "hasTrailingTrivia": true,
                                    "trailingTrivia": [
                                        {
                                            "kind": "WhitespaceTrivia",
                                            "text": " "
                                        }
                                    ]
                                },
                                "value": {
                                    "kind": "FunctionExpression",
                                    "fullStart": 741,
                                    "fullEnd": 869,
                                    "start": 741,
                                    "end": 869,
                                    "fullWidth": 128,
                                    "width": 128,
                                    "isIncrementallyUnusable": true,
                                    "functionKeyword": {
                                        "kind": "FunctionKeyword",
                                        "fullStart": 741,
                                        "fullEnd": 749,
                                        "start": 741,
                                        "end": 749,
                                        "fullWidth": 8,
                                        "width": 8,
                                        "text": "function",
                                        "value": "function",
                                        "valueText": "function"
                                    },
                                    "callSignature": {
                                        "kind": "CallSignature",
                                        "fullStart": 749,
                                        "fullEnd": 761,
                                        "start": 749,
                                        "end": 761,
                                        "fullWidth": 12,
                                        "width": 12,
                                        "parameterList": {
                                            "kind": "ParameterList",
                                            "fullStart": 749,
                                            "fullEnd": 761,
                                            "start": 749,
                                            "end": 761,
                                            "fullWidth": 12,
                                            "width": 12,
                                            "openParenToken": {
                                                "kind": "OpenParenToken",
                                                "fullStart": 749,
                                                "fullEnd": 750,
                                                "start": 749,
                                                "end": 750,
                                                "fullWidth": 1,
                                                "width": 1,
                                                "text": "(",
                                                "value": "(",
                                                "valueText": "("
                                            },
                                            "parameters": [
                                                {
                                                    "kind": "Parameter",
                                                    "fullStart": 750,
                                                    "fullEnd": 754,
                                                    "start": 750,
                                                    "end": 754,
                                                    "fullWidth": 4,
                                                    "width": 4,
                                                    "modifiers": [],
                                                    "identifier": {
                                                        "kind": "IdentifierName",
                                                        "fullStart": 750,
                                                        "fullEnd": 754,
                                                        "start": 750,
                                                        "end": 754,
                                                        "fullWidth": 4,
                                                        "width": 4,
                                                        "text": "arg1",
                                                        "value": "arg1",
                                                        "valueText": "arg1"
                                                    }
                                                },
                                                {
                                                    "kind": "CommaToken",
                                                    "fullStart": 754,
                                                    "fullEnd": 756,
                                                    "start": 754,
                                                    "end": 755,
                                                    "fullWidth": 2,
                                                    "width": 1,
                                                    "text": ",",
                                                    "value": ",",
                                                    "valueText": ",",
                                                    "hasTrailingTrivia": true,
                                                    "trailingTrivia": [
                                                        {
                                                            "kind": "WhitespaceTrivia",
                                                            "text": " "
                                                        }
                                                    ]
                                                },
                                                {
                                                    "kind": "Parameter",
                                                    "fullStart": 756,
                                                    "fullEnd": 760,
                                                    "start": 756,
                                                    "end": 760,
                                                    "fullWidth": 4,
                                                    "width": 4,
                                                    "modifiers": [],
                                                    "identifier": {
                                                        "kind": "IdentifierName",
                                                        "fullStart": 756,
                                                        "fullEnd": 760,
                                                        "start": 756,
                                                        "end": 760,
                                                        "fullWidth": 4,
                                                        "width": 4,
                                                        "text": "arg2",
                                                        "value": "arg2",
                                                        "valueText": "arg2"
                                                    }
                                                }
                                            ],
                                            "closeParenToken": {
                                                "kind": "CloseParenToken",
                                                "fullStart": 760,
                                                "fullEnd": 761,
                                                "start": 760,
                                                "end": 761,
                                                "fullWidth": 1,
                                                "width": 1,
                                                "text": ")",
                                                "value": ")",
                                                "valueText": ")"
                                            }
                                        }
                                    },
                                    "block": {
                                        "kind": "Block",
                                        "fullStart": 761,
                                        "fullEnd": 869,
                                        "start": 761,
                                        "end": 869,
                                        "fullWidth": 108,
                                        "width": 108,
                                        "isIncrementallyUnusable": true,
                                        "openBraceToken": {
                                            "kind": "OpenBraceToken",
                                            "fullStart": 761,
                                            "fullEnd": 763,
                                            "start": 761,
                                            "end": 762,
                                            "fullWidth": 2,
                                            "width": 1,
                                            "text": "{",
                                            "value": "{",
                                            "valueText": "{",
                                            "hasTrailingTrivia": true,
                                            "hasTrailingNewLine": true,
                                            "trailingTrivia": [
                                                {
                                                    "kind": "NewLineTrivia",
                                                    "text": "\n"
                                                }
                                            ]
                                        },
                                        "statements": [
                                            {
                                                "kind": "ExpressionStatement",
                                                "fullStart": 763,
                                                "fullEnd": 781,
                                                "start": 764,
                                                "end": 780,
                                                "fullWidth": 18,
                                                "width": 16,
                                                "expression": {
                                                    "kind": "AssignmentExpression",
                                                    "fullStart": 763,
                                                    "fullEnd": 779,
                                                    "start": 764,
                                                    "end": 779,
                                                    "fullWidth": 16,
                                                    "width": 15,
                                                    "left": {
                                                        "kind": "MemberAccessExpression",
                                                        "fullStart": 763,
                                                        "fullEnd": 774,
                                                        "start": 764,
                                                        "end": 774,
                                                        "fullWidth": 11,
                                                        "width": 10,
                                                        "expression": {
                                                            "kind": "ThisKeyword",
                                                            "fullStart": 763,
                                                            "fullEnd": 768,
                                                            "start": 764,
                                                            "end": 768,
                                                            "fullWidth": 5,
                                                            "width": 4,
                                                            "text": "this",
                                                            "value": "this",
                                                            "valueText": "this",
                                                            "hasLeadingTrivia": true,
                                                            "leadingTrivia": [
                                                                {
                                                                    "kind": "WhitespaceTrivia",
                                                                    "text": "\t"
                                                                }
                                                            ]
                                                        },
                                                        "dotToken": {
                                                            "kind": "DotToken",
                                                            "fullStart": 768,
                                                            "fullEnd": 769,
                                                            "start": 768,
                                                            "end": 769,
                                                            "fullWidth": 1,
                                                            "width": 1,
                                                            "text": ".",
                                                            "value": ".",
                                                            "valueText": "."
                                                        },
                                                        "name": {
                                                            "kind": "IdentifierName",
                                                            "fullStart": 769,
                                                            "fullEnd": 774,
                                                            "start": 769,
                                                            "end": 774,
                                                            "fullWidth": 5,
                                                            "width": 5,
                                                            "text": "first",
                                                            "value": "first",
                                                            "valueText": "first"
                                                        }
                                                    },
                                                    "operatorToken": {
                                                        "kind": "EqualsToken",
                                                        "fullStart": 774,
                                                        "fullEnd": 775,
                                                        "start": 774,
                                                        "end": 775,
                                                        "fullWidth": 1,
                                                        "width": 1,
                                                        "text": "=",
                                                        "value": "=",
                                                        "valueText": "="
                                                    },
                                                    "right": {
                                                        "kind": "IdentifierName",
                                                        "fullStart": 775,
                                                        "fullEnd": 779,
                                                        "start": 775,
                                                        "end": 779,
                                                        "fullWidth": 4,
                                                        "width": 4,
                                                        "text": "arg1",
                                                        "value": "arg1",
                                                        "valueText": "arg1"
                                                    }
                                                },
                                                "semicolonToken": {
                                                    "kind": "SemicolonToken",
                                                    "fullStart": 779,
                                                    "fullEnd": 781,
                                                    "start": 779,
                                                    "end": 780,
                                                    "fullWidth": 2,
                                                    "width": 1,
                                                    "text": ";",
                                                    "value": ";",
                                                    "valueText": ";",
                                                    "hasTrailingTrivia": true,
                                                    "hasTrailingNewLine": true,
                                                    "trailingTrivia": [
                                                        {
                                                            "kind": "NewLineTrivia",
                                                            "text": "\n"
                                                        }
                                                    ]
                                                }
                                            },
                                            {
                                                "kind": "VariableStatement",
                                                "fullStart": 781,
                                                "fullEnd": 828,
                                                "start": 782,
                                                "end": 827,
                                                "fullWidth": 47,
                                                "width": 45,
                                                "isIncrementallyUnusable": true,
                                                "modifiers": [],
                                                "variableDeclaration": {
                                                    "kind": "VariableDeclaration",
                                                    "fullStart": 781,
                                                    "fullEnd": 826,
                                                    "start": 782,
                                                    "end": 826,
                                                    "fullWidth": 45,
                                                    "width": 44,
                                                    "isIncrementallyUnusable": true,
                                                    "varKeyword": {
                                                        "kind": "VarKeyword",
                                                        "fullStart": 781,
                                                        "fullEnd": 786,
                                                        "start": 782,
                                                        "end": 785,
                                                        "fullWidth": 5,
                                                        "width": 3,
                                                        "text": "var",
                                                        "value": "var",
                                                        "valueText": "var",
                                                        "hasLeadingTrivia": true,
                                                        "hasTrailingTrivia": true,
                                                        "leadingTrivia": [
                                                            {
                                                                "kind": "WhitespaceTrivia",
                                                                "text": "\t"
                                                            }
                                                        ],
                                                        "trailingTrivia": [
                                                            {
                                                                "kind": "WhitespaceTrivia",
                                                                "text": " "
                                                            }
                                                        ]
                                                    },
                                                    "variableDeclarators": [
                                                        {
                                                            "kind": "VariableDeclarator",
                                                            "fullStart": 786,
                                                            "fullEnd": 826,
                                                            "start": 786,
                                                            "end": 826,
                                                            "fullWidth": 40,
                                                            "width": 40,
                                                            "isIncrementallyUnusable": true,
                                                            "propertyName": {
                                                                "kind": "IdentifierName",
                                                                "fullStart": 786,
                                                                "fullEnd": 793,
                                                                "start": 786,
                                                                "end": 792,
                                                                "fullWidth": 7,
                                                                "width": 6,
                                                                "text": "__gunc",
                                                                "value": "__gunc",
                                                                "valueText": "__gunc",
                                                                "hasTrailingTrivia": true,
                                                                "trailingTrivia": [
                                                                    {
                                                                        "kind": "WhitespaceTrivia",
                                                                        "text": " "
                                                                    }
                                                                ]
                                                            },
                                                            "equalsValueClause": {
                                                                "kind": "EqualsValueClause",
                                                                "fullStart": 793,
                                                                "fullEnd": 826,
                                                                "start": 793,
                                                                "end": 826,
                                                                "fullWidth": 33,
                                                                "width": 33,
                                                                "isIncrementallyUnusable": true,
                                                                "equalsToken": {
                                                                    "kind": "EqualsToken",
                                                                    "fullStart": 793,
                                                                    "fullEnd": 795,
                                                                    "start": 793,
                                                                    "end": 794,
                                                                    "fullWidth": 2,
                                                                    "width": 1,
                                                                    "text": "=",
                                                                    "value": "=",
                                                                    "valueText": "=",
                                                                    "hasTrailingTrivia": true,
                                                                    "trailingTrivia": [
                                                                        {
                                                                            "kind": "WhitespaceTrivia",
                                                                            "text": " "
                                                                        }
                                                                    ]
                                                                },
                                                                "value": {
                                                                    "kind": "FunctionExpression",
                                                                    "fullStart": 795,
                                                                    "fullEnd": 826,
                                                                    "start": 795,
                                                                    "end": 826,
                                                                    "fullWidth": 31,
                                                                    "width": 31,
                                                                    "isIncrementallyUnusable": true,
                                                                    "functionKeyword": {
                                                                        "kind": "FunctionKeyword",
                                                                        "fullStart": 795,
                                                                        "fullEnd": 803,
                                                                        "start": 795,
                                                                        "end": 803,
                                                                        "fullWidth": 8,
                                                                        "width": 8,
                                                                        "text": "function",
                                                                        "value": "function",
                                                                        "valueText": "function"
                                                                    },
                                                                    "callSignature": {
                                                                        "kind": "CallSignature",
                                                                        "fullStart": 803,
                                                                        "fullEnd": 808,
                                                                        "start": 803,
                                                                        "end": 808,
                                                                        "fullWidth": 5,
                                                                        "width": 5,
                                                                        "parameterList": {
                                                                            "kind": "ParameterList",
                                                                            "fullStart": 803,
                                                                            "fullEnd": 808,
                                                                            "start": 803,
                                                                            "end": 808,
                                                                            "fullWidth": 5,
                                                                            "width": 5,
                                                                            "openParenToken": {
                                                                                "kind": "OpenParenToken",
                                                                                "fullStart": 803,
                                                                                "fullEnd": 804,
                                                                                "start": 803,
                                                                                "end": 804,
                                                                                "fullWidth": 1,
                                                                                "width": 1,
                                                                                "text": "(",
                                                                                "value": "(",
                                                                                "valueText": "("
                                                                            },
                                                                            "parameters": [
                                                                                {
                                                                                    "kind": "Parameter",
                                                                                    "fullStart": 804,
                                                                                    "fullEnd": 807,
                                                                                    "start": 804,
                                                                                    "end": 807,
                                                                                    "fullWidth": 3,
                                                                                    "width": 3,
                                                                                    "modifiers": [],
                                                                                    "identifier": {
                                                                                        "kind": "IdentifierName",
                                                                                        "fullStart": 804,
                                                                                        "fullEnd": 807,
                                                                                        "start": 804,
                                                                                        "end": 807,
                                                                                        "fullWidth": 3,
                                                                                        "width": 3,
                                                                                        "text": "arg",
                                                                                        "value": "arg",
                                                                                        "valueText": "arg"
                                                                                    }
                                                                                }
                                                                            ],
                                                                            "closeParenToken": {
                                                                                "kind": "CloseParenToken",
                                                                                "fullStart": 807,
                                                                                "fullEnd": 808,
                                                                                "start": 807,
                                                                                "end": 808,
                                                                                "fullWidth": 1,
                                                                                "width": 1,
                                                                                "text": ")",
                                                                                "value": ")",
                                                                                "valueText": ")"
                                                                            }
                                                                        }
                                                                    },
                                                                    "block": {
                                                                        "kind": "Block",
                                                                        "fullStart": 808,
                                                                        "fullEnd": 826,
                                                                        "start": 808,
                                                                        "end": 826,
                                                                        "fullWidth": 18,
                                                                        "width": 18,
                                                                        "isIncrementallyUnusable": true,
                                                                        "openBraceToken": {
                                                                            "kind": "OpenBraceToken",
                                                                            "fullStart": 808,
                                                                            "fullEnd": 809,
                                                                            "start": 808,
                                                                            "end": 809,
                                                                            "fullWidth": 1,
                                                                            "width": 1,
                                                                            "text": "{",
                                                                            "value": "{",
                                                                            "valueText": "{"
                                                                        },
                                                                        "statements": [
                                                                            {
                                                                                "kind": "ReturnStatement",
                                                                                "fullStart": 809,
                                                                                "fullEnd": 825,
                                                                                "start": 809,
                                                                                "end": 825,
                                                                                "fullWidth": 16,
                                                                                "width": 16,
                                                                                "isIncrementallyUnusable": true,
                                                                                "returnKeyword": {
                                                                                    "kind": "ReturnKeyword",
                                                                                    "fullStart": 809,
                                                                                    "fullEnd": 816,
                                                                                    "start": 809,
                                                                                    "end": 815,
                                                                                    "fullWidth": 7,
                                                                                    "width": 6,
                                                                                    "text": "return",
                                                                                    "value": "return",
                                                                                    "valueText": "return",
                                                                                    "hasTrailingTrivia": true,
                                                                                    "trailingTrivia": [
                                                                                        {
                                                                                            "kind": "WhitespaceTrivia",
                                                                                            "text": " "
                                                                                        }
                                                                                    ]
                                                                                },
                                                                                "expression": {
                                                                                    "kind": "AddAssignmentExpression",
                                                                                    "fullStart": 816,
                                                                                    "fullEnd": 825,
                                                                                    "start": 816,
                                                                                    "end": 825,
                                                                                    "fullWidth": 9,
                                                                                    "width": 9,
                                                                                    "left": {
                                                                                        "kind": "IdentifierName",
                                                                                        "fullStart": 816,
                                                                                        "fullEnd": 819,
                                                                                        "start": 816,
                                                                                        "end": 819,
                                                                                        "fullWidth": 3,
                                                                                        "width": 3,
                                                                                        "text": "arg",
                                                                                        "value": "arg",
                                                                                        "valueText": "arg"
                                                                                    },
                                                                                    "operatorToken": {
                                                                                        "kind": "PlusEqualsToken",
                                                                                        "fullStart": 819,
                                                                                        "fullEnd": 821,
                                                                                        "start": 819,
                                                                                        "end": 821,
                                                                                        "fullWidth": 2,
                                                                                        "width": 2,
                                                                                        "text": "+=",
                                                                                        "value": "+=",
                                                                                        "valueText": "+="
                                                                                    },
                                                                                    "right": {
                                                                                        "kind": "StringLiteral",
                                                                                        "fullStart": 821,
                                                                                        "fullEnd": 825,
                                                                                        "start": 821,
                                                                                        "end": 825,
                                                                                        "fullWidth": 4,
                                                                                        "width": 4,
                                                                                        "text": "\"BA\"",
                                                                                        "value": "BA",
                                                                                        "valueText": "BA"
                                                                                    }
                                                                                },
                                                                                "semicolonToken": {
                                                                                    "kind": "SemicolonToken",
                                                                                    "fullStart": -1,
                                                                                    "fullEnd": -1,
                                                                                    "start": -1,
                                                                                    "end": -1,
                                                                                    "fullWidth": 0,
                                                                                    "width": 0,
                                                                                    "text": ""
                                                                                }
                                                                            }
                                                                        ],
                                                                        "closeBraceToken": {
                                                                            "kind": "CloseBraceToken",
                                                                            "fullStart": 825,
                                                                            "fullEnd": 826,
                                                                            "start": 825,
                                                                            "end": 826,
                                                                            "fullWidth": 1,
                                                                            "width": 1,
                                                                            "text": "}",
                                                                            "value": "}",
                                                                            "valueText": "}"
                                                                        }
                                                                    }
                                                                }
                                                            }
                                                        }
                                                    ]
                                                },
                                                "semicolonToken": {
                                                    "kind": "SemicolonToken",
                                                    "fullStart": 826,
                                                    "fullEnd": 828,
                                                    "start": 826,
                                                    "end": 827,
                                                    "fullWidth": 2,
                                                    "width": 1,
                                                    "text": ";",
                                                    "value": ";",
                                                    "valueText": ";",
                                                    "hasTrailingTrivia": true,
                                                    "hasTrailingNewLine": true,
                                                    "trailingTrivia": [
                                                        {
                                                            "kind": "NewLineTrivia",
                                                            "text": "\n"
                                                        }
                                                    ]
                                                }
                                            },
                                            {
                                                "kind": "ExpressionStatement",
                                                "fullStart": 828,
                                                "fullEnd": 847,
                                                "start": 829,
                                                "end": 846,
                                                "fullWidth": 19,
                                                "width": 17,
                                                "expression": {
                                                    "kind": "AssignmentExpression",
                                                    "fullStart": 828,
                                                    "fullEnd": 845,
                                                    "start": 829,
                                                    "end": 845,
                                                    "fullWidth": 17,
                                                    "width": 16,
                                                    "left": {
                                                        "kind": "MemberAccessExpression",
                                                        "fullStart": 828,
                                                        "fullEnd": 840,
                                                        "start": 829,
                                                        "end": 840,
                                                        "fullWidth": 12,
                                                        "width": 11,
                                                        "expression": {
                                                            "kind": "IdentifierName",
                                                            "fullStart": 828,
                                                            "fullEnd": 835,
                                                            "start": 829,
                                                            "end": 835,
                                                            "fullWidth": 7,
                                                            "width": 6,
                                                            "text": "__gunc",
                                                            "value": "__gunc",
                                                            "valueText": "__gunc",
                                                            "hasLeadingTrivia": true,
                                                            "leadingTrivia": [
                                                                {
                                                                    "kind": "WhitespaceTrivia",
                                                                    "text": "\t"
                                                                }
                                                            ]
                                                        },
                                                        "dotToken": {
                                                            "kind": "DotToken",
                                                            "fullStart": 835,
                                                            "fullEnd": 836,
                                                            "start": 835,
                                                            "end": 836,
                                                            "fullWidth": 1,
                                                            "width": 1,
                                                            "text": ".",
                                                            "value": ".",
                                                            "valueText": "."
                                                        },
                                                        "name": {
                                                            "kind": "IdentifierName",
                                                            "fullStart": 836,
                                                            "fullEnd": 840,
                                                            "start": 836,
                                                            "end": 840,
                                                            "fullWidth": 4,
                                                            "width": 4,
                                                            "text": "prop",
                                                            "value": "prop",
                                                            "valueText": "prop"
                                                        }
                                                    },
                                                    "operatorToken": {
                                                        "kind": "EqualsToken",
                                                        "fullStart": 840,
                                                        "fullEnd": 841,
                                                        "start": 840,
                                                        "end": 841,
                                                        "fullWidth": 1,
                                                        "width": 1,
                                                        "text": "=",
                                                        "value": "=",
                                                        "valueText": "="
                                                    },
                                                    "right": {
                                                        "kind": "IdentifierName",
                                                        "fullStart": 841,
                                                        "fullEnd": 845,
                                                        "start": 841,
                                                        "end": 845,
                                                        "fullWidth": 4,
                                                        "width": 4,
                                                        "text": "arg2",
                                                        "value": "arg2",
                                                        "valueText": "arg2"
                                                    }
                                                },
                                                "semicolonToken": {
                                                    "kind": "SemicolonToken",
                                                    "fullStart": 845,
                                                    "fullEnd": 847,
                                                    "start": 845,
                                                    "end": 846,
                                                    "fullWidth": 2,
                                                    "width": 1,
                                                    "text": ";",
                                                    "value": ";",
                                                    "valueText": ";",
                                                    "hasTrailingTrivia": true,
                                                    "hasTrailingNewLine": true,
                                                    "trailingTrivia": [
                                                        {
                                                            "kind": "NewLineTrivia",
                                                            "text": "\n"
                                                        }
                                                    ]
                                                }
                                            },
                                            {
                                                "kind": "ReturnStatement",
                                                "fullStart": 847,
                                                "fullEnd": 866,
                                                "start": 851,
                                                "end": 865,
                                                "fullWidth": 19,
                                                "width": 14,
                                                "returnKeyword": {
                                                    "kind": "ReturnKeyword",
                                                    "fullStart": 847,
                                                    "fullEnd": 858,
                                                    "start": 851,
                                                    "end": 857,
                                                    "fullWidth": 11,
                                                    "width": 6,
                                                    "text": "return",
                                                    "value": "return",
                                                    "valueText": "return",
                                                    "hasLeadingTrivia": true,
                                                    "hasTrailingTrivia": true,
                                                    "leadingTrivia": [
                                                        {
                                                            "kind": "WhitespaceTrivia",
                                                            "text": "    "
                                                        }
                                                    ],
                                                    "trailingTrivia": [
                                                        {
                                                            "kind": "WhitespaceTrivia",
                                                            "text": " "
                                                        }
                                                    ]
                                                },
                                                "expression": {
                                                    "kind": "IdentifierName",
                                                    "fullStart": 858,
                                                    "fullEnd": 864,
                                                    "start": 858,
                                                    "end": 864,
                                                    "fullWidth": 6,
                                                    "width": 6,
                                                    "text": "__gunc",
                                                    "value": "__gunc",
                                                    "valueText": "__gunc"
                                                },
                                                "semicolonToken": {
                                                    "kind": "SemicolonToken",
                                                    "fullStart": 864,
                                                    "fullEnd": 866,
                                                    "start": 864,
                                                    "end": 865,
                                                    "fullWidth": 2,
                                                    "width": 1,
                                                    "text": ";",
                                                    "value": ";",
                                                    "valueText": ";",
                                                    "hasTrailingTrivia": true,
                                                    "hasTrailingNewLine": true,
                                                    "trailingTrivia": [
                                                        {
                                                            "kind": "NewLineTrivia",
                                                            "text": "\n"
                                                        }
                                                    ]
                                                }
                                            }
                                        ],
                                        "closeBraceToken": {
                                            "kind": "CloseBraceToken",
                                            "fullStart": 866,
                                            "fullEnd": 869,
                                            "start": 868,
                                            "end": 869,
                                            "fullWidth": 3,
                                            "width": 1,
                                            "text": "}",
                                            "value": "}",
                                            "valueText": "}",
                                            "hasLeadingTrivia": true,
                                            "hasLeadingNewLine": true,
                                            "leadingTrivia": [
                                                {
                                                    "kind": "WhitespaceTrivia",
                                                    "text": "\t"
                                                },
                                                {
                                                    "kind": "NewLineTrivia",
                                                    "text": "\n"
                                                }
                                            ]
                                        }
                                    }
                                }
                            }
                        }
                    ]
                },
                "semicolonToken": {
                    "kind": "SemicolonToken",
                    "fullStart": 869,
                    "fullEnd": 871,
                    "start": 869,
                    "end": 870,
                    "fullWidth": 2,
                    "width": 1,
                    "text": ";",
                    "value": ";",
                    "valueText": ";",
                    "hasTrailingTrivia": true,
                    "hasTrailingNewLine": true,
                    "trailingTrivia": [
                        {
                            "kind": "NewLineTrivia",
                            "text": "\n"
                        }
                    ]
                }
            },
            {
                "kind": "VariableStatement",
                "fullStart": 871,
                "fullEnd": 917,
                "start": 872,
                "end": 916,
                "fullWidth": 46,
                "width": 44,
                "modifiers": [],
                "variableDeclaration": {
                    "kind": "VariableDeclaration",
                    "fullStart": 871,
                    "fullEnd": 915,
                    "start": 872,
                    "end": 915,
                    "fullWidth": 44,
                    "width": 43,
                    "varKeyword": {
                        "kind": "VarKeyword",
                        "fullStart": 871,
                        "fullEnd": 876,
                        "start": 872,
                        "end": 875,
                        "fullWidth": 5,
                        "width": 3,
                        "text": "var",
                        "value": "var",
                        "valueText": "var",
                        "hasLeadingTrivia": true,
                        "hasLeadingNewLine": true,
                        "hasTrailingTrivia": true,
                        "leadingTrivia": [
                            {
                                "kind": "NewLineTrivia",
                                "text": "\n"
                            }
                        ],
                        "trailingTrivia": [
                            {
                                "kind": "WhitespaceTrivia",
                                "text": " "
                            }
                        ]
                    },
                    "variableDeclarators": [
                        {
                            "kind": "VariableDeclarator",
                            "fullStart": 876,
                            "fullEnd": 915,
                            "start": 876,
                            "end": 915,
                            "fullWidth": 39,
<<<<<<< HEAD
                            "width": 39,
                            "identifier": {
=======
                            "propertyName": {
>>>>>>> 85e84683
                                "kind": "IdentifierName",
                                "fullStart": 876,
                                "fullEnd": 887,
                                "start": 876,
                                "end": 886,
                                "fullWidth": 11,
                                "width": 10,
                                "text": "__instance",
                                "value": "__instance",
                                "valueText": "__instance",
                                "hasTrailingTrivia": true,
                                "trailingTrivia": [
                                    {
                                        "kind": "WhitespaceTrivia",
                                        "text": " "
                                    }
                                ]
                            },
                            "equalsValueClause": {
                                "kind": "EqualsValueClause",
                                "fullStart": 887,
                                "fullEnd": 915,
                                "start": 887,
                                "end": 915,
                                "fullWidth": 28,
                                "width": 28,
                                "equalsToken": {
                                    "kind": "EqualsToken",
                                    "fullStart": 887,
                                    "fullEnd": 889,
                                    "start": 887,
                                    "end": 888,
                                    "fullWidth": 2,
                                    "width": 1,
                                    "text": "=",
                                    "value": "=",
                                    "valueText": "=",
                                    "hasTrailingTrivia": true,
                                    "trailingTrivia": [
                                        {
                                            "kind": "WhitespaceTrivia",
                                            "text": " "
                                        }
                                    ]
                                },
                                "value": {
                                    "kind": "ObjectCreationExpression",
                                    "fullStart": 889,
                                    "fullEnd": 915,
                                    "start": 889,
                                    "end": 915,
                                    "fullWidth": 26,
                                    "width": 26,
                                    "newKeyword": {
                                        "kind": "NewKeyword",
                                        "fullStart": 889,
                                        "fullEnd": 893,
                                        "start": 889,
                                        "end": 892,
                                        "fullWidth": 4,
                                        "width": 3,
                                        "text": "new",
                                        "value": "new",
                                        "valueText": "new",
                                        "hasTrailingTrivia": true,
                                        "trailingTrivia": [
                                            {
                                                "kind": "WhitespaceTrivia",
                                                "text": " "
                                            }
                                        ]
                                    },
                                    "expression": {
                                        "kind": "IdentifierName",
                                        "fullStart": 893,
                                        "fullEnd": 899,
                                        "start": 893,
                                        "end": 899,
                                        "fullWidth": 6,
                                        "width": 6,
                                        "text": "__func",
                                        "value": "__func",
                                        "valueText": "__func"
                                    },
                                    "argumentList": {
                                        "kind": "ArgumentList",
                                        "fullStart": 899,
                                        "fullEnd": 915,
                                        "start": 899,
                                        "end": 915,
                                        "fullWidth": 16,
                                        "width": 16,
                                        "openParenToken": {
                                            "kind": "OpenParenToken",
                                            "fullStart": 899,
                                            "fullEnd": 900,
                                            "start": 899,
                                            "end": 900,
                                            "fullWidth": 1,
                                            "width": 1,
                                            "text": "(",
                                            "value": "(",
                                            "valueText": "("
                                        },
                                        "arguments": [
                                            {
                                                "kind": "IdentifierName",
                                                "fullStart": 900,
                                                "fullEnd": 906,
                                                "start": 900,
                                                "end": 906,
                                                "fullWidth": 6,
                                                "width": 6,
                                                "text": "__FRST",
                                                "value": "__FRST",
                                                "valueText": "__FRST"
                                            },
                                            {
                                                "kind": "CommaToken",
                                                "fullStart": 906,
                                                "fullEnd": 908,
                                                "start": 906,
                                                "end": 907,
                                                "fullWidth": 2,
                                                "width": 1,
                                                "text": ",",
                                                "value": ",",
                                                "valueText": ",",
                                                "hasTrailingTrivia": true,
                                                "trailingTrivia": [
                                                    {
                                                        "kind": "WhitespaceTrivia",
                                                        "text": " "
                                                    }
                                                ]
                                            },
                                            {
                                                "kind": "IdentifierName",
                                                "fullStart": 908,
                                                "fullEnd": 914,
                                                "start": 908,
                                                "end": 914,
                                                "fullWidth": 6,
                                                "width": 6,
                                                "text": "__SCND",
                                                "value": "__SCND",
                                                "valueText": "__SCND"
                                            }
                                        ],
                                        "closeParenToken": {
                                            "kind": "CloseParenToken",
                                            "fullStart": 914,
                                            "fullEnd": 915,
                                            "start": 914,
                                            "end": 915,
                                            "fullWidth": 1,
                                            "width": 1,
                                            "text": ")",
                                            "value": ")",
                                            "valueText": ")"
                                        }
                                    }
                                }
                            }
                        }
                    ]
                },
                "semicolonToken": {
                    "kind": "SemicolonToken",
                    "fullStart": 915,
                    "fullEnd": 917,
                    "start": 915,
                    "end": 916,
                    "fullWidth": 2,
                    "width": 1,
                    "text": ";",
                    "value": ";",
                    "valueText": ";",
                    "hasTrailingTrivia": true,
                    "hasTrailingNewLine": true,
                    "trailingTrivia": [
                        {
                            "kind": "NewLineTrivia",
                            "text": "\n"
                        }
                    ]
                }
            },
            {
                "kind": "IfStatement",
                "fullStart": 917,
                "fullEnd": 1141,
                "start": 1007,
                "end": 1140,
                "fullWidth": 224,
                "width": 133,
                "ifKeyword": {
                    "kind": "IfKeyword",
                    "fullStart": 917,
                    "fullEnd": 1010,
                    "start": 1007,
                    "end": 1009,
                    "fullWidth": 93,
                    "width": 2,
                    "text": "if",
                    "value": "if",
                    "valueText": "if",
                    "hasLeadingTrivia": true,
                    "hasLeadingComment": true,
                    "hasLeadingNewLine": true,
                    "hasTrailingTrivia": true,
                    "leadingTrivia": [
                        {
                            "kind": "NewLineTrivia",
                            "text": "\n"
                        },
                        {
                            "kind": "SingleLineCommentTrivia",
                            "text": "//////////////////////////////////////////////////////////////////////////////"
                        },
                        {
                            "kind": "NewLineTrivia",
                            "text": "\n"
                        },
                        {
                            "kind": "SingleLineCommentTrivia",
                            "text": "//CHECK#1"
                        },
                        {
                            "kind": "NewLineTrivia",
                            "text": "\n"
                        }
                    ],
                    "trailingTrivia": [
                        {
                            "kind": "WhitespaceTrivia",
                            "text": " "
                        }
                    ]
                },
                "openParenToken": {
                    "kind": "OpenParenToken",
                    "fullStart": 1010,
                    "fullEnd": 1011,
                    "start": 1010,
                    "end": 1011,
                    "fullWidth": 1,
                    "width": 1,
                    "text": "(",
                    "value": "(",
                    "valueText": "("
                },
                "condition": {
                    "kind": "NotEqualsExpression",
                    "fullStart": 1011,
                    "fullEnd": 1041,
                    "start": 1011,
                    "end": 1041,
                    "fullWidth": 30,
                    "width": 30,
                    "left": {
                        "kind": "MemberAccessExpression",
                        "fullStart": 1011,
                        "fullEnd": 1028,
                        "start": 1011,
                        "end": 1027,
                        "fullWidth": 17,
                        "width": 16,
                        "expression": {
                            "kind": "IdentifierName",
                            "fullStart": 1011,
                            "fullEnd": 1021,
                            "start": 1011,
                            "end": 1021,
                            "fullWidth": 10,
                            "width": 10,
                            "text": "__instance",
                            "value": "__instance",
                            "valueText": "__instance"
                        },
                        "dotToken": {
                            "kind": "DotToken",
                            "fullStart": 1021,
                            "fullEnd": 1022,
                            "start": 1021,
                            "end": 1022,
                            "fullWidth": 1,
                            "width": 1,
                            "text": ".",
                            "value": ".",
                            "valueText": "."
                        },
                        "name": {
                            "kind": "IdentifierName",
                            "fullStart": 1022,
                            "fullEnd": 1028,
                            "start": 1022,
                            "end": 1027,
                            "fullWidth": 6,
                            "width": 5,
                            "text": "first",
                            "value": "first",
                            "valueText": "first",
                            "hasTrailingTrivia": true,
                            "trailingTrivia": [
                                {
                                    "kind": "WhitespaceTrivia",
                                    "text": " "
                                }
                            ]
                        }
                    },
                    "operatorToken": {
                        "kind": "ExclamationEqualsEqualsToken",
                        "fullStart": 1028,
                        "fullEnd": 1032,
                        "start": 1028,
                        "end": 1031,
                        "fullWidth": 4,
                        "width": 3,
                        "text": "!==",
                        "value": "!==",
                        "valueText": "!==",
                        "hasTrailingTrivia": true,
                        "trailingTrivia": [
                            {
                                "kind": "WhitespaceTrivia",
                                "text": " "
                            }
                        ]
                    },
                    "right": {
                        "kind": "IdentifierName",
                        "fullStart": 1032,
                        "fullEnd": 1041,
                        "start": 1032,
                        "end": 1041,
                        "fullWidth": 9,
                        "width": 9,
                        "text": "undefined",
                        "value": "undefined",
                        "valueText": "undefined"
                    }
                },
                "closeParenToken": {
                    "kind": "CloseParenToken",
                    "fullStart": 1041,
                    "fullEnd": 1043,
                    "start": 1041,
                    "end": 1042,
                    "fullWidth": 2,
                    "width": 1,
                    "text": ")",
                    "value": ")",
                    "valueText": ")",
                    "hasTrailingTrivia": true,
                    "trailingTrivia": [
                        {
                            "kind": "WhitespaceTrivia",
                            "text": " "
                        }
                    ]
                },
                "statement": {
                    "kind": "Block",
                    "fullStart": 1043,
                    "fullEnd": 1141,
                    "start": 1043,
                    "end": 1140,
                    "fullWidth": 98,
                    "width": 97,
                    "openBraceToken": {
                        "kind": "OpenBraceToken",
                        "fullStart": 1043,
                        "fullEnd": 1045,
                        "start": 1043,
                        "end": 1044,
                        "fullWidth": 2,
                        "width": 1,
                        "text": "{",
                        "value": "{",
                        "valueText": "{",
                        "hasTrailingTrivia": true,
                        "hasTrailingNewLine": true,
                        "trailingTrivia": [
                            {
                                "kind": "NewLineTrivia",
                                "text": "\n"
                            }
                        ]
                    },
                    "statements": [
                        {
                            "kind": "ExpressionStatement",
                            "fullStart": 1045,
                            "fullEnd": 1139,
                            "start": 1046,
                            "end": 1138,
                            "fullWidth": 94,
                            "width": 92,
                            "expression": {
                                "kind": "InvocationExpression",
                                "fullStart": 1045,
                                "fullEnd": 1137,
                                "start": 1046,
                                "end": 1137,
                                "fullWidth": 92,
                                "width": 91,
                                "expression": {
                                    "kind": "IdentifierName",
                                    "fullStart": 1045,
                                    "fullEnd": 1052,
                                    "start": 1046,
                                    "end": 1052,
                                    "fullWidth": 7,
                                    "width": 6,
                                    "text": "$ERROR",
                                    "value": "$ERROR",
                                    "valueText": "$ERROR",
                                    "hasLeadingTrivia": true,
                                    "leadingTrivia": [
                                        {
                                            "kind": "WhitespaceTrivia",
                                            "text": "\t"
                                        }
                                    ]
                                },
                                "argumentList": {
                                    "kind": "ArgumentList",
                                    "fullStart": 1052,
                                    "fullEnd": 1137,
                                    "start": 1052,
                                    "end": 1137,
                                    "fullWidth": 85,
                                    "width": 85,
                                    "openParenToken": {
                                        "kind": "OpenParenToken",
                                        "fullStart": 1052,
                                        "fullEnd": 1053,
                                        "start": 1052,
                                        "end": 1053,
                                        "fullWidth": 1,
                                        "width": 1,
                                        "text": "(",
                                        "value": "(",
                                        "valueText": "("
                                    },
                                    "arguments": [
                                        {
                                            "kind": "AddExpression",
                                            "fullStart": 1053,
                                            "fullEnd": 1136,
                                            "start": 1053,
                                            "end": 1136,
                                            "fullWidth": 83,
                                            "width": 83,
                                            "left": {
                                                "kind": "StringLiteral",
                                                "fullStart": 1053,
                                                "fullEnd": 1119,
                                                "start": 1053,
                                                "end": 1119,
                                                "fullWidth": 66,
                                                "width": 66,
                                                "text": "'#1: __instance.first === undefined. Actual: __instance.first ==='",
                                                "value": "#1: __instance.first === undefined. Actual: __instance.first ===",
                                                "valueText": "#1: __instance.first === undefined. Actual: __instance.first ==="
                                            },
                                            "operatorToken": {
                                                "kind": "PlusToken",
                                                "fullStart": 1119,
                                                "fullEnd": 1120,
                                                "start": 1119,
                                                "end": 1120,
                                                "fullWidth": 1,
                                                "width": 1,
                                                "text": "+",
                                                "value": "+",
                                                "valueText": "+"
                                            },
                                            "right": {
                                                "kind": "MemberAccessExpression",
                                                "fullStart": 1120,
                                                "fullEnd": 1136,
                                                "start": 1120,
                                                "end": 1136,
                                                "fullWidth": 16,
                                                "width": 16,
                                                "expression": {
                                                    "kind": "IdentifierName",
                                                    "fullStart": 1120,
                                                    "fullEnd": 1130,
                                                    "start": 1120,
                                                    "end": 1130,
                                                    "fullWidth": 10,
                                                    "width": 10,
                                                    "text": "__instance",
                                                    "value": "__instance",
                                                    "valueText": "__instance"
                                                },
                                                "dotToken": {
                                                    "kind": "DotToken",
                                                    "fullStart": 1130,
                                                    "fullEnd": 1131,
                                                    "start": 1130,
                                                    "end": 1131,
                                                    "fullWidth": 1,
                                                    "width": 1,
                                                    "text": ".",
                                                    "value": ".",
                                                    "valueText": "."
                                                },
                                                "name": {
                                                    "kind": "IdentifierName",
                                                    "fullStart": 1131,
                                                    "fullEnd": 1136,
                                                    "start": 1131,
                                                    "end": 1136,
                                                    "fullWidth": 5,
                                                    "width": 5,
                                                    "text": "first",
                                                    "value": "first",
                                                    "valueText": "first"
                                                }
                                            }
                                        }
                                    ],
                                    "closeParenToken": {
                                        "kind": "CloseParenToken",
                                        "fullStart": 1136,
                                        "fullEnd": 1137,
                                        "start": 1136,
                                        "end": 1137,
                                        "fullWidth": 1,
                                        "width": 1,
                                        "text": ")",
                                        "value": ")",
                                        "valueText": ")"
                                    }
                                }
                            },
                            "semicolonToken": {
                                "kind": "SemicolonToken",
                                "fullStart": 1137,
                                "fullEnd": 1139,
                                "start": 1137,
                                "end": 1138,
                                "fullWidth": 2,
                                "width": 1,
                                "text": ";",
                                "value": ";",
                                "valueText": ";",
                                "hasTrailingTrivia": true,
                                "hasTrailingNewLine": true,
                                "trailingTrivia": [
                                    {
                                        "kind": "NewLineTrivia",
                                        "text": "\n"
                                    }
                                ]
                            }
                        }
                    ],
                    "closeBraceToken": {
                        "kind": "CloseBraceToken",
                        "fullStart": 1139,
                        "fullEnd": 1141,
                        "start": 1139,
                        "end": 1140,
                        "fullWidth": 2,
                        "width": 1,
                        "text": "}",
                        "value": "}",
                        "valueText": "}",
                        "hasTrailingTrivia": true,
                        "hasTrailingNewLine": true,
                        "trailingTrivia": [
                            {
                                "kind": "NewLineTrivia",
                                "text": "\n"
                            }
                        ]
                    }
                }
            },
            {
                "kind": "IfStatement",
                "fullStart": 1141,
                "fullEnd": 1435,
                "start": 1313,
                "end": 1434,
                "fullWidth": 294,
                "width": 121,
                "ifKeyword": {
                    "kind": "IfKeyword",
                    "fullStart": 1141,
                    "fullEnd": 1316,
                    "start": 1313,
                    "end": 1315,
                    "fullWidth": 175,
                    "width": 2,
                    "text": "if",
                    "value": "if",
                    "valueText": "if",
                    "hasLeadingTrivia": true,
                    "hasLeadingComment": true,
                    "hasLeadingNewLine": true,
                    "hasTrailingTrivia": true,
                    "leadingTrivia": [
                        {
                            "kind": "SingleLineCommentTrivia",
                            "text": "//"
                        },
                        {
                            "kind": "NewLineTrivia",
                            "text": "\n"
                        },
                        {
                            "kind": "SingleLineCommentTrivia",
                            "text": "//////////////////////////////////////////////////////////////////////////////"
                        },
                        {
                            "kind": "NewLineTrivia",
                            "text": "\n"
                        },
                        {
                            "kind": "NewLineTrivia",
                            "text": "\n"
                        },
                        {
                            "kind": "SingleLineCommentTrivia",
                            "text": "//////////////////////////////////////////////////////////////////////////////"
                        },
                        {
                            "kind": "NewLineTrivia",
                            "text": "\n"
                        },
                        {
                            "kind": "SingleLineCommentTrivia",
                            "text": "//CHECK#2"
                        },
                        {
                            "kind": "NewLineTrivia",
                            "text": "\n"
                        }
                    ],
                    "trailingTrivia": [
                        {
                            "kind": "WhitespaceTrivia",
                            "text": " "
                        }
                    ]
                },
                "openParenToken": {
                    "kind": "OpenParenToken",
                    "fullStart": 1316,
                    "fullEnd": 1317,
                    "start": 1316,
                    "end": 1317,
                    "fullWidth": 1,
                    "width": 1,
                    "text": "(",
                    "value": "(",
                    "valueText": "("
                },
                "condition": {
                    "kind": "NotEqualsExpression",
                    "fullStart": 1317,
                    "fullEnd": 1341,
                    "start": 1317,
                    "end": 1341,
                    "fullWidth": 24,
                    "width": 24,
                    "left": {
                        "kind": "MemberAccessExpression",
                        "fullStart": 1317,
                        "fullEnd": 1332,
                        "start": 1317,
                        "end": 1332,
                        "fullWidth": 15,
                        "width": 15,
                        "expression": {
                            "kind": "IdentifierName",
                            "fullStart": 1317,
                            "fullEnd": 1327,
                            "start": 1317,
                            "end": 1327,
                            "fullWidth": 10,
                            "width": 10,
                            "text": "__instance",
                            "value": "__instance",
                            "valueText": "__instance"
                        },
                        "dotToken": {
                            "kind": "DotToken",
                            "fullStart": 1327,
                            "fullEnd": 1328,
                            "start": 1327,
                            "end": 1328,
                            "fullWidth": 1,
                            "width": 1,
                            "text": ".",
                            "value": ".",
                            "valueText": "."
                        },
                        "name": {
                            "kind": "IdentifierName",
                            "fullStart": 1328,
                            "fullEnd": 1332,
                            "start": 1328,
                            "end": 1332,
                            "fullWidth": 4,
                            "width": 4,
                            "text": "prop",
                            "value": "prop",
                            "valueText": "prop"
                        }
                    },
                    "operatorToken": {
                        "kind": "ExclamationEqualsEqualsToken",
                        "fullStart": 1332,
                        "fullEnd": 1335,
                        "start": 1332,
                        "end": 1335,
                        "fullWidth": 3,
                        "width": 3,
                        "text": "!==",
                        "value": "!==",
                        "valueText": "!=="
                    },
                    "right": {
                        "kind": "IdentifierName",
                        "fullStart": 1335,
                        "fullEnd": 1341,
                        "start": 1335,
                        "end": 1341,
                        "fullWidth": 6,
                        "width": 6,
                        "text": "__SCND",
                        "value": "__SCND",
                        "valueText": "__SCND"
                    }
                },
                "closeParenToken": {
                    "kind": "CloseParenToken",
                    "fullStart": 1341,
                    "fullEnd": 1343,
                    "start": 1341,
                    "end": 1342,
                    "fullWidth": 2,
                    "width": 1,
                    "text": ")",
                    "value": ")",
                    "valueText": ")",
                    "hasTrailingTrivia": true,
                    "trailingTrivia": [
                        {
                            "kind": "WhitespaceTrivia",
                            "text": " "
                        }
                    ]
                },
                "statement": {
                    "kind": "Block",
                    "fullStart": 1343,
                    "fullEnd": 1435,
                    "start": 1343,
                    "end": 1434,
                    "fullWidth": 92,
                    "width": 91,
                    "openBraceToken": {
                        "kind": "OpenBraceToken",
                        "fullStart": 1343,
                        "fullEnd": 1345,
                        "start": 1343,
                        "end": 1344,
                        "fullWidth": 2,
                        "width": 1,
                        "text": "{",
                        "value": "{",
                        "valueText": "{",
                        "hasTrailingTrivia": true,
                        "hasTrailingNewLine": true,
                        "trailingTrivia": [
                            {
                                "kind": "NewLineTrivia",
                                "text": "\n"
                            }
                        ]
                    },
                    "statements": [
                        {
                            "kind": "ExpressionStatement",
                            "fullStart": 1345,
                            "fullEnd": 1433,
                            "start": 1346,
                            "end": 1432,
                            "fullWidth": 88,
                            "width": 86,
                            "expression": {
                                "kind": "InvocationExpression",
                                "fullStart": 1345,
                                "fullEnd": 1431,
                                "start": 1346,
                                "end": 1431,
                                "fullWidth": 86,
                                "width": 85,
                                "expression": {
                                    "kind": "IdentifierName",
                                    "fullStart": 1345,
                                    "fullEnd": 1352,
                                    "start": 1346,
                                    "end": 1352,
                                    "fullWidth": 7,
                                    "width": 6,
                                    "text": "$ERROR",
                                    "value": "$ERROR",
                                    "valueText": "$ERROR",
                                    "hasLeadingTrivia": true,
                                    "leadingTrivia": [
                                        {
                                            "kind": "WhitespaceTrivia",
                                            "text": "\t"
                                        }
                                    ]
                                },
                                "argumentList": {
                                    "kind": "ArgumentList",
                                    "fullStart": 1352,
                                    "fullEnd": 1431,
                                    "start": 1352,
                                    "end": 1431,
                                    "fullWidth": 79,
                                    "width": 79,
                                    "openParenToken": {
                                        "kind": "OpenParenToken",
                                        "fullStart": 1352,
                                        "fullEnd": 1353,
                                        "start": 1352,
                                        "end": 1353,
                                        "fullWidth": 1,
                                        "width": 1,
                                        "text": "(",
                                        "value": "(",
                                        "valueText": "("
                                    },
                                    "arguments": [
                                        {
                                            "kind": "AddExpression",
                                            "fullStart": 1353,
                                            "fullEnd": 1430,
                                            "start": 1353,
                                            "end": 1430,
                                            "fullWidth": 77,
                                            "width": 77,
                                            "left": {
                                                "kind": "StringLiteral",
                                                "fullStart": 1353,
                                                "fullEnd": 1414,
                                                "start": 1353,
                                                "end": 1414,
                                                "fullWidth": 61,
                                                "width": 61,
                                                "text": "'#2: __instance.prop === __SCND. Actual: __instance.prop ==='",
                                                "value": "#2: __instance.prop === __SCND. Actual: __instance.prop ===",
                                                "valueText": "#2: __instance.prop === __SCND. Actual: __instance.prop ==="
                                            },
                                            "operatorToken": {
                                                "kind": "PlusToken",
                                                "fullStart": 1414,
                                                "fullEnd": 1415,
                                                "start": 1414,
                                                "end": 1415,
                                                "fullWidth": 1,
                                                "width": 1,
                                                "text": "+",
                                                "value": "+",
                                                "valueText": "+"
                                            },
                                            "right": {
                                                "kind": "MemberAccessExpression",
                                                "fullStart": 1415,
                                                "fullEnd": 1430,
                                                "start": 1415,
                                                "end": 1430,
                                                "fullWidth": 15,
                                                "width": 15,
                                                "expression": {
                                                    "kind": "IdentifierName",
                                                    "fullStart": 1415,
                                                    "fullEnd": 1425,
                                                    "start": 1415,
                                                    "end": 1425,
                                                    "fullWidth": 10,
                                                    "width": 10,
                                                    "text": "__instance",
                                                    "value": "__instance",
                                                    "valueText": "__instance"
                                                },
                                                "dotToken": {
                                                    "kind": "DotToken",
                                                    "fullStart": 1425,
                                                    "fullEnd": 1426,
                                                    "start": 1425,
                                                    "end": 1426,
                                                    "fullWidth": 1,
                                                    "width": 1,
                                                    "text": ".",
                                                    "value": ".",
                                                    "valueText": "."
                                                },
                                                "name": {
                                                    "kind": "IdentifierName",
                                                    "fullStart": 1426,
                                                    "fullEnd": 1430,
                                                    "start": 1426,
                                                    "end": 1430,
                                                    "fullWidth": 4,
                                                    "width": 4,
                                                    "text": "prop",
                                                    "value": "prop",
                                                    "valueText": "prop"
                                                }
                                            }
                                        }
                                    ],
                                    "closeParenToken": {
                                        "kind": "CloseParenToken",
                                        "fullStart": 1430,
                                        "fullEnd": 1431,
                                        "start": 1430,
                                        "end": 1431,
                                        "fullWidth": 1,
                                        "width": 1,
                                        "text": ")",
                                        "value": ")",
                                        "valueText": ")"
                                    }
                                }
                            },
                            "semicolonToken": {
                                "kind": "SemicolonToken",
                                "fullStart": 1431,
                                "fullEnd": 1433,
                                "start": 1431,
                                "end": 1432,
                                "fullWidth": 2,
                                "width": 1,
                                "text": ";",
                                "value": ";",
                                "valueText": ";",
                                "hasTrailingTrivia": true,
                                "hasTrailingNewLine": true,
                                "trailingTrivia": [
                                    {
                                        "kind": "NewLineTrivia",
                                        "text": "\n"
                                    }
                                ]
                            }
                        }
                    ],
                    "closeBraceToken": {
                        "kind": "CloseBraceToken",
                        "fullStart": 1433,
                        "fullEnd": 1435,
                        "start": 1433,
                        "end": 1434,
                        "fullWidth": 2,
                        "width": 1,
                        "text": "}",
                        "value": "}",
                        "valueText": "}",
                        "hasTrailingTrivia": true,
                        "hasTrailingNewLine": true,
                        "trailingTrivia": [
                            {
                                "kind": "NewLineTrivia",
                                "text": "\n"
                            }
                        ]
                    }
                }
            },
            {
                "kind": "IfStatement",
                "fullStart": 1435,
                "fullEnd": 1740,
                "start": 1607,
                "end": 1739,
                "fullWidth": 305,
                "width": 132,
                "ifKeyword": {
                    "kind": "IfKeyword",
                    "fullStart": 1435,
                    "fullEnd": 1610,
                    "start": 1607,
                    "end": 1609,
                    "fullWidth": 175,
                    "width": 2,
                    "text": "if",
                    "value": "if",
                    "valueText": "if",
                    "hasLeadingTrivia": true,
                    "hasLeadingComment": true,
                    "hasLeadingNewLine": true,
                    "hasTrailingTrivia": true,
                    "leadingTrivia": [
                        {
                            "kind": "SingleLineCommentTrivia",
                            "text": "//"
                        },
                        {
                            "kind": "NewLineTrivia",
                            "text": "\n"
                        },
                        {
                            "kind": "SingleLineCommentTrivia",
                            "text": "//////////////////////////////////////////////////////////////////////////////"
                        },
                        {
                            "kind": "NewLineTrivia",
                            "text": "\n"
                        },
                        {
                            "kind": "NewLineTrivia",
                            "text": "\n"
                        },
                        {
                            "kind": "SingleLineCommentTrivia",
                            "text": "//////////////////////////////////////////////////////////////////////////////"
                        },
                        {
                            "kind": "NewLineTrivia",
                            "text": "\n"
                        },
                        {
                            "kind": "SingleLineCommentTrivia",
                            "text": "//CHECK#3"
                        },
                        {
                            "kind": "NewLineTrivia",
                            "text": "\n"
                        }
                    ],
                    "trailingTrivia": [
                        {
                            "kind": "WhitespaceTrivia",
                            "text": " "
                        }
                    ]
                },
                "openParenToken": {
                    "kind": "OpenParenToken",
                    "fullStart": 1610,
                    "fullEnd": 1611,
                    "start": 1610,
                    "end": 1611,
                    "fullWidth": 1,
                    "width": 1,
                    "text": "(",
                    "value": "(",
                    "valueText": "("
                },
                "condition": {
                    "kind": "NotEqualsExpression",
                    "fullStart": 1611,
                    "fullEnd": 1639,
                    "start": 1611,
                    "end": 1639,
                    "fullWidth": 28,
                    "width": 28,
                    "left": {
                        "kind": "InvocationExpression",
                        "fullStart": 1611,
                        "fullEnd": 1628,
                        "start": 1611,
                        "end": 1628,
                        "fullWidth": 17,
                        "width": 17,
                        "expression": {
                            "kind": "IdentifierName",
                            "fullStart": 1611,
                            "fullEnd": 1621,
                            "start": 1611,
                            "end": 1621,
                            "fullWidth": 10,
                            "width": 10,
                            "text": "__instance",
                            "value": "__instance",
                            "valueText": "__instance"
                        },
                        "argumentList": {
                            "kind": "ArgumentList",
                            "fullStart": 1621,
                            "fullEnd": 1628,
                            "start": 1621,
                            "end": 1628,
                            "fullWidth": 7,
                            "width": 7,
                            "openParenToken": {
                                "kind": "OpenParenToken",
                                "fullStart": 1621,
                                "fullEnd": 1622,
                                "start": 1621,
                                "end": 1622,
                                "fullWidth": 1,
                                "width": 1,
                                "text": "(",
                                "value": "(",
                                "valueText": "("
                            },
                            "arguments": [
                                {
                                    "kind": "StringLiteral",
                                    "fullStart": 1622,
                                    "fullEnd": 1627,
                                    "start": 1622,
                                    "end": 1627,
                                    "fullWidth": 5,
                                    "width": 5,
                                    "text": "\"SAM\"",
                                    "value": "SAM",
                                    "valueText": "SAM"
                                }
                            ],
                            "closeParenToken": {
                                "kind": "CloseParenToken",
                                "fullStart": 1627,
                                "fullEnd": 1628,
                                "start": 1627,
                                "end": 1628,
                                "fullWidth": 1,
                                "width": 1,
                                "text": ")",
                                "value": ")",
                                "valueText": ")"
                            }
                        }
                    },
                    "operatorToken": {
                        "kind": "ExclamationEqualsEqualsToken",
                        "fullStart": 1628,
                        "fullEnd": 1632,
                        "start": 1628,
                        "end": 1631,
                        "fullWidth": 4,
                        "width": 3,
                        "text": "!==",
                        "value": "!==",
                        "valueText": "!==",
                        "hasTrailingTrivia": true,
                        "trailingTrivia": [
                            {
                                "kind": "WhitespaceTrivia",
                                "text": " "
                            }
                        ]
                    },
                    "right": {
                        "kind": "StringLiteral",
                        "fullStart": 1632,
                        "fullEnd": 1639,
                        "start": 1632,
                        "end": 1639,
                        "fullWidth": 7,
                        "width": 7,
                        "text": "\"SAMBA\"",
                        "value": "SAMBA",
                        "valueText": "SAMBA"
                    }
                },
                "closeParenToken": {
                    "kind": "CloseParenToken",
                    "fullStart": 1639,
                    "fullEnd": 1641,
                    "start": 1639,
                    "end": 1640,
                    "fullWidth": 2,
                    "width": 1,
                    "text": ")",
                    "value": ")",
                    "valueText": ")",
                    "hasTrailingTrivia": true,
                    "trailingTrivia": [
                        {
                            "kind": "WhitespaceTrivia",
                            "text": " "
                        }
                    ]
                },
                "statement": {
                    "kind": "Block",
                    "fullStart": 1641,
                    "fullEnd": 1740,
                    "start": 1641,
                    "end": 1739,
                    "fullWidth": 99,
                    "width": 98,
                    "openBraceToken": {
                        "kind": "OpenBraceToken",
                        "fullStart": 1641,
                        "fullEnd": 1643,
                        "start": 1641,
                        "end": 1642,
                        "fullWidth": 2,
                        "width": 1,
                        "text": "{",
                        "value": "{",
                        "valueText": "{",
                        "hasTrailingTrivia": true,
                        "hasTrailingNewLine": true,
                        "trailingTrivia": [
                            {
                                "kind": "NewLineTrivia",
                                "text": "\n"
                            }
                        ]
                    },
                    "statements": [
                        {
                            "kind": "ExpressionStatement",
                            "fullStart": 1643,
                            "fullEnd": 1738,
                            "start": 1644,
                            "end": 1737,
                            "fullWidth": 95,
                            "width": 93,
                            "expression": {
                                "kind": "InvocationExpression",
                                "fullStart": 1643,
                                "fullEnd": 1736,
                                "start": 1644,
                                "end": 1736,
                                "fullWidth": 93,
                                "width": 92,
                                "expression": {
                                    "kind": "IdentifierName",
                                    "fullStart": 1643,
                                    "fullEnd": 1650,
                                    "start": 1644,
                                    "end": 1650,
                                    "fullWidth": 7,
                                    "width": 6,
                                    "text": "$ERROR",
                                    "value": "$ERROR",
                                    "valueText": "$ERROR",
                                    "hasLeadingTrivia": true,
                                    "leadingTrivia": [
                                        {
                                            "kind": "WhitespaceTrivia",
                                            "text": "\t"
                                        }
                                    ]
                                },
                                "argumentList": {
                                    "kind": "ArgumentList",
                                    "fullStart": 1650,
                                    "fullEnd": 1736,
                                    "start": 1650,
                                    "end": 1736,
                                    "fullWidth": 86,
                                    "width": 86,
                                    "openParenToken": {
                                        "kind": "OpenParenToken",
                                        "fullStart": 1650,
                                        "fullEnd": 1651,
                                        "start": 1650,
                                        "end": 1651,
                                        "fullWidth": 1,
                                        "width": 1,
                                        "text": "(",
                                        "value": "(",
                                        "valueText": "("
                                    },
                                    "arguments": [
                                        {
                                            "kind": "AddExpression",
                                            "fullStart": 1651,
                                            "fullEnd": 1735,
                                            "start": 1651,
                                            "end": 1735,
                                            "fullWidth": 84,
                                            "width": 84,
                                            "left": {
                                                "kind": "StringLiteral",
                                                "fullStart": 1651,
                                                "fullEnd": 1717,
                                                "start": 1651,
                                                "end": 1717,
                                                "fullWidth": 66,
                                                "width": 66,
                                                "text": "'#2: __instance(\"SAM\") === \"SAMBA\". Actual: __instance(\"SAM\") ==='",
                                                "value": "#2: __instance(\"SAM\") === \"SAMBA\". Actual: __instance(\"SAM\") ===",
                                                "valueText": "#2: __instance(\"SAM\") === \"SAMBA\". Actual: __instance(\"SAM\") ==="
                                            },
                                            "operatorToken": {
                                                "kind": "PlusToken",
                                                "fullStart": 1717,
                                                "fullEnd": 1718,
                                                "start": 1717,
                                                "end": 1718,
                                                "fullWidth": 1,
                                                "width": 1,
                                                "text": "+",
                                                "value": "+",
                                                "valueText": "+"
                                            },
                                            "right": {
                                                "kind": "InvocationExpression",
                                                "fullStart": 1718,
                                                "fullEnd": 1735,
                                                "start": 1718,
                                                "end": 1735,
                                                "fullWidth": 17,
                                                "width": 17,
                                                "expression": {
                                                    "kind": "IdentifierName",
                                                    "fullStart": 1718,
                                                    "fullEnd": 1728,
                                                    "start": 1718,
                                                    "end": 1728,
                                                    "fullWidth": 10,
                                                    "width": 10,
                                                    "text": "__instance",
                                                    "value": "__instance",
                                                    "valueText": "__instance"
                                                },
                                                "argumentList": {
                                                    "kind": "ArgumentList",
                                                    "fullStart": 1728,
                                                    "fullEnd": 1735,
                                                    "start": 1728,
                                                    "end": 1735,
                                                    "fullWidth": 7,
                                                    "width": 7,
                                                    "openParenToken": {
                                                        "kind": "OpenParenToken",
                                                        "fullStart": 1728,
                                                        "fullEnd": 1729,
                                                        "start": 1728,
                                                        "end": 1729,
                                                        "fullWidth": 1,
                                                        "width": 1,
                                                        "text": "(",
                                                        "value": "(",
                                                        "valueText": "("
                                                    },
                                                    "arguments": [
                                                        {
                                                            "kind": "StringLiteral",
                                                            "fullStart": 1729,
                                                            "fullEnd": 1734,
                                                            "start": 1729,
                                                            "end": 1734,
                                                            "fullWidth": 5,
                                                            "width": 5,
                                                            "text": "\"SAM\"",
                                                            "value": "SAM",
                                                            "valueText": "SAM"
                                                        }
                                                    ],
                                                    "closeParenToken": {
                                                        "kind": "CloseParenToken",
                                                        "fullStart": 1734,
                                                        "fullEnd": 1735,
                                                        "start": 1734,
                                                        "end": 1735,
                                                        "fullWidth": 1,
                                                        "width": 1,
                                                        "text": ")",
                                                        "value": ")",
                                                        "valueText": ")"
                                                    }
                                                }
                                            }
                                        }
                                    ],
                                    "closeParenToken": {
                                        "kind": "CloseParenToken",
                                        "fullStart": 1735,
                                        "fullEnd": 1736,
                                        "start": 1735,
                                        "end": 1736,
                                        "fullWidth": 1,
                                        "width": 1,
                                        "text": ")",
                                        "value": ")",
                                        "valueText": ")"
                                    }
                                }
                            },
                            "semicolonToken": {
                                "kind": "SemicolonToken",
                                "fullStart": 1736,
                                "fullEnd": 1738,
                                "start": 1736,
                                "end": 1737,
                                "fullWidth": 2,
                                "width": 1,
                                "text": ";",
                                "value": ";",
                                "valueText": ";",
                                "hasTrailingTrivia": true,
                                "hasTrailingNewLine": true,
                                "trailingTrivia": [
                                    {
                                        "kind": "NewLineTrivia",
                                        "text": "\n"
                                    }
                                ]
                            }
                        }
                    ],
                    "closeBraceToken": {
                        "kind": "CloseBraceToken",
                        "fullStart": 1738,
                        "fullEnd": 1740,
                        "start": 1738,
                        "end": 1739,
                        "fullWidth": 2,
                        "width": 1,
                        "text": "}",
                        "value": "}",
                        "valueText": "}",
                        "hasTrailingTrivia": true,
                        "hasTrailingNewLine": true,
                        "trailingTrivia": [
                            {
                                "kind": "NewLineTrivia",
                                "text": "\n"
                            }
                        ]
                    }
                }
            }
        ],
        "endOfFileToken": {
            "kind": "EndOfFileToken",
            "fullStart": 1740,
            "fullEnd": 1824,
            "start": 1824,
            "end": 1824,
            "fullWidth": 84,
            "width": 0,
            "text": "",
            "hasLeadingTrivia": true,
            "hasLeadingComment": true,
            "hasLeadingNewLine": true,
            "leadingTrivia": [
                {
                    "kind": "SingleLineCommentTrivia",
                    "text": "//"
                },
                {
                    "kind": "NewLineTrivia",
                    "text": "\n"
                },
                {
                    "kind": "SingleLineCommentTrivia",
                    "text": "//////////////////////////////////////////////////////////////////////////////"
                },
                {
                    "kind": "NewLineTrivia",
                    "text": "\n"
                },
                {
                    "kind": "NewLineTrivia",
                    "text": "\n"
                },
                {
                    "kind": "NewLineTrivia",
                    "text": "\n"
                }
            ]
        }
    },
    "lineMap": {
        "lineStarts": [
            0,
            61,
            132,
            133,
            137,
            207,
            253,
            384,
            442,
            531,
            534,
            570,
            686,
            690,
            691,
            709,
            727,
            728,
            763,
            781,
            828,
            847,
            866,
            868,
            871,
            872,
            917,
            918,
            997,
            1007,
            1045,
            1139,
            1141,
            1144,
            1223,
            1224,
            1303,
            1313,
            1345,
            1433,
            1435,
            1438,
            1517,
            1518,
            1597,
            1607,
            1643,
            1738,
            1740,
            1743,
            1822,
            1823,
            1824
        ],
        "length": 1824
    }
}<|MERGE_RESOLUTION|>--- conflicted
+++ resolved
@@ -95,12 +95,8 @@
                             "start": 695,
                             "end": 707,
                             "fullWidth": 12,
-<<<<<<< HEAD
                             "width": 12,
-                            "identifier": {
-=======
                             "propertyName": {
->>>>>>> 85e84683
                                 "kind": "IdentifierName",
                                 "fullStart": 695,
                                 "fullEnd": 701,
@@ -213,12 +209,8 @@
                             "start": 713,
                             "end": 725,
                             "fullWidth": 12,
-<<<<<<< HEAD
                             "width": 12,
-                            "identifier": {
-=======
                             "propertyName": {
->>>>>>> 85e84683
                                 "kind": "IdentifierName",
                                 "fullStart": 713,
                                 "fullEnd": 719,
@@ -1282,12 +1274,8 @@
                             "start": 876,
                             "end": 915,
                             "fullWidth": 39,
-<<<<<<< HEAD
                             "width": 39,
-                            "identifier": {
-=======
                             "propertyName": {
->>>>>>> 85e84683
                                 "kind": "IdentifierName",
                                 "fullStart": 876,
                                 "fullEnd": 887,
