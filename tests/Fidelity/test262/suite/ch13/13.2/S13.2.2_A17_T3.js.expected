{
    "isDeclaration": false,
    "languageVersion": "EcmaScript5",
    "parseOptions": {
        "allowAutomaticSemicolonInsertion": true
    },
    "sourceUnit": {
        "kind": "SourceUnit",
        "fullStart": 0,
        "fullEnd": 2078,
        "start": 480,
        "end": 2078,
        "fullWidth": 2078,
        "width": 1598,
        "moduleElements": [
            {
                "kind": "ExpressionStatement",
                "fullStart": 0,
                "fullEnd": 492,
                "start": 480,
                "end": 491,
                "fullWidth": 492,
                "width": 11,
                "expression": {
                    "kind": "AssignmentExpression",
                    "fullStart": 0,
                    "fullEnd": 490,
                    "start": 480,
                    "end": 490,
                    "fullWidth": 490,
                    "width": 10,
                    "left": {
                        "kind": "IdentifierName",
                        "fullStart": 0,
                        "fullEnd": 482,
                        "start": 480,
                        "end": 482,
                        "fullWidth": 482,
                        "width": 2,
                        "text": "p1",
                        "value": "p1",
                        "valueText": "p1",
                        "hasLeadingTrivia": true,
                        "hasLeadingComment": true,
                        "hasLeadingNewLine": true,
                        "leadingTrivia": [
                            {
                                "kind": "SingleLineCommentTrivia",
                                "text": "// Copyright 2009 the Sputnik authors.  All rights reserved."
                            },
                            {
                                "kind": "NewLineTrivia",
                                "text": "\n"
                            },
                            {
                                "kind": "SingleLineCommentTrivia",
                                "text": "// This code is governed by the BSD license found in the LICENSE file."
                            },
                            {
                                "kind": "NewLineTrivia",
                                "text": "\n"
                            },
                            {
                                "kind": "NewLineTrivia",
                                "text": "\n"
                            },
                            {
                                "kind": "MultiLineCommentTrivia",
                                "text": "/**\n * FunctionExpression containing \"with\" statement is admitted\n *\n * @path ch13/13.2/S13.2.2_A17_T3.js\n * @description In the check 4 we populate field getRight in __obj object since var getRight declaration adds variable to function scope\n * but getRight in statement resolves within with(__obj) scope and searchs getRight in __obj first\n */"
                            },
                            {
                                "kind": "NewLineTrivia",
                                "text": "\n"
                            },
                            {
                                "kind": "NewLineTrivia",
                                "text": "\n"
                            }
                        ]
                    },
                    "operatorToken": {
                        "kind": "EqualsToken",
                        "fullStart": 482,
                        "fullEnd": 483,
                        "start": 482,
                        "end": 483,
                        "fullWidth": 1,
                        "width": 1,
                        "text": "=",
                        "value": "=",
                        "valueText": "="
                    },
                    "right": {
                        "kind": "StringLiteral",
                        "fullStart": 483,
                        "fullEnd": 490,
                        "start": 483,
                        "end": 490,
                        "fullWidth": 7,
                        "width": 7,
                        "text": "\"alert\"",
                        "value": "alert",
                        "valueText": "alert"
                    }
                },
                "semicolonToken": {
                    "kind": "SemicolonToken",
                    "fullStart": 490,
                    "fullEnd": 492,
                    "start": 490,
                    "end": 491,
                    "fullWidth": 2,
                    "width": 1,
                    "text": ";",
                    "value": ";",
                    "valueText": ";",
                    "hasTrailingTrivia": true,
                    "hasTrailingNewLine": true,
                    "trailingTrivia": [
                        {
                            "kind": "NewLineTrivia",
                            "text": "\n"
                        }
                    ]
                }
            },
            {
                "kind": "ExpressionStatement",
                "fullStart": 492,
                "fullEnd": 549,
                "start": 493,
                "end": 548,
                "fullWidth": 57,
                "width": 55,
                "expression": {
                    "kind": "AssignmentExpression",
                    "fullStart": 492,
                    "fullEnd": 547,
                    "start": 493,
                    "end": 547,
                    "fullWidth": 55,
                    "width": 54,
                    "left": {
                        "kind": "MemberAccessExpression",
                        "fullStart": 492,
                        "fullEnd": 503,
                        "start": 493,
                        "end": 503,
                        "fullWidth": 11,
                        "width": 10,
                        "expression": {
                            "kind": "ThisKeyword",
                            "fullStart": 492,
                            "fullEnd": 497,
                            "start": 493,
                            "end": 497,
                            "fullWidth": 5,
                            "width": 4,
                            "text": "this",
                            "value": "this",
                            "valueText": "this",
                            "hasLeadingTrivia": true,
                            "hasLeadingNewLine": true,
                            "leadingTrivia": [
                                {
                                    "kind": "NewLineTrivia",
                                    "text": "\n"
                                }
                            ]
                        },
                        "dotToken": {
                            "kind": "DotToken",
                            "fullStart": 497,
                            "fullEnd": 498,
                            "start": 497,
                            "end": 498,
                            "fullWidth": 1,
                            "width": 1,
                            "text": ".",
                            "value": ".",
                            "valueText": "."
                        },
                        "name": {
                            "kind": "IdentifierName",
                            "fullStart": 498,
                            "fullEnd": 503,
                            "start": 498,
                            "end": 503,
                            "fullWidth": 5,
                            "width": 5,
                            "text": "__obj",
                            "value": "__obj",
                            "valueText": "__obj"
                        }
                    },
                    "operatorToken": {
                        "kind": "EqualsToken",
                        "fullStart": 503,
                        "fullEnd": 504,
                        "start": 503,
                        "end": 504,
                        "fullWidth": 1,
                        "width": 1,
                        "text": "=",
                        "value": "=",
                        "valueText": "="
                    },
                    "right": {
                        "kind": "ObjectLiteralExpression",
                        "fullStart": 504,
                        "fullEnd": 547,
                        "start": 504,
                        "end": 547,
                        "fullWidth": 43,
                        "width": 43,
                        "openBraceToken": {
                            "kind": "OpenBraceToken",
                            "fullStart": 504,
                            "fullEnd": 505,
                            "start": 504,
                            "end": 505,
                            "fullWidth": 1,
                            "width": 1,
                            "text": "{",
                            "value": "{",
                            "valueText": "{"
                        },
                        "propertyAssignments": [
                            {
                                "kind": "SimplePropertyAssignment",
                                "fullStart": 505,
                                "fullEnd": 509,
                                "start": 505,
                                "end": 509,
                                "fullWidth": 4,
                                "width": 4,
                                "propertyName": {
                                    "kind": "IdentifierName",
                                    "fullStart": 505,
                                    "fullEnd": 507,
                                    "start": 505,
                                    "end": 507,
                                    "fullWidth": 2,
                                    "width": 2,
                                    "text": "p1",
                                    "value": "p1",
                                    "valueText": "p1"
                                },
                                "colonToken": {
                                    "kind": "ColonToken",
                                    "fullStart": 507,
                                    "fullEnd": 508,
                                    "start": 507,
                                    "end": 508,
                                    "fullWidth": 1,
                                    "width": 1,
                                    "text": ":",
                                    "value": ":",
                                    "valueText": ":"
                                },
                                "expression": {
                                    "kind": "NumericLiteral",
                                    "fullStart": 508,
                                    "fullEnd": 509,
                                    "start": 508,
                                    "end": 509,
                                    "fullWidth": 1,
                                    "width": 1,
                                    "text": "1",
                                    "value": 1,
                                    "valueText": "1"
                                }
                            },
                            {
                                "kind": "CommaToken",
                                "fullStart": 509,
                                "fullEnd": 510,
                                "start": 509,
                                "end": 510,
                                "fullWidth": 1,
                                "width": 1,
                                "text": ",",
                                "value": ",",
                                "valueText": ","
                            },
                            {
                                "kind": "SimplePropertyAssignment",
                                "fullStart": 510,
                                "fullEnd": 546,
                                "start": 510,
                                "end": 546,
                                "fullWidth": 36,
                                "width": 36,
                                "propertyName": {
                                    "kind": "IdentifierName",
                                    "fullStart": 510,
                                    "fullEnd": 518,
                                    "start": 510,
                                    "end": 518,
                                    "fullWidth": 8,
                                    "width": 8,
                                    "text": "getRight",
                                    "value": "getRight",
                                    "valueText": "getRight"
                                },
                                "colonToken": {
                                    "kind": "ColonToken",
                                    "fullStart": 518,
                                    "fullEnd": 519,
                                    "start": 518,
                                    "end": 519,
                                    "fullWidth": 1,
                                    "width": 1,
                                    "text": ":",
                                    "value": ":",
                                    "valueText": ":"
                                },
                                "expression": {
                                    "kind": "FunctionExpression",
                                    "fullStart": 519,
                                    "fullEnd": 546,
                                    "start": 519,
                                    "end": 546,
                                    "fullWidth": 27,
                                    "width": 27,
                                    "functionKeyword": {
                                        "kind": "FunctionKeyword",
                                        "fullStart": 519,
                                        "fullEnd": 527,
                                        "start": 519,
                                        "end": 527,
                                        "fullWidth": 8,
                                        "width": 8,
                                        "text": "function",
                                        "value": "function",
                                        "valueText": "function"
                                    },
                                    "callSignature": {
                                        "kind": "CallSignature",
                                        "fullStart": 527,
                                        "fullEnd": 529,
                                        "start": 527,
                                        "end": 529,
                                        "fullWidth": 2,
                                        "width": 2,
                                        "parameterList": {
                                            "kind": "ParameterList",
                                            "fullStart": 527,
                                            "fullEnd": 529,
                                            "start": 527,
                                            "end": 529,
                                            "fullWidth": 2,
                                            "width": 2,
                                            "openParenToken": {
                                                "kind": "OpenParenToken",
                                                "fullStart": 527,
                                                "fullEnd": 528,
                                                "start": 527,
                                                "end": 528,
                                                "fullWidth": 1,
                                                "width": 1,
                                                "text": "(",
                                                "value": "(",
                                                "valueText": "("
                                            },
                                            "parameters": [],
                                            "closeParenToken": {
                                                "kind": "CloseParenToken",
                                                "fullStart": 528,
                                                "fullEnd": 529,
                                                "start": 528,
                                                "end": 529,
                                                "fullWidth": 1,
                                                "width": 1,
                                                "text": ")",
                                                "value": ")",
                                                "valueText": ")"
                                            }
                                        }
                                    },
                                    "block": {
                                        "kind": "Block",
                                        "fullStart": 529,
                                        "fullEnd": 546,
                                        "start": 529,
                                        "end": 546,
                                        "fullWidth": 17,
                                        "width": 17,
                                        "openBraceToken": {
                                            "kind": "OpenBraceToken",
                                            "fullStart": 529,
                                            "fullEnd": 530,
                                            "start": 529,
                                            "end": 530,
                                            "fullWidth": 1,
                                            "width": 1,
                                            "text": "{",
                                            "value": "{",
                                            "valueText": "{"
                                        },
                                        "statements": [
                                            {
                                                "kind": "ReturnStatement",
                                                "fullStart": 530,
                                                "fullEnd": 545,
                                                "start": 530,
                                                "end": 545,
                                                "fullWidth": 15,
                                                "width": 15,
                                                "returnKeyword": {
                                                    "kind": "ReturnKeyword",
                                                    "fullStart": 530,
                                                    "fullEnd": 537,
                                                    "start": 530,
                                                    "end": 536,
                                                    "fullWidth": 7,
                                                    "width": 6,
                                                    "text": "return",
                                                    "value": "return",
                                                    "valueText": "return",
                                                    "hasTrailingTrivia": true,
                                                    "trailingTrivia": [
                                                        {
                                                            "kind": "WhitespaceTrivia",
                                                            "text": " "
                                                        }
                                                    ]
                                                },
                                                "expression": {
                                                    "kind": "StringLiteral",
                                                    "fullStart": 537,
                                                    "fullEnd": 544,
                                                    "start": 537,
                                                    "end": 544,
                                                    "fullWidth": 7,
                                                    "width": 7,
                                                    "text": "\"right\"",
                                                    "value": "right",
                                                    "valueText": "right"
                                                },
                                                "semicolonToken": {
                                                    "kind": "SemicolonToken",
                                                    "fullStart": 544,
                                                    "fullEnd": 545,
                                                    "start": 544,
                                                    "end": 545,
                                                    "fullWidth": 1,
                                                    "width": 1,
                                                    "text": ";",
                                                    "value": ";",
                                                    "valueText": ";"
                                                }
                                            }
                                        ],
                                        "closeBraceToken": {
                                            "kind": "CloseBraceToken",
                                            "fullStart": 545,
                                            "fullEnd": 546,
                                            "start": 545,
                                            "end": 546,
                                            "fullWidth": 1,
                                            "width": 1,
                                            "text": "}",
                                            "value": "}",
                                            "valueText": "}"
                                        }
                                    }
                                }
                            }
                        ],
                        "closeBraceToken": {
                            "kind": "CloseBraceToken",
                            "fullStart": 546,
                            "fullEnd": 547,
                            "start": 546,
                            "end": 547,
                            "fullWidth": 1,
                            "width": 1,
                            "text": "}",
                            "value": "}",
                            "valueText": "}"
                        }
                    }
                },
                "semicolonToken": {
                    "kind": "SemicolonToken",
                    "fullStart": 547,
                    "fullEnd": 549,
                    "start": 547,
                    "end": 548,
                    "fullWidth": 2,
                    "width": 1,
                    "text": ";",
                    "value": ";",
                    "valueText": ";",
                    "hasTrailingTrivia": true,
                    "hasTrailingNewLine": true,
                    "trailingTrivia": [
                        {
                            "kind": "NewLineTrivia",
                            "text": "\n"
                        }
                    ]
                }
            },
            {
                "kind": "VariableStatement",
                "fullStart": 549,
                "fullEnd": 594,
                "start": 550,
                "end": 593,
                "fullWidth": 45,
                "width": 43,
                "modifiers": [],
                "variableDeclaration": {
                    "kind": "VariableDeclaration",
                    "fullStart": 549,
                    "fullEnd": 592,
                    "start": 550,
                    "end": 592,
                    "fullWidth": 43,
                    "width": 42,
                    "varKeyword": {
                        "kind": "VarKeyword",
                        "fullStart": 549,
                        "fullEnd": 554,
                        "start": 550,
                        "end": 553,
                        "fullWidth": 5,
                        "width": 3,
                        "text": "var",
                        "value": "var",
                        "valueText": "var",
                        "hasLeadingTrivia": true,
                        "hasLeadingNewLine": true,
                        "hasTrailingTrivia": true,
                        "leadingTrivia": [
                            {
                                "kind": "NewLineTrivia",
                                "text": "\n"
                            }
                        ],
                        "trailingTrivia": [
                            {
                                "kind": "WhitespaceTrivia",
                                "text": " "
                            }
                        ]
                    },
                    "variableDeclarators": [
                        {
                            "kind": "VariableDeclarator",
                            "fullStart": 554,
                            "fullEnd": 592,
                            "start": 554,
                            "end": 592,
                            "fullWidth": 38,
<<<<<<< HEAD
                            "width": 38,
                            "identifier": {
=======
                            "propertyName": {
>>>>>>> 85e84683
                                "kind": "IdentifierName",
                                "fullStart": 554,
                                "fullEnd": 562,
                                "start": 554,
                                "end": 562,
                                "fullWidth": 8,
                                "width": 8,
                                "text": "getRight",
                                "value": "getRight",
                                "valueText": "getRight"
                            },
                            "equalsValueClause": {
                                "kind": "EqualsValueClause",
                                "fullStart": 562,
                                "fullEnd": 592,
                                "start": 562,
                                "end": 592,
                                "fullWidth": 30,
                                "width": 30,
                                "equalsToken": {
                                    "kind": "EqualsToken",
                                    "fullStart": 562,
                                    "fullEnd": 563,
                                    "start": 562,
                                    "end": 563,
                                    "fullWidth": 1,
                                    "width": 1,
                                    "text": "=",
                                    "value": "=",
                                    "valueText": "="
                                },
                                "value": {
                                    "kind": "FunctionExpression",
                                    "fullStart": 563,
                                    "fullEnd": 592,
                                    "start": 563,
                                    "end": 592,
                                    "fullWidth": 29,
                                    "width": 29,
                                    "functionKeyword": {
                                        "kind": "FunctionKeyword",
                                        "fullStart": 563,
                                        "fullEnd": 571,
                                        "start": 563,
                                        "end": 571,
                                        "fullWidth": 8,
                                        "width": 8,
                                        "text": "function",
                                        "value": "function",
                                        "valueText": "function"
                                    },
                                    "callSignature": {
                                        "kind": "CallSignature",
                                        "fullStart": 571,
                                        "fullEnd": 573,
                                        "start": 571,
                                        "end": 573,
                                        "fullWidth": 2,
                                        "width": 2,
                                        "parameterList": {
                                            "kind": "ParameterList",
                                            "fullStart": 571,
                                            "fullEnd": 573,
                                            "start": 571,
                                            "end": 573,
                                            "fullWidth": 2,
                                            "width": 2,
                                            "openParenToken": {
                                                "kind": "OpenParenToken",
                                                "fullStart": 571,
                                                "fullEnd": 572,
                                                "start": 571,
                                                "end": 572,
                                                "fullWidth": 1,
                                                "width": 1,
                                                "text": "(",
                                                "value": "(",
                                                "valueText": "("
                                            },
                                            "parameters": [],
                                            "closeParenToken": {
                                                "kind": "CloseParenToken",
                                                "fullStart": 572,
                                                "fullEnd": 573,
                                                "start": 572,
                                                "end": 573,
                                                "fullWidth": 1,
                                                "width": 1,
                                                "text": ")",
                                                "value": ")",
                                                "valueText": ")"
                                            }
                                        }
                                    },
                                    "block": {
                                        "kind": "Block",
                                        "fullStart": 573,
                                        "fullEnd": 592,
                                        "start": 573,
                                        "end": 592,
                                        "fullWidth": 19,
                                        "width": 19,
                                        "openBraceToken": {
                                            "kind": "OpenBraceToken",
                                            "fullStart": 573,
                                            "fullEnd": 574,
                                            "start": 573,
                                            "end": 574,
                                            "fullWidth": 1,
                                            "width": 1,
                                            "text": "{",
                                            "value": "{",
                                            "valueText": "{"
                                        },
                                        "statements": [
                                            {
                                                "kind": "ReturnStatement",
                                                "fullStart": 574,
                                                "fullEnd": 591,
                                                "start": 574,
                                                "end": 591,
                                                "fullWidth": 17,
                                                "width": 17,
                                                "returnKeyword": {
                                                    "kind": "ReturnKeyword",
                                                    "fullStart": 574,
                                                    "fullEnd": 581,
                                                    "start": 574,
                                                    "end": 580,
                                                    "fullWidth": 7,
                                                    "width": 6,
                                                    "text": "return",
                                                    "value": "return",
                                                    "valueText": "return",
                                                    "hasTrailingTrivia": true,
                                                    "trailingTrivia": [
                                                        {
                                                            "kind": "WhitespaceTrivia",
                                                            "text": " "
                                                        }
                                                    ]
                                                },
                                                "expression": {
                                                    "kind": "StringLiteral",
                                                    "fullStart": 581,
                                                    "fullEnd": 590,
                                                    "start": 581,
                                                    "end": 590,
                                                    "fullWidth": 9,
                                                    "width": 9,
                                                    "text": "\"napravo\"",
                                                    "value": "napravo",
                                                    "valueText": "napravo"
                                                },
                                                "semicolonToken": {
                                                    "kind": "SemicolonToken",
                                                    "fullStart": 590,
                                                    "fullEnd": 591,
                                                    "start": 590,
                                                    "end": 591,
                                                    "fullWidth": 1,
                                                    "width": 1,
                                                    "text": ";",
                                                    "value": ";",
                                                    "valueText": ";"
                                                }
                                            }
                                        ],
                                        "closeBraceToken": {
                                            "kind": "CloseBraceToken",
                                            "fullStart": 591,
                                            "fullEnd": 592,
                                            "start": 591,
                                            "end": 592,
                                            "fullWidth": 1,
                                            "width": 1,
                                            "text": "}",
                                            "value": "}",
                                            "valueText": "}"
                                        }
                                    }
                                }
                            }
                        }
                    ]
                },
                "semicolonToken": {
                    "kind": "SemicolonToken",
                    "fullStart": 592,
                    "fullEnd": 594,
                    "start": 592,
                    "end": 593,
                    "fullWidth": 2,
                    "width": 1,
                    "text": ";",
                    "value": ";",
                    "valueText": ";",
                    "hasTrailingTrivia": true,
                    "hasTrailingNewLine": true,
                    "trailingTrivia": [
                        {
                            "kind": "NewLineTrivia",
                            "text": "\n"
                        }
                    ]
                }
            },
            {
                "kind": "ExpressionStatement",
                "fullStart": 594,
                "fullEnd": 728,
                "start": 595,
                "end": 727,
                "fullWidth": 134,
                "width": 132,
                "expression": {
                    "kind": "AssignmentExpression",
                    "fullStart": 594,
                    "fullEnd": 726,
                    "start": 595,
                    "end": 726,
                    "fullWidth": 132,
                    "width": 131,
                    "left": {
                        "kind": "IdentifierName",
                        "fullStart": 594,
                        "fullEnd": 601,
                        "start": 595,
                        "end": 601,
                        "fullWidth": 7,
                        "width": 6,
                        "text": "resukt",
                        "value": "resukt",
                        "valueText": "resukt",
                        "hasLeadingTrivia": true,
                        "hasLeadingNewLine": true,
                        "leadingTrivia": [
                            {
                                "kind": "NewLineTrivia",
                                "text": "\n"
                            }
                        ]
                    },
                    "operatorToken": {
                        "kind": "EqualsToken",
                        "fullStart": 601,
                        "fullEnd": 602,
                        "start": 601,
                        "end": 602,
                        "fullWidth": 1,
                        "width": 1,
                        "text": "=",
                        "value": "=",
                        "valueText": "="
                    },
                    "right": {
                        "kind": "InvocationExpression",
                        "fullStart": 602,
                        "fullEnd": 726,
                        "start": 602,
                        "end": 726,
                        "fullWidth": 124,
                        "width": 124,
                        "expression": {
                            "kind": "ParenthesizedExpression",
                            "fullStart": 602,
                            "fullEnd": 724,
                            "start": 602,
                            "end": 724,
                            "fullWidth": 122,
                            "width": 122,
                            "openParenToken": {
                                "kind": "OpenParenToken",
                                "fullStart": 602,
                                "fullEnd": 603,
                                "start": 602,
                                "end": 603,
                                "fullWidth": 1,
                                "width": 1,
                                "text": "(",
                                "value": "(",
                                "valueText": "("
                            },
                            "expression": {
                                "kind": "FunctionExpression",
                                "fullStart": 603,
                                "fullEnd": 723,
                                "start": 603,
                                "end": 723,
                                "fullWidth": 120,
                                "width": 120,
                                "functionKeyword": {
                                    "kind": "FunctionKeyword",
                                    "fullStart": 603,
                                    "fullEnd": 611,
                                    "start": 603,
                                    "end": 611,
                                    "fullWidth": 8,
                                    "width": 8,
                                    "text": "function",
                                    "value": "function",
                                    "valueText": "function"
                                },
                                "callSignature": {
                                    "kind": "CallSignature",
                                    "fullStart": 611,
                                    "fullEnd": 613,
                                    "start": 611,
                                    "end": 613,
                                    "fullWidth": 2,
                                    "width": 2,
                                    "parameterList": {
                                        "kind": "ParameterList",
                                        "fullStart": 611,
                                        "fullEnd": 613,
                                        "start": 611,
                                        "end": 613,
                                        "fullWidth": 2,
                                        "width": 2,
                                        "openParenToken": {
                                            "kind": "OpenParenToken",
                                            "fullStart": 611,
                                            "fullEnd": 612,
                                            "start": 611,
                                            "end": 612,
                                            "fullWidth": 1,
                                            "width": 1,
                                            "text": "(",
                                            "value": "(",
                                            "valueText": "("
                                        },
                                        "parameters": [],
                                        "closeParenToken": {
                                            "kind": "CloseParenToken",
                                            "fullStart": 612,
                                            "fullEnd": 613,
                                            "start": 612,
                                            "end": 613,
                                            "fullWidth": 1,
                                            "width": 1,
                                            "text": ")",
                                            "value": ")",
                                            "valueText": ")"
                                        }
                                    }
                                },
                                "block": {
                                    "kind": "Block",
                                    "fullStart": 613,
                                    "fullEnd": 723,
                                    "start": 613,
                                    "end": 723,
                                    "fullWidth": 110,
                                    "width": 110,
                                    "openBraceToken": {
                                        "kind": "OpenBraceToken",
                                        "fullStart": 613,
                                        "fullEnd": 615,
                                        "start": 613,
                                        "end": 614,
                                        "fullWidth": 2,
                                        "width": 1,
                                        "text": "{",
                                        "value": "{",
                                        "valueText": "{",
                                        "hasTrailingTrivia": true,
                                        "hasTrailingNewLine": true,
                                        "trailingTrivia": [
                                            {
                                                "kind": "NewLineTrivia",
                                                "text": "\n"
                                            }
                                        ]
                                    },
                                    "statements": [
                                        {
                                            "kind": "WithStatement",
                                            "fullStart": 615,
                                            "fullEnd": 722,
                                            "start": 619,
                                            "end": 721,
                                            "fullWidth": 107,
                                            "width": 102,
                                            "withKeyword": {
                                                "kind": "WithKeyword",
                                                "fullStart": 615,
                                                "fullEnd": 623,
                                                "start": 619,
                                                "end": 623,
                                                "fullWidth": 8,
                                                "width": 4,
                                                "text": "with",
                                                "value": "with",
                                                "valueText": "with",
                                                "hasLeadingTrivia": true,
                                                "leadingTrivia": [
                                                    {
                                                        "kind": "WhitespaceTrivia",
                                                        "text": "    "
                                                    }
                                                ]
                                            },
                                            "openParenToken": {
                                                "kind": "OpenParenToken",
                                                "fullStart": 623,
                                                "fullEnd": 624,
                                                "start": 623,
                                                "end": 624,
                                                "fullWidth": 1,
                                                "width": 1,
                                                "text": "(",
                                                "value": "(",
                                                "valueText": "("
                                            },
                                            "condition": {
                                                "kind": "IdentifierName",
                                                "fullStart": 624,
                                                "fullEnd": 629,
                                                "start": 624,
                                                "end": 629,
                                                "fullWidth": 5,
                                                "width": 5,
                                                "text": "__obj",
                                                "value": "__obj",
                                                "valueText": "__obj"
                                            },
                                            "closeParenToken": {
                                                "kind": "CloseParenToken",
                                                "fullStart": 629,
                                                "fullEnd": 630,
                                                "start": 629,
                                                "end": 630,
                                                "fullWidth": 1,
                                                "width": 1,
                                                "text": ")",
                                                "value": ")",
                                                "valueText": ")"
                                            },
                                            "statement": {
                                                "kind": "Block",
                                                "fullStart": 630,
                                                "fullEnd": 722,
                                                "start": 630,
                                                "end": 721,
                                                "fullWidth": 92,
                                                "width": 91,
                                                "openBraceToken": {
                                                    "kind": "OpenBraceToken",
                                                    "fullStart": 630,
                                                    "fullEnd": 632,
                                                    "start": 630,
                                                    "end": 631,
                                                    "fullWidth": 2,
                                                    "width": 1,
                                                    "text": "{",
                                                    "value": "{",
                                                    "valueText": "{",
                                                    "hasTrailingTrivia": true,
                                                    "hasTrailingNewLine": true,
                                                    "trailingTrivia": [
                                                        {
                                                            "kind": "NewLineTrivia",
                                                            "text": "\n"
                                                        }
                                                    ]
                                                },
                                                "statements": [
                                                    {
                                                        "kind": "ExpressionStatement",
                                                        "fullStart": 632,
                                                        "fullEnd": 649,
                                                        "start": 640,
                                                        "end": 648,
                                                        "fullWidth": 17,
                                                        "width": 8,
                                                        "expression": {
                                                            "kind": "AssignmentExpression",
                                                            "fullStart": 632,
                                                            "fullEnd": 647,
                                                            "start": 640,
                                                            "end": 647,
                                                            "fullWidth": 15,
                                                            "width": 7,
                                                            "left": {
                                                                "kind": "IdentifierName",
                                                                "fullStart": 632,
                                                                "fullEnd": 642,
                                                                "start": 640,
                                                                "end": 642,
                                                                "fullWidth": 10,
                                                                "width": 2,
                                                                "text": "p1",
                                                                "value": "p1",
                                                                "valueText": "p1",
                                                                "hasLeadingTrivia": true,
                                                                "leadingTrivia": [
                                                                    {
                                                                        "kind": "WhitespaceTrivia",
                                                                        "text": "        "
                                                                    }
                                                                ]
                                                            },
                                                            "operatorToken": {
                                                                "kind": "EqualsToken",
                                                                "fullStart": 642,
                                                                "fullEnd": 643,
                                                                "start": 642,
                                                                "end": 643,
                                                                "fullWidth": 1,
                                                                "width": 1,
                                                                "text": "=",
                                                                "value": "=",
                                                                "valueText": "="
                                                            },
                                                            "right": {
                                                                "kind": "StringLiteral",
                                                                "fullStart": 643,
                                                                "fullEnd": 647,
                                                                "start": 643,
                                                                "end": 647,
                                                                "fullWidth": 4,
                                                                "width": 4,
                                                                "text": "\"w1\"",
                                                                "value": "w1",
                                                                "valueText": "w1"
                                                            }
                                                        },
                                                        "semicolonToken": {
                                                            "kind": "SemicolonToken",
                                                            "fullStart": 647,
                                                            "fullEnd": 649,
                                                            "start": 647,
                                                            "end": 648,
                                                            "fullWidth": 2,
                                                            "width": 1,
                                                            "text": ";",
                                                            "value": ";",
                                                            "valueText": ";",
                                                            "hasTrailingTrivia": true,
                                                            "hasTrailingNewLine": true,
                                                            "trailingTrivia": [
                                                                {
                                                                    "kind": "NewLineTrivia",
                                                                    "text": "\n"
                                                                }
                                                            ]
                                                        }
                                                    },
                                                    {
                                                        "kind": "VariableStatement",
                                                        "fullStart": 649,
                                                        "fullEnd": 697,
                                                        "start": 657,
                                                        "end": 696,
                                                        "fullWidth": 48,
                                                        "width": 39,
                                                        "modifiers": [],
                                                        "variableDeclaration": {
                                                            "kind": "VariableDeclaration",
                                                            "fullStart": 649,
                                                            "fullEnd": 695,
                                                            "start": 657,
                                                            "end": 695,
                                                            "fullWidth": 46,
                                                            "width": 38,
                                                            "varKeyword": {
                                                                "kind": "VarKeyword",
                                                                "fullStart": 649,
                                                                "fullEnd": 661,
                                                                "start": 657,
                                                                "end": 660,
                                                                "fullWidth": 12,
                                                                "width": 3,
                                                                "text": "var",
                                                                "value": "var",
                                                                "valueText": "var",
                                                                "hasLeadingTrivia": true,
                                                                "hasTrailingTrivia": true,
                                                                "leadingTrivia": [
                                                                    {
                                                                        "kind": "WhitespaceTrivia",
                                                                        "text": "        "
                                                                    }
                                                                ],
                                                                "trailingTrivia": [
                                                                    {
                                                                        "kind": "WhitespaceTrivia",
                                                                        "text": " "
                                                                    }
                                                                ]
                                                            },
                                                            "variableDeclarators": [
                                                                {
                                                                    "kind": "VariableDeclarator",
                                                                    "fullStart": 661,
                                                                    "fullEnd": 695,
                                                                    "start": 661,
                                                                    "end": 695,
                                                                    "fullWidth": 34,
<<<<<<< HEAD
                                                                    "width": 34,
                                                                    "identifier": {
=======
                                                                    "propertyName": {
>>>>>>> 85e84683
                                                                        "kind": "IdentifierName",
                                                                        "fullStart": 661,
                                                                        "fullEnd": 669,
                                                                        "start": 661,
                                                                        "end": 669,
                                                                        "fullWidth": 8,
                                                                        "width": 8,
                                                                        "text": "getRight",
                                                                        "value": "getRight",
                                                                        "valueText": "getRight"
                                                                    },
                                                                    "equalsValueClause": {
                                                                        "kind": "EqualsValueClause",
                                                                        "fullStart": 669,
                                                                        "fullEnd": 695,
                                                                        "start": 669,
                                                                        "end": 695,
                                                                        "fullWidth": 26,
                                                                        "width": 26,
                                                                        "equalsToken": {
                                                                            "kind": "EqualsToken",
                                                                            "fullStart": 669,
                                                                            "fullEnd": 670,
                                                                            "start": 669,
                                                                            "end": 670,
                                                                            "fullWidth": 1,
                                                                            "width": 1,
                                                                            "text": "=",
                                                                            "value": "=",
                                                                            "valueText": "="
                                                                        },
                                                                        "value": {
                                                                            "kind": "FunctionExpression",
                                                                            "fullStart": 670,
                                                                            "fullEnd": 695,
                                                                            "start": 670,
                                                                            "end": 695,
                                                                            "fullWidth": 25,
                                                                            "width": 25,
                                                                            "functionKeyword": {
                                                                                "kind": "FunctionKeyword",
                                                                                "fullStart": 670,
                                                                                "fullEnd": 678,
                                                                                "start": 670,
                                                                                "end": 678,
                                                                                "fullWidth": 8,
                                                                                "width": 8,
                                                                                "text": "function",
                                                                                "value": "function",
                                                                                "valueText": "function"
                                                                            },
                                                                            "callSignature": {
                                                                                "kind": "CallSignature",
                                                                                "fullStart": 678,
                                                                                "fullEnd": 680,
                                                                                "start": 678,
                                                                                "end": 680,
                                                                                "fullWidth": 2,
                                                                                "width": 2,
                                                                                "parameterList": {
                                                                                    "kind": "ParameterList",
                                                                                    "fullStart": 678,
                                                                                    "fullEnd": 680,
                                                                                    "start": 678,
                                                                                    "end": 680,
                                                                                    "fullWidth": 2,
                                                                                    "width": 2,
                                                                                    "openParenToken": {
                                                                                        "kind": "OpenParenToken",
                                                                                        "fullStart": 678,
                                                                                        "fullEnd": 679,
                                                                                        "start": 678,
                                                                                        "end": 679,
                                                                                        "fullWidth": 1,
                                                                                        "width": 1,
                                                                                        "text": "(",
                                                                                        "value": "(",
                                                                                        "valueText": "("
                                                                                    },
                                                                                    "parameters": [],
                                                                                    "closeParenToken": {
                                                                                        "kind": "CloseParenToken",
                                                                                        "fullStart": 679,
                                                                                        "fullEnd": 680,
                                                                                        "start": 679,
                                                                                        "end": 680,
                                                                                        "fullWidth": 1,
                                                                                        "width": 1,
                                                                                        "text": ")",
                                                                                        "value": ")",
                                                                                        "valueText": ")"
                                                                                    }
                                                                                }
                                                                            },
                                                                            "block": {
                                                                                "kind": "Block",
                                                                                "fullStart": 680,
                                                                                "fullEnd": 695,
                                                                                "start": 680,
                                                                                "end": 695,
                                                                                "fullWidth": 15,
                                                                                "width": 15,
                                                                                "openBraceToken": {
                                                                                    "kind": "OpenBraceToken",
                                                                                    "fullStart": 680,
                                                                                    "fullEnd": 681,
                                                                                    "start": 680,
                                                                                    "end": 681,
                                                                                    "fullWidth": 1,
                                                                                    "width": 1,
                                                                                    "text": "{",
                                                                                    "value": "{",
                                                                                    "valueText": "{"
                                                                                },
                                                                                "statements": [
                                                                                    {
                                                                                        "kind": "ReturnStatement",
                                                                                        "fullStart": 681,
                                                                                        "fullEnd": 694,
                                                                                        "start": 681,
                                                                                        "end": 694,
                                                                                        "fullWidth": 13,
                                                                                        "width": 13,
                                                                                        "returnKeyword": {
                                                                                            "kind": "ReturnKeyword",
                                                                                            "fullStart": 681,
                                                                                            "fullEnd": 688,
                                                                                            "start": 681,
                                                                                            "end": 687,
                                                                                            "fullWidth": 7,
                                                                                            "width": 6,
                                                                                            "text": "return",
                                                                                            "value": "return",
                                                                                            "valueText": "return",
                                                                                            "hasTrailingTrivia": true,
                                                                                            "trailingTrivia": [
                                                                                                {
                                                                                                    "kind": "WhitespaceTrivia",
                                                                                                    "text": " "
                                                                                                }
                                                                                            ]
                                                                                        },
                                                                                        "expression": {
                                                                                            "kind": "FalseKeyword",
                                                                                            "fullStart": 688,
                                                                                            "fullEnd": 693,
                                                                                            "start": 688,
                                                                                            "end": 693,
                                                                                            "fullWidth": 5,
                                                                                            "width": 5,
                                                                                            "text": "false",
                                                                                            "value": false,
                                                                                            "valueText": "false"
                                                                                        },
                                                                                        "semicolonToken": {
                                                                                            "kind": "SemicolonToken",
                                                                                            "fullStart": 693,
                                                                                            "fullEnd": 694,
                                                                                            "start": 693,
                                                                                            "end": 694,
                                                                                            "fullWidth": 1,
                                                                                            "width": 1,
                                                                                            "text": ";",
                                                                                            "value": ";",
                                                                                            "valueText": ";"
                                                                                        }
                                                                                    }
                                                                                ],
                                                                                "closeBraceToken": {
                                                                                    "kind": "CloseBraceToken",
                                                                                    "fullStart": 694,
                                                                                    "fullEnd": 695,
                                                                                    "start": 694,
                                                                                    "end": 695,
                                                                                    "fullWidth": 1,
                                                                                    "width": 1,
                                                                                    "text": "}",
                                                                                    "value": "}",
                                                                                    "valueText": "}"
                                                                                }
                                                                            }
                                                                        }
                                                                    }
                                                                }
                                                            ]
                                                        },
                                                        "semicolonToken": {
                                                            "kind": "SemicolonToken",
                                                            "fullStart": 695,
                                                            "fullEnd": 697,
                                                            "start": 695,
                                                            "end": 696,
                                                            "fullWidth": 2,
                                                            "width": 1,
                                                            "text": ";",
                                                            "value": ";",
                                                            "valueText": ";",
                                                            "hasTrailingTrivia": true,
                                                            "hasTrailingNewLine": true,
                                                            "trailingTrivia": [
                                                                {
                                                                    "kind": "NewLineTrivia",
                                                                    "text": "\n"
                                                                }
                                                            ]
                                                        }
                                                    },
                                                    {
                                                        "kind": "ReturnStatement",
                                                        "fullStart": 697,
                                                        "fullEnd": 716,
                                                        "start": 705,
                                                        "end": 715,
                                                        "fullWidth": 19,
                                                        "width": 10,
                                                        "returnKeyword": {
                                                            "kind": "ReturnKeyword",
                                                            "fullStart": 697,
                                                            "fullEnd": 712,
                                                            "start": 705,
                                                            "end": 711,
                                                            "fullWidth": 15,
                                                            "width": 6,
                                                            "text": "return",
                                                            "value": "return",
                                                            "valueText": "return",
                                                            "hasLeadingTrivia": true,
                                                            "hasTrailingTrivia": true,
                                                            "leadingTrivia": [
                                                                {
                                                                    "kind": "WhitespaceTrivia",
                                                                    "text": "        "
                                                                }
                                                            ],
                                                            "trailingTrivia": [
                                                                {
                                                                    "kind": "WhitespaceTrivia",
                                                                    "text": " "
                                                                }
                                                            ]
                                                        },
                                                        "expression": {
                                                            "kind": "IdentifierName",
                                                            "fullStart": 712,
                                                            "fullEnd": 714,
                                                            "start": 712,
                                                            "end": 714,
                                                            "fullWidth": 2,
                                                            "width": 2,
                                                            "text": "p1",
                                                            "value": "p1",
                                                            "valueText": "p1"
                                                        },
                                                        "semicolonToken": {
                                                            "kind": "SemicolonToken",
                                                            "fullStart": 714,
                                                            "fullEnd": 716,
                                                            "start": 714,
                                                            "end": 715,
                                                            "fullWidth": 2,
                                                            "width": 1,
                                                            "text": ";",
                                                            "value": ";",
                                                            "valueText": ";",
                                                            "hasTrailingTrivia": true,
                                                            "hasTrailingNewLine": true,
                                                            "trailingTrivia": [
                                                                {
                                                                    "kind": "NewLineTrivia",
                                                                    "text": "\n"
                                                                }
                                                            ]
                                                        }
                                                    }
                                                ],
                                                "closeBraceToken": {
                                                    "kind": "CloseBraceToken",
                                                    "fullStart": 716,
                                                    "fullEnd": 722,
                                                    "start": 720,
                                                    "end": 721,
                                                    "fullWidth": 6,
                                                    "width": 1,
                                                    "text": "}",
                                                    "value": "}",
                                                    "valueText": "}",
                                                    "hasLeadingTrivia": true,
                                                    "hasTrailingTrivia": true,
                                                    "hasTrailingNewLine": true,
                                                    "leadingTrivia": [
                                                        {
                                                            "kind": "WhitespaceTrivia",
                                                            "text": "    "
                                                        }
                                                    ],
                                                    "trailingTrivia": [
                                                        {
                                                            "kind": "NewLineTrivia",
                                                            "text": "\n"
                                                        }
                                                    ]
                                                }
                                            }
                                        }
                                    ],
                                    "closeBraceToken": {
                                        "kind": "CloseBraceToken",
                                        "fullStart": 722,
                                        "fullEnd": 723,
                                        "start": 722,
                                        "end": 723,
                                        "fullWidth": 1,
                                        "width": 1,
                                        "text": "}",
                                        "value": "}",
                                        "valueText": "}"
                                    }
                                }
                            },
                            "closeParenToken": {
                                "kind": "CloseParenToken",
                                "fullStart": 723,
                                "fullEnd": 724,
                                "start": 723,
                                "end": 724,
                                "fullWidth": 1,
                                "width": 1,
                                "text": ")",
                                "value": ")",
                                "valueText": ")"
                            }
                        },
                        "argumentList": {
                            "kind": "ArgumentList",
                            "fullStart": 724,
                            "fullEnd": 726,
                            "start": 724,
                            "end": 726,
                            "fullWidth": 2,
                            "width": 2,
                            "openParenToken": {
                                "kind": "OpenParenToken",
                                "fullStart": 724,
                                "fullEnd": 725,
                                "start": 724,
                                "end": 725,
                                "fullWidth": 1,
                                "width": 1,
                                "text": "(",
                                "value": "(",
                                "valueText": "("
                            },
                            "arguments": [],
                            "closeParenToken": {
                                "kind": "CloseParenToken",
                                "fullStart": 725,
                                "fullEnd": 726,
                                "start": 725,
                                "end": 726,
                                "fullWidth": 1,
                                "width": 1,
                                "text": ")",
                                "value": ")",
                                "valueText": ")"
                            }
                        }
                    }
                },
                "semicolonToken": {
                    "kind": "SemicolonToken",
                    "fullStart": 726,
                    "fullEnd": 728,
                    "start": 726,
                    "end": 727,
                    "fullWidth": 2,
                    "width": 1,
                    "text": ";",
                    "value": ";",
                    "valueText": ";",
                    "hasTrailingTrivia": true,
                    "hasTrailingNewLine": true,
                    "trailingTrivia": [
                        {
                            "kind": "NewLineTrivia",
                            "text": "\n"
                        }
                    ]
                }
            },
            {
                "kind": "IfStatement",
                "fullStart": 728,
                "fullEnd": 889,
                "start": 818,
                "end": 888,
                "fullWidth": 161,
                "width": 70,
                "ifKeyword": {
                    "kind": "IfKeyword",
                    "fullStart": 728,
                    "fullEnd": 821,
                    "start": 818,
                    "end": 820,
                    "fullWidth": 93,
                    "width": 2,
                    "text": "if",
                    "value": "if",
                    "valueText": "if",
                    "hasLeadingTrivia": true,
                    "hasLeadingComment": true,
                    "hasLeadingNewLine": true,
                    "hasTrailingTrivia": true,
                    "leadingTrivia": [
                        {
                            "kind": "NewLineTrivia",
                            "text": "\n"
                        },
                        {
                            "kind": "SingleLineCommentTrivia",
                            "text": "//////////////////////////////////////////////////////////////////////////////"
                        },
                        {
                            "kind": "NewLineTrivia",
                            "text": "\n"
                        },
                        {
                            "kind": "SingleLineCommentTrivia",
                            "text": "//CHECK#1"
                        },
                        {
                            "kind": "NewLineTrivia",
                            "text": "\n"
                        }
                    ],
                    "trailingTrivia": [
                        {
                            "kind": "WhitespaceTrivia",
                            "text": " "
                        }
                    ]
                },
                "openParenToken": {
                    "kind": "OpenParenToken",
                    "fullStart": 821,
                    "fullEnd": 822,
                    "start": 821,
                    "end": 822,
                    "fullWidth": 1,
                    "width": 1,
                    "text": "(",
                    "value": "(",
                    "valueText": "("
                },
                "condition": {
                    "kind": "NotEqualsExpression",
                    "fullStart": 822,
                    "fullEnd": 834,
                    "start": 822,
                    "end": 834,
                    "fullWidth": 12,
                    "width": 12,
                    "left": {
                        "kind": "IdentifierName",
                        "fullStart": 822,
                        "fullEnd": 824,
                        "start": 822,
                        "end": 824,
                        "fullWidth": 2,
                        "width": 2,
                        "text": "p1",
                        "value": "p1",
                        "valueText": "p1"
                    },
                    "operatorToken": {
                        "kind": "ExclamationEqualsEqualsToken",
                        "fullStart": 824,
                        "fullEnd": 827,
                        "start": 824,
                        "end": 827,
                        "fullWidth": 3,
                        "width": 3,
                        "text": "!==",
                        "value": "!==",
                        "valueText": "!=="
                    },
                    "right": {
                        "kind": "StringLiteral",
                        "fullStart": 827,
                        "fullEnd": 834,
                        "start": 827,
                        "end": 834,
                        "fullWidth": 7,
                        "width": 7,
                        "text": "\"alert\"",
                        "value": "alert",
                        "valueText": "alert"
                    }
                },
                "closeParenToken": {
                    "kind": "CloseParenToken",
                    "fullStart": 834,
                    "fullEnd": 836,
                    "start": 834,
                    "end": 835,
                    "fullWidth": 2,
                    "width": 1,
                    "text": ")",
                    "value": ")",
                    "valueText": ")",
                    "hasTrailingTrivia": true,
                    "trailingTrivia": [
                        {
                            "kind": "WhitespaceTrivia",
                            "text": " "
                        }
                    ]
                },
                "statement": {
                    "kind": "Block",
                    "fullStart": 836,
                    "fullEnd": 889,
                    "start": 836,
                    "end": 888,
                    "fullWidth": 53,
                    "width": 52,
                    "openBraceToken": {
                        "kind": "OpenBraceToken",
                        "fullStart": 836,
                        "fullEnd": 838,
                        "start": 836,
                        "end": 837,
                        "fullWidth": 2,
                        "width": 1,
                        "text": "{",
                        "value": "{",
                        "valueText": "{",
                        "hasTrailingTrivia": true,
                        "hasTrailingNewLine": true,
                        "trailingTrivia": [
                            {
                                "kind": "NewLineTrivia",
                                "text": "\n"
                            }
                        ]
                    },
                    "statements": [
                        {
                            "kind": "ExpressionStatement",
                            "fullStart": 838,
                            "fullEnd": 887,
                            "start": 839,
                            "end": 886,
                            "fullWidth": 49,
                            "width": 47,
                            "expression": {
                                "kind": "InvocationExpression",
                                "fullStart": 838,
                                "fullEnd": 885,
                                "start": 839,
                                "end": 885,
                                "fullWidth": 47,
                                "width": 46,
                                "expression": {
                                    "kind": "IdentifierName",
                                    "fullStart": 838,
                                    "fullEnd": 845,
                                    "start": 839,
                                    "end": 845,
                                    "fullWidth": 7,
                                    "width": 6,
                                    "text": "$ERROR",
                                    "value": "$ERROR",
                                    "valueText": "$ERROR",
                                    "hasLeadingTrivia": true,
                                    "leadingTrivia": [
                                        {
                                            "kind": "WhitespaceTrivia",
                                            "text": "\t"
                                        }
                                    ]
                                },
                                "argumentList": {
                                    "kind": "ArgumentList",
                                    "fullStart": 845,
                                    "fullEnd": 885,
                                    "start": 845,
                                    "end": 885,
                                    "fullWidth": 40,
                                    "width": 40,
                                    "openParenToken": {
                                        "kind": "OpenParenToken",
                                        "fullStart": 845,
                                        "fullEnd": 846,
                                        "start": 845,
                                        "end": 846,
                                        "fullWidth": 1,
                                        "width": 1,
                                        "text": "(",
                                        "value": "(",
                                        "valueText": "("
                                    },
                                    "arguments": [
                                        {
                                            "kind": "AddExpression",
                                            "fullStart": 846,
                                            "fullEnd": 884,
                                            "start": 846,
                                            "end": 884,
                                            "fullWidth": 38,
                                            "width": 38,
                                            "left": {
                                                "kind": "StringLiteral",
                                                "fullStart": 846,
                                                "fullEnd": 881,
                                                "start": 846,
                                                "end": 881,
                                                "fullWidth": 35,
                                                "width": 35,
                                                "text": "'#1: p1 === \"alert\". Actual: p1==='",
                                                "value": "#1: p1 === \"alert\". Actual: p1===",
                                                "valueText": "#1: p1 === \"alert\". Actual: p1==="
                                            },
                                            "operatorToken": {
                                                "kind": "PlusToken",
                                                "fullStart": 881,
                                                "fullEnd": 882,
                                                "start": 881,
                                                "end": 882,
                                                "fullWidth": 1,
                                                "width": 1,
                                                "text": "+",
                                                "value": "+",
                                                "valueText": "+"
                                            },
                                            "right": {
                                                "kind": "IdentifierName",
                                                "fullStart": 882,
                                                "fullEnd": 884,
                                                "start": 882,
                                                "end": 884,
                                                "fullWidth": 2,
                                                "width": 2,
                                                "text": "p1",
                                                "value": "p1",
                                                "valueText": "p1"
                                            }
                                        }
                                    ],
                                    "closeParenToken": {
                                        "kind": "CloseParenToken",
                                        "fullStart": 884,
                                        "fullEnd": 885,
                                        "start": 884,
                                        "end": 885,
                                        "fullWidth": 1,
                                        "width": 1,
                                        "text": ")",
                                        "value": ")",
                                        "valueText": ")"
                                    }
                                }
                            },
                            "semicolonToken": {
                                "kind": "SemicolonToken",
                                "fullStart": 885,
                                "fullEnd": 887,
                                "start": 885,
                                "end": 886,
                                "fullWidth": 2,
                                "width": 1,
                                "text": ";",
                                "value": ";",
                                "valueText": ";",
                                "hasTrailingTrivia": true,
                                "hasTrailingNewLine": true,
                                "trailingTrivia": [
                                    {
                                        "kind": "NewLineTrivia",
                                        "text": "\n"
                                    }
                                ]
                            }
                        }
                    ],
                    "closeBraceToken": {
                        "kind": "CloseBraceToken",
                        "fullStart": 887,
                        "fullEnd": 889,
                        "start": 887,
                        "end": 888,
                        "fullWidth": 2,
                        "width": 1,
                        "text": "}",
                        "value": "}",
                        "valueText": "}",
                        "hasTrailingTrivia": true,
                        "hasTrailingNewLine": true,
                        "trailingTrivia": [
                            {
                                "kind": "NewLineTrivia",
                                "text": "\n"
                            }
                        ]
                    }
                }
            },
            {
                "kind": "IfStatement",
                "fullStart": 889,
                "fullEnd": 1168,
                "start": 1061,
                "end": 1167,
                "fullWidth": 279,
                "width": 106,
                "ifKeyword": {
                    "kind": "IfKeyword",
                    "fullStart": 889,
                    "fullEnd": 1064,
                    "start": 1061,
                    "end": 1063,
                    "fullWidth": 175,
                    "width": 2,
                    "text": "if",
                    "value": "if",
                    "valueText": "if",
                    "hasLeadingTrivia": true,
                    "hasLeadingComment": true,
                    "hasLeadingNewLine": true,
                    "hasTrailingTrivia": true,
                    "leadingTrivia": [
                        {
                            "kind": "SingleLineCommentTrivia",
                            "text": "//"
                        },
                        {
                            "kind": "NewLineTrivia",
                            "text": "\n"
                        },
                        {
                            "kind": "SingleLineCommentTrivia",
                            "text": "//////////////////////////////////////////////////////////////////////////////"
                        },
                        {
                            "kind": "NewLineTrivia",
                            "text": "\n"
                        },
                        {
                            "kind": "NewLineTrivia",
                            "text": "\n"
                        },
                        {
                            "kind": "SingleLineCommentTrivia",
                            "text": "//////////////////////////////////////////////////////////////////////////////"
                        },
                        {
                            "kind": "NewLineTrivia",
                            "text": "\n"
                        },
                        {
                            "kind": "SingleLineCommentTrivia",
                            "text": "//CHECK#2"
                        },
                        {
                            "kind": "NewLineTrivia",
                            "text": "\n"
                        }
                    ],
                    "trailingTrivia": [
                        {
                            "kind": "WhitespaceTrivia",
                            "text": " "
                        }
                    ]
                },
                "openParenToken": {
                    "kind": "OpenParenToken",
                    "fullStart": 1064,
                    "fullEnd": 1065,
                    "start": 1064,
                    "end": 1065,
                    "fullWidth": 1,
                    "width": 1,
                    "text": "(",
                    "value": "(",
                    "valueText": "("
                },
                "condition": {
                    "kind": "NotEqualsExpression",
                    "fullStart": 1065,
                    "fullEnd": 1087,
                    "start": 1065,
                    "end": 1087,
                    "fullWidth": 22,
                    "width": 22,
                    "left": {
                        "kind": "InvocationExpression",
                        "fullStart": 1065,
                        "fullEnd": 1075,
                        "start": 1065,
                        "end": 1075,
                        "fullWidth": 10,
                        "width": 10,
                        "expression": {
                            "kind": "IdentifierName",
                            "fullStart": 1065,
                            "fullEnd": 1073,
                            "start": 1065,
                            "end": 1073,
                            "fullWidth": 8,
                            "width": 8,
                            "text": "getRight",
                            "value": "getRight",
                            "valueText": "getRight"
                        },
                        "argumentList": {
                            "kind": "ArgumentList",
                            "fullStart": 1073,
                            "fullEnd": 1075,
                            "start": 1073,
                            "end": 1075,
                            "fullWidth": 2,
                            "width": 2,
                            "openParenToken": {
                                "kind": "OpenParenToken",
                                "fullStart": 1073,
                                "fullEnd": 1074,
                                "start": 1073,
                                "end": 1074,
                                "fullWidth": 1,
                                "width": 1,
                                "text": "(",
                                "value": "(",
                                "valueText": "("
                            },
                            "arguments": [],
                            "closeParenToken": {
                                "kind": "CloseParenToken",
                                "fullStart": 1074,
                                "fullEnd": 1075,
                                "start": 1074,
                                "end": 1075,
                                "fullWidth": 1,
                                "width": 1,
                                "text": ")",
                                "value": ")",
                                "valueText": ")"
                            }
                        }
                    },
                    "operatorToken": {
                        "kind": "ExclamationEqualsEqualsToken",
                        "fullStart": 1075,
                        "fullEnd": 1078,
                        "start": 1075,
                        "end": 1078,
                        "fullWidth": 3,
                        "width": 3,
                        "text": "!==",
                        "value": "!==",
                        "valueText": "!=="
                    },
                    "right": {
                        "kind": "StringLiteral",
                        "fullStart": 1078,
                        "fullEnd": 1087,
                        "start": 1078,
                        "end": 1087,
                        "fullWidth": 9,
                        "width": 9,
                        "text": "\"napravo\"",
                        "value": "napravo",
                        "valueText": "napravo"
                    }
                },
                "closeParenToken": {
                    "kind": "CloseParenToken",
                    "fullStart": 1087,
                    "fullEnd": 1089,
                    "start": 1087,
                    "end": 1088,
                    "fullWidth": 2,
                    "width": 1,
                    "text": ")",
                    "value": ")",
                    "valueText": ")",
                    "hasTrailingTrivia": true,
                    "trailingTrivia": [
                        {
                            "kind": "WhitespaceTrivia",
                            "text": " "
                        }
                    ]
                },
                "statement": {
                    "kind": "Block",
                    "fullStart": 1089,
                    "fullEnd": 1168,
                    "start": 1089,
                    "end": 1167,
                    "fullWidth": 79,
                    "width": 78,
                    "openBraceToken": {
                        "kind": "OpenBraceToken",
                        "fullStart": 1089,
                        "fullEnd": 1091,
                        "start": 1089,
                        "end": 1090,
                        "fullWidth": 2,
                        "width": 1,
                        "text": "{",
                        "value": "{",
                        "valueText": "{",
                        "hasTrailingTrivia": true,
                        "hasTrailingNewLine": true,
                        "trailingTrivia": [
                            {
                                "kind": "NewLineTrivia",
                                "text": "\n"
                            }
                        ]
                    },
                    "statements": [
                        {
                            "kind": "ExpressionStatement",
                            "fullStart": 1091,
                            "fullEnd": 1166,
                            "start": 1092,
                            "end": 1165,
                            "fullWidth": 75,
                            "width": 73,
                            "expression": {
                                "kind": "InvocationExpression",
                                "fullStart": 1091,
                                "fullEnd": 1164,
                                "start": 1092,
                                "end": 1164,
                                "fullWidth": 73,
                                "width": 72,
                                "expression": {
                                    "kind": "IdentifierName",
                                    "fullStart": 1091,
                                    "fullEnd": 1098,
                                    "start": 1092,
                                    "end": 1098,
                                    "fullWidth": 7,
                                    "width": 6,
                                    "text": "$ERROR",
                                    "value": "$ERROR",
                                    "valueText": "$ERROR",
                                    "hasLeadingTrivia": true,
                                    "leadingTrivia": [
                                        {
                                            "kind": "WhitespaceTrivia",
                                            "text": "\t"
                                        }
                                    ]
                                },
                                "argumentList": {
                                    "kind": "ArgumentList",
                                    "fullStart": 1098,
                                    "fullEnd": 1164,
                                    "start": 1098,
                                    "end": 1164,
                                    "fullWidth": 66,
                                    "width": 66,
                                    "openParenToken": {
                                        "kind": "OpenParenToken",
                                        "fullStart": 1098,
                                        "fullEnd": 1099,
                                        "start": 1098,
                                        "end": 1099,
                                        "fullWidth": 1,
                                        "width": 1,
                                        "text": "(",
                                        "value": "(",
                                        "valueText": "("
                                    },
                                    "arguments": [
                                        {
                                            "kind": "AddExpression",
                                            "fullStart": 1099,
                                            "fullEnd": 1163,
                                            "start": 1099,
                                            "end": 1163,
                                            "fullWidth": 64,
                                            "width": 64,
                                            "left": {
                                                "kind": "StringLiteral",
                                                "fullStart": 1099,
                                                "fullEnd": 1152,
                                                "start": 1099,
                                                "end": 1152,
                                                "fullWidth": 53,
                                                "width": 53,
                                                "text": "'#2: getRight() === \"napravo\". Actual: getRight()==='",
                                                "value": "#2: getRight() === \"napravo\". Actual: getRight()===",
                                                "valueText": "#2: getRight() === \"napravo\". Actual: getRight()==="
                                            },
                                            "operatorToken": {
                                                "kind": "PlusToken",
                                                "fullStart": 1152,
                                                "fullEnd": 1153,
                                                "start": 1152,
                                                "end": 1153,
                                                "fullWidth": 1,
                                                "width": 1,
                                                "text": "+",
                                                "value": "+",
                                                "valueText": "+"
                                            },
                                            "right": {
                                                "kind": "InvocationExpression",
                                                "fullStart": 1153,
                                                "fullEnd": 1163,
                                                "start": 1153,
                                                "end": 1163,
                                                "fullWidth": 10,
                                                "width": 10,
                                                "expression": {
                                                    "kind": "IdentifierName",
                                                    "fullStart": 1153,
                                                    "fullEnd": 1161,
                                                    "start": 1153,
                                                    "end": 1161,
                                                    "fullWidth": 8,
                                                    "width": 8,
                                                    "text": "getRight",
                                                    "value": "getRight",
                                                    "valueText": "getRight"
                                                },
                                                "argumentList": {
                                                    "kind": "ArgumentList",
                                                    "fullStart": 1161,
                                                    "fullEnd": 1163,
                                                    "start": 1161,
                                                    "end": 1163,
                                                    "fullWidth": 2,
                                                    "width": 2,
                                                    "openParenToken": {
                                                        "kind": "OpenParenToken",
                                                        "fullStart": 1161,
                                                        "fullEnd": 1162,
                                                        "start": 1161,
                                                        "end": 1162,
                                                        "fullWidth": 1,
                                                        "width": 1,
                                                        "text": "(",
                                                        "value": "(",
                                                        "valueText": "("
                                                    },
                                                    "arguments": [],
                                                    "closeParenToken": {
                                                        "kind": "CloseParenToken",
                                                        "fullStart": 1162,
                                                        "fullEnd": 1163,
                                                        "start": 1162,
                                                        "end": 1163,
                                                        "fullWidth": 1,
                                                        "width": 1,
                                                        "text": ")",
                                                        "value": ")",
                                                        "valueText": ")"
                                                    }
                                                }
                                            }
                                        }
                                    ],
                                    "closeParenToken": {
                                        "kind": "CloseParenToken",
                                        "fullStart": 1163,
                                        "fullEnd": 1164,
                                        "start": 1163,
                                        "end": 1164,
                                        "fullWidth": 1,
                                        "width": 1,
                                        "text": ")",
                                        "value": ")",
                                        "valueText": ")"
                                    }
                                }
                            },
                            "semicolonToken": {
                                "kind": "SemicolonToken",
                                "fullStart": 1164,
                                "fullEnd": 1166,
                                "start": 1164,
                                "end": 1165,
                                "fullWidth": 2,
                                "width": 1,
                                "text": ";",
                                "value": ";",
                                "valueText": ";",
                                "hasTrailingTrivia": true,
                                "hasTrailingNewLine": true,
                                "trailingTrivia": [
                                    {
                                        "kind": "NewLineTrivia",
                                        "text": "\n"
                                    }
                                ]
                            }
                        }
                    ],
                    "closeBraceToken": {
                        "kind": "CloseBraceToken",
                        "fullStart": 1166,
                        "fullEnd": 1168,
                        "start": 1166,
                        "end": 1167,
                        "fullWidth": 2,
                        "width": 1,
                        "text": "}",
                        "value": "}",
                        "valueText": "}",
                        "hasTrailingTrivia": true,
                        "hasTrailingNewLine": true,
                        "trailingTrivia": [
                            {
                                "kind": "NewLineTrivia",
                                "text": "\n"
                            }
                        ]
                    }
                }
            },
            {
                "kind": "IfStatement",
                "fullStart": 1168,
                "fullEnd": 1430,
                "start": 1340,
                "end": 1429,
                "fullWidth": 262,
                "width": 89,
                "ifKeyword": {
                    "kind": "IfKeyword",
                    "fullStart": 1168,
                    "fullEnd": 1343,
                    "start": 1340,
                    "end": 1342,
                    "fullWidth": 175,
                    "width": 2,
                    "text": "if",
                    "value": "if",
                    "valueText": "if",
                    "hasLeadingTrivia": true,
                    "hasLeadingComment": true,
                    "hasLeadingNewLine": true,
                    "hasTrailingTrivia": true,
                    "leadingTrivia": [
                        {
                            "kind": "SingleLineCommentTrivia",
                            "text": "//"
                        },
                        {
                            "kind": "NewLineTrivia",
                            "text": "\n"
                        },
                        {
                            "kind": "SingleLineCommentTrivia",
                            "text": "//////////////////////////////////////////////////////////////////////////////"
                        },
                        {
                            "kind": "NewLineTrivia",
                            "text": "\n"
                        },
                        {
                            "kind": "NewLineTrivia",
                            "text": "\n"
                        },
                        {
                            "kind": "SingleLineCommentTrivia",
                            "text": "//////////////////////////////////////////////////////////////////////////////"
                        },
                        {
                            "kind": "NewLineTrivia",
                            "text": "\n"
                        },
                        {
                            "kind": "SingleLineCommentTrivia",
                            "text": "//CHECK#3"
                        },
                        {
                            "kind": "NewLineTrivia",
                            "text": "\n"
                        }
                    ],
                    "trailingTrivia": [
                        {
                            "kind": "WhitespaceTrivia",
                            "text": " "
                        }
                    ]
                },
                "openParenToken": {
                    "kind": "OpenParenToken",
                    "fullStart": 1343,
                    "fullEnd": 1344,
                    "start": 1343,
                    "end": 1344,
                    "fullWidth": 1,
                    "width": 1,
                    "text": "(",
                    "value": "(",
                    "valueText": "("
                },
                "condition": {
                    "kind": "NotEqualsExpression",
                    "fullStart": 1344,
                    "fullEnd": 1359,
                    "start": 1344,
                    "end": 1359,
                    "fullWidth": 15,
                    "width": 15,
                    "left": {
                        "kind": "MemberAccessExpression",
                        "fullStart": 1344,
                        "fullEnd": 1352,
                        "start": 1344,
                        "end": 1352,
                        "fullWidth": 8,
                        "width": 8,
                        "expression": {
                            "kind": "IdentifierName",
                            "fullStart": 1344,
                            "fullEnd": 1349,
                            "start": 1344,
                            "end": 1349,
                            "fullWidth": 5,
                            "width": 5,
                            "text": "__obj",
                            "value": "__obj",
                            "valueText": "__obj"
                        },
                        "dotToken": {
                            "kind": "DotToken",
                            "fullStart": 1349,
                            "fullEnd": 1350,
                            "start": 1349,
                            "end": 1350,
                            "fullWidth": 1,
                            "width": 1,
                            "text": ".",
                            "value": ".",
                            "valueText": "."
                        },
                        "name": {
                            "kind": "IdentifierName",
                            "fullStart": 1350,
                            "fullEnd": 1352,
                            "start": 1350,
                            "end": 1352,
                            "fullWidth": 2,
                            "width": 2,
                            "text": "p1",
                            "value": "p1",
                            "valueText": "p1"
                        }
                    },
                    "operatorToken": {
                        "kind": "ExclamationEqualsEqualsToken",
                        "fullStart": 1352,
                        "fullEnd": 1355,
                        "start": 1352,
                        "end": 1355,
                        "fullWidth": 3,
                        "width": 3,
                        "text": "!==",
                        "value": "!==",
                        "valueText": "!=="
                    },
                    "right": {
                        "kind": "StringLiteral",
                        "fullStart": 1355,
                        "fullEnd": 1359,
                        "start": 1355,
                        "end": 1359,
                        "fullWidth": 4,
                        "width": 4,
                        "text": "\"w1\"",
                        "value": "w1",
                        "valueText": "w1"
                    }
                },
                "closeParenToken": {
                    "kind": "CloseParenToken",
                    "fullStart": 1359,
                    "fullEnd": 1361,
                    "start": 1359,
                    "end": 1360,
                    "fullWidth": 2,
                    "width": 1,
                    "text": ")",
                    "value": ")",
                    "valueText": ")",
                    "hasTrailingTrivia": true,
                    "trailingTrivia": [
                        {
                            "kind": "WhitespaceTrivia",
                            "text": " "
                        }
                    ]
                },
                "statement": {
                    "kind": "Block",
                    "fullStart": 1361,
                    "fullEnd": 1430,
                    "start": 1361,
                    "end": 1429,
                    "fullWidth": 69,
                    "width": 68,
                    "openBraceToken": {
                        "kind": "OpenBraceToken",
                        "fullStart": 1361,
                        "fullEnd": 1363,
                        "start": 1361,
                        "end": 1362,
                        "fullWidth": 2,
                        "width": 1,
                        "text": "{",
                        "value": "{",
                        "valueText": "{",
                        "hasTrailingTrivia": true,
                        "hasTrailingNewLine": true,
                        "trailingTrivia": [
                            {
                                "kind": "NewLineTrivia",
                                "text": "\n"
                            }
                        ]
                    },
                    "statements": [
                        {
                            "kind": "ExpressionStatement",
                            "fullStart": 1363,
                            "fullEnd": 1428,
                            "start": 1364,
                            "end": 1427,
                            "fullWidth": 65,
                            "width": 63,
                            "expression": {
                                "kind": "InvocationExpression",
                                "fullStart": 1363,
                                "fullEnd": 1426,
                                "start": 1364,
                                "end": 1426,
                                "fullWidth": 63,
                                "width": 62,
                                "expression": {
                                    "kind": "IdentifierName",
                                    "fullStart": 1363,
                                    "fullEnd": 1370,
                                    "start": 1364,
                                    "end": 1370,
                                    "fullWidth": 7,
                                    "width": 6,
                                    "text": "$ERROR",
                                    "value": "$ERROR",
                                    "valueText": "$ERROR",
                                    "hasLeadingTrivia": true,
                                    "leadingTrivia": [
                                        {
                                            "kind": "WhitespaceTrivia",
                                            "text": "\t"
                                        }
                                    ]
                                },
                                "argumentList": {
                                    "kind": "ArgumentList",
                                    "fullStart": 1370,
                                    "fullEnd": 1426,
                                    "start": 1370,
                                    "end": 1426,
                                    "fullWidth": 56,
                                    "width": 56,
                                    "openParenToken": {
                                        "kind": "OpenParenToken",
                                        "fullStart": 1370,
                                        "fullEnd": 1371,
                                        "start": 1370,
                                        "end": 1371,
                                        "fullWidth": 1,
                                        "width": 1,
                                        "text": "(",
                                        "value": "(",
                                        "valueText": "("
                                    },
                                    "arguments": [
                                        {
                                            "kind": "AddExpression",
                                            "fullStart": 1371,
                                            "fullEnd": 1425,
                                            "start": 1371,
                                            "end": 1425,
                                            "fullWidth": 54,
                                            "width": 54,
                                            "left": {
                                                "kind": "StringLiteral",
                                                "fullStart": 1371,
                                                "fullEnd": 1416,
                                                "start": 1371,
                                                "end": 1416,
                                                "fullWidth": 45,
                                                "width": 45,
                                                "text": "'#3: __obj.p1 === \"w1\". Actual: __obj.p1 ==='",
                                                "value": "#3: __obj.p1 === \"w1\". Actual: __obj.p1 ===",
                                                "valueText": "#3: __obj.p1 === \"w1\". Actual: __obj.p1 ==="
                                            },
                                            "operatorToken": {
                                                "kind": "PlusToken",
                                                "fullStart": 1416,
                                                "fullEnd": 1417,
                                                "start": 1416,
                                                "end": 1417,
                                                "fullWidth": 1,
                                                "width": 1,
                                                "text": "+",
                                                "value": "+",
                                                "valueText": "+"
                                            },
                                            "right": {
                                                "kind": "MemberAccessExpression",
                                                "fullStart": 1417,
                                                "fullEnd": 1425,
                                                "start": 1417,
                                                "end": 1425,
                                                "fullWidth": 8,
                                                "width": 8,
                                                "expression": {
                                                    "kind": "IdentifierName",
                                                    "fullStart": 1417,
                                                    "fullEnd": 1422,
                                                    "start": 1417,
                                                    "end": 1422,
                                                    "fullWidth": 5,
                                                    "width": 5,
                                                    "text": "__obj",
                                                    "value": "__obj",
                                                    "valueText": "__obj"
                                                },
                                                "dotToken": {
                                                    "kind": "DotToken",
                                                    "fullStart": 1422,
                                                    "fullEnd": 1423,
                                                    "start": 1422,
                                                    "end": 1423,
                                                    "fullWidth": 1,
                                                    "width": 1,
                                                    "text": ".",
                                                    "value": ".",
                                                    "valueText": "."
                                                },
                                                "name": {
                                                    "kind": "IdentifierName",
                                                    "fullStart": 1423,
                                                    "fullEnd": 1425,
                                                    "start": 1423,
                                                    "end": 1425,
                                                    "fullWidth": 2,
                                                    "width": 2,
                                                    "text": "p1",
                                                    "value": "p1",
                                                    "valueText": "p1"
                                                }
                                            }
                                        }
                                    ],
                                    "closeParenToken": {
                                        "kind": "CloseParenToken",
                                        "fullStart": 1425,
                                        "fullEnd": 1426,
                                        "start": 1425,
                                        "end": 1426,
                                        "fullWidth": 1,
                                        "width": 1,
                                        "text": ")",
                                        "value": ")",
                                        "valueText": ")"
                                    }
                                }
                            },
                            "semicolonToken": {
                                "kind": "SemicolonToken",
                                "fullStart": 1426,
                                "fullEnd": 1428,
                                "start": 1426,
                                "end": 1427,
                                "fullWidth": 2,
                                "width": 1,
                                "text": ";",
                                "value": ";",
                                "valueText": ";",
                                "hasTrailingTrivia": true,
                                "hasTrailingNewLine": true,
                                "trailingTrivia": [
                                    {
                                        "kind": "NewLineTrivia",
                                        "text": "\n"
                                    }
                                ]
                            }
                        }
                    ],
                    "closeBraceToken": {
                        "kind": "CloseBraceToken",
                        "fullStart": 1428,
                        "fullEnd": 1430,
                        "start": 1428,
                        "end": 1429,
                        "fullWidth": 2,
                        "width": 1,
                        "text": "}",
                        "value": "}",
                        "valueText": "}",
                        "hasTrailingTrivia": true,
                        "hasTrailingNewLine": true,
                        "trailingTrivia": [
                            {
                                "kind": "NewLineTrivia",
                                "text": "\n"
                            }
                        ]
                    }
                }
            },
            {
                "kind": "IfStatement",
                "fullStart": 1430,
                "fullEnd": 1725,
                "start": 1602,
                "end": 1724,
                "fullWidth": 295,
                "width": 122,
                "ifKeyword": {
                    "kind": "IfKeyword",
                    "fullStart": 1430,
                    "fullEnd": 1605,
                    "start": 1602,
                    "end": 1604,
                    "fullWidth": 175,
                    "width": 2,
                    "text": "if",
                    "value": "if",
                    "valueText": "if",
                    "hasLeadingTrivia": true,
                    "hasLeadingComment": true,
                    "hasLeadingNewLine": true,
                    "hasTrailingTrivia": true,
                    "leadingTrivia": [
                        {
                            "kind": "SingleLineCommentTrivia",
                            "text": "//"
                        },
                        {
                            "kind": "NewLineTrivia",
                            "text": "\n"
                        },
                        {
                            "kind": "SingleLineCommentTrivia",
                            "text": "//////////////////////////////////////////////////////////////////////////////"
                        },
                        {
                            "kind": "NewLineTrivia",
                            "text": "\n"
                        },
                        {
                            "kind": "NewLineTrivia",
                            "text": "\n"
                        },
                        {
                            "kind": "SingleLineCommentTrivia",
                            "text": "//////////////////////////////////////////////////////////////////////////////"
                        },
                        {
                            "kind": "NewLineTrivia",
                            "text": "\n"
                        },
                        {
                            "kind": "SingleLineCommentTrivia",
                            "text": "//CHECK#4"
                        },
                        {
                            "kind": "NewLineTrivia",
                            "text": "\n"
                        }
                    ],
                    "trailingTrivia": [
                        {
                            "kind": "WhitespaceTrivia",
                            "text": " "
                        }
                    ]
                },
                "openParenToken": {
                    "kind": "OpenParenToken",
                    "fullStart": 1605,
                    "fullEnd": 1606,
                    "start": 1605,
                    "end": 1606,
                    "fullWidth": 1,
                    "width": 1,
                    "text": "(",
                    "value": "(",
                    "valueText": "("
                },
                "condition": {
                    "kind": "NotEqualsExpression",
                    "fullStart": 1606,
                    "fullEnd": 1630,
                    "start": 1606,
                    "end": 1630,
                    "fullWidth": 24,
                    "width": 24,
                    "left": {
                        "kind": "InvocationExpression",
                        "fullStart": 1606,
                        "fullEnd": 1622,
                        "start": 1606,
                        "end": 1622,
                        "fullWidth": 16,
                        "width": 16,
                        "expression": {
                            "kind": "MemberAccessExpression",
                            "fullStart": 1606,
                            "fullEnd": 1620,
                            "start": 1606,
                            "end": 1620,
                            "fullWidth": 14,
                            "width": 14,
                            "expression": {
                                "kind": "IdentifierName",
                                "fullStart": 1606,
                                "fullEnd": 1611,
                                "start": 1606,
                                "end": 1611,
                                "fullWidth": 5,
                                "width": 5,
                                "text": "__obj",
                                "value": "__obj",
                                "valueText": "__obj"
                            },
                            "dotToken": {
                                "kind": "DotToken",
                                "fullStart": 1611,
                                "fullEnd": 1612,
                                "start": 1611,
                                "end": 1612,
                                "fullWidth": 1,
                                "width": 1,
                                "text": ".",
                                "value": ".",
                                "valueText": "."
                            },
                            "name": {
                                "kind": "IdentifierName",
                                "fullStart": 1612,
                                "fullEnd": 1620,
                                "start": 1612,
                                "end": 1620,
                                "fullWidth": 8,
                                "width": 8,
                                "text": "getRight",
                                "value": "getRight",
                                "valueText": "getRight"
                            }
                        },
                        "argumentList": {
                            "kind": "ArgumentList",
                            "fullStart": 1620,
                            "fullEnd": 1622,
                            "start": 1620,
                            "end": 1622,
                            "fullWidth": 2,
                            "width": 2,
                            "openParenToken": {
                                "kind": "OpenParenToken",
                                "fullStart": 1620,
                                "fullEnd": 1621,
                                "start": 1620,
                                "end": 1621,
                                "fullWidth": 1,
                                "width": 1,
                                "text": "(",
                                "value": "(",
                                "valueText": "("
                            },
                            "arguments": [],
                            "closeParenToken": {
                                "kind": "CloseParenToken",
                                "fullStart": 1621,
                                "fullEnd": 1622,
                                "start": 1621,
                                "end": 1622,
                                "fullWidth": 1,
                                "width": 1,
                                "text": ")",
                                "value": ")",
                                "valueText": ")"
                            }
                        }
                    },
                    "operatorToken": {
                        "kind": "ExclamationEqualsEqualsToken",
                        "fullStart": 1622,
                        "fullEnd": 1625,
                        "start": 1622,
                        "end": 1625,
                        "fullWidth": 3,
                        "width": 3,
                        "text": "!==",
                        "value": "!==",
                        "valueText": "!=="
                    },
                    "right": {
                        "kind": "FalseKeyword",
                        "fullStart": 1625,
                        "fullEnd": 1630,
                        "start": 1625,
                        "end": 1630,
                        "fullWidth": 5,
                        "width": 5,
                        "text": "false",
                        "value": false,
                        "valueText": "false"
                    }
                },
                "closeParenToken": {
                    "kind": "CloseParenToken",
                    "fullStart": 1630,
                    "fullEnd": 1632,
                    "start": 1630,
                    "end": 1631,
                    "fullWidth": 2,
                    "width": 1,
                    "text": ")",
                    "value": ")",
                    "valueText": ")",
                    "hasTrailingTrivia": true,
                    "trailingTrivia": [
                        {
                            "kind": "WhitespaceTrivia",
                            "text": " "
                        }
                    ]
                },
                "statement": {
                    "kind": "Block",
                    "fullStart": 1632,
                    "fullEnd": 1725,
                    "start": 1632,
                    "end": 1724,
                    "fullWidth": 93,
                    "width": 92,
                    "openBraceToken": {
                        "kind": "OpenBraceToken",
                        "fullStart": 1632,
                        "fullEnd": 1634,
                        "start": 1632,
                        "end": 1633,
                        "fullWidth": 2,
                        "width": 1,
                        "text": "{",
                        "value": "{",
                        "valueText": "{",
                        "hasTrailingTrivia": true,
                        "hasTrailingNewLine": true,
                        "trailingTrivia": [
                            {
                                "kind": "NewLineTrivia",
                                "text": "\n"
                            }
                        ]
                    },
                    "statements": [
                        {
                            "kind": "ExpressionStatement",
                            "fullStart": 1634,
                            "fullEnd": 1723,
                            "start": 1635,
                            "end": 1722,
                            "fullWidth": 89,
                            "width": 87,
                            "expression": {
                                "kind": "InvocationExpression",
                                "fullStart": 1634,
                                "fullEnd": 1721,
                                "start": 1635,
                                "end": 1721,
                                "fullWidth": 87,
                                "width": 86,
                                "expression": {
                                    "kind": "IdentifierName",
                                    "fullStart": 1634,
                                    "fullEnd": 1641,
                                    "start": 1635,
                                    "end": 1641,
                                    "fullWidth": 7,
                                    "width": 6,
                                    "text": "$ERROR",
                                    "value": "$ERROR",
                                    "valueText": "$ERROR",
                                    "hasLeadingTrivia": true,
                                    "leadingTrivia": [
                                        {
                                            "kind": "WhitespaceTrivia",
                                            "text": "\t"
                                        }
                                    ]
                                },
                                "argumentList": {
                                    "kind": "ArgumentList",
                                    "fullStart": 1641,
                                    "fullEnd": 1721,
                                    "start": 1641,
                                    "end": 1721,
                                    "fullWidth": 80,
                                    "width": 80,
                                    "openParenToken": {
                                        "kind": "OpenParenToken",
                                        "fullStart": 1641,
                                        "fullEnd": 1642,
                                        "start": 1641,
                                        "end": 1642,
                                        "fullWidth": 1,
                                        "width": 1,
                                        "text": "(",
                                        "value": "(",
                                        "valueText": "("
                                    },
                                    "arguments": [
                                        {
                                            "kind": "AddExpression",
                                            "fullStart": 1642,
                                            "fullEnd": 1720,
                                            "start": 1642,
                                            "end": 1720,
                                            "fullWidth": 78,
                                            "width": 78,
                                            "left": {
                                                "kind": "StringLiteral",
                                                "fullStart": 1642,
                                                "fullEnd": 1703,
                                                "start": 1642,
                                                "end": 1703,
                                                "fullWidth": 61,
                                                "width": 61,
                                                "text": "'#4: __obj.getRight() === false. Actual: __obj.getRight()==='",
                                                "value": "#4: __obj.getRight() === false. Actual: __obj.getRight()===",
                                                "valueText": "#4: __obj.getRight() === false. Actual: __obj.getRight()==="
                                            },
                                            "operatorToken": {
                                                "kind": "PlusToken",
                                                "fullStart": 1703,
                                                "fullEnd": 1704,
                                                "start": 1703,
                                                "end": 1704,
                                                "fullWidth": 1,
                                                "width": 1,
                                                "text": "+",
                                                "value": "+",
                                                "valueText": "+"
                                            },
                                            "right": {
                                                "kind": "InvocationExpression",
                                                "fullStart": 1704,
                                                "fullEnd": 1720,
                                                "start": 1704,
                                                "end": 1720,
                                                "fullWidth": 16,
                                                "width": 16,
                                                "expression": {
                                                    "kind": "MemberAccessExpression",
                                                    "fullStart": 1704,
                                                    "fullEnd": 1718,
                                                    "start": 1704,
                                                    "end": 1718,
                                                    "fullWidth": 14,
                                                    "width": 14,
                                                    "expression": {
                                                        "kind": "IdentifierName",
                                                        "fullStart": 1704,
                                                        "fullEnd": 1709,
                                                        "start": 1704,
                                                        "end": 1709,
                                                        "fullWidth": 5,
                                                        "width": 5,
                                                        "text": "__obj",
                                                        "value": "__obj",
                                                        "valueText": "__obj"
                                                    },
                                                    "dotToken": {
                                                        "kind": "DotToken",
                                                        "fullStart": 1709,
                                                        "fullEnd": 1710,
                                                        "start": 1709,
                                                        "end": 1710,
                                                        "fullWidth": 1,
                                                        "width": 1,
                                                        "text": ".",
                                                        "value": ".",
                                                        "valueText": "."
                                                    },
                                                    "name": {
                                                        "kind": "IdentifierName",
                                                        "fullStart": 1710,
                                                        "fullEnd": 1718,
                                                        "start": 1710,
                                                        "end": 1718,
                                                        "fullWidth": 8,
                                                        "width": 8,
                                                        "text": "getRight",
                                                        "value": "getRight",
                                                        "valueText": "getRight"
                                                    }
                                                },
                                                "argumentList": {
                                                    "kind": "ArgumentList",
                                                    "fullStart": 1718,
                                                    "fullEnd": 1720,
                                                    "start": 1718,
                                                    "end": 1720,
                                                    "fullWidth": 2,
                                                    "width": 2,
                                                    "openParenToken": {
                                                        "kind": "OpenParenToken",
                                                        "fullStart": 1718,
                                                        "fullEnd": 1719,
                                                        "start": 1718,
                                                        "end": 1719,
                                                        "fullWidth": 1,
                                                        "width": 1,
                                                        "text": "(",
                                                        "value": "(",
                                                        "valueText": "("
                                                    },
                                                    "arguments": [],
                                                    "closeParenToken": {
                                                        "kind": "CloseParenToken",
                                                        "fullStart": 1719,
                                                        "fullEnd": 1720,
                                                        "start": 1719,
                                                        "end": 1720,
                                                        "fullWidth": 1,
                                                        "width": 1,
                                                        "text": ")",
                                                        "value": ")",
                                                        "valueText": ")"
                                                    }
                                                }
                                            }
                                        }
                                    ],
                                    "closeParenToken": {
                                        "kind": "CloseParenToken",
                                        "fullStart": 1720,
                                        "fullEnd": 1721,
                                        "start": 1720,
                                        "end": 1721,
                                        "fullWidth": 1,
                                        "width": 1,
                                        "text": ")",
                                        "value": ")",
                                        "valueText": ")"
                                    }
                                }
                            },
                            "semicolonToken": {
                                "kind": "SemicolonToken",
                                "fullStart": 1721,
                                "fullEnd": 1723,
                                "start": 1721,
                                "end": 1722,
                                "fullWidth": 2,
                                "width": 1,
                                "text": ";",
                                "value": ";",
                                "valueText": ";",
                                "hasTrailingTrivia": true,
                                "hasTrailingNewLine": true,
                                "trailingTrivia": [
                                    {
                                        "kind": "NewLineTrivia",
                                        "text": "\n"
                                    }
                                ]
                            }
                        }
                    ],
                    "closeBraceToken": {
                        "kind": "CloseBraceToken",
                        "fullStart": 1723,
                        "fullEnd": 1725,
                        "start": 1723,
                        "end": 1724,
                        "fullWidth": 2,
                        "width": 1,
                        "text": "}",
                        "value": "}",
                        "valueText": "}",
                        "hasTrailingTrivia": true,
                        "hasTrailingNewLine": true,
                        "trailingTrivia": [
                            {
                                "kind": "NewLineTrivia",
                                "text": "\n"
                            }
                        ]
                    }
                }
            },
            {
                "kind": "IfStatement",
                "fullStart": 1725,
                "fullEnd": 1981,
                "start": 1897,
                "end": 1980,
                "fullWidth": 256,
                "width": 83,
                "ifKeyword": {
                    "kind": "IfKeyword",
                    "fullStart": 1725,
                    "fullEnd": 1900,
                    "start": 1897,
                    "end": 1899,
                    "fullWidth": 175,
                    "width": 2,
                    "text": "if",
                    "value": "if",
                    "valueText": "if",
                    "hasLeadingTrivia": true,
                    "hasLeadingComment": true,
                    "hasLeadingNewLine": true,
                    "hasTrailingTrivia": true,
                    "leadingTrivia": [
                        {
                            "kind": "SingleLineCommentTrivia",
                            "text": "//"
                        },
                        {
                            "kind": "NewLineTrivia",
                            "text": "\n"
                        },
                        {
                            "kind": "SingleLineCommentTrivia",
                            "text": "//////////////////////////////////////////////////////////////////////////////"
                        },
                        {
                            "kind": "NewLineTrivia",
                            "text": "\n"
                        },
                        {
                            "kind": "NewLineTrivia",
                            "text": "\n"
                        },
                        {
                            "kind": "SingleLineCommentTrivia",
                            "text": "//////////////////////////////////////////////////////////////////////////////"
                        },
                        {
                            "kind": "NewLineTrivia",
                            "text": "\n"
                        },
                        {
                            "kind": "SingleLineCommentTrivia",
                            "text": "//CHECK#5"
                        },
                        {
                            "kind": "NewLineTrivia",
                            "text": "\n"
                        }
                    ],
                    "trailingTrivia": [
                        {
                            "kind": "WhitespaceTrivia",
                            "text": " "
                        }
                    ]
                },
                "openParenToken": {
                    "kind": "OpenParenToken",
                    "fullStart": 1900,
                    "fullEnd": 1901,
                    "start": 1900,
                    "end": 1901,
                    "fullWidth": 1,
                    "width": 1,
                    "text": "(",
                    "value": "(",
                    "valueText": "("
                },
                "condition": {
                    "kind": "NotEqualsExpression",
                    "fullStart": 1901,
                    "fullEnd": 1916,
                    "start": 1901,
                    "end": 1916,
                    "fullWidth": 15,
                    "width": 15,
                    "left": {
                        "kind": "IdentifierName",
                        "fullStart": 1901,
                        "fullEnd": 1908,
                        "start": 1901,
                        "end": 1907,
                        "fullWidth": 7,
                        "width": 6,
                        "text": "resukt",
                        "value": "resukt",
                        "valueText": "resukt",
                        "hasTrailingTrivia": true,
                        "trailingTrivia": [
                            {
                                "kind": "WhitespaceTrivia",
                                "text": " "
                            }
                        ]
                    },
                    "operatorToken": {
                        "kind": "ExclamationEqualsEqualsToken",
                        "fullStart": 1908,
                        "fullEnd": 1912,
                        "start": 1908,
                        "end": 1911,
                        "fullWidth": 4,
                        "width": 3,
                        "text": "!==",
                        "value": "!==",
                        "valueText": "!==",
                        "hasTrailingTrivia": true,
                        "trailingTrivia": [
                            {
                                "kind": "WhitespaceTrivia",
                                "text": " "
                            }
                        ]
                    },
                    "right": {
                        "kind": "StringLiteral",
                        "fullStart": 1912,
                        "fullEnd": 1916,
                        "start": 1912,
                        "end": 1916,
                        "fullWidth": 4,
                        "width": 4,
                        "text": "\"w1\"",
                        "value": "w1",
                        "valueText": "w1"
                    }
                },
                "closeParenToken": {
                    "kind": "CloseParenToken",
                    "fullStart": 1916,
                    "fullEnd": 1918,
                    "start": 1916,
                    "end": 1917,
                    "fullWidth": 2,
                    "width": 1,
                    "text": ")",
                    "value": ")",
                    "valueText": ")",
                    "hasTrailingTrivia": true,
                    "trailingTrivia": [
                        {
                            "kind": "WhitespaceTrivia",
                            "text": " "
                        }
                    ]
                },
                "statement": {
                    "kind": "Block",
                    "fullStart": 1918,
                    "fullEnd": 1981,
                    "start": 1918,
                    "end": 1980,
                    "fullWidth": 63,
                    "width": 62,
                    "openBraceToken": {
                        "kind": "OpenBraceToken",
                        "fullStart": 1918,
                        "fullEnd": 1920,
                        "start": 1918,
                        "end": 1919,
                        "fullWidth": 2,
                        "width": 1,
                        "text": "{",
                        "value": "{",
                        "valueText": "{",
                        "hasTrailingTrivia": true,
                        "hasTrailingNewLine": true,
                        "trailingTrivia": [
                            {
                                "kind": "NewLineTrivia",
                                "text": "\n"
                            }
                        ]
                    },
                    "statements": [
                        {
                            "kind": "ExpressionStatement",
                            "fullStart": 1920,
                            "fullEnd": 1979,
                            "start": 1921,
                            "end": 1978,
                            "fullWidth": 59,
                            "width": 57,
                            "expression": {
                                "kind": "InvocationExpression",
                                "fullStart": 1920,
                                "fullEnd": 1977,
                                "start": 1921,
                                "end": 1977,
                                "fullWidth": 57,
                                "width": 56,
                                "expression": {
                                    "kind": "IdentifierName",
                                    "fullStart": 1920,
                                    "fullEnd": 1927,
                                    "start": 1921,
                                    "end": 1927,
                                    "fullWidth": 7,
                                    "width": 6,
                                    "text": "$ERROR",
                                    "value": "$ERROR",
                                    "valueText": "$ERROR",
                                    "hasLeadingTrivia": true,
                                    "leadingTrivia": [
                                        {
                                            "kind": "WhitespaceTrivia",
                                            "text": "\t"
                                        }
                                    ]
                                },
                                "argumentList": {
                                    "kind": "ArgumentList",
                                    "fullStart": 1927,
                                    "fullEnd": 1977,
                                    "start": 1927,
                                    "end": 1977,
                                    "fullWidth": 50,
                                    "width": 50,
                                    "openParenToken": {
                                        "kind": "OpenParenToken",
                                        "fullStart": 1927,
                                        "fullEnd": 1928,
                                        "start": 1927,
                                        "end": 1928,
                                        "fullWidth": 1,
                                        "width": 1,
                                        "text": "(",
                                        "value": "(",
                                        "valueText": "("
                                    },
                                    "arguments": [
                                        {
                                            "kind": "AddExpression",
                                            "fullStart": 1928,
                                            "fullEnd": 1976,
                                            "start": 1928,
                                            "end": 1976,
                                            "fullWidth": 48,
                                            "width": 48,
                                            "left": {
                                                "kind": "StringLiteral",
                                                "fullStart": 1928,
                                                "fullEnd": 1969,
                                                "start": 1928,
                                                "end": 1969,
                                                "fullWidth": 41,
                                                "width": 41,
                                                "text": "'#5: resukt === \"w1\". Actual: resukt ==='",
                                                "value": "#5: resukt === \"w1\". Actual: resukt ===",
                                                "valueText": "#5: resukt === \"w1\". Actual: resukt ==="
                                            },
                                            "operatorToken": {
                                                "kind": "PlusToken",
                                                "fullStart": 1969,
                                                "fullEnd": 1970,
                                                "start": 1969,
                                                "end": 1970,
                                                "fullWidth": 1,
                                                "width": 1,
                                                "text": "+",
                                                "value": "+",
                                                "valueText": "+"
                                            },
                                            "right": {
                                                "kind": "IdentifierName",
                                                "fullStart": 1970,
                                                "fullEnd": 1976,
                                                "start": 1970,
                                                "end": 1976,
                                                "fullWidth": 6,
                                                "width": 6,
                                                "text": "resukt",
                                                "value": "resukt",
                                                "valueText": "resukt"
                                            }
                                        }
                                    ],
                                    "closeParenToken": {
                                        "kind": "CloseParenToken",
                                        "fullStart": 1976,
                                        "fullEnd": 1977,
                                        "start": 1976,
                                        "end": 1977,
                                        "fullWidth": 1,
                                        "width": 1,
                                        "text": ")",
                                        "value": ")",
                                        "valueText": ")"
                                    }
                                }
                            },
                            "semicolonToken": {
                                "kind": "SemicolonToken",
                                "fullStart": 1977,
                                "fullEnd": 1979,
                                "start": 1977,
                                "end": 1978,
                                "fullWidth": 2,
                                "width": 1,
                                "text": ";",
                                "value": ";",
                                "valueText": ";",
                                "hasTrailingTrivia": true,
                                "hasTrailingNewLine": true,
                                "trailingTrivia": [
                                    {
                                        "kind": "NewLineTrivia",
                                        "text": "\n"
                                    }
                                ]
                            }
                        }
                    ],
                    "closeBraceToken": {
                        "kind": "CloseBraceToken",
                        "fullStart": 1979,
                        "fullEnd": 1981,
                        "start": 1979,
                        "end": 1980,
                        "fullWidth": 2,
                        "width": 1,
                        "text": "}",
                        "value": "}",
                        "valueText": "}",
                        "hasTrailingTrivia": true,
                        "hasTrailingNewLine": true,
                        "trailingTrivia": [
                            {
                                "kind": "NewLineTrivia",
                                "text": "\n"
                            }
                        ]
                    }
                }
            },
            {
                "kind": "VariableStatement",
                "fullStart": 1981,
                "fullEnd": 2076,
                "start": 2064,
                "end": 2075,
                "fullWidth": 95,
                "width": 11,
                "modifiers": [],
                "variableDeclaration": {
                    "kind": "VariableDeclaration",
                    "fullStart": 1981,
                    "fullEnd": 2074,
                    "start": 2064,
                    "end": 2074,
                    "fullWidth": 93,
                    "width": 10,
                    "varKeyword": {
                        "kind": "VarKeyword",
                        "fullStart": 1981,
                        "fullEnd": 2068,
                        "start": 2064,
                        "end": 2067,
                        "fullWidth": 87,
                        "width": 3,
                        "text": "var",
                        "value": "var",
                        "valueText": "var",
                        "hasLeadingTrivia": true,
                        "hasLeadingComment": true,
                        "hasLeadingNewLine": true,
                        "hasTrailingTrivia": true,
                        "leadingTrivia": [
                            {
                                "kind": "SingleLineCommentTrivia",
                                "text": "//"
                            },
                            {
                                "kind": "NewLineTrivia",
                                "text": "\n"
                            },
                            {
                                "kind": "SingleLineCommentTrivia",
                                "text": "//////////////////////////////////////////////////////////////////////////////"
                            },
                            {
                                "kind": "NewLineTrivia",
                                "text": "\n"
                            },
                            {
                                "kind": "NewLineTrivia",
                                "text": "\n"
                            }
                        ],
                        "trailingTrivia": [
                            {
                                "kind": "WhitespaceTrivia",
                                "text": " "
                            }
                        ]
                    },
                    "variableDeclarators": [
                        {
                            "kind": "VariableDeclarator",
                            "fullStart": 2068,
                            "fullEnd": 2074,
                            "start": 2068,
                            "end": 2074,
                            "fullWidth": 6,
<<<<<<< HEAD
                            "width": 6,
                            "identifier": {
=======
                            "propertyName": {
>>>>>>> 85e84683
                                "kind": "IdentifierName",
                                "fullStart": 2068,
                                "fullEnd": 2074,
                                "start": 2068,
                                "end": 2074,
                                "fullWidth": 6,
                                "width": 6,
                                "text": "resukt",
                                "value": "resukt",
                                "valueText": "resukt"
                            }
                        }
                    ]
                },
                "semicolonToken": {
                    "kind": "SemicolonToken",
                    "fullStart": 2074,
                    "fullEnd": 2076,
                    "start": 2074,
                    "end": 2075,
                    "fullWidth": 2,
                    "width": 1,
                    "text": ";",
                    "value": ";",
                    "valueText": ";",
                    "hasTrailingTrivia": true,
                    "hasTrailingNewLine": true,
                    "trailingTrivia": [
                        {
                            "kind": "NewLineTrivia",
                            "text": "\n"
                        }
                    ]
                }
            }
        ],
        "endOfFileToken": {
            "kind": "EndOfFileToken",
            "fullStart": 2076,
            "fullEnd": 2078,
            "start": 2078,
            "end": 2078,
            "fullWidth": 2,
            "width": 0,
            "text": "",
            "hasLeadingTrivia": true,
            "hasLeadingNewLine": true,
            "leadingTrivia": [
                {
                    "kind": "NewLineTrivia",
                    "text": "\n"
                },
                {
                    "kind": "NewLineTrivia",
                    "text": "\n"
                }
            ]
        }
    },
    "lineMap": {
        "lineStarts": [
            0,
            61,
            132,
            133,
            137,
            199,
            202,
            239,
            376,
            475,
            479,
            480,
            492,
            493,
            549,
            550,
            594,
            595,
            615,
            632,
            649,
            697,
            716,
            722,
            728,
            729,
            808,
            818,
            838,
            887,
            889,
            892,
            971,
            972,
            1051,
            1061,
            1091,
            1166,
            1168,
            1171,
            1250,
            1251,
            1330,
            1340,
            1363,
            1428,
            1430,
            1433,
            1512,
            1513,
            1592,
            1602,
            1634,
            1723,
            1725,
            1728,
            1807,
            1808,
            1887,
            1897,
            1920,
            1979,
            1981,
            1984,
            2063,
            2064,
            2076,
            2077,
            2078
        ],
        "length": 2078
    }
}<|MERGE_RESOLUTION|>--- conflicted
+++ resolved
@@ -555,12 +555,8 @@
                             "start": 554,
                             "end": 592,
                             "fullWidth": 38,
-<<<<<<< HEAD
                             "width": 38,
-                            "identifier": {
-=======
                             "propertyName": {
->>>>>>> 85e84683
                                 "kind": "IdentifierName",
                                 "fullStart": 554,
                                 "fullEnd": 562,
@@ -1160,12 +1156,8 @@
                                                                     "start": 661,
                                                                     "end": 695,
                                                                     "fullWidth": 34,
-<<<<<<< HEAD
                                                                     "width": 34,
-                                                                    "identifier": {
-=======
                                                                     "propertyName": {
->>>>>>> 85e84683
                                                                         "kind": "IdentifierName",
                                                                         "fullStart": 661,
                                                                         "fullEnd": 669,
@@ -3591,12 +3583,8 @@
                             "start": 2068,
                             "end": 2074,
                             "fullWidth": 6,
-<<<<<<< HEAD
                             "width": 6,
-                            "identifier": {
-=======
                             "propertyName": {
->>>>>>> 85e84683
                                 "kind": "IdentifierName",
                                 "fullStart": 2068,
                                 "fullEnd": 2074,
