{
    "isDeclaration": false,
    "languageVersion": "EcmaScript5",
    "parseOptions": {
        "allowAutomaticSemicolonInsertion": true
    },
    "sourceUnit": {
        "kind": "SourceUnit",
        "fullStart": 0,
        "fullEnd": 821,
        "start": 564,
        "end": 821,
        "fullWidth": 821,
        "width": 257,
        "isIncrementallyUnusable": true,
        "moduleElements": [
            {
                "kind": "FunctionDeclaration",
                "fullStart": 0,
                "fullEnd": 799,
                "start": 564,
                "end": 797,
                "fullWidth": 799,
                "width": 233,
                "modifiers": [],
                "functionKeyword": {
                    "kind": "FunctionKeyword",
                    "fullStart": 0,
                    "fullEnd": 573,
                    "start": 564,
                    "end": 572,
                    "fullWidth": 573,
                    "width": 8,
                    "text": "function",
                    "value": "function",
                    "valueText": "function",
                    "hasLeadingTrivia": true,
                    "hasLeadingComment": true,
                    "hasLeadingNewLine": true,
                    "hasTrailingTrivia": true,
                    "leadingTrivia": [
                        {
                            "kind": "SingleLineCommentTrivia",
                            "text": "/// Copyright (c) 2012 Ecma International.  All rights reserved. "
                        },
                        {
                            "kind": "NewLineTrivia",
                            "text": "\r\n"
                        },
                        {
                            "kind": "SingleLineCommentTrivia",
                            "text": "/// Ecma International makes this code available under the terms and conditions set"
                        },
                        {
                            "kind": "NewLineTrivia",
                            "text": "\r\n"
                        },
                        {
                            "kind": "SingleLineCommentTrivia",
                            "text": "/// forth on http://hg.ecmascript.org/tests/test262/raw-file/tip/LICENSE (the "
                        },
                        {
                            "kind": "NewLineTrivia",
                            "text": "\r\n"
                        },
                        {
                            "kind": "SingleLineCommentTrivia",
                            "text": "/// \"Use Terms\").   Any redistribution of this code must retain the above "
                        },
                        {
                            "kind": "NewLineTrivia",
                            "text": "\r\n"
                        },
                        {
                            "kind": "SingleLineCommentTrivia",
                            "text": "/// copyright and this notice and otherwise comply with the Use Terms."
                        },
                        {
                            "kind": "NewLineTrivia",
                            "text": "\r\n"
                        },
                        {
                            "kind": "MultiLineCommentTrivia",
                            "text": "/**\r\n * @path ch13/13.2/13.2-6-s.js\r\n * @description StrictMode - writing a property named 'caller' of function objects is not allowed outside the function\r\n * @onlyStrict\r\n */"
                        },
                        {
                            "kind": "NewLineTrivia",
                            "text": "\r\n"
                        },
                        {
                            "kind": "NewLineTrivia",
                            "text": "\r\n"
                        },
                        {
                            "kind": "NewLineTrivia",
                            "text": "\r\n"
                        },
                        {
                            "kind": "NewLineTrivia",
                            "text": "\r\n"
                        }
                    ],
                    "trailingTrivia": [
                        {
                            "kind": "WhitespaceTrivia",
                            "text": " "
                        }
                    ]
                },
                "identifier": {
                    "kind": "IdentifierName",
                    "fullStart": 573,
                    "fullEnd": 581,
                    "start": 573,
                    "end": 581,
                    "fullWidth": 8,
                    "width": 8,
                    "text": "testcase",
                    "value": "testcase",
                    "valueText": "testcase"
                },
                "callSignature": {
                    "kind": "CallSignature",
                    "fullStart": 581,
                    "fullEnd": 584,
                    "start": 581,
                    "end": 583,
                    "fullWidth": 3,
                    "width": 2,
                    "parameterList": {
                        "kind": "ParameterList",
                        "fullStart": 581,
                        "fullEnd": 584,
                        "start": 581,
                        "end": 583,
                        "fullWidth": 3,
                        "width": 2,
                        "openParenToken": {
                            "kind": "OpenParenToken",
                            "fullStart": 581,
                            "fullEnd": 582,
                            "start": 581,
                            "end": 582,
                            "fullWidth": 1,
                            "width": 1,
                            "text": "(",
                            "value": "(",
                            "valueText": "("
                        },
                        "parameters": [],
                        "closeParenToken": {
                            "kind": "CloseParenToken",
                            "fullStart": 582,
                            "fullEnd": 584,
                            "start": 582,
                            "end": 583,
                            "fullWidth": 2,
                            "width": 1,
                            "text": ")",
                            "value": ")",
                            "valueText": ")",
                            "hasTrailingTrivia": true,
                            "trailingTrivia": [
                                {
                                    "kind": "WhitespaceTrivia",
                                    "text": " "
                                }
                            ]
                        }
                    }
                },
                "block": {
                    "kind": "Block",
                    "fullStart": 584,
                    "fullEnd": 799,
                    "start": 584,
                    "end": 797,
                    "fullWidth": 215,
                    "width": 213,
                    "openBraceToken": {
                        "kind": "OpenBraceToken",
                        "fullStart": 584,
                        "fullEnd": 587,
                        "start": 584,
                        "end": 585,
                        "fullWidth": 3,
                        "width": 1,
                        "text": "{",
                        "value": "{",
                        "valueText": "{",
                        "hasTrailingTrivia": true,
                        "hasTrailingNewLine": true,
                        "trailingTrivia": [
                            {
                                "kind": "NewLineTrivia",
                                "text": "\r\n"
                            }
                        ]
                    },
                    "statements": [
                        {
                            "kind": "VariableStatement",
                            "fullStart": 587,
                            "fullEnd": 637,
                            "start": 595,
                            "end": 635,
                            "fullWidth": 50,
                            "width": 40,
                            "modifiers": [],
                            "variableDeclaration": {
                                "kind": "VariableDeclaration",
                                "fullStart": 587,
                                "fullEnd": 634,
                                "start": 595,
                                "end": 634,
                                "fullWidth": 47,
                                "width": 39,
                                "varKeyword": {
                                    "kind": "VarKeyword",
                                    "fullStart": 587,
                                    "fullEnd": 599,
                                    "start": 595,
                                    "end": 598,
                                    "fullWidth": 12,
                                    "width": 3,
                                    "text": "var",
                                    "value": "var",
                                    "valueText": "var",
                                    "hasLeadingTrivia": true,
                                    "hasTrailingTrivia": true,
                                    "leadingTrivia": [
                                        {
                                            "kind": "WhitespaceTrivia",
                                            "text": "        "
                                        }
                                    ],
                                    "trailingTrivia": [
                                        {
                                            "kind": "WhitespaceTrivia",
                                            "text": " "
                                        }
                                    ]
                                },
                                "variableDeclarators": [
                                    {
                                        "kind": "VariableDeclarator",
                                        "fullStart": 599,
                                        "fullEnd": 634,
                                        "start": 599,
                                        "end": 634,
                                        "fullWidth": 35,
<<<<<<< HEAD
                                        "width": 35,
                                        "identifier": {
=======
                                        "propertyName": {
>>>>>>> 85e84683
                                            "kind": "IdentifierName",
                                            "fullStart": 599,
                                            "fullEnd": 603,
                                            "start": 599,
                                            "end": 602,
                                            "fullWidth": 4,
                                            "width": 3,
                                            "text": "foo",
                                            "value": "foo",
                                            "valueText": "foo",
                                            "hasTrailingTrivia": true,
                                            "trailingTrivia": [
                                                {
                                                    "kind": "WhitespaceTrivia",
                                                    "text": " "
                                                }
                                            ]
                                        },
                                        "equalsValueClause": {
                                            "kind": "EqualsValueClause",
                                            "fullStart": 603,
                                            "fullEnd": 634,
                                            "start": 603,
                                            "end": 634,
                                            "fullWidth": 31,
                                            "width": 31,
                                            "equalsToken": {
                                                "kind": "EqualsToken",
                                                "fullStart": 603,
                                                "fullEnd": 605,
                                                "start": 603,
                                                "end": 604,
                                                "fullWidth": 2,
                                                "width": 1,
                                                "text": "=",
                                                "value": "=",
                                                "valueText": "=",
                                                "hasTrailingTrivia": true,
                                                "trailingTrivia": [
                                                    {
                                                        "kind": "WhitespaceTrivia",
                                                        "text": " "
                                                    }
                                                ]
                                            },
                                            "value": {
                                                "kind": "ObjectCreationExpression",
                                                "fullStart": 605,
                                                "fullEnd": 634,
                                                "start": 605,
                                                "end": 634,
                                                "fullWidth": 29,
                                                "width": 29,
                                                "newKeyword": {
                                                    "kind": "NewKeyword",
                                                    "fullStart": 605,
                                                    "fullEnd": 609,
                                                    "start": 605,
                                                    "end": 608,
                                                    "fullWidth": 4,
                                                    "width": 3,
                                                    "text": "new",
                                                    "value": "new",
                                                    "valueText": "new",
                                                    "hasTrailingTrivia": true,
                                                    "trailingTrivia": [
                                                        {
                                                            "kind": "WhitespaceTrivia",
                                                            "text": " "
                                                        }
                                                    ]
                                                },
                                                "expression": {
                                                    "kind": "IdentifierName",
                                                    "fullStart": 609,
                                                    "fullEnd": 617,
                                                    "start": 609,
                                                    "end": 617,
                                                    "fullWidth": 8,
                                                    "width": 8,
                                                    "text": "Function",
                                                    "value": "Function",
                                                    "valueText": "Function"
                                                },
                                                "argumentList": {
                                                    "kind": "ArgumentList",
                                                    "fullStart": 617,
                                                    "fullEnd": 634,
                                                    "start": 617,
                                                    "end": 634,
                                                    "fullWidth": 17,
                                                    "width": 17,
                                                    "openParenToken": {
                                                        "kind": "OpenParenToken",
                                                        "fullStart": 617,
                                                        "fullEnd": 618,
                                                        "start": 617,
                                                        "end": 618,
                                                        "fullWidth": 1,
                                                        "width": 1,
                                                        "text": "(",
                                                        "value": "(",
                                                        "valueText": "("
                                                    },
                                                    "arguments": [
                                                        {
                                                            "kind": "StringLiteral",
                                                            "fullStart": 618,
                                                            "fullEnd": 633,
                                                            "start": 618,
                                                            "end": 633,
                                                            "fullWidth": 15,
                                                            "width": 15,
                                                            "text": "\"'use strict';\"",
                                                            "value": "'use strict';",
                                                            "valueText": "'use strict';"
                                                        }
                                                    ],
                                                    "closeParenToken": {
                                                        "kind": "CloseParenToken",
                                                        "fullStart": 633,
                                                        "fullEnd": 634,
                                                        "start": 633,
                                                        "end": 634,
                                                        "fullWidth": 1,
                                                        "width": 1,
                                                        "text": ")",
                                                        "value": ")",
                                                        "valueText": ")"
                                                    }
                                                }
                                            }
                                        }
                                    }
                                ]
                            },
                            "semicolonToken": {
                                "kind": "SemicolonToken",
                                "fullStart": 634,
                                "fullEnd": 637,
                                "start": 634,
                                "end": 635,
                                "fullWidth": 3,
                                "width": 1,
                                "text": ";",
                                "value": ";",
                                "valueText": ";",
                                "hasTrailingTrivia": true,
                                "hasTrailingNewLine": true,
                                "trailingTrivia": [
                                    {
                                        "kind": "NewLineTrivia",
                                        "text": "\r\n"
                                    }
                                ]
                            }
                        },
                        {
                            "kind": "TryStatement",
                            "fullStart": 637,
                            "fullEnd": 796,
                            "start": 645,
                            "end": 794,
                            "fullWidth": 159,
                            "width": 149,
                            "tryKeyword": {
                                "kind": "TryKeyword",
                                "fullStart": 637,
                                "fullEnd": 649,
                                "start": 645,
                                "end": 648,
                                "fullWidth": 12,
                                "width": 3,
                                "text": "try",
                                "value": "try",
                                "valueText": "try",
                                "hasLeadingTrivia": true,
                                "hasTrailingTrivia": true,
                                "leadingTrivia": [
                                    {
                                        "kind": "WhitespaceTrivia",
                                        "text": "        "
                                    }
                                ],
                                "trailingTrivia": [
                                    {
                                        "kind": "WhitespaceTrivia",
                                        "text": " "
                                    }
                                ]
                            },
                            "block": {
                                "kind": "Block",
                                "fullStart": 649,
                                "fullEnd": 720,
                                "start": 649,
                                "end": 718,
                                "fullWidth": 71,
                                "width": 69,
                                "openBraceToken": {
                                    "kind": "OpenBraceToken",
                                    "fullStart": 649,
                                    "fullEnd": 652,
                                    "start": 649,
                                    "end": 650,
                                    "fullWidth": 3,
                                    "width": 1,
                                    "text": "{",
                                    "value": "{",
                                    "valueText": "{",
                                    "hasTrailingTrivia": true,
                                    "hasTrailingNewLine": true,
                                    "trailingTrivia": [
                                        {
                                            "kind": "NewLineTrivia",
                                            "text": "\r\n"
                                        }
                                    ]
                                },
                                "statements": [
                                    {
                                        "kind": "ExpressionStatement",
                                        "fullStart": 652,
                                        "fullEnd": 682,
                                        "start": 664,
                                        "end": 680,
                                        "fullWidth": 30,
                                        "width": 16,
                                        "expression": {
                                            "kind": "AssignmentExpression",
                                            "fullStart": 652,
                                            "fullEnd": 679,
                                            "start": 664,
                                            "end": 679,
                                            "fullWidth": 27,
                                            "width": 15,
                                            "left": {
                                                "kind": "MemberAccessExpression",
                                                "fullStart": 652,
                                                "fullEnd": 675,
                                                "start": 664,
                                                "end": 674,
                                                "fullWidth": 23,
                                                "width": 10,
                                                "expression": {
                                                    "kind": "IdentifierName",
                                                    "fullStart": 652,
                                                    "fullEnd": 667,
                                                    "start": 664,
                                                    "end": 667,
                                                    "fullWidth": 15,
                                                    "width": 3,
                                                    "text": "foo",
                                                    "value": "foo",
                                                    "valueText": "foo",
                                                    "hasLeadingTrivia": true,
                                                    "leadingTrivia": [
                                                        {
                                                            "kind": "WhitespaceTrivia",
                                                            "text": "            "
                                                        }
                                                    ]
                                                },
                                                "dotToken": {
                                                    "kind": "DotToken",
                                                    "fullStart": 667,
                                                    "fullEnd": 668,
                                                    "start": 667,
                                                    "end": 668,
                                                    "fullWidth": 1,
                                                    "width": 1,
                                                    "text": ".",
                                                    "value": ".",
                                                    "valueText": "."
                                                },
                                                "name": {
                                                    "kind": "IdentifierName",
                                                    "fullStart": 668,
                                                    "fullEnd": 675,
                                                    "start": 668,
                                                    "end": 674,
                                                    "fullWidth": 7,
                                                    "width": 6,
                                                    "text": "caller",
                                                    "value": "caller",
                                                    "valueText": "caller",
                                                    "hasTrailingTrivia": true,
                                                    "trailingTrivia": [
                                                        {
                                                            "kind": "WhitespaceTrivia",
                                                            "text": " "
                                                        }
                                                    ]
                                                }
                                            },
                                            "operatorToken": {
                                                "kind": "EqualsToken",
                                                "fullStart": 675,
                                                "fullEnd": 677,
                                                "start": 675,
                                                "end": 676,
                                                "fullWidth": 2,
                                                "width": 1,
                                                "text": "=",
                                                "value": "=",
                                                "valueText": "=",
                                                "hasTrailingTrivia": true,
                                                "trailingTrivia": [
                                                    {
                                                        "kind": "WhitespaceTrivia",
                                                        "text": " "
                                                    }
                                                ]
                                            },
                                            "right": {
                                                "kind": "NumericLiteral",
                                                "fullStart": 677,
                                                "fullEnd": 679,
                                                "start": 677,
                                                "end": 679,
                                                "fullWidth": 2,
                                                "width": 2,
                                                "text": "41",
                                                "value": 41,
                                                "valueText": "41"
                                            }
                                        },
                                        "semicolonToken": {
                                            "kind": "SemicolonToken",
                                            "fullStart": 679,
                                            "fullEnd": 682,
                                            "start": 679,
                                            "end": 680,
                                            "fullWidth": 3,
                                            "width": 1,
                                            "text": ";",
                                            "value": ";",
                                            "valueText": ";",
                                            "hasTrailingTrivia": true,
                                            "hasTrailingNewLine": true,
                                            "trailingTrivia": [
                                                {
                                                    "kind": "NewLineTrivia",
                                                    "text": "\r\n"
                                                }
                                            ]
                                        }
                                    },
                                    {
                                        "kind": "ReturnStatement",
                                        "fullStart": 682,
                                        "fullEnd": 709,
                                        "start": 694,
                                        "end": 707,
                                        "fullWidth": 27,
                                        "width": 13,
                                        "returnKeyword": {
                                            "kind": "ReturnKeyword",
                                            "fullStart": 682,
                                            "fullEnd": 701,
                                            "start": 694,
                                            "end": 700,
                                            "fullWidth": 19,
                                            "width": 6,
                                            "text": "return",
                                            "value": "return",
                                            "valueText": "return",
                                            "hasLeadingTrivia": true,
                                            "hasTrailingTrivia": true,
                                            "leadingTrivia": [
                                                {
                                                    "kind": "WhitespaceTrivia",
                                                    "text": "            "
                                                }
                                            ],
                                            "trailingTrivia": [
                                                {
                                                    "kind": "WhitespaceTrivia",
                                                    "text": " "
                                                }
                                            ]
                                        },
                                        "expression": {
                                            "kind": "FalseKeyword",
                                            "fullStart": 701,
                                            "fullEnd": 706,
                                            "start": 701,
                                            "end": 706,
                                            "fullWidth": 5,
                                            "width": 5,
                                            "text": "false",
                                            "value": false,
                                            "valueText": "false"
                                        },
                                        "semicolonToken": {
                                            "kind": "SemicolonToken",
                                            "fullStart": 706,
                                            "fullEnd": 709,
                                            "start": 706,
                                            "end": 707,
                                            "fullWidth": 3,
                                            "width": 1,
                                            "text": ";",
                                            "value": ";",
                                            "valueText": ";",
                                            "hasTrailingTrivia": true,
                                            "hasTrailingNewLine": true,
                                            "trailingTrivia": [
                                                {
                                                    "kind": "NewLineTrivia",
                                                    "text": "\r\n"
                                                }
                                            ]
                                        }
                                    }
                                ],
                                "closeBraceToken": {
                                    "kind": "CloseBraceToken",
                                    "fullStart": 709,
                                    "fullEnd": 720,
                                    "start": 717,
                                    "end": 718,
                                    "fullWidth": 11,
                                    "width": 1,
                                    "text": "}",
                                    "value": "}",
                                    "valueText": "}",
                                    "hasLeadingTrivia": true,
                                    "hasTrailingTrivia": true,
                                    "hasTrailingNewLine": true,
                                    "leadingTrivia": [
                                        {
                                            "kind": "WhitespaceTrivia",
                                            "text": "        "
                                        }
                                    ],
                                    "trailingTrivia": [
                                        {
                                            "kind": "NewLineTrivia",
                                            "text": "\r\n"
                                        }
                                    ]
                                }
                            },
                            "catchClause": {
                                "kind": "CatchClause",
                                "fullStart": 720,
                                "fullEnd": 796,
                                "start": 728,
                                "end": 794,
                                "fullWidth": 76,
                                "width": 66,
                                "catchKeyword": {
                                    "kind": "CatchKeyword",
                                    "fullStart": 720,
                                    "fullEnd": 734,
                                    "start": 728,
                                    "end": 733,
                                    "fullWidth": 14,
                                    "width": 5,
                                    "text": "catch",
                                    "value": "catch",
                                    "valueText": "catch",
                                    "hasLeadingTrivia": true,
                                    "hasTrailingTrivia": true,
                                    "leadingTrivia": [
                                        {
                                            "kind": "WhitespaceTrivia",
                                            "text": "        "
                                        }
                                    ],
                                    "trailingTrivia": [
                                        {
                                            "kind": "WhitespaceTrivia",
                                            "text": " "
                                        }
                                    ]
                                },
                                "openParenToken": {
                                    "kind": "OpenParenToken",
                                    "fullStart": 734,
                                    "fullEnd": 735,
                                    "start": 734,
                                    "end": 735,
                                    "fullWidth": 1,
                                    "width": 1,
                                    "text": "(",
                                    "value": "(",
                                    "valueText": "("
                                },
                                "identifier": {
                                    "kind": "IdentifierName",
                                    "fullStart": 735,
                                    "fullEnd": 736,
                                    "start": 735,
                                    "end": 736,
                                    "fullWidth": 1,
                                    "width": 1,
                                    "text": "e",
                                    "value": "e",
                                    "valueText": "e"
                                },
                                "closeParenToken": {
                                    "kind": "CloseParenToken",
                                    "fullStart": 736,
                                    "fullEnd": 738,
                                    "start": 736,
                                    "end": 737,
                                    "fullWidth": 2,
                                    "width": 1,
                                    "text": ")",
                                    "value": ")",
                                    "valueText": ")",
                                    "hasTrailingTrivia": true,
                                    "trailingTrivia": [
                                        {
                                            "kind": "WhitespaceTrivia",
                                            "text": " "
                                        }
                                    ]
                                },
                                "block": {
                                    "kind": "Block",
                                    "fullStart": 738,
                                    "fullEnd": 796,
                                    "start": 738,
                                    "end": 794,
                                    "fullWidth": 58,
                                    "width": 56,
                                    "openBraceToken": {
                                        "kind": "OpenBraceToken",
                                        "fullStart": 738,
                                        "fullEnd": 741,
                                        "start": 738,
                                        "end": 739,
                                        "fullWidth": 3,
                                        "width": 1,
                                        "text": "{",
                                        "value": "{",
                                        "valueText": "{",
                                        "hasTrailingTrivia": true,
                                        "hasTrailingNewLine": true,
                                        "trailingTrivia": [
                                            {
                                                "kind": "NewLineTrivia",
                                                "text": "\r\n"
                                            }
                                        ]
                                    },
                                    "statements": [
                                        {
                                            "kind": "ReturnStatement",
                                            "fullStart": 741,
                                            "fullEnd": 785,
                                            "start": 753,
                                            "end": 783,
                                            "fullWidth": 44,
                                            "width": 30,
                                            "returnKeyword": {
                                                "kind": "ReturnKeyword",
                                                "fullStart": 741,
                                                "fullEnd": 760,
                                                "start": 753,
                                                "end": 759,
                                                "fullWidth": 19,
                                                "width": 6,
                                                "text": "return",
                                                "value": "return",
                                                "valueText": "return",
                                                "hasLeadingTrivia": true,
                                                "hasTrailingTrivia": true,
                                                "leadingTrivia": [
                                                    {
                                                        "kind": "WhitespaceTrivia",
                                                        "text": "            "
                                                    }
                                                ],
                                                "trailingTrivia": [
                                                    {
                                                        "kind": "WhitespaceTrivia",
                                                        "text": " "
                                                    }
                                                ]
                                            },
                                            "expression": {
                                                "kind": "InstanceOfExpression",
                                                "fullStart": 760,
                                                "fullEnd": 782,
                                                "start": 760,
                                                "end": 782,
                                                "fullWidth": 22,
                                                "width": 22,
                                                "left": {
                                                    "kind": "IdentifierName",
                                                    "fullStart": 760,
                                                    "fullEnd": 762,
                                                    "start": 760,
                                                    "end": 761,
                                                    "fullWidth": 2,
                                                    "width": 1,
                                                    "text": "e",
                                                    "value": "e",
                                                    "valueText": "e",
                                                    "hasTrailingTrivia": true,
                                                    "trailingTrivia": [
                                                        {
                                                            "kind": "WhitespaceTrivia",
                                                            "text": " "
                                                        }
                                                    ]
                                                },
                                                "operatorToken": {
                                                    "kind": "InstanceOfKeyword",
                                                    "fullStart": 762,
                                                    "fullEnd": 773,
                                                    "start": 762,
                                                    "end": 772,
                                                    "fullWidth": 11,
                                                    "width": 10,
                                                    "text": "instanceof",
                                                    "value": "instanceof",
                                                    "valueText": "instanceof",
                                                    "hasTrailingTrivia": true,
                                                    "trailingTrivia": [
                                                        {
                                                            "kind": "WhitespaceTrivia",
                                                            "text": " "
                                                        }
                                                    ]
                                                },
                                                "right": {
                                                    "kind": "IdentifierName",
                                                    "fullStart": 773,
                                                    "fullEnd": 782,
                                                    "start": 773,
                                                    "end": 782,
                                                    "fullWidth": 9,
                                                    "width": 9,
                                                    "text": "TypeError",
                                                    "value": "TypeError",
                                                    "valueText": "TypeError"
                                                }
                                            },
                                            "semicolonToken": {
                                                "kind": "SemicolonToken",
                                                "fullStart": 782,
                                                "fullEnd": 785,
                                                "start": 782,
                                                "end": 783,
                                                "fullWidth": 3,
                                                "width": 1,
                                                "text": ";",
                                                "value": ";",
                                                "valueText": ";",
                                                "hasTrailingTrivia": true,
                                                "hasTrailingNewLine": true,
                                                "trailingTrivia": [
                                                    {
                                                        "kind": "NewLineTrivia",
                                                        "text": "\r\n"
                                                    }
                                                ]
                                            }
                                        }
                                    ],
                                    "closeBraceToken": {
                                        "kind": "CloseBraceToken",
                                        "fullStart": 785,
                                        "fullEnd": 796,
                                        "start": 793,
                                        "end": 794,
                                        "fullWidth": 11,
                                        "width": 1,
                                        "text": "}",
                                        "value": "}",
                                        "valueText": "}",
                                        "hasLeadingTrivia": true,
                                        "hasTrailingTrivia": true,
                                        "hasTrailingNewLine": true,
                                        "leadingTrivia": [
                                            {
                                                "kind": "WhitespaceTrivia",
                                                "text": "        "
                                            }
                                        ],
                                        "trailingTrivia": [
                                            {
                                                "kind": "NewLineTrivia",
                                                "text": "\r\n"
                                            }
                                        ]
                                    }
                                }
                            }
                        }
                    ],
                    "closeBraceToken": {
                        "kind": "CloseBraceToken",
                        "fullStart": 796,
                        "fullEnd": 799,
                        "start": 796,
                        "end": 797,
                        "fullWidth": 3,
                        "width": 1,
                        "text": "}",
                        "value": "}",
                        "valueText": "}",
                        "hasTrailingTrivia": true,
                        "hasTrailingNewLine": true,
                        "trailingTrivia": [
                            {
                                "kind": "NewLineTrivia",
                                "text": "\r\n"
                            }
                        ]
                    }
                }
            },
            {
                "kind": "ExpressionStatement",
                "fullStart": 799,
                "fullEnd": 821,
                "start": 799,
                "end": 821,
                "fullWidth": 22,
                "width": 22,
                "expression": {
                    "kind": "InvocationExpression",
                    "fullStart": 799,
                    "fullEnd": 820,
                    "start": 799,
                    "end": 820,
                    "fullWidth": 21,
                    "width": 21,
                    "expression": {
                        "kind": "IdentifierName",
                        "fullStart": 799,
                        "fullEnd": 810,
                        "start": 799,
                        "end": 810,
                        "fullWidth": 11,
                        "width": 11,
                        "text": "runTestCase",
                        "value": "runTestCase",
                        "valueText": "runTestCase"
                    },
                    "argumentList": {
                        "kind": "ArgumentList",
                        "fullStart": 810,
                        "fullEnd": 820,
                        "start": 810,
                        "end": 820,
                        "fullWidth": 10,
                        "width": 10,
                        "openParenToken": {
                            "kind": "OpenParenToken",
                            "fullStart": 810,
                            "fullEnd": 811,
                            "start": 810,
                            "end": 811,
                            "fullWidth": 1,
                            "width": 1,
                            "text": "(",
                            "value": "(",
                            "valueText": "("
                        },
                        "arguments": [
                            {
                                "kind": "IdentifierName",
                                "fullStart": 811,
                                "fullEnd": 819,
                                "start": 811,
                                "end": 819,
                                "fullWidth": 8,
                                "width": 8,
                                "text": "testcase",
                                "value": "testcase",
                                "valueText": "testcase"
                            }
                        ],
                        "closeParenToken": {
                            "kind": "CloseParenToken",
                            "fullStart": 819,
                            "fullEnd": 820,
                            "start": 819,
                            "end": 820,
                            "fullWidth": 1,
                            "width": 1,
                            "text": ")",
                            "value": ")",
                            "valueText": ")"
                        }
                    }
                },
                "semicolonToken": {
                    "kind": "SemicolonToken",
                    "fullStart": 820,
                    "fullEnd": 821,
                    "start": 820,
                    "end": 821,
                    "fullWidth": 1,
                    "width": 1,
                    "text": ";",
                    "value": ";",
                    "valueText": ";"
                }
            }
        ],
        "endOfFileToken": {
            "kind": "EndOfFileToken",
            "fullStart": 821,
            "fullEnd": 821,
            "start": 821,
            "end": 821,
            "fullWidth": 0,
            "width": 0,
            "text": ""
        }
    },
    "lineMap": {
        "lineStarts": [
            0,
            67,
            152,
            232,
            308,
            380,
            385,
            417,
            537,
            553,
            558,
            560,
            562,
            564,
            587,
            637,
            652,
            682,
            709,
            720,
            741,
            785,
            796,
            799
        ],
        "length": 821
    }
}<|MERGE_RESOLUTION|>--- conflicted
+++ resolved
@@ -249,12 +249,8 @@
                                         "start": 599,
                                         "end": 634,
                                         "fullWidth": 35,
-<<<<<<< HEAD
                                         "width": 35,
-                                        "identifier": {
-=======
                                         "propertyName": {
->>>>>>> 85e84683
                                             "kind": "IdentifierName",
                                             "fullStart": 599,
                                             "fullEnd": 603,
