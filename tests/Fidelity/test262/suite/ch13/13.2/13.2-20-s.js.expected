--- conflicted
+++ resolved
@@ -249,12 +249,8 @@
                                         "start": 599,
                                         "end": 721,
                                         "fullWidth": 122,
-<<<<<<< HEAD
                                         "width": 122,
-                                        "identifier": {
-=======
                                         "propertyName": {
->>>>>>> 85e84683
                                             "kind": "IdentifierName",
                                             "fullStart": 599,
                                             "fullEnd": 603,
