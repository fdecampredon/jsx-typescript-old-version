--- conflicted
+++ resolved
@@ -643,11 +643,8 @@
                                                             "start": 593,
                                                             "end": 594,
                                                             "fullWidth": 1,
-<<<<<<< HEAD
                                                             "width": 1,
-=======
                                                             "modifiers": [],
->>>>>>> e3c38734
                                                             "identifier": {
                                                                 "kind": "IdentifierName",
                                                                 "fullStart": 593,
@@ -687,11 +684,8 @@
                                                             "start": 596,
                                                             "end": 598,
                                                             "fullWidth": 2,
-<<<<<<< HEAD
                                                             "width": 2,
-=======
                                                             "modifiers": [],
->>>>>>> e3c38734
                                                             "identifier": {
                                                                 "kind": "IdentifierName",
                                                                 "fullStart": 596,
@@ -849,11 +843,8 @@
                                                                             "start": 622,
                                                                             "end": 623,
                                                                             "fullWidth": 1,
-<<<<<<< HEAD
                                                                             "width": 1,
-=======
                                                                             "modifiers": [],
->>>>>>> e3c38734
                                                                             "identifier": {
                                                                                 "kind": "IdentifierName",
                                                                                 "fullStart": 622,
@@ -1428,11 +1419,8 @@
                                                                     "start": 688,
                                                                     "end": 689,
                                                                     "fullWidth": 1,
-<<<<<<< HEAD
                                                                     "width": 1,
-=======
                                                                     "modifiers": [],
->>>>>>> e3c38734
                                                                     "identifier": {
                                                                         "kind": "IdentifierName",
                                                                         "fullStart": 688,
