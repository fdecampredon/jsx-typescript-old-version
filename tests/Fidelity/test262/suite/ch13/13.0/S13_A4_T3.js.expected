--- conflicted
+++ resolved
@@ -126,11 +126,8 @@
                                 "start": 438,
                                 "end": 442,
                                 "fullWidth": 4,
-<<<<<<< HEAD
                                 "width": 4,
-=======
                                 "modifiers": [],
->>>>>>> e3c38734
                                 "identifier": {
                                     "kind": "IdentifierName",
                                     "fullStart": 438,
@@ -170,11 +167,8 @@
                                 "start": 444,
                                 "end": 448,
                                 "fullWidth": 4,
-<<<<<<< HEAD
                                 "width": 4,
-=======
                                 "modifiers": [],
->>>>>>> e3c38734
                                 "identifier": {
                                     "kind": "IdentifierName",
                                     "fullStart": 444,
@@ -214,11 +208,8 @@
                                 "start": 450,
                                 "end": 454,
                                 "fullWidth": 4,
-<<<<<<< HEAD
                                 "width": 4,
-=======
                                 "modifiers": [],
->>>>>>> e3c38734
                                 "identifier": {
                                     "kind": "IdentifierName",
                                     "fullStart": 450,
