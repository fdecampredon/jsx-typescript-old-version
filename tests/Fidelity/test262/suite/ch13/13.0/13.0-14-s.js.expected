{
    "isDeclaration": false,
    "languageVersion": "EcmaScript5",
    "parseOptions": {
        "allowAutomaticSemicolonInsertion": true
    },
    "sourceUnit": {
        "kind": "SourceUnit",
        "fullStart": 0,
        "fullEnd": 982,
        "start": 695,
        "end": 982,
        "fullWidth": 982,
        "width": 287,
        "isIncrementallyUnusable": true,
        "moduleElements": [
            {
                "kind": "FunctionDeclaration",
                "fullStart": 0,
                "fullEnd": 958,
                "start": 695,
                "end": 956,
                "fullWidth": 958,
                "width": 261,
                "modifiers": [],
                "functionKeyword": {
                    "kind": "FunctionKeyword",
                    "fullStart": 0,
                    "fullEnd": 704,
                    "start": 695,
                    "end": 703,
                    "fullWidth": 704,
                    "width": 8,
                    "text": "function",
                    "value": "function",
                    "valueText": "function",
                    "hasLeadingTrivia": true,
                    "hasLeadingComment": true,
                    "hasLeadingNewLine": true,
                    "hasTrailingTrivia": true,
                    "leadingTrivia": [
                        {
                            "kind": "SingleLineCommentTrivia",
                            "text": "/// Copyright (c) 2012 Ecma International.  All rights reserved. "
                        },
                        {
                            "kind": "NewLineTrivia",
                            "text": "\r\n"
                        },
                        {
                            "kind": "SingleLineCommentTrivia",
                            "text": "/// Ecma International makes this code available under the terms and conditions set"
                        },
                        {
                            "kind": "NewLineTrivia",
                            "text": "\r\n"
                        },
                        {
                            "kind": "SingleLineCommentTrivia",
                            "text": "/// forth on http://hg.ecmascript.org/tests/test262/raw-file/tip/LICENSE (the "
                        },
                        {
                            "kind": "NewLineTrivia",
                            "text": "\r\n"
                        },
                        {
                            "kind": "SingleLineCommentTrivia",
                            "text": "/// \"Use Terms\").   Any redistribution of this code must retain the above "
                        },
                        {
                            "kind": "NewLineTrivia",
                            "text": "\r\n"
                        },
                        {
                            "kind": "SingleLineCommentTrivia",
                            "text": "/// copyright and this notice and otherwise comply with the Use Terms."
                        },
                        {
                            "kind": "NewLineTrivia",
                            "text": "\r\n"
                        },
                        {
                            "kind": "MultiLineCommentTrivia",
                            "text": "/**\r\n * Refer 13; \r\n * The production FunctionBody : SourceElementsopt is evaluated as follows:\r\n *\r\n * @path ch13/13.0/13.0-14-s.js\r\n * @description Strict Mode - SourceElements is evaluated as strict mode code when the function body of a Function constructor contains a Strict Directive\r\n * @onlyStrict\r\n */"
                        },
                        {
                            "kind": "NewLineTrivia",
                            "text": "\r\n"
                        },
                        {
                            "kind": "NewLineTrivia",
                            "text": "\r\n"
                        },
                        {
                            "kind": "NewLineTrivia",
                            "text": "\r\n"
                        }
                    ],
                    "trailingTrivia": [
                        {
                            "kind": "WhitespaceTrivia",
                            "text": " "
                        }
                    ]
                },
                "identifier": {
                    "kind": "IdentifierName",
                    "fullStart": 704,
                    "fullEnd": 712,
                    "start": 704,
                    "end": 712,
                    "fullWidth": 8,
                    "width": 8,
                    "text": "testcase",
                    "value": "testcase",
                    "valueText": "testcase"
                },
                "callSignature": {
                    "kind": "CallSignature",
                    "fullStart": 712,
                    "fullEnd": 715,
                    "start": 712,
                    "end": 714,
                    "fullWidth": 3,
                    "width": 2,
                    "parameterList": {
                        "kind": "ParameterList",
                        "fullStart": 712,
                        "fullEnd": 715,
                        "start": 712,
                        "end": 714,
                        "fullWidth": 3,
                        "width": 2,
                        "openParenToken": {
                            "kind": "OpenParenToken",
                            "fullStart": 712,
                            "fullEnd": 713,
                            "start": 712,
                            "end": 713,
                            "fullWidth": 1,
                            "width": 1,
                            "text": "(",
                            "value": "(",
                            "valueText": "("
                        },
                        "parameters": [],
                        "closeParenToken": {
                            "kind": "CloseParenToken",
                            "fullStart": 713,
                            "fullEnd": 715,
                            "start": 713,
                            "end": 714,
                            "fullWidth": 2,
                            "width": 1,
                            "text": ")",
                            "value": ")",
                            "valueText": ")",
                            "hasTrailingTrivia": true,
                            "trailingTrivia": [
                                {
                                    "kind": "WhitespaceTrivia",
                                    "text": " "
                                }
                            ]
                        }
                    }
                },
                "block": {
                    "kind": "Block",
                    "fullStart": 715,
                    "fullEnd": 958,
                    "start": 715,
                    "end": 956,
                    "fullWidth": 243,
                    "width": 241,
                    "openBraceToken": {
                        "kind": "OpenBraceToken",
                        "fullStart": 715,
                        "fullEnd": 718,
                        "start": 715,
                        "end": 716,
                        "fullWidth": 3,
                        "width": 1,
                        "text": "{",
                        "value": "{",
                        "valueText": "{",
                        "hasTrailingTrivia": true,
                        "hasTrailingNewLine": true,
                        "trailingTrivia": [
                            {
                                "kind": "NewLineTrivia",
                                "text": "\r\n"
                            }
                        ]
                    },
                    "statements": [
                        {
                            "kind": "TryStatement",
                            "fullStart": 718,
                            "fullEnd": 951,
                            "start": 728,
                            "end": 949,
                            "fullWidth": 233,
                            "width": 221,
                            "tryKeyword": {
                                "kind": "TryKeyword",
                                "fullStart": 718,
                                "fullEnd": 732,
                                "start": 728,
                                "end": 731,
                                "fullWidth": 14,
                                "width": 3,
                                "text": "try",
                                "value": "try",
                                "valueText": "try",
                                "hasLeadingTrivia": true,
                                "hasLeadingNewLine": true,
                                "hasTrailingTrivia": true,
                                "leadingTrivia": [
                                    {
                                        "kind": "NewLineTrivia",
                                        "text": "\r\n"
                                    },
                                    {
                                        "kind": "WhitespaceTrivia",
                                        "text": "        "
                                    }
                                ],
                                "trailingTrivia": [
                                    {
                                        "kind": "WhitespaceTrivia",
                                        "text": " "
                                    }
                                ]
                            },
                            "block": {
                                "kind": "Block",
                                "fullStart": 732,
                                "fullEnd": 881,
                                "start": 732,
                                "end": 880,
                                "fullWidth": 149,
                                "width": 148,
                                "openBraceToken": {
                                    "kind": "OpenBraceToken",
                                    "fullStart": 732,
                                    "fullEnd": 735,
                                    "start": 732,
                                    "end": 733,
                                    "fullWidth": 3,
                                    "width": 1,
                                    "text": "{",
                                    "value": "{",
                                    "valueText": "{",
                                    "hasTrailingTrivia": true,
                                    "hasTrailingNewLine": true,
                                    "trailingTrivia": [
                                        {
                                            "kind": "NewLineTrivia",
                                            "text": "\r\n"
                                        }
                                    ]
                                },
                                "statements": [
                                    {
                                        "kind": "VariableStatement",
                                        "fullStart": 735,
                                        "fullEnd": 815,
                                        "start": 747,
                                        "end": 813,
                                        "fullWidth": 80,
                                        "width": 66,
                                        "modifiers": [],
                                        "variableDeclaration": {
                                            "kind": "VariableDeclaration",
                                            "fullStart": 735,
                                            "fullEnd": 812,
                                            "start": 747,
                                            "end": 812,
                                            "fullWidth": 77,
                                            "width": 65,
                                            "varKeyword": {
                                                "kind": "VarKeyword",
                                                "fullStart": 735,
                                                "fullEnd": 751,
                                                "start": 747,
                                                "end": 750,
                                                "fullWidth": 16,
                                                "width": 3,
                                                "text": "var",
                                                "value": "var",
                                                "valueText": "var",
                                                "hasLeadingTrivia": true,
                                                "hasTrailingTrivia": true,
                                                "leadingTrivia": [
                                                    {
                                                        "kind": "WhitespaceTrivia",
                                                        "text": "            "
                                                    }
                                                ],
                                                "trailingTrivia": [
                                                    {
                                                        "kind": "WhitespaceTrivia",
                                                        "text": " "
                                                    }
                                                ]
                                            },
                                            "variableDeclarators": [
                                                {
                                                    "kind": "VariableDeclarator",
                                                    "fullStart": 751,
                                                    "fullEnd": 812,
                                                    "start": 751,
                                                    "end": 812,
                                                    "fullWidth": 61,
<<<<<<< HEAD
                                                    "width": 61,
                                                    "identifier": {
=======
                                                    "propertyName": {
>>>>>>> 85e84683
                                                        "kind": "IdentifierName",
                                                        "fullStart": 751,
                                                        "fullEnd": 764,
                                                        "start": 751,
                                                        "end": 763,
                                                        "fullWidth": 13,
                                                        "width": 12,
                                                        "text": "_13_0_14_fun",
                                                        "value": "_13_0_14_fun",
                                                        "valueText": "_13_0_14_fun",
                                                        "hasTrailingTrivia": true,
                                                        "trailingTrivia": [
                                                            {
                                                                "kind": "WhitespaceTrivia",
                                                                "text": " "
                                                            }
                                                        ]
                                                    },
                                                    "equalsValueClause": {
                                                        "kind": "EqualsValueClause",
                                                        "fullStart": 764,
                                                        "fullEnd": 812,
                                                        "start": 764,
                                                        "end": 812,
                                                        "fullWidth": 48,
                                                        "width": 48,
                                                        "equalsToken": {
                                                            "kind": "EqualsToken",
                                                            "fullStart": 764,
                                                            "fullEnd": 766,
                                                            "start": 764,
                                                            "end": 765,
                                                            "fullWidth": 2,
                                                            "width": 1,
                                                            "text": "=",
                                                            "value": "=",
                                                            "valueText": "=",
                                                            "hasTrailingTrivia": true,
                                                            "trailingTrivia": [
                                                                {
                                                                    "kind": "WhitespaceTrivia",
                                                                    "text": " "
                                                                }
                                                            ]
                                                        },
                                                        "value": {
                                                            "kind": "ObjectCreationExpression",
                                                            "fullStart": 766,
                                                            "fullEnd": 812,
                                                            "start": 766,
                                                            "end": 812,
                                                            "fullWidth": 46,
                                                            "width": 46,
                                                            "newKeyword": {
                                                                "kind": "NewKeyword",
                                                                "fullStart": 766,
                                                                "fullEnd": 770,
                                                                "start": 766,
                                                                "end": 769,
                                                                "fullWidth": 4,
                                                                "width": 3,
                                                                "text": "new",
                                                                "value": "new",
                                                                "valueText": "new",
                                                                "hasTrailingTrivia": true,
                                                                "trailingTrivia": [
                                                                    {
                                                                        "kind": "WhitespaceTrivia",
                                                                        "text": " "
                                                                    }
                                                                ]
                                                            },
                                                            "expression": {
                                                                "kind": "IdentifierName",
                                                                "fullStart": 770,
                                                                "fullEnd": 778,
                                                                "start": 770,
                                                                "end": 778,
                                                                "fullWidth": 8,
                                                                "width": 8,
                                                                "text": "Function",
                                                                "value": "Function",
                                                                "valueText": "Function"
                                                            },
                                                            "argumentList": {
                                                                "kind": "ArgumentList",
                                                                "fullStart": 778,
                                                                "fullEnd": 812,
                                                                "start": 778,
                                                                "end": 812,
                                                                "fullWidth": 34,
                                                                "width": 34,
                                                                "openParenToken": {
                                                                    "kind": "OpenParenToken",
                                                                    "fullStart": 778,
                                                                    "fullEnd": 779,
                                                                    "start": 778,
                                                                    "end": 779,
                                                                    "fullWidth": 1,
                                                                    "width": 1,
                                                                    "text": "(",
                                                                    "value": "(",
                                                                    "valueText": "("
                                                                },
                                                                "arguments": [
                                                                    {
                                                                        "kind": "StringLiteral",
                                                                        "fullStart": 779,
                                                                        "fullEnd": 782,
                                                                        "start": 779,
                                                                        "end": 782,
                                                                        "fullWidth": 3,
                                                                        "width": 3,
                                                                        "text": "\" \"",
                                                                        "value": " ",
                                                                        "valueText": " "
                                                                    },
                                                                    {
                                                                        "kind": "CommaToken",
                                                                        "fullStart": 782,
                                                                        "fullEnd": 784,
                                                                        "start": 782,
                                                                        "end": 783,
                                                                        "fullWidth": 2,
                                                                        "width": 1,
                                                                        "text": ",",
                                                                        "value": ",",
                                                                        "valueText": ",",
                                                                        "hasTrailingTrivia": true,
                                                                        "trailingTrivia": [
                                                                            {
                                                                                "kind": "WhitespaceTrivia",
                                                                                "text": " "
                                                                            }
                                                                        ]
                                                                    },
                                                                    {
                                                                        "kind": "StringLiteral",
                                                                        "fullStart": 784,
                                                                        "fullEnd": 811,
                                                                        "start": 784,
                                                                        "end": 811,
                                                                        "fullWidth": 27,
                                                                        "width": 27,
                                                                        "text": "\"'use strict'; eval = 42; \"",
                                                                        "value": "'use strict'; eval = 42; ",
                                                                        "valueText": "'use strict'; eval = 42; "
                                                                    }
                                                                ],
                                                                "closeParenToken": {
                                                                    "kind": "CloseParenToken",
                                                                    "fullStart": 811,
                                                                    "fullEnd": 812,
                                                                    "start": 811,
                                                                    "end": 812,
                                                                    "fullWidth": 1,
                                                                    "width": 1,
                                                                    "text": ")",
                                                                    "value": ")",
                                                                    "valueText": ")"
                                                                }
                                                            }
                                                        }
                                                    }
                                                }
                                            ]
                                        },
                                        "semicolonToken": {
                                            "kind": "SemicolonToken",
                                            "fullStart": 812,
                                            "fullEnd": 815,
                                            "start": 812,
                                            "end": 813,
                                            "fullWidth": 3,
                                            "width": 1,
                                            "text": ";",
                                            "value": ";",
                                            "valueText": ";",
                                            "hasTrailingTrivia": true,
                                            "hasTrailingNewLine": true,
                                            "trailingTrivia": [
                                                {
                                                    "kind": "NewLineTrivia",
                                                    "text": "\r\n"
                                                }
                                            ]
                                        }
                                    },
                                    {
                                        "kind": "ExpressionStatement",
                                        "fullStart": 815,
                                        "fullEnd": 844,
                                        "start": 827,
                                        "end": 842,
                                        "fullWidth": 29,
                                        "width": 15,
                                        "expression": {
                                            "kind": "InvocationExpression",
                                            "fullStart": 815,
                                            "fullEnd": 841,
                                            "start": 827,
                                            "end": 841,
                                            "fullWidth": 26,
                                            "width": 14,
                                            "expression": {
                                                "kind": "IdentifierName",
                                                "fullStart": 815,
                                                "fullEnd": 839,
                                                "start": 827,
                                                "end": 839,
                                                "fullWidth": 24,
                                                "width": 12,
                                                "text": "_13_0_14_fun",
                                                "value": "_13_0_14_fun",
                                                "valueText": "_13_0_14_fun",
                                                "hasLeadingTrivia": true,
                                                "leadingTrivia": [
                                                    {
                                                        "kind": "WhitespaceTrivia",
                                                        "text": "            "
                                                    }
                                                ]
                                            },
                                            "argumentList": {
                                                "kind": "ArgumentList",
                                                "fullStart": 839,
                                                "fullEnd": 841,
                                                "start": 839,
                                                "end": 841,
                                                "fullWidth": 2,
                                                "width": 2,
                                                "openParenToken": {
                                                    "kind": "OpenParenToken",
                                                    "fullStart": 839,
                                                    "fullEnd": 840,
                                                    "start": 839,
                                                    "end": 840,
                                                    "fullWidth": 1,
                                                    "width": 1,
                                                    "text": "(",
                                                    "value": "(",
                                                    "valueText": "("
                                                },
                                                "arguments": [],
                                                "closeParenToken": {
                                                    "kind": "CloseParenToken",
                                                    "fullStart": 840,
                                                    "fullEnd": 841,
                                                    "start": 840,
                                                    "end": 841,
                                                    "fullWidth": 1,
                                                    "width": 1,
                                                    "text": ")",
                                                    "value": ")",
                                                    "valueText": ")"
                                                }
                                            }
                                        },
                                        "semicolonToken": {
                                            "kind": "SemicolonToken",
                                            "fullStart": 841,
                                            "fullEnd": 844,
                                            "start": 841,
                                            "end": 842,
                                            "fullWidth": 3,
                                            "width": 1,
                                            "text": ";",
                                            "value": ";",
                                            "valueText": ";",
                                            "hasTrailingTrivia": true,
                                            "hasTrailingNewLine": true,
                                            "trailingTrivia": [
                                                {
                                                    "kind": "NewLineTrivia",
                                                    "text": "\r\n"
                                                }
                                            ]
                                        }
                                    },
                                    {
                                        "kind": "ReturnStatement",
                                        "fullStart": 844,
                                        "fullEnd": 871,
                                        "start": 856,
                                        "end": 869,
                                        "fullWidth": 27,
                                        "width": 13,
                                        "returnKeyword": {
                                            "kind": "ReturnKeyword",
                                            "fullStart": 844,
                                            "fullEnd": 863,
                                            "start": 856,
                                            "end": 862,
                                            "fullWidth": 19,
                                            "width": 6,
                                            "text": "return",
                                            "value": "return",
                                            "valueText": "return",
                                            "hasLeadingTrivia": true,
                                            "hasTrailingTrivia": true,
                                            "leadingTrivia": [
                                                {
                                                    "kind": "WhitespaceTrivia",
                                                    "text": "            "
                                                }
                                            ],
                                            "trailingTrivia": [
                                                {
                                                    "kind": "WhitespaceTrivia",
                                                    "text": " "
                                                }
                                            ]
                                        },
                                        "expression": {
                                            "kind": "FalseKeyword",
                                            "fullStart": 863,
                                            "fullEnd": 868,
                                            "start": 863,
                                            "end": 868,
                                            "fullWidth": 5,
                                            "width": 5,
                                            "text": "false",
                                            "value": false,
                                            "valueText": "false"
                                        },
                                        "semicolonToken": {
                                            "kind": "SemicolonToken",
                                            "fullStart": 868,
                                            "fullEnd": 871,
                                            "start": 868,
                                            "end": 869,
                                            "fullWidth": 3,
                                            "width": 1,
                                            "text": ";",
                                            "value": ";",
                                            "valueText": ";",
                                            "hasTrailingTrivia": true,
                                            "hasTrailingNewLine": true,
                                            "trailingTrivia": [
                                                {
                                                    "kind": "NewLineTrivia",
                                                    "text": "\r\n"
                                                }
                                            ]
                                        }
                                    }
                                ],
                                "closeBraceToken": {
                                    "kind": "CloseBraceToken",
                                    "fullStart": 871,
                                    "fullEnd": 881,
                                    "start": 879,
                                    "end": 880,
                                    "fullWidth": 10,
                                    "width": 1,
                                    "text": "}",
                                    "value": "}",
                                    "valueText": "}",
                                    "hasLeadingTrivia": true,
                                    "hasTrailingTrivia": true,
                                    "leadingTrivia": [
                                        {
                                            "kind": "WhitespaceTrivia",
                                            "text": "        "
                                        }
                                    ],
                                    "trailingTrivia": [
                                        {
                                            "kind": "WhitespaceTrivia",
                                            "text": " "
                                        }
                                    ]
                                }
                            },
                            "catchClause": {
                                "kind": "CatchClause",
                                "fullStart": 881,
                                "fullEnd": 951,
                                "start": 881,
                                "end": 949,
                                "fullWidth": 70,
                                "width": 68,
                                "catchKeyword": {
                                    "kind": "CatchKeyword",
                                    "fullStart": 881,
                                    "fullEnd": 887,
                                    "start": 881,
                                    "end": 886,
                                    "fullWidth": 6,
                                    "width": 5,
                                    "text": "catch",
                                    "value": "catch",
                                    "valueText": "catch",
                                    "hasTrailingTrivia": true,
                                    "trailingTrivia": [
                                        {
                                            "kind": "WhitespaceTrivia",
                                            "text": " "
                                        }
                                    ]
                                },
                                "openParenToken": {
                                    "kind": "OpenParenToken",
                                    "fullStart": 887,
                                    "fullEnd": 888,
                                    "start": 887,
                                    "end": 888,
                                    "fullWidth": 1,
                                    "width": 1,
                                    "text": "(",
                                    "value": "(",
                                    "valueText": "("
                                },
                                "identifier": {
                                    "kind": "IdentifierName",
                                    "fullStart": 888,
                                    "fullEnd": 889,
                                    "start": 888,
                                    "end": 889,
                                    "fullWidth": 1,
                                    "width": 1,
                                    "text": "e",
                                    "value": "e",
                                    "valueText": "e"
                                },
                                "closeParenToken": {
                                    "kind": "CloseParenToken",
                                    "fullStart": 889,
                                    "fullEnd": 891,
                                    "start": 889,
                                    "end": 890,
                                    "fullWidth": 2,
                                    "width": 1,
                                    "text": ")",
                                    "value": ")",
                                    "valueText": ")",
                                    "hasTrailingTrivia": true,
                                    "trailingTrivia": [
                                        {
                                            "kind": "WhitespaceTrivia",
                                            "text": " "
                                        }
                                    ]
                                },
                                "block": {
                                    "kind": "Block",
                                    "fullStart": 891,
                                    "fullEnd": 951,
                                    "start": 891,
                                    "end": 949,
                                    "fullWidth": 60,
                                    "width": 58,
                                    "openBraceToken": {
                                        "kind": "OpenBraceToken",
                                        "fullStart": 891,
                                        "fullEnd": 894,
                                        "start": 891,
                                        "end": 892,
                                        "fullWidth": 3,
                                        "width": 1,
                                        "text": "{",
                                        "value": "{",
                                        "valueText": "{",
                                        "hasTrailingTrivia": true,
                                        "hasTrailingNewLine": true,
                                        "trailingTrivia": [
                                            {
                                                "kind": "NewLineTrivia",
                                                "text": "\r\n"
                                            }
                                        ]
                                    },
                                    "statements": [
                                        {
                                            "kind": "ReturnStatement",
                                            "fullStart": 894,
                                            "fullEnd": 940,
                                            "start": 906,
                                            "end": 938,
                                            "fullWidth": 46,
                                            "width": 32,
                                            "returnKeyword": {
                                                "kind": "ReturnKeyword",
                                                "fullStart": 894,
                                                "fullEnd": 913,
                                                "start": 906,
                                                "end": 912,
                                                "fullWidth": 19,
                                                "width": 6,
                                                "text": "return",
                                                "value": "return",
                                                "valueText": "return",
                                                "hasLeadingTrivia": true,
                                                "hasTrailingTrivia": true,
                                                "leadingTrivia": [
                                                    {
                                                        "kind": "WhitespaceTrivia",
                                                        "text": "            "
                                                    }
                                                ],
                                                "trailingTrivia": [
                                                    {
                                                        "kind": "WhitespaceTrivia",
                                                        "text": " "
                                                    }
                                                ]
                                            },
                                            "expression": {
                                                "kind": "InstanceOfExpression",
                                                "fullStart": 913,
                                                "fullEnd": 937,
                                                "start": 913,
                                                "end": 937,
                                                "fullWidth": 24,
                                                "width": 24,
                                                "left": {
                                                    "kind": "IdentifierName",
                                                    "fullStart": 913,
                                                    "fullEnd": 915,
                                                    "start": 913,
                                                    "end": 914,
                                                    "fullWidth": 2,
                                                    "width": 1,
                                                    "text": "e",
                                                    "value": "e",
                                                    "valueText": "e",
                                                    "hasTrailingTrivia": true,
                                                    "trailingTrivia": [
                                                        {
                                                            "kind": "WhitespaceTrivia",
                                                            "text": " "
                                                        }
                                                    ]
                                                },
                                                "operatorToken": {
                                                    "kind": "InstanceOfKeyword",
                                                    "fullStart": 915,
                                                    "fullEnd": 926,
                                                    "start": 915,
                                                    "end": 925,
                                                    "fullWidth": 11,
                                                    "width": 10,
                                                    "text": "instanceof",
                                                    "value": "instanceof",
                                                    "valueText": "instanceof",
                                                    "hasTrailingTrivia": true,
                                                    "trailingTrivia": [
                                                        {
                                                            "kind": "WhitespaceTrivia",
                                                            "text": " "
                                                        }
                                                    ]
                                                },
                                                "right": {
                                                    "kind": "IdentifierName",
                                                    "fullStart": 926,
                                                    "fullEnd": 937,
                                                    "start": 926,
                                                    "end": 937,
                                                    "fullWidth": 11,
                                                    "width": 11,
                                                    "text": "SyntaxError",
                                                    "value": "SyntaxError",
                                                    "valueText": "SyntaxError"
                                                }
                                            },
                                            "semicolonToken": {
                                                "kind": "SemicolonToken",
                                                "fullStart": 937,
                                                "fullEnd": 940,
                                                "start": 937,
                                                "end": 938,
                                                "fullWidth": 3,
                                                "width": 1,
                                                "text": ";",
                                                "value": ";",
                                                "valueText": ";",
                                                "hasTrailingTrivia": true,
                                                "hasTrailingNewLine": true,
                                                "trailingTrivia": [
                                                    {
                                                        "kind": "NewLineTrivia",
                                                        "text": "\r\n"
                                                    }
                                                ]
                                            }
                                        }
                                    ],
                                    "closeBraceToken": {
                                        "kind": "CloseBraceToken",
                                        "fullStart": 940,
                                        "fullEnd": 951,
                                        "start": 948,
                                        "end": 949,
                                        "fullWidth": 11,
                                        "width": 1,
                                        "text": "}",
                                        "value": "}",
                                        "valueText": "}",
                                        "hasLeadingTrivia": true,
                                        "hasTrailingTrivia": true,
                                        "hasTrailingNewLine": true,
                                        "leadingTrivia": [
                                            {
                                                "kind": "WhitespaceTrivia",
                                                "text": "        "
                                            }
                                        ],
                                        "trailingTrivia": [
                                            {
                                                "kind": "NewLineTrivia",
                                                "text": "\r\n"
                                            }
                                        ]
                                    }
                                }
                            }
                        }
                    ],
                    "closeBraceToken": {
                        "kind": "CloseBraceToken",
                        "fullStart": 951,
                        "fullEnd": 958,
                        "start": 955,
                        "end": 956,
                        "fullWidth": 7,
                        "width": 1,
                        "text": "}",
                        "value": "}",
                        "valueText": "}",
                        "hasLeadingTrivia": true,
                        "hasTrailingTrivia": true,
                        "hasTrailingNewLine": true,
                        "leadingTrivia": [
                            {
                                "kind": "WhitespaceTrivia",
                                "text": "    "
                            }
                        ],
                        "trailingTrivia": [
                            {
                                "kind": "NewLineTrivia",
                                "text": "\r\n"
                            }
                        ]
                    }
                }
            },
            {
                "kind": "ExpressionStatement",
                "fullStart": 958,
                "fullEnd": 982,
                "start": 958,
                "end": 980,
                "fullWidth": 24,
                "width": 22,
                "expression": {
                    "kind": "InvocationExpression",
                    "fullStart": 958,
                    "fullEnd": 979,
                    "start": 958,
                    "end": 979,
                    "fullWidth": 21,
                    "width": 21,
                    "expression": {
                        "kind": "IdentifierName",
                        "fullStart": 958,
                        "fullEnd": 969,
                        "start": 958,
                        "end": 969,
                        "fullWidth": 11,
                        "width": 11,
                        "text": "runTestCase",
                        "value": "runTestCase",
                        "valueText": "runTestCase"
                    },
                    "argumentList": {
                        "kind": "ArgumentList",
                        "fullStart": 969,
                        "fullEnd": 979,
                        "start": 969,
                        "end": 979,
                        "fullWidth": 10,
                        "width": 10,
                        "openParenToken": {
                            "kind": "OpenParenToken",
                            "fullStart": 969,
                            "fullEnd": 970,
                            "start": 969,
                            "end": 970,
                            "fullWidth": 1,
                            "width": 1,
                            "text": "(",
                            "value": "(",
                            "valueText": "("
                        },
                        "arguments": [
                            {
                                "kind": "IdentifierName",
                                "fullStart": 970,
                                "fullEnd": 978,
                                "start": 970,
                                "end": 978,
                                "fullWidth": 8,
                                "width": 8,
                                "text": "testcase",
                                "value": "testcase",
                                "valueText": "testcase"
                            }
                        ],
                        "closeParenToken": {
                            "kind": "CloseParenToken",
                            "fullStart": 978,
                            "fullEnd": 979,
                            "start": 978,
                            "end": 979,
                            "fullWidth": 1,
                            "width": 1,
                            "text": ")",
                            "value": ")",
                            "valueText": ")"
                        }
                    }
                },
                "semicolonToken": {
                    "kind": "SemicolonToken",
                    "fullStart": 979,
                    "fullEnd": 982,
                    "start": 979,
                    "end": 980,
                    "fullWidth": 3,
                    "width": 1,
                    "text": ";",
                    "value": ";",
                    "valueText": ";",
                    "hasTrailingTrivia": true,
                    "hasTrailingNewLine": true,
                    "trailingTrivia": [
                        {
                            "kind": "NewLineTrivia",
                            "text": "\r\n"
                        }
                    ]
                }
            }
        ],
        "endOfFileToken": {
            "kind": "EndOfFileToken",
            "fullStart": 982,
            "fullEnd": 982,
            "start": 982,
            "end": 982,
            "fullWidth": 0,
            "width": 0,
            "text": ""
        }
    },
    "lineMap": {
        "lineStarts": [
            0,
            67,
            152,
            232,
            308,
            380,
            385,
            400,
            477,
            481,
            514,
            670,
            686,
            691,
            693,
            695,
            718,
            720,
            735,
            815,
            844,
            871,
            894,
            940,
            951,
            958,
            982
        ],
        "length": 982
    }
}<|MERGE_RESOLUTION|>--- conflicted
+++ resolved
@@ -313,12 +313,8 @@
                                                     "start": 751,
                                                     "end": 812,
                                                     "fullWidth": 61,
-<<<<<<< HEAD
                                                     "width": 61,
-                                                    "identifier": {
-=======
                                                     "propertyName": {
->>>>>>> 85e84683
                                                         "kind": "IdentifierName",
                                                         "fullStart": 751,
                                                         "fullEnd": 764,
