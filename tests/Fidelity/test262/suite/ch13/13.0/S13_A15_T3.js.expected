{
    "isDeclaration": false,
    "languageVersion": "EcmaScript5",
    "parseOptions": {
        "allowAutomaticSemicolonInsertion": true
    },
    "sourceUnit": {
        "kind": "SourceUnit",
        "fullStart": 0,
        "fullEnd": 1167,
        "start": 320,
        "end": 1167,
        "fullWidth": 1167,
        "width": 847,
        "moduleElements": [
            {
                "kind": "ExpressionStatement",
                "fullStart": 0,
                "fullEnd": 379,
                "start": 320,
                "end": 378,
                "fullWidth": 379,
                "width": 58,
                "expression": {
                    "kind": "AssignmentExpression",
                    "fullStart": 0,
                    "fullEnd": 377,
                    "start": 320,
                    "end": 377,
                    "fullWidth": 377,
                    "width": 57,
                    "left": {
                        "kind": "IdentifierName",
                        "fullStart": 0,
                        "fullEnd": 330,
                        "start": 320,
                        "end": 330,
                        "fullWidth": 330,
                        "width": 10,
                        "text": "THE_ANSWER",
                        "value": "THE_ANSWER",
                        "valueText": "THE_ANSWER",
                        "hasLeadingTrivia": true,
                        "hasLeadingComment": true,
                        "hasLeadingNewLine": true,
                        "leadingTrivia": [
                            {
                                "kind": "SingleLineCommentTrivia",
                                "text": "// Copyright 2009 the Sputnik authors.  All rights reserved."
                            },
                            {
                                "kind": "NewLineTrivia",
                                "text": "\n"
                            },
                            {
                                "kind": "SingleLineCommentTrivia",
                                "text": "// This code is governed by the BSD license found in the LICENSE file."
                            },
                            {
                                "kind": "NewLineTrivia",
                                "text": "\n"
                            },
                            {
                                "kind": "NewLineTrivia",
                                "text": "\n"
                            },
                            {
                                "kind": "MultiLineCommentTrivia",
                                "text": "/**\n * ''arguments'' variable overrides ActivationObject.arguments\n *\n * @path ch13/13.0/S13_A15_T3.js\n * @description Declaring a variable named with \"arguments\" without a function\n */"
                            },
                            {
                                "kind": "NewLineTrivia",
                                "text": "\n"
                            },
                            {
                                "kind": "NewLineTrivia",
                                "text": "\n"
                            }
                        ]
                    },
                    "operatorToken": {
                        "kind": "EqualsToken",
                        "fullStart": 330,
                        "fullEnd": 331,
                        "start": 330,
                        "end": 331,
                        "fullWidth": 1,
                        "width": 1,
                        "text": "=",
                        "value": "=",
                        "valueText": "="
                    },
                    "right": {
                        "kind": "StringLiteral",
                        "fullStart": 331,
                        "fullEnd": 377,
                        "start": 331,
                        "end": 377,
                        "fullWidth": 46,
                        "width": 46,
                        "text": "\"Answer to Life, the Universe, and Everything\"",
                        "value": "Answer to Life, the Universe, and Everything",
                        "valueText": "Answer to Life, the Universe, and Everything"
                    }
                },
                "semicolonToken": {
                    "kind": "SemicolonToken",
                    "fullStart": 377,
                    "fullEnd": 379,
                    "start": 377,
                    "end": 378,
                    "fullWidth": 2,
                    "width": 1,
                    "text": ";",
                    "value": ";",
                    "valueText": ";",
                    "hasTrailingTrivia": true,
                    "hasTrailingNewLine": true,
                    "trailingTrivia": [
                        {
                            "kind": "NewLineTrivia",
                            "text": "\n"
                        }
                    ]
                }
            },
            {
                "kind": "VariableStatement",
                "fullStart": 379,
                "fullEnd": 408,
                "start": 380,
                "end": 407,
                "fullWidth": 29,
                "width": 27,
                "modifiers": [],
                "variableDeclaration": {
                    "kind": "VariableDeclaration",
                    "fullStart": 379,
                    "fullEnd": 406,
                    "start": 380,
                    "end": 406,
                    "fullWidth": 27,
                    "width": 26,
                    "varKeyword": {
                        "kind": "VarKeyword",
                        "fullStart": 379,
                        "fullEnd": 384,
                        "start": 380,
                        "end": 383,
                        "fullWidth": 5,
                        "width": 3,
                        "text": "var",
                        "value": "var",
                        "valueText": "var",
                        "hasLeadingTrivia": true,
                        "hasLeadingNewLine": true,
                        "hasTrailingTrivia": true,
                        "leadingTrivia": [
                            {
                                "kind": "NewLineTrivia",
                                "text": "\n"
                            }
                        ],
                        "trailingTrivia": [
                            {
                                "kind": "WhitespaceTrivia",
                                "text": " "
                            }
                        ]
                    },
                    "variableDeclarators": [
                        {
                            "kind": "VariableDeclarator",
                            "fullStart": 384,
                            "fullEnd": 406,
                            "start": 384,
                            "end": 406,
                            "fullWidth": 22,
<<<<<<< HEAD
                            "width": 22,
                            "identifier": {
=======
                            "propertyName": {
>>>>>>> 85e84683
                                "kind": "IdentifierName",
                                "fullStart": 384,
                                "fullEnd": 394,
                                "start": 384,
                                "end": 393,
                                "fullWidth": 10,
                                "width": 9,
                                "text": "arguments",
                                "value": "arguments",
                                "valueText": "arguments",
                                "hasTrailingTrivia": true,
                                "trailingTrivia": [
                                    {
                                        "kind": "WhitespaceTrivia",
                                        "text": " "
                                    }
                                ]
                            },
                            "equalsValueClause": {
                                "kind": "EqualsValueClause",
                                "fullStart": 394,
                                "fullEnd": 406,
                                "start": 394,
                                "end": 406,
                                "fullWidth": 12,
                                "width": 12,
                                "equalsToken": {
                                    "kind": "EqualsToken",
                                    "fullStart": 394,
                                    "fullEnd": 396,
                                    "start": 394,
                                    "end": 395,
                                    "fullWidth": 2,
                                    "width": 1,
                                    "text": "=",
                                    "value": "=",
                                    "valueText": "=",
                                    "hasTrailingTrivia": true,
                                    "trailingTrivia": [
                                        {
                                            "kind": "WhitespaceTrivia",
                                            "text": " "
                                        }
                                    ]
                                },
                                "value": {
                                    "kind": "IdentifierName",
                                    "fullStart": 396,
                                    "fullEnd": 406,
                                    "start": 396,
                                    "end": 406,
                                    "fullWidth": 10,
                                    "width": 10,
                                    "text": "THE_ANSWER",
                                    "value": "THE_ANSWER",
                                    "valueText": "THE_ANSWER"
                                }
                            }
                        }
                    ]
                },
                "semicolonToken": {
                    "kind": "SemicolonToken",
                    "fullStart": 406,
                    "fullEnd": 408,
                    "start": 406,
                    "end": 407,
                    "fullWidth": 2,
                    "width": 1,
                    "text": ";",
                    "value": ";",
                    "valueText": ";",
                    "hasTrailingTrivia": true,
                    "hasTrailingNewLine": true,
                    "trailingTrivia": [
                        {
                            "kind": "NewLineTrivia",
                            "text": "\n"
                        }
                    ]
                }
            },
            {
                "kind": "FunctionDeclaration",
                "fullStart": 408,
                "fullEnd": 465,
                "start": 409,
                "end": 465,
                "fullWidth": 57,
                "width": 56,
                "modifiers": [],
                "functionKeyword": {
                    "kind": "FunctionKeyword",
                    "fullStart": 408,
                    "fullEnd": 418,
                    "start": 409,
                    "end": 417,
                    "fullWidth": 10,
                    "width": 8,
                    "text": "function",
                    "value": "function",
                    "valueText": "function",
                    "hasLeadingTrivia": true,
                    "hasLeadingNewLine": true,
                    "hasTrailingTrivia": true,
                    "leadingTrivia": [
                        {
                            "kind": "NewLineTrivia",
                            "text": "\n"
                        }
                    ],
                    "trailingTrivia": [
                        {
                            "kind": "WhitespaceTrivia",
                            "text": " "
                        }
                    ]
                },
                "identifier": {
                    "kind": "IdentifierName",
                    "fullStart": 418,
                    "fullEnd": 424,
                    "start": 418,
                    "end": 424,
                    "fullWidth": 6,
                    "width": 6,
                    "text": "__func",
                    "value": "__func",
                    "valueText": "__func"
                },
                "callSignature": {
                    "kind": "CallSignature",
                    "fullStart": 424,
                    "fullEnd": 435,
                    "start": 424,
                    "end": 435,
                    "fullWidth": 11,
                    "width": 11,
                    "parameterList": {
                        "kind": "ParameterList",
                        "fullStart": 424,
                        "fullEnd": 435,
                        "start": 424,
                        "end": 435,
                        "fullWidth": 11,
                        "width": 11,
                        "openParenToken": {
                            "kind": "OpenParenToken",
                            "fullStart": 424,
                            "fullEnd": 425,
                            "start": 424,
                            "end": 425,
                            "fullWidth": 1,
                            "width": 1,
                            "text": "(",
                            "value": "(",
                            "valueText": "("
                        },
                        "parameters": [
                            {
                                "kind": "Parameter",
                                "fullStart": 425,
                                "fullEnd": 434,
                                "start": 425,
                                "end": 434,
                                "fullWidth": 9,
                                "width": 9,
                                "modifiers": [],
                                "identifier": {
                                    "kind": "IdentifierName",
                                    "fullStart": 425,
                                    "fullEnd": 434,
                                    "start": 425,
                                    "end": 434,
                                    "fullWidth": 9,
                                    "width": 9,
                                    "text": "arguments",
                                    "value": "arguments",
                                    "valueText": "arguments"
                                }
                            }
                        ],
                        "closeParenToken": {
                            "kind": "CloseParenToken",
                            "fullStart": 434,
                            "fullEnd": 435,
                            "start": 434,
                            "end": 435,
                            "fullWidth": 1,
                            "width": 1,
                            "text": ")",
                            "value": ")",
                            "valueText": ")"
                        }
                    }
                },
                "block": {
                    "kind": "Block",
                    "fullStart": 435,
                    "fullEnd": 465,
                    "start": 435,
                    "end": 465,
                    "fullWidth": 30,
                    "width": 30,
                    "openBraceToken": {
                        "kind": "OpenBraceToken",
                        "fullStart": 435,
                        "fullEnd": 437,
                        "start": 435,
                        "end": 436,
                        "fullWidth": 2,
                        "width": 1,
                        "text": "{",
                        "value": "{",
                        "valueText": "{",
                        "hasTrailingTrivia": true,
                        "hasTrailingNewLine": true,
                        "trailingTrivia": [
                            {
                                "kind": "NewLineTrivia",
                                "text": "\n"
                            }
                        ]
                    },
                    "statements": [
                        {
                            "kind": "ReturnStatement",
                            "fullStart": 437,
                            "fullEnd": 459,
                            "start": 441,
                            "end": 458,
                            "fullWidth": 22,
                            "width": 17,
                            "returnKeyword": {
                                "kind": "ReturnKeyword",
                                "fullStart": 437,
                                "fullEnd": 448,
                                "start": 441,
                                "end": 447,
                                "fullWidth": 11,
                                "width": 6,
                                "text": "return",
                                "value": "return",
                                "valueText": "return",
                                "hasLeadingTrivia": true,
                                "hasTrailingTrivia": true,
                                "leadingTrivia": [
                                    {
                                        "kind": "WhitespaceTrivia",
                                        "text": "    "
                                    }
                                ],
                                "trailingTrivia": [
                                    {
                                        "kind": "WhitespaceTrivia",
                                        "text": " "
                                    }
                                ]
                            },
                            "expression": {
                                "kind": "IdentifierName",
                                "fullStart": 448,
                                "fullEnd": 457,
                                "start": 448,
                                "end": 457,
                                "fullWidth": 9,
                                "width": 9,
                                "text": "arguments",
                                "value": "arguments",
                                "valueText": "arguments"
                            },
                            "semicolonToken": {
                                "kind": "SemicolonToken",
                                "fullStart": 457,
                                "fullEnd": 459,
                                "start": 457,
                                "end": 458,
                                "fullWidth": 2,
                                "width": 1,
                                "text": ";",
                                "value": ";",
                                "valueText": ";",
                                "hasTrailingTrivia": true,
                                "hasTrailingNewLine": true,
                                "trailingTrivia": [
                                    {
                                        "kind": "NewLineTrivia",
                                        "text": "\n"
                                    }
                                ]
                            }
                        }
                    ],
                    "closeBraceToken": {
                        "kind": "CloseBraceToken",
                        "fullStart": 459,
                        "fullEnd": 465,
                        "start": 464,
                        "end": 465,
                        "fullWidth": 6,
                        "width": 1,
                        "text": "}",
                        "value": "}",
                        "valueText": "}",
                        "hasLeadingTrivia": true,
                        "hasLeadingNewLine": true,
                        "leadingTrivia": [
                            {
                                "kind": "WhitespaceTrivia",
                                "text": "    "
                            },
                            {
                                "kind": "NewLineTrivia",
                                "text": "\n"
                            }
                        ]
                    }
                }
            },
            {
                "kind": "EmptyStatement",
                "fullStart": 465,
                "fullEnd": 467,
                "start": 465,
                "end": 466,
                "fullWidth": 2,
                "width": 1,
                "semicolonToken": {
                    "kind": "SemicolonToken",
                    "fullStart": 465,
                    "fullEnd": 467,
                    "start": 465,
                    "end": 466,
                    "fullWidth": 2,
                    "width": 1,
                    "text": ";",
                    "value": ";",
                    "valueText": ";",
                    "hasTrailingTrivia": true,
                    "hasTrailingNewLine": true,
                    "trailingTrivia": [
                        {
                            "kind": "NewLineTrivia",
                            "text": "\n"
                        }
                    ]
                }
            },
            {
                "kind": "IfStatement",
                "fullStart": 467,
                "fullEnd": 691,
                "start": 557,
                "end": 690,
                "fullWidth": 224,
                "width": 133,
                "ifKeyword": {
                    "kind": "IfKeyword",
                    "fullStart": 467,
                    "fullEnd": 560,
                    "start": 557,
                    "end": 559,
                    "fullWidth": 93,
                    "width": 2,
                    "text": "if",
                    "value": "if",
                    "valueText": "if",
                    "hasLeadingTrivia": true,
                    "hasLeadingComment": true,
                    "hasLeadingNewLine": true,
                    "hasTrailingTrivia": true,
                    "leadingTrivia": [
                        {
                            "kind": "NewLineTrivia",
                            "text": "\n"
                        },
                        {
                            "kind": "SingleLineCommentTrivia",
                            "text": "//////////////////////////////////////////////////////////////////////////////"
                        },
                        {
                            "kind": "NewLineTrivia",
                            "text": "\n"
                        },
                        {
                            "kind": "SingleLineCommentTrivia",
                            "text": "//CHECK#1"
                        },
                        {
                            "kind": "NewLineTrivia",
                            "text": "\n"
                        }
                    ],
                    "trailingTrivia": [
                        {
                            "kind": "WhitespaceTrivia",
                            "text": " "
                        }
                    ]
                },
                "openParenToken": {
                    "kind": "OpenParenToken",
                    "fullStart": 560,
                    "fullEnd": 561,
                    "start": 560,
                    "end": 561,
                    "fullWidth": 1,
                    "width": 1,
                    "text": "(",
                    "value": "(",
                    "valueText": "("
                },
                "condition": {
                    "kind": "NotEqualsExpression",
                    "fullStart": 561,
                    "fullEnd": 592,
                    "start": 561,
                    "end": 592,
                    "fullWidth": 31,
                    "width": 31,
                    "left": {
                        "kind": "TypeOfExpression",
                        "fullStart": 561,
                        "fullEnd": 577,
                        "start": 561,
                        "end": 576,
                        "fullWidth": 16,
                        "width": 15,
                        "typeOfKeyword": {
                            "kind": "TypeOfKeyword",
                            "fullStart": 561,
                            "fullEnd": 568,
                            "start": 561,
                            "end": 567,
                            "fullWidth": 7,
                            "width": 6,
                            "text": "typeof",
                            "value": "typeof",
                            "valueText": "typeof",
                            "hasTrailingTrivia": true,
                            "trailingTrivia": [
                                {
                                    "kind": "WhitespaceTrivia",
                                    "text": " "
                                }
                            ]
                        },
                        "expression": {
                            "kind": "InvocationExpression",
                            "fullStart": 568,
                            "fullEnd": 577,
                            "start": 568,
                            "end": 576,
                            "fullWidth": 9,
                            "width": 8,
                            "expression": {
                                "kind": "IdentifierName",
                                "fullStart": 568,
                                "fullEnd": 574,
                                "start": 568,
                                "end": 574,
                                "fullWidth": 6,
                                "width": 6,
                                "text": "__func",
                                "value": "__func",
                                "valueText": "__func"
                            },
                            "argumentList": {
                                "kind": "ArgumentList",
                                "fullStart": 574,
                                "fullEnd": 577,
                                "start": 574,
                                "end": 576,
                                "fullWidth": 3,
                                "width": 2,
                                "openParenToken": {
                                    "kind": "OpenParenToken",
                                    "fullStart": 574,
                                    "fullEnd": 575,
                                    "start": 574,
                                    "end": 575,
                                    "fullWidth": 1,
                                    "width": 1,
                                    "text": "(",
                                    "value": "(",
                                    "valueText": "("
                                },
                                "arguments": [],
                                "closeParenToken": {
                                    "kind": "CloseParenToken",
                                    "fullStart": 575,
                                    "fullEnd": 577,
                                    "start": 575,
                                    "end": 576,
                                    "fullWidth": 2,
                                    "width": 1,
                                    "text": ")",
                                    "value": ")",
                                    "valueText": ")",
                                    "hasTrailingTrivia": true,
                                    "trailingTrivia": [
                                        {
                                            "kind": "WhitespaceTrivia",
                                            "text": " "
                                        }
                                    ]
                                }
                            }
                        }
                    },
                    "operatorToken": {
                        "kind": "ExclamationEqualsEqualsToken",
                        "fullStart": 577,
                        "fullEnd": 581,
                        "start": 577,
                        "end": 580,
                        "fullWidth": 4,
                        "width": 3,
                        "text": "!==",
                        "value": "!==",
                        "valueText": "!==",
                        "hasTrailingTrivia": true,
                        "trailingTrivia": [
                            {
                                "kind": "WhitespaceTrivia",
                                "text": " "
                            }
                        ]
                    },
                    "right": {
                        "kind": "StringLiteral",
                        "fullStart": 581,
                        "fullEnd": 592,
                        "start": 581,
                        "end": 592,
                        "fullWidth": 11,
                        "width": 11,
                        "text": "\"undefined\"",
                        "value": "undefined",
                        "valueText": "undefined"
                    }
                },
                "closeParenToken": {
                    "kind": "CloseParenToken",
                    "fullStart": 592,
                    "fullEnd": 594,
                    "start": 592,
                    "end": 593,
                    "fullWidth": 2,
                    "width": 1,
                    "text": ")",
                    "value": ")",
                    "valueText": ")",
                    "hasTrailingTrivia": true,
                    "trailingTrivia": [
                        {
                            "kind": "WhitespaceTrivia",
                            "text": " "
                        }
                    ]
                },
                "statement": {
                    "kind": "Block",
                    "fullStart": 594,
                    "fullEnd": 691,
                    "start": 594,
                    "end": 690,
                    "fullWidth": 97,
                    "width": 96,
                    "openBraceToken": {
                        "kind": "OpenBraceToken",
                        "fullStart": 594,
                        "fullEnd": 596,
                        "start": 594,
                        "end": 595,
                        "fullWidth": 2,
                        "width": 1,
                        "text": "{",
                        "value": "{",
                        "valueText": "{",
                        "hasTrailingTrivia": true,
                        "hasTrailingNewLine": true,
                        "trailingTrivia": [
                            {
                                "kind": "NewLineTrivia",
                                "text": "\n"
                            }
                        ]
                    },
                    "statements": [
                        {
                            "kind": "ExpressionStatement",
                            "fullStart": 596,
                            "fullEnd": 689,
                            "start": 597,
                            "end": 688,
                            "fullWidth": 93,
                            "width": 91,
                            "expression": {
                                "kind": "InvocationExpression",
                                "fullStart": 596,
                                "fullEnd": 687,
                                "start": 597,
                                "end": 687,
                                "fullWidth": 91,
                                "width": 90,
                                "expression": {
                                    "kind": "IdentifierName",
                                    "fullStart": 596,
                                    "fullEnd": 603,
                                    "start": 597,
                                    "end": 603,
                                    "fullWidth": 7,
                                    "width": 6,
                                    "text": "$ERROR",
                                    "value": "$ERROR",
                                    "valueText": "$ERROR",
                                    "hasLeadingTrivia": true,
                                    "leadingTrivia": [
                                        {
                                            "kind": "WhitespaceTrivia",
                                            "text": "\t"
                                        }
                                    ]
                                },
                                "argumentList": {
                                    "kind": "ArgumentList",
                                    "fullStart": 603,
                                    "fullEnd": 687,
                                    "start": 603,
                                    "end": 687,
                                    "fullWidth": 84,
                                    "width": 84,
                                    "openParenToken": {
                                        "kind": "OpenParenToken",
                                        "fullStart": 603,
                                        "fullEnd": 604,
                                        "start": 603,
                                        "end": 604,
                                        "fullWidth": 1,
                                        "width": 1,
                                        "text": "(",
                                        "value": "(",
                                        "valueText": "("
                                    },
                                    "arguments": [
                                        {
                                            "kind": "AddExpression",
                                            "fullStart": 604,
                                            "fullEnd": 686,
                                            "start": 604,
                                            "end": 686,
                                            "fullWidth": 82,
                                            "width": 82,
                                            "left": {
                                                "kind": "StringLiteral",
                                                "fullStart": 604,
                                                "fullEnd": 670,
                                                "start": 604,
                                                "end": 670,
                                                "fullWidth": 66,
                                                "width": 66,
                                                "text": "'#1: typeof __func() === \"undefined\". Actual: typeof __func() ==='",
                                                "value": "#1: typeof __func() === \"undefined\". Actual: typeof __func() ===",
                                                "valueText": "#1: typeof __func() === \"undefined\". Actual: typeof __func() ==="
                                            },
                                            "operatorToken": {
                                                "kind": "PlusToken",
                                                "fullStart": 670,
                                                "fullEnd": 671,
                                                "start": 670,
                                                "end": 671,
                                                "fullWidth": 1,
                                                "width": 1,
                                                "text": "+",
                                                "value": "+",
                                                "valueText": "+"
                                            },
                                            "right": {
                                                "kind": "TypeOfExpression",
                                                "fullStart": 671,
                                                "fullEnd": 686,
                                                "start": 671,
                                                "end": 686,
                                                "fullWidth": 15,
                                                "width": 15,
                                                "typeOfKeyword": {
                                                    "kind": "TypeOfKeyword",
                                                    "fullStart": 671,
                                                    "fullEnd": 678,
                                                    "start": 671,
                                                    "end": 677,
                                                    "fullWidth": 7,
                                                    "width": 6,
                                                    "text": "typeof",
                                                    "value": "typeof",
                                                    "valueText": "typeof",
                                                    "hasTrailingTrivia": true,
                                                    "trailingTrivia": [
                                                        {
                                                            "kind": "WhitespaceTrivia",
                                                            "text": " "
                                                        }
                                                    ]
                                                },
                                                "expression": {
                                                    "kind": "InvocationExpression",
                                                    "fullStart": 678,
                                                    "fullEnd": 686,
                                                    "start": 678,
                                                    "end": 686,
                                                    "fullWidth": 8,
                                                    "width": 8,
                                                    "expression": {
                                                        "kind": "IdentifierName",
                                                        "fullStart": 678,
                                                        "fullEnd": 684,
                                                        "start": 678,
                                                        "end": 684,
                                                        "fullWidth": 6,
                                                        "width": 6,
                                                        "text": "__func",
                                                        "value": "__func",
                                                        "valueText": "__func"
                                                    },
                                                    "argumentList": {
                                                        "kind": "ArgumentList",
                                                        "fullStart": 684,
                                                        "fullEnd": 686,
                                                        "start": 684,
                                                        "end": 686,
                                                        "fullWidth": 2,
                                                        "width": 2,
                                                        "openParenToken": {
                                                            "kind": "OpenParenToken",
                                                            "fullStart": 684,
                                                            "fullEnd": 685,
                                                            "start": 684,
                                                            "end": 685,
                                                            "fullWidth": 1,
                                                            "width": 1,
                                                            "text": "(",
                                                            "value": "(",
                                                            "valueText": "("
                                                        },
                                                        "arguments": [],
                                                        "closeParenToken": {
                                                            "kind": "CloseParenToken",
                                                            "fullStart": 685,
                                                            "fullEnd": 686,
                                                            "start": 685,
                                                            "end": 686,
                                                            "fullWidth": 1,
                                                            "width": 1,
                                                            "text": ")",
                                                            "value": ")",
                                                            "valueText": ")"
                                                        }
                                                    }
                                                }
                                            }
                                        }
                                    ],
                                    "closeParenToken": {
                                        "kind": "CloseParenToken",
                                        "fullStart": 686,
                                        "fullEnd": 687,
                                        "start": 686,
                                        "end": 687,
                                        "fullWidth": 1,
                                        "width": 1,
                                        "text": ")",
                                        "value": ")",
                                        "valueText": ")"
                                    }
                                }
                            },
                            "semicolonToken": {
                                "kind": "SemicolonToken",
                                "fullStart": 687,
                                "fullEnd": 689,
                                "start": 687,
                                "end": 688,
                                "fullWidth": 2,
                                "width": 1,
                                "text": ";",
                                "value": ";",
                                "valueText": ";",
                                "hasTrailingTrivia": true,
                                "hasTrailingNewLine": true,
                                "trailingTrivia": [
                                    {
                                        "kind": "NewLineTrivia",
                                        "text": "\n"
                                    }
                                ]
                            }
                        }
                    ],
                    "closeBraceToken": {
                        "kind": "CloseBraceToken",
                        "fullStart": 689,
                        "fullEnd": 691,
                        "start": 689,
                        "end": 690,
                        "fullWidth": 2,
                        "width": 1,
                        "text": "}",
                        "value": "}",
                        "valueText": "}",
                        "hasTrailingTrivia": true,
                        "hasTrailingNewLine": true,
                        "trailingTrivia": [
                            {
                                "kind": "NewLineTrivia",
                                "text": "\n"
                            }
                        ]
                    }
                }
            },
            {
                "kind": "IfStatement",
                "fullStart": 691,
                "fullEnd": 1084,
                "start": 863,
                "end": 1083,
                "fullWidth": 393,
                "width": 220,
                "ifKeyword": {
                    "kind": "IfKeyword",
                    "fullStart": 691,
                    "fullEnd": 866,
                    "start": 863,
                    "end": 865,
                    "fullWidth": 175,
                    "width": 2,
                    "text": "if",
                    "value": "if",
                    "valueText": "if",
                    "hasLeadingTrivia": true,
                    "hasLeadingComment": true,
                    "hasLeadingNewLine": true,
                    "hasTrailingTrivia": true,
                    "leadingTrivia": [
                        {
                            "kind": "SingleLineCommentTrivia",
                            "text": "//"
                        },
                        {
                            "kind": "NewLineTrivia",
                            "text": "\n"
                        },
                        {
                            "kind": "SingleLineCommentTrivia",
                            "text": "//////////////////////////////////////////////////////////////////////////////"
                        },
                        {
                            "kind": "NewLineTrivia",
                            "text": "\n"
                        },
                        {
                            "kind": "NewLineTrivia",
                            "text": "\n"
                        },
                        {
                            "kind": "SingleLineCommentTrivia",
                            "text": "//////////////////////////////////////////////////////////////////////////////"
                        },
                        {
                            "kind": "NewLineTrivia",
                            "text": "\n"
                        },
                        {
                            "kind": "SingleLineCommentTrivia",
                            "text": "//CHECK#2"
                        },
                        {
                            "kind": "NewLineTrivia",
                            "text": "\n"
                        }
                    ],
                    "trailingTrivia": [
                        {
                            "kind": "WhitespaceTrivia",
                            "text": " "
                        }
                    ]
                },
                "openParenToken": {
                    "kind": "OpenParenToken",
                    "fullStart": 866,
                    "fullEnd": 867,
                    "start": 866,
                    "end": 867,
                    "fullWidth": 1,
                    "width": 1,
                    "text": "(",
                    "value": "(",
                    "valueText": "("
                },
                "condition": {
                    "kind": "NotEqualsExpression",
                    "fullStart": 867,
                    "fullEnd": 926,
                    "start": 867,
                    "end": 926,
                    "fullWidth": 59,
                    "width": 59,
                    "left": {
                        "kind": "InvocationExpression",
                        "fullStart": 867,
                        "fullEnd": 899,
                        "start": 867,
                        "end": 898,
                        "fullWidth": 32,
                        "width": 31,
                        "expression": {
                            "kind": "IdentifierName",
                            "fullStart": 867,
                            "fullEnd": 873,
                            "start": 867,
                            "end": 873,
                            "fullWidth": 6,
                            "width": 6,
                            "text": "__func",
                            "value": "__func",
                            "valueText": "__func"
                        },
                        "argumentList": {
                            "kind": "ArgumentList",
                            "fullStart": 873,
                            "fullEnd": 899,
                            "start": 873,
                            "end": 898,
                            "fullWidth": 26,
                            "width": 25,
                            "openParenToken": {
                                "kind": "OpenParenToken",
                                "fullStart": 873,
                                "fullEnd": 874,
                                "start": 873,
                                "end": 874,
                                "fullWidth": 1,
                                "width": 1,
                                "text": "(",
                                "value": "(",
                                "valueText": "("
                            },
                            "arguments": [
                                {
                                    "kind": "StringLiteral",
                                    "fullStart": 874,
                                    "fullEnd": 897,
                                    "start": 874,
                                    "end": 897,
                                    "fullWidth": 23,
                                    "width": 23,
                                    "text": "\"The Ultimate Question\"",
                                    "value": "The Ultimate Question",
                                    "valueText": "The Ultimate Question"
                                }
                            ],
                            "closeParenToken": {
                                "kind": "CloseParenToken",
                                "fullStart": 897,
                                "fullEnd": 899,
                                "start": 897,
                                "end": 898,
                                "fullWidth": 2,
                                "width": 1,
                                "text": ")",
                                "value": ")",
                                "valueText": ")",
                                "hasTrailingTrivia": true,
                                "trailingTrivia": [
                                    {
                                        "kind": "WhitespaceTrivia",
                                        "text": " "
                                    }
                                ]
                            }
                        }
                    },
                    "operatorToken": {
                        "kind": "ExclamationEqualsEqualsToken",
                        "fullStart": 899,
                        "fullEnd": 903,
                        "start": 899,
                        "end": 902,
                        "fullWidth": 4,
                        "width": 3,
                        "text": "!==",
                        "value": "!==",
                        "valueText": "!==",
                        "hasTrailingTrivia": true,
                        "trailingTrivia": [
                            {
                                "kind": "WhitespaceTrivia",
                                "text": " "
                            }
                        ]
                    },
                    "right": {
                        "kind": "StringLiteral",
                        "fullStart": 903,
                        "fullEnd": 926,
                        "start": 903,
                        "end": 926,
                        "fullWidth": 23,
                        "width": 23,
                        "text": "\"The Ultimate Question\"",
                        "value": "The Ultimate Question",
                        "valueText": "The Ultimate Question"
                    }
                },
                "closeParenToken": {
                    "kind": "CloseParenToken",
                    "fullStart": 926,
                    "fullEnd": 928,
                    "start": 926,
                    "end": 927,
                    "fullWidth": 2,
                    "width": 1,
                    "text": ")",
                    "value": ")",
                    "valueText": ")",
                    "hasTrailingTrivia": true,
                    "trailingTrivia": [
                        {
                            "kind": "WhitespaceTrivia",
                            "text": " "
                        }
                    ]
                },
                "statement": {
                    "kind": "Block",
                    "fullStart": 928,
                    "fullEnd": 1084,
                    "start": 928,
                    "end": 1083,
                    "fullWidth": 156,
                    "width": 155,
                    "openBraceToken": {
                        "kind": "OpenBraceToken",
                        "fullStart": 928,
                        "fullEnd": 930,
                        "start": 928,
                        "end": 929,
                        "fullWidth": 2,
                        "width": 1,
                        "text": "{",
                        "value": "{",
                        "valueText": "{",
                        "hasTrailingTrivia": true,
                        "hasTrailingNewLine": true,
                        "trailingTrivia": [
                            {
                                "kind": "NewLineTrivia",
                                "text": "\n"
                            }
                        ]
                    },
                    "statements": [
                        {
                            "kind": "ExpressionStatement",
                            "fullStart": 930,
                            "fullEnd": 1082,
                            "start": 931,
                            "end": 1081,
                            "fullWidth": 152,
                            "width": 150,
                            "expression": {
                                "kind": "InvocationExpression",
                                "fullStart": 930,
                                "fullEnd": 1080,
                                "start": 931,
                                "end": 1080,
                                "fullWidth": 150,
                                "width": 149,
                                "expression": {
                                    "kind": "IdentifierName",
                                    "fullStart": 930,
                                    "fullEnd": 937,
                                    "start": 931,
                                    "end": 937,
                                    "fullWidth": 7,
                                    "width": 6,
                                    "text": "$ERROR",
                                    "value": "$ERROR",
                                    "valueText": "$ERROR",
                                    "hasLeadingTrivia": true,
                                    "leadingTrivia": [
                                        {
                                            "kind": "WhitespaceTrivia",
                                            "text": "\t"
                                        }
                                    ]
                                },
                                "argumentList": {
                                    "kind": "ArgumentList",
                                    "fullStart": 937,
                                    "fullEnd": 1080,
                                    "start": 937,
                                    "end": 1080,
                                    "fullWidth": 143,
                                    "width": 143,
                                    "openParenToken": {
                                        "kind": "OpenParenToken",
                                        "fullStart": 937,
                                        "fullEnd": 938,
                                        "start": 937,
                                        "end": 938,
                                        "fullWidth": 1,
                                        "width": 1,
                                        "text": "(",
                                        "value": "(",
                                        "valueText": "("
                                    },
                                    "arguments": [
                                        {
                                            "kind": "AddExpression",
                                            "fullStart": 938,
                                            "fullEnd": 1079,
                                            "start": 938,
                                            "end": 1079,
                                            "fullWidth": 141,
                                            "width": 141,
                                            "left": {
                                                "kind": "StringLiteral",
                                                "fullStart": 938,
                                                "fullEnd": 1047,
                                                "start": 938,
                                                "end": 1047,
                                                "fullWidth": 109,
                                                "width": 109,
                                                "text": "'#2: __func(\"The Ultimate Question\") === \"The Ultimate Question\". Actual: __func(\"The Ultimate Question\")==='",
                                                "value": "#2: __func(\"The Ultimate Question\") === \"The Ultimate Question\". Actual: __func(\"The Ultimate Question\")===",
                                                "valueText": "#2: __func(\"The Ultimate Question\") === \"The Ultimate Question\". Actual: __func(\"The Ultimate Question\")==="
                                            },
                                            "operatorToken": {
                                                "kind": "PlusToken",
                                                "fullStart": 1047,
                                                "fullEnd": 1048,
                                                "start": 1047,
                                                "end": 1048,
                                                "fullWidth": 1,
                                                "width": 1,
                                                "text": "+",
                                                "value": "+",
                                                "valueText": "+"
                                            },
                                            "right": {
                                                "kind": "InvocationExpression",
                                                "fullStart": 1048,
                                                "fullEnd": 1079,
                                                "start": 1048,
                                                "end": 1079,
                                                "fullWidth": 31,
                                                "width": 31,
                                                "expression": {
                                                    "kind": "IdentifierName",
                                                    "fullStart": 1048,
                                                    "fullEnd": 1054,
                                                    "start": 1048,
                                                    "end": 1054,
                                                    "fullWidth": 6,
                                                    "width": 6,
                                                    "text": "__func",
                                                    "value": "__func",
                                                    "valueText": "__func"
                                                },
                                                "argumentList": {
                                                    "kind": "ArgumentList",
                                                    "fullStart": 1054,
                                                    "fullEnd": 1079,
                                                    "start": 1054,
                                                    "end": 1079,
                                                    "fullWidth": 25,
                                                    "width": 25,
                                                    "openParenToken": {
                                                        "kind": "OpenParenToken",
                                                        "fullStart": 1054,
                                                        "fullEnd": 1055,
                                                        "start": 1054,
                                                        "end": 1055,
                                                        "fullWidth": 1,
                                                        "width": 1,
                                                        "text": "(",
                                                        "value": "(",
                                                        "valueText": "("
                                                    },
                                                    "arguments": [
                                                        {
                                                            "kind": "StringLiteral",
                                                            "fullStart": 1055,
                                                            "fullEnd": 1078,
                                                            "start": 1055,
                                                            "end": 1078,
                                                            "fullWidth": 23,
                                                            "width": 23,
                                                            "text": "\"The Ultimate Question\"",
                                                            "value": "The Ultimate Question",
                                                            "valueText": "The Ultimate Question"
                                                        }
                                                    ],
                                                    "closeParenToken": {
                                                        "kind": "CloseParenToken",
                                                        "fullStart": 1078,
                                                        "fullEnd": 1079,
                                                        "start": 1078,
                                                        "end": 1079,
                                                        "fullWidth": 1,
                                                        "width": 1,
                                                        "text": ")",
                                                        "value": ")",
                                                        "valueText": ")"
                                                    }
                                                }
                                            }
                                        }
                                    ],
                                    "closeParenToken": {
                                        "kind": "CloseParenToken",
                                        "fullStart": 1079,
                                        "fullEnd": 1080,
                                        "start": 1079,
                                        "end": 1080,
                                        "fullWidth": 1,
                                        "width": 1,
                                        "text": ")",
                                        "value": ")",
                                        "valueText": ")"
                                    }
                                }
                            },
                            "semicolonToken": {
                                "kind": "SemicolonToken",
                                "fullStart": 1080,
                                "fullEnd": 1082,
                                "start": 1080,
                                "end": 1081,
                                "fullWidth": 2,
                                "width": 1,
                                "text": ";",
                                "value": ";",
                                "valueText": ";",
                                "hasTrailingTrivia": true,
                                "hasTrailingNewLine": true,
                                "trailingTrivia": [
                                    {
                                        "kind": "NewLineTrivia",
                                        "text": "\n"
                                    }
                                ]
                            }
                        }
                    ],
                    "closeBraceToken": {
                        "kind": "CloseBraceToken",
                        "fullStart": 1082,
                        "fullEnd": 1084,
                        "start": 1082,
                        "end": 1083,
                        "fullWidth": 2,
                        "width": 1,
                        "text": "}",
                        "value": "}",
                        "valueText": "}",
                        "hasTrailingTrivia": true,
                        "hasTrailingNewLine": true,
                        "trailingTrivia": [
                            {
                                "kind": "NewLineTrivia",
                                "text": "\n"
                            }
                        ]
                    }
                }
            }
        ],
        "endOfFileToken": {
            "kind": "EndOfFileToken",
            "fullStart": 1084,
            "fullEnd": 1167,
            "start": 1167,
            "end": 1167,
            "fullWidth": 83,
            "width": 0,
            "text": "",
            "hasLeadingTrivia": true,
            "hasLeadingComment": true,
            "hasLeadingNewLine": true,
            "leadingTrivia": [
                {
                    "kind": "SingleLineCommentTrivia",
                    "text": "//"
                },
                {
                    "kind": "NewLineTrivia",
                    "text": "\n"
                },
                {
                    "kind": "SingleLineCommentTrivia",
                    "text": "//////////////////////////////////////////////////////////////////////////////"
                },
                {
                    "kind": "NewLineTrivia",
                    "text": "\n"
                },
                {
                    "kind": "NewLineTrivia",
                    "text": "\n"
                }
            ]
        }
    },
    "lineMap": {
        "lineStarts": [
            0,
            61,
            132,
            133,
            137,
            200,
            203,
            236,
            315,
            319,
            320,
            379,
            380,
            408,
            409,
            437,
            459,
            464,
            467,
            468,
            547,
            557,
            596,
            689,
            691,
            694,
            773,
            774,
            853,
            863,
            930,
            1082,
            1084,
            1087,
            1166,
            1167
        ],
        "length": 1167
    }
}<|MERGE_RESOLUTION|>--- conflicted
+++ resolved
@@ -176,12 +176,8 @@
                             "start": 384,
                             "end": 406,
                             "fullWidth": 22,
-<<<<<<< HEAD
                             "width": 22,
-                            "identifier": {
-=======
                             "propertyName": {
->>>>>>> 85e84683
                                 "kind": "IdentifierName",
                                 "fullStart": 384,
                                 "fullEnd": 394,
