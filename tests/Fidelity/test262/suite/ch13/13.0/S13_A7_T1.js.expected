{
    "isDeclaration": false,
    "languageVersion": "EcmaScript5",
    "parseOptions": {
        "allowAutomaticSemicolonInsertion": true
    },
    "sourceUnit": {
        "kind": "SourceUnit",
        "fullStart": 0,
        "fullEnd": 2638,
        "start": 286,
        "end": 2638,
        "fullWidth": 2638,
        "width": 2352,
        "isIncrementallyUnusable": true,
        "moduleElements": [
            {
                "kind": "FunctionDeclaration",
                "fullStart": 0,
                "fullEnd": 334,
                "start": 286,
                "end": 334,
                "fullWidth": 334,
                "width": 48,
                "isIncrementallyUnusable": true,
                "modifiers": [],
                "functionKeyword": {
                    "kind": "FunctionKeyword",
                    "fullStart": 0,
                    "fullEnd": 295,
                    "start": 286,
                    "end": 294,
                    "fullWidth": 295,
                    "width": 8,
                    "text": "function",
                    "value": "function",
                    "valueText": "function",
                    "hasLeadingTrivia": true,
                    "hasLeadingComment": true,
                    "hasLeadingNewLine": true,
                    "hasTrailingTrivia": true,
                    "leadingTrivia": [
                        {
                            "kind": "SingleLineCommentTrivia",
                            "text": "// Copyright 2009 the Sputnik authors.  All rights reserved."
                        },
                        {
                            "kind": "NewLineTrivia",
                            "text": "\n"
                        },
                        {
                            "kind": "SingleLineCommentTrivia",
                            "text": "// This code is governed by the BSD license found in the LICENSE file."
                        },
                        {
                            "kind": "NewLineTrivia",
                            "text": "\n"
                        },
                        {
                            "kind": "NewLineTrivia",
                            "text": "\n"
                        },
                        {
                            "kind": "MultiLineCommentTrivia",
                            "text": "/**\n * The FunctionBody must be SourceElements\n *\n * @path ch13/13.0/S13_A7_T1.js\n * @description Using only SourceElements within the FunctionBody\n */"
                        },
                        {
                            "kind": "NewLineTrivia",
                            "text": "\n"
                        },
                        {
                            "kind": "NewLineTrivia",
                            "text": "\n"
                        }
                    ],
                    "trailingTrivia": [
                        {
                            "kind": "WhitespaceTrivia",
                            "text": " "
                        }
                    ]
                },
                "identifier": {
                    "kind": "IdentifierName",
                    "fullStart": 295,
                    "fullEnd": 301,
                    "start": 295,
                    "end": 301,
                    "fullWidth": 6,
                    "width": 6,
                    "text": "__func",
                    "value": "__func",
                    "valueText": "__func"
                },
                "callSignature": {
                    "kind": "CallSignature",
                    "fullStart": 301,
                    "fullEnd": 303,
                    "start": 301,
                    "end": 303,
                    "fullWidth": 2,
                    "width": 2,
                    "parameterList": {
                        "kind": "ParameterList",
                        "fullStart": 301,
                        "fullEnd": 303,
                        "start": 301,
                        "end": 303,
                        "fullWidth": 2,
                        "width": 2,
                        "openParenToken": {
                            "kind": "OpenParenToken",
                            "fullStart": 301,
                            "fullEnd": 302,
                            "start": 301,
                            "end": 302,
                            "fullWidth": 1,
                            "width": 1,
                            "text": "(",
                            "value": "(",
                            "valueText": "("
                        },
                        "parameters": [],
                        "closeParenToken": {
                            "kind": "CloseParenToken",
                            "fullStart": 302,
                            "fullEnd": 303,
                            "start": 302,
                            "end": 303,
                            "fullWidth": 1,
                            "width": 1,
                            "text": ")",
                            "value": ")",
                            "valueText": ")"
                        }
                    }
                },
                "block": {
                    "kind": "Block",
                    "fullStart": 303,
                    "fullEnd": 334,
                    "start": 303,
                    "end": 334,
                    "fullWidth": 31,
                    "width": 31,
                    "isIncrementallyUnusable": true,
                    "openBraceToken": {
                        "kind": "OpenBraceToken",
                        "fullStart": 303,
                        "fullEnd": 304,
                        "start": 303,
                        "end": 304,
                        "fullWidth": 1,
                        "width": 1,
                        "text": "{",
                        "value": "{",
                        "valueText": "{"
                    },
                    "statements": [
                        {
                            "kind": "ExpressionStatement",
                            "fullStart": 304,
                            "fullEnd": 333,
                            "start": 304,
                            "end": 333,
                            "fullWidth": 29,
                            "width": 29,
                            "isIncrementallyUnusable": true,
                            "expression": {
                                "kind": "StringLiteral",
                                "fullStart": 304,
                                "fullEnd": 333,
                                "start": 304,
                                "end": 333,
                                "fullWidth": 29,
                                "width": 29,
                                "text": "'ground control to major tom'",
                                "value": "ground control to major tom",
                                "valueText": "ground control to major tom"
                            },
                            "semicolonToken": {
                                "kind": "SemicolonToken",
                                "fullStart": -1,
                                "fullEnd": -1,
                                "start": -1,
                                "end": -1,
                                "fullWidth": 0,
                                "width": 0,
                                "text": ""
                            }
                        }
                    ],
                    "closeBraceToken": {
                        "kind": "CloseBraceToken",
                        "fullStart": 333,
                        "fullEnd": 334,
                        "start": 333,
                        "end": 334,
                        "fullWidth": 1,
                        "width": 1,
                        "text": "}",
                        "value": "}",
                        "valueText": "}"
                    }
                }
            },
            {
                "kind": "EmptyStatement",
                "fullStart": 334,
                "fullEnd": 336,
                "start": 334,
                "end": 335,
                "fullWidth": 2,
                "width": 1,
                "semicolonToken": {
                    "kind": "SemicolonToken",
                    "fullStart": 334,
                    "fullEnd": 336,
                    "start": 334,
                    "end": 335,
                    "fullWidth": 2,
                    "width": 1,
                    "text": ";",
                    "value": ";",
                    "valueText": ";",
                    "hasTrailingTrivia": true,
                    "hasTrailingNewLine": true,
                    "trailingTrivia": [
                        {
                            "kind": "NewLineTrivia",
                            "text": "\n"
                        }
                    ]
                }
            },
            {
                "kind": "IfStatement",
                "fullStart": 336,
                "fullEnd": 549,
                "start": 425,
                "end": 548,
                "fullWidth": 213,
                "width": 123,
                "ifKeyword": {
                    "kind": "IfKeyword",
                    "fullStart": 336,
                    "fullEnd": 428,
                    "start": 425,
                    "end": 427,
                    "fullWidth": 92,
                    "width": 2,
                    "text": "if",
                    "value": "if",
                    "valueText": "if",
                    "hasLeadingTrivia": true,
                    "hasLeadingComment": true,
                    "hasLeadingNewLine": true,
                    "hasTrailingTrivia": true,
                    "leadingTrivia": [
                        {
                            "kind": "SingleLineCommentTrivia",
                            "text": "//////////////////////////////////////////////////////////////////////////////"
                        },
                        {
                            "kind": "NewLineTrivia",
                            "text": "\n"
                        },
                        {
                            "kind": "SingleLineCommentTrivia",
                            "text": "//CHECK#1"
                        },
                        {
                            "kind": "NewLineTrivia",
                            "text": "\n"
                        }
                    ],
                    "trailingTrivia": [
                        {
                            "kind": "WhitespaceTrivia",
                            "text": " "
                        }
                    ]
                },
                "openParenToken": {
                    "kind": "OpenParenToken",
                    "fullStart": 428,
                    "fullEnd": 429,
                    "start": 428,
                    "end": 429,
                    "fullWidth": 1,
                    "width": 1,
                    "text": "(",
                    "value": "(",
                    "valueText": "("
                },
                "condition": {
                    "kind": "NotEqualsExpression",
                    "fullStart": 429,
                    "fullEnd": 457,
                    "start": 429,
                    "end": 457,
                    "fullWidth": 28,
                    "width": 28,
                    "left": {
                        "kind": "TypeOfExpression",
                        "fullStart": 429,
                        "fullEnd": 443,
                        "start": 429,
                        "end": 442,
                        "fullWidth": 14,
                        "width": 13,
                        "typeOfKeyword": {
                            "kind": "TypeOfKeyword",
                            "fullStart": 429,
                            "fullEnd": 436,
                            "start": 429,
                            "end": 435,
                            "fullWidth": 7,
                            "width": 6,
                            "text": "typeof",
                            "value": "typeof",
                            "valueText": "typeof",
                            "hasTrailingTrivia": true,
                            "trailingTrivia": [
                                {
                                    "kind": "WhitespaceTrivia",
                                    "text": " "
                                }
                            ]
                        },
                        "expression": {
                            "kind": "IdentifierName",
                            "fullStart": 436,
                            "fullEnd": 443,
                            "start": 436,
                            "end": 442,
                            "fullWidth": 7,
                            "width": 6,
                            "text": "__func",
                            "value": "__func",
                            "valueText": "__func",
                            "hasTrailingTrivia": true,
                            "trailingTrivia": [
                                {
                                    "kind": "WhitespaceTrivia",
                                    "text": " "
                                }
                            ]
                        }
                    },
                    "operatorToken": {
                        "kind": "ExclamationEqualsEqualsToken",
                        "fullStart": 443,
                        "fullEnd": 447,
                        "start": 443,
                        "end": 446,
                        "fullWidth": 4,
                        "width": 3,
                        "text": "!==",
                        "value": "!==",
                        "valueText": "!==",
                        "hasTrailingTrivia": true,
                        "trailingTrivia": [
                            {
                                "kind": "WhitespaceTrivia",
                                "text": " "
                            }
                        ]
                    },
                    "right": {
                        "kind": "StringLiteral",
                        "fullStart": 447,
                        "fullEnd": 457,
                        "start": 447,
                        "end": 457,
                        "fullWidth": 10,
                        "width": 10,
                        "text": "\"function\"",
                        "value": "function",
                        "valueText": "function"
                    }
                },
                "closeParenToken": {
                    "kind": "CloseParenToken",
                    "fullStart": 457,
                    "fullEnd": 459,
                    "start": 457,
                    "end": 458,
                    "fullWidth": 2,
                    "width": 1,
                    "text": ")",
                    "value": ")",
                    "valueText": ")",
                    "hasTrailingTrivia": true,
                    "trailingTrivia": [
                        {
                            "kind": "WhitespaceTrivia",
                            "text": " "
                        }
                    ]
                },
                "statement": {
                    "kind": "Block",
                    "fullStart": 459,
                    "fullEnd": 549,
                    "start": 459,
                    "end": 548,
                    "fullWidth": 90,
                    "width": 89,
                    "openBraceToken": {
                        "kind": "OpenBraceToken",
                        "fullStart": 459,
                        "fullEnd": 461,
                        "start": 459,
                        "end": 460,
                        "fullWidth": 2,
                        "width": 1,
                        "text": "{",
                        "value": "{",
                        "valueText": "{",
                        "hasTrailingTrivia": true,
                        "hasTrailingNewLine": true,
                        "trailingTrivia": [
                            {
                                "kind": "NewLineTrivia",
                                "text": "\n"
                            }
                        ]
                    },
                    "statements": [
                        {
                            "kind": "ExpressionStatement",
                            "fullStart": 461,
                            "fullEnd": 547,
                            "start": 462,
                            "end": 546,
                            "fullWidth": 86,
                            "width": 84,
                            "expression": {
                                "kind": "InvocationExpression",
                                "fullStart": 461,
                                "fullEnd": 545,
                                "start": 462,
                                "end": 545,
                                "fullWidth": 84,
                                "width": 83,
                                "expression": {
                                    "kind": "IdentifierName",
                                    "fullStart": 461,
                                    "fullEnd": 468,
                                    "start": 462,
                                    "end": 468,
                                    "fullWidth": 7,
                                    "width": 6,
                                    "text": "$ERROR",
                                    "value": "$ERROR",
                                    "valueText": "$ERROR",
                                    "hasLeadingTrivia": true,
                                    "leadingTrivia": [
                                        {
                                            "kind": "WhitespaceTrivia",
                                            "text": "\t"
                                        }
                                    ]
                                },
                                "argumentList": {
                                    "kind": "ArgumentList",
                                    "fullStart": 468,
                                    "fullEnd": 545,
                                    "start": 468,
                                    "end": 545,
                                    "fullWidth": 77,
                                    "width": 77,
                                    "openParenToken": {
                                        "kind": "OpenParenToken",
                                        "fullStart": 468,
                                        "fullEnd": 469,
                                        "start": 468,
                                        "end": 469,
                                        "fullWidth": 1,
                                        "width": 1,
                                        "text": "(",
                                        "value": "(",
                                        "valueText": "("
                                    },
                                    "arguments": [
                                        {
                                            "kind": "AddExpression",
                                            "fullStart": 469,
                                            "fullEnd": 544,
                                            "start": 469,
                                            "end": 544,
                                            "fullWidth": 75,
                                            "width": 75,
                                            "left": {
                                                "kind": "StringLiteral",
                                                "fullStart": 469,
                                                "fullEnd": 530,
                                                "start": 469,
                                                "end": 530,
                                                "fullWidth": 61,
                                                "width": 61,
                                                "text": "'#1: typeof __func === \"function\". Actual: typeof __func ==='",
                                                "value": "#1: typeof __func === \"function\". Actual: typeof __func ===",
                                                "valueText": "#1: typeof __func === \"function\". Actual: typeof __func ==="
                                            },
                                            "operatorToken": {
                                                "kind": "PlusToken",
                                                "fullStart": 530,
                                                "fullEnd": 531,
                                                "start": 530,
                                                "end": 531,
                                                "fullWidth": 1,
                                                "width": 1,
                                                "text": "+",
                                                "value": "+",
                                                "valueText": "+"
                                            },
                                            "right": {
                                                "kind": "TypeOfExpression",
                                                "fullStart": 531,
                                                "fullEnd": 544,
                                                "start": 531,
                                                "end": 544,
                                                "fullWidth": 13,
                                                "width": 13,
                                                "typeOfKeyword": {
                                                    "kind": "TypeOfKeyword",
                                                    "fullStart": 531,
                                                    "fullEnd": 538,
                                                    "start": 531,
                                                    "end": 537,
                                                    "fullWidth": 7,
                                                    "width": 6,
                                                    "text": "typeof",
                                                    "value": "typeof",
                                                    "valueText": "typeof",
                                                    "hasTrailingTrivia": true,
                                                    "trailingTrivia": [
                                                        {
                                                            "kind": "WhitespaceTrivia",
                                                            "text": " "
                                                        }
                                                    ]
                                                },
                                                "expression": {
                                                    "kind": "IdentifierName",
                                                    "fullStart": 538,
                                                    "fullEnd": 544,
                                                    "start": 538,
                                                    "end": 544,
                                                    "fullWidth": 6,
                                                    "width": 6,
                                                    "text": "__func",
                                                    "value": "__func",
                                                    "valueText": "__func"
                                                }
                                            }
                                        }
                                    ],
                                    "closeParenToken": {
                                        "kind": "CloseParenToken",
                                        "fullStart": 544,
                                        "fullEnd": 545,
                                        "start": 544,
                                        "end": 545,
                                        "fullWidth": 1,
                                        "width": 1,
                                        "text": ")",
                                        "value": ")",
                                        "valueText": ")"
                                    }
                                }
                            },
                            "semicolonToken": {
                                "kind": "SemicolonToken",
                                "fullStart": 545,
                                "fullEnd": 547,
                                "start": 545,
                                "end": 546,
                                "fullWidth": 2,
                                "width": 1,
                                "text": ";",
                                "value": ";",
                                "valueText": ";",
                                "hasTrailingTrivia": true,
                                "hasTrailingNewLine": true,
                                "trailingTrivia": [
                                    {
                                        "kind": "NewLineTrivia",
                                        "text": "\n"
                                    }
                                ]
                            }
                        }
                    ],
                    "closeBraceToken": {
                        "kind": "CloseBraceToken",
                        "fullStart": 547,
                        "fullEnd": 549,
                        "start": 547,
                        "end": 548,
                        "fullWidth": 2,
                        "width": 1,
                        "text": "}",
                        "value": "}",
                        "valueText": "}",
                        "hasTrailingTrivia": true,
                        "hasTrailingNewLine": true,
                        "trailingTrivia": [
                            {
                                "kind": "NewLineTrivia",
                                "text": "\n"
                            }
                        ]
                    }
                }
            },
            {
                "kind": "FunctionDeclaration",
                "fullStart": 549,
                "fullEnd": 655,
                "start": 632,
                "end": 655,
                "fullWidth": 106,
                "width": 23,
                "isIncrementallyUnusable": true,
                "modifiers": [],
                "functionKeyword": {
                    "kind": "FunctionKeyword",
                    "fullStart": 549,
                    "fullEnd": 641,
                    "start": 632,
                    "end": 640,
                    "fullWidth": 92,
                    "width": 8,
                    "text": "function",
                    "value": "function",
                    "valueText": "function",
                    "hasLeadingTrivia": true,
                    "hasLeadingComment": true,
                    "hasLeadingNewLine": true,
                    "hasTrailingTrivia": true,
                    "leadingTrivia": [
                        {
                            "kind": "SingleLineCommentTrivia",
                            "text": "//"
                        },
                        {
                            "kind": "NewLineTrivia",
                            "text": "\n"
                        },
                        {
                            "kind": "SingleLineCommentTrivia",
                            "text": "//////////////////////////////////////////////////////////////////////////////"
                        },
                        {
                            "kind": "NewLineTrivia",
                            "text": "\n"
                        },
                        {
                            "kind": "NewLineTrivia",
                            "text": "\n"
                        }
                    ],
                    "trailingTrivia": [
                        {
                            "kind": "WhitespaceTrivia",
                            "text": " "
                        }
                    ]
                },
                "identifier": {
                    "kind": "IdentifierName",
                    "fullStart": 641,
                    "fullEnd": 650,
                    "start": 641,
                    "end": 650,
                    "fullWidth": 9,
                    "width": 9,
                    "text": "__func__2",
                    "value": "__func__2",
                    "valueText": "__func__2"
                },
                "callSignature": {
                    "kind": "CallSignature",
                    "fullStart": 650,
                    "fullEnd": 652,
                    "start": 650,
                    "end": 652,
                    "fullWidth": 2,
                    "width": 2,
                    "parameterList": {
                        "kind": "ParameterList",
                        "fullStart": 650,
                        "fullEnd": 652,
                        "start": 650,
                        "end": 652,
                        "fullWidth": 2,
                        "width": 2,
                        "openParenToken": {
                            "kind": "OpenParenToken",
                            "fullStart": 650,
                            "fullEnd": 651,
                            "start": 650,
                            "end": 651,
                            "fullWidth": 1,
                            "width": 1,
                            "text": "(",
                            "value": "(",
                            "valueText": "("
                        },
                        "parameters": [],
                        "closeParenToken": {
                            "kind": "CloseParenToken",
                            "fullStart": 651,
                            "fullEnd": 652,
                            "start": 651,
                            "end": 652,
                            "fullWidth": 1,
                            "width": 1,
                            "text": ")",
                            "value": ")",
                            "valueText": ")"
                        }
                    }
                },
                "block": {
                    "kind": "Block",
                    "fullStart": 652,
                    "fullEnd": 655,
                    "start": 652,
                    "end": 655,
                    "fullWidth": 3,
                    "width": 3,
                    "isIncrementallyUnusable": true,
                    "openBraceToken": {
                        "kind": "OpenBraceToken",
                        "fullStart": 652,
                        "fullEnd": 653,
                        "start": 652,
                        "end": 653,
                        "fullWidth": 1,
                        "width": 1,
                        "text": "{",
                        "value": "{",
                        "valueText": "{"
                    },
                    "statements": [
                        {
                            "kind": "ExpressionStatement",
                            "fullStart": 653,
                            "fullEnd": 654,
                            "start": 653,
                            "end": 654,
                            "fullWidth": 1,
                            "width": 1,
                            "isIncrementallyUnusable": true,
                            "expression": {
                                "kind": "IdentifierName",
                                "fullStart": 653,
                                "fullEnd": 654,
                                "start": 653,
                                "end": 654,
                                "fullWidth": 1,
                                "width": 1,
                                "text": "b",
                                "value": "b",
                                "valueText": "b"
                            },
                            "semicolonToken": {
                                "kind": "SemicolonToken",
                                "fullStart": -1,
                                "fullEnd": -1,
                                "start": -1,
                                "end": -1,
                                "fullWidth": 0,
                                "width": 0,
                                "text": ""
                            }
                        }
                    ],
                    "closeBraceToken": {
                        "kind": "CloseBraceToken",
                        "fullStart": 654,
                        "fullEnd": 655,
                        "start": 654,
                        "end": 655,
                        "fullWidth": 1,
                        "width": 1,
                        "text": "}",
                        "value": "}",
                        "valueText": "}"
                    }
                }
            },
            {
                "kind": "EmptyStatement",
                "fullStart": 655,
                "fullEnd": 657,
                "start": 655,
                "end": 656,
                "fullWidth": 2,
                "width": 1,
                "semicolonToken": {
                    "kind": "SemicolonToken",
                    "fullStart": 655,
                    "fullEnd": 657,
                    "start": 655,
                    "end": 656,
                    "fullWidth": 2,
                    "width": 1,
                    "text": ";",
                    "value": ";",
                    "valueText": ";",
                    "hasTrailingTrivia": true,
                    "hasTrailingNewLine": true,
                    "trailingTrivia": [
                        {
                            "kind": "NewLineTrivia",
                            "text": "\n"
                        }
                    ]
                }
            },
            {
                "kind": "IfStatement",
                "fullStart": 657,
                "fullEnd": 882,
                "start": 746,
                "end": 881,
                "fullWidth": 225,
                "width": 135,
                "ifKeyword": {
                    "kind": "IfKeyword",
                    "fullStart": 657,
                    "fullEnd": 749,
                    "start": 746,
                    "end": 748,
                    "fullWidth": 92,
                    "width": 2,
                    "text": "if",
                    "value": "if",
                    "valueText": "if",
                    "hasLeadingTrivia": true,
                    "hasLeadingComment": true,
                    "hasLeadingNewLine": true,
                    "hasTrailingTrivia": true,
                    "leadingTrivia": [
                        {
                            "kind": "SingleLineCommentTrivia",
                            "text": "//////////////////////////////////////////////////////////////////////////////"
                        },
                        {
                            "kind": "NewLineTrivia",
                            "text": "\n"
                        },
                        {
                            "kind": "SingleLineCommentTrivia",
                            "text": "//CHECK#2"
                        },
                        {
                            "kind": "NewLineTrivia",
                            "text": "\n"
                        }
                    ],
                    "trailingTrivia": [
                        {
                            "kind": "WhitespaceTrivia",
                            "text": " "
                        }
                    ]
                },
                "openParenToken": {
                    "kind": "OpenParenToken",
                    "fullStart": 749,
                    "fullEnd": 750,
                    "start": 749,
                    "end": 750,
                    "fullWidth": 1,
                    "width": 1,
                    "text": "(",
                    "value": "(",
                    "valueText": "("
                },
                "condition": {
                    "kind": "NotEqualsExpression",
                    "fullStart": 750,
                    "fullEnd": 781,
                    "start": 750,
                    "end": 781,
                    "fullWidth": 31,
                    "width": 31,
                    "left": {
                        "kind": "TypeOfExpression",
                        "fullStart": 750,
                        "fullEnd": 767,
                        "start": 750,
                        "end": 766,
                        "fullWidth": 17,
                        "width": 16,
                        "typeOfKeyword": {
                            "kind": "TypeOfKeyword",
                            "fullStart": 750,
                            "fullEnd": 757,
                            "start": 750,
                            "end": 756,
                            "fullWidth": 7,
                            "width": 6,
                            "text": "typeof",
                            "value": "typeof",
                            "valueText": "typeof",
                            "hasTrailingTrivia": true,
                            "trailingTrivia": [
                                {
                                    "kind": "WhitespaceTrivia",
                                    "text": " "
                                }
                            ]
                        },
                        "expression": {
                            "kind": "IdentifierName",
                            "fullStart": 757,
                            "fullEnd": 767,
                            "start": 757,
                            "end": 766,
                            "fullWidth": 10,
                            "width": 9,
                            "text": "__func__2",
                            "value": "__func__2",
                            "valueText": "__func__2",
                            "hasTrailingTrivia": true,
                            "trailingTrivia": [
                                {
                                    "kind": "WhitespaceTrivia",
                                    "text": " "
                                }
                            ]
                        }
                    },
                    "operatorToken": {
                        "kind": "ExclamationEqualsEqualsToken",
                        "fullStart": 767,
                        "fullEnd": 771,
                        "start": 767,
                        "end": 770,
                        "fullWidth": 4,
                        "width": 3,
                        "text": "!==",
                        "value": "!==",
                        "valueText": "!==",
                        "hasTrailingTrivia": true,
                        "trailingTrivia": [
                            {
                                "kind": "WhitespaceTrivia",
                                "text": " "
                            }
                        ]
                    },
                    "right": {
                        "kind": "StringLiteral",
                        "fullStart": 771,
                        "fullEnd": 781,
                        "start": 771,
                        "end": 781,
                        "fullWidth": 10,
                        "width": 10,
                        "text": "\"function\"",
                        "value": "function",
                        "valueText": "function"
                    }
                },
                "closeParenToken": {
                    "kind": "CloseParenToken",
                    "fullStart": 781,
                    "fullEnd": 783,
                    "start": 781,
                    "end": 782,
                    "fullWidth": 2,
                    "width": 1,
                    "text": ")",
                    "value": ")",
                    "valueText": ")",
                    "hasTrailingTrivia": true,
                    "trailingTrivia": [
                        {
                            "kind": "WhitespaceTrivia",
                            "text": " "
                        }
                    ]
                },
                "statement": {
                    "kind": "Block",
                    "fullStart": 783,
                    "fullEnd": 882,
                    "start": 783,
                    "end": 881,
                    "fullWidth": 99,
                    "width": 98,
                    "openBraceToken": {
                        "kind": "OpenBraceToken",
                        "fullStart": 783,
                        "fullEnd": 785,
                        "start": 783,
                        "end": 784,
                        "fullWidth": 2,
                        "width": 1,
                        "text": "{",
                        "value": "{",
                        "valueText": "{",
                        "hasTrailingTrivia": true,
                        "hasTrailingNewLine": true,
                        "trailingTrivia": [
                            {
                                "kind": "NewLineTrivia",
                                "text": "\n"
                            }
                        ]
                    },
                    "statements": [
                        {
                            "kind": "ExpressionStatement",
                            "fullStart": 785,
                            "fullEnd": 880,
                            "start": 786,
                            "end": 879,
                            "fullWidth": 95,
                            "width": 93,
                            "expression": {
                                "kind": "InvocationExpression",
                                "fullStart": 785,
                                "fullEnd": 878,
                                "start": 786,
                                "end": 878,
                                "fullWidth": 93,
                                "width": 92,
                                "expression": {
                                    "kind": "IdentifierName",
                                    "fullStart": 785,
                                    "fullEnd": 792,
                                    "start": 786,
                                    "end": 792,
                                    "fullWidth": 7,
                                    "width": 6,
                                    "text": "$ERROR",
                                    "value": "$ERROR",
                                    "valueText": "$ERROR",
                                    "hasLeadingTrivia": true,
                                    "leadingTrivia": [
                                        {
                                            "kind": "WhitespaceTrivia",
                                            "text": "\t"
                                        }
                                    ]
                                },
                                "argumentList": {
                                    "kind": "ArgumentList",
                                    "fullStart": 792,
                                    "fullEnd": 878,
                                    "start": 792,
                                    "end": 878,
                                    "fullWidth": 86,
                                    "width": 86,
                                    "openParenToken": {
                                        "kind": "OpenParenToken",
                                        "fullStart": 792,
                                        "fullEnd": 793,
                                        "start": 792,
                                        "end": 793,
                                        "fullWidth": 1,
                                        "width": 1,
                                        "text": "(",
                                        "value": "(",
                                        "valueText": "("
                                    },
                                    "arguments": [
                                        {
                                            "kind": "AddExpression",
                                            "fullStart": 793,
                                            "fullEnd": 877,
                                            "start": 793,
                                            "end": 877,
                                            "fullWidth": 84,
                                            "width": 84,
                                            "left": {
                                                "kind": "StringLiteral",
                                                "fullStart": 793,
                                                "fullEnd": 860,
                                                "start": 793,
                                                "end": 860,
                                                "fullWidth": 67,
                                                "width": 67,
                                                "text": "'#2: typeof __func__2 === \"function\". Actual: typeof __func__2 ==='",
                                                "value": "#2: typeof __func__2 === \"function\". Actual: typeof __func__2 ===",
                                                "valueText": "#2: typeof __func__2 === \"function\". Actual: typeof __func__2 ==="
                                            },
                                            "operatorToken": {
                                                "kind": "PlusToken",
                                                "fullStart": 860,
                                                "fullEnd": 861,
                                                "start": 860,
                                                "end": 861,
                                                "fullWidth": 1,
                                                "width": 1,
                                                "text": "+",
                                                "value": "+",
                                                "valueText": "+"
                                            },
                                            "right": {
                                                "kind": "TypeOfExpression",
                                                "fullStart": 861,
                                                "fullEnd": 877,
                                                "start": 861,
                                                "end": 877,
                                                "fullWidth": 16,
                                                "width": 16,
                                                "typeOfKeyword": {
                                                    "kind": "TypeOfKeyword",
                                                    "fullStart": 861,
                                                    "fullEnd": 868,
                                                    "start": 861,
                                                    "end": 867,
                                                    "fullWidth": 7,
                                                    "width": 6,
                                                    "text": "typeof",
                                                    "value": "typeof",
                                                    "valueText": "typeof",
                                                    "hasTrailingTrivia": true,
                                                    "trailingTrivia": [
                                                        {
                                                            "kind": "WhitespaceTrivia",
                                                            "text": " "
                                                        }
                                                    ]
                                                },
                                                "expression": {
                                                    "kind": "IdentifierName",
                                                    "fullStart": 868,
                                                    "fullEnd": 877,
                                                    "start": 868,
                                                    "end": 877,
                                                    "fullWidth": 9,
                                                    "width": 9,
                                                    "text": "__func__2",
                                                    "value": "__func__2",
                                                    "valueText": "__func__2"
                                                }
                                            }
                                        }
                                    ],
                                    "closeParenToken": {
                                        "kind": "CloseParenToken",
                                        "fullStart": 877,
                                        "fullEnd": 878,
                                        "start": 877,
                                        "end": 878,
                                        "fullWidth": 1,
                                        "width": 1,
                                        "text": ")",
                                        "value": ")",
                                        "valueText": ")"
                                    }
                                }
                            },
                            "semicolonToken": {
                                "kind": "SemicolonToken",
                                "fullStart": 878,
                                "fullEnd": 880,
                                "start": 878,
                                "end": 879,
                                "fullWidth": 2,
                                "width": 1,
                                "text": ";",
                                "value": ";",
                                "valueText": ";",
                                "hasTrailingTrivia": true,
                                "hasTrailingNewLine": true,
                                "trailingTrivia": [
                                    {
                                        "kind": "NewLineTrivia",
                                        "text": "\n"
                                    }
                                ]
                            }
                        }
                    ],
                    "closeBraceToken": {
                        "kind": "CloseBraceToken",
                        "fullStart": 880,
                        "fullEnd": 882,
                        "start": 880,
                        "end": 881,
                        "fullWidth": 2,
                        "width": 1,
                        "text": "}",
                        "value": "}",
                        "valueText": "}",
                        "hasTrailingTrivia": true,
                        "hasTrailingNewLine": true,
                        "trailingTrivia": [
                            {
                                "kind": "NewLineTrivia",
                                "text": "\n"
                            }
                        ]
                    }
                }
            },
            {
                "kind": "FunctionDeclaration",
                "fullStart": 882,
                "fullEnd": 988,
                "start": 965,
                "end": 988,
                "fullWidth": 106,
                "width": 23,
                "isIncrementallyUnusable": true,
                "modifiers": [],
                "functionKeyword": {
                    "kind": "FunctionKeyword",
                    "fullStart": 882,
                    "fullEnd": 974,
                    "start": 965,
                    "end": 973,
                    "fullWidth": 92,
                    "width": 8,
                    "text": "function",
                    "value": "function",
                    "valueText": "function",
                    "hasLeadingTrivia": true,
                    "hasLeadingComment": true,
                    "hasLeadingNewLine": true,
                    "hasTrailingTrivia": true,
                    "leadingTrivia": [
                        {
                            "kind": "SingleLineCommentTrivia",
                            "text": "//"
                        },
                        {
                            "kind": "NewLineTrivia",
                            "text": "\n"
                        },
                        {
                            "kind": "SingleLineCommentTrivia",
                            "text": "//////////////////////////////////////////////////////////////////////////////"
                        },
                        {
                            "kind": "NewLineTrivia",
                            "text": "\n"
                        },
                        {
                            "kind": "NewLineTrivia",
                            "text": "\n"
                        }
                    ],
                    "trailingTrivia": [
                        {
                            "kind": "WhitespaceTrivia",
                            "text": " "
                        }
                    ]
                },
                "identifier": {
                    "kind": "IdentifierName",
                    "fullStart": 974,
                    "fullEnd": 983,
                    "start": 974,
                    "end": 983,
                    "fullWidth": 9,
                    "width": 9,
                    "text": "__func__3",
                    "value": "__func__3",
                    "valueText": "__func__3"
                },
                "callSignature": {
                    "kind": "CallSignature",
                    "fullStart": 983,
                    "fullEnd": 985,
                    "start": 983,
                    "end": 985,
                    "fullWidth": 2,
                    "width": 2,
                    "parameterList": {
                        "kind": "ParameterList",
                        "fullStart": 983,
                        "fullEnd": 985,
                        "start": 983,
                        "end": 985,
                        "fullWidth": 2,
                        "width": 2,
                        "openParenToken": {
                            "kind": "OpenParenToken",
                            "fullStart": 983,
                            "fullEnd": 984,
                            "start": 983,
                            "end": 984,
                            "fullWidth": 1,
                            "width": 1,
                            "text": "(",
                            "value": "(",
                            "valueText": "("
                        },
                        "parameters": [],
                        "closeParenToken": {
                            "kind": "CloseParenToken",
                            "fullStart": 984,
                            "fullEnd": 985,
                            "start": 984,
                            "end": 985,
                            "fullWidth": 1,
                            "width": 1,
                            "text": ")",
                            "value": ")",
                            "valueText": ")"
                        }
                    }
                },
                "block": {
                    "kind": "Block",
                    "fullStart": 985,
                    "fullEnd": 988,
                    "start": 985,
                    "end": 988,
                    "fullWidth": 3,
                    "width": 3,
                    "isIncrementallyUnusable": true,
                    "openBraceToken": {
                        "kind": "OpenBraceToken",
                        "fullStart": 985,
                        "fullEnd": 986,
                        "start": 985,
                        "end": 986,
                        "fullWidth": 1,
                        "width": 1,
                        "text": "{",
                        "value": "{",
                        "valueText": "{"
                    },
                    "statements": [
                        {
                            "kind": "ExpressionStatement",
                            "fullStart": 986,
                            "fullEnd": 987,
                            "start": 986,
                            "end": 987,
                            "fullWidth": 1,
                            "width": 1,
                            "isIncrementallyUnusable": true,
                            "expression": {
                                "kind": "NumericLiteral",
                                "fullStart": 986,
                                "fullEnd": 987,
                                "start": 986,
                                "end": 987,
                                "fullWidth": 1,
                                "width": 1,
                                "text": "1",
                                "value": 1,
                                "valueText": "1"
                            },
                            "semicolonToken": {
                                "kind": "SemicolonToken",
                                "fullStart": -1,
                                "fullEnd": -1,
                                "start": -1,
                                "end": -1,
                                "fullWidth": 0,
                                "width": 0,
                                "text": ""
                            }
                        }
                    ],
                    "closeBraceToken": {
                        "kind": "CloseBraceToken",
                        "fullStart": 987,
                        "fullEnd": 988,
                        "start": 987,
                        "end": 988,
                        "fullWidth": 1,
                        "width": 1,
                        "text": "}",
                        "value": "}",
                        "valueText": "}"
                    }
                }
            },
            {
                "kind": "EmptyStatement",
                "fullStart": 988,
                "fullEnd": 990,
                "start": 988,
                "end": 989,
                "fullWidth": 2,
                "width": 1,
                "semicolonToken": {
                    "kind": "SemicolonToken",
                    "fullStart": 988,
                    "fullEnd": 990,
                    "start": 988,
                    "end": 989,
                    "fullWidth": 2,
                    "width": 1,
                    "text": ";",
                    "value": ";",
                    "valueText": ";",
                    "hasTrailingTrivia": true,
                    "hasTrailingNewLine": true,
                    "trailingTrivia": [
                        {
                            "kind": "NewLineTrivia",
                            "text": "\n"
                        }
                    ]
                }
            },
            {
                "kind": "IfStatement",
                "fullStart": 990,
                "fullEnd": 1215,
                "start": 1079,
                "end": 1214,
                "fullWidth": 225,
                "width": 135,
                "ifKeyword": {
                    "kind": "IfKeyword",
                    "fullStart": 990,
                    "fullEnd": 1082,
                    "start": 1079,
                    "end": 1081,
                    "fullWidth": 92,
                    "width": 2,
                    "text": "if",
                    "value": "if",
                    "valueText": "if",
                    "hasLeadingTrivia": true,
                    "hasLeadingComment": true,
                    "hasLeadingNewLine": true,
                    "hasTrailingTrivia": true,
                    "leadingTrivia": [
                        {
                            "kind": "SingleLineCommentTrivia",
                            "text": "//////////////////////////////////////////////////////////////////////////////"
                        },
                        {
                            "kind": "NewLineTrivia",
                            "text": "\n"
                        },
                        {
                            "kind": "SingleLineCommentTrivia",
                            "text": "//CHECK#3"
                        },
                        {
                            "kind": "NewLineTrivia",
                            "text": "\n"
                        }
                    ],
                    "trailingTrivia": [
                        {
                            "kind": "WhitespaceTrivia",
                            "text": " "
                        }
                    ]
                },
                "openParenToken": {
                    "kind": "OpenParenToken",
                    "fullStart": 1082,
                    "fullEnd": 1083,
                    "start": 1082,
                    "end": 1083,
                    "fullWidth": 1,
                    "width": 1,
                    "text": "(",
                    "value": "(",
                    "valueText": "("
                },
                "condition": {
                    "kind": "NotEqualsExpression",
                    "fullStart": 1083,
                    "fullEnd": 1114,
                    "start": 1083,
                    "end": 1114,
                    "fullWidth": 31,
                    "width": 31,
                    "left": {
                        "kind": "TypeOfExpression",
                        "fullStart": 1083,
                        "fullEnd": 1100,
                        "start": 1083,
                        "end": 1099,
                        "fullWidth": 17,
                        "width": 16,
                        "typeOfKeyword": {
                            "kind": "TypeOfKeyword",
                            "fullStart": 1083,
                            "fullEnd": 1090,
                            "start": 1083,
                            "end": 1089,
                            "fullWidth": 7,
                            "width": 6,
                            "text": "typeof",
                            "value": "typeof",
                            "valueText": "typeof",
                            "hasTrailingTrivia": true,
                            "trailingTrivia": [
                                {
                                    "kind": "WhitespaceTrivia",
                                    "text": " "
                                }
                            ]
                        },
                        "expression": {
                            "kind": "IdentifierName",
                            "fullStart": 1090,
                            "fullEnd": 1100,
                            "start": 1090,
                            "end": 1099,
                            "fullWidth": 10,
                            "width": 9,
                            "text": "__func__3",
                            "value": "__func__3",
                            "valueText": "__func__3",
                            "hasTrailingTrivia": true,
                            "trailingTrivia": [
                                {
                                    "kind": "WhitespaceTrivia",
                                    "text": " "
                                }
                            ]
                        }
                    },
                    "operatorToken": {
                        "kind": "ExclamationEqualsEqualsToken",
                        "fullStart": 1100,
                        "fullEnd": 1104,
                        "start": 1100,
                        "end": 1103,
                        "fullWidth": 4,
                        "width": 3,
                        "text": "!==",
                        "value": "!==",
                        "valueText": "!==",
                        "hasTrailingTrivia": true,
                        "trailingTrivia": [
                            {
                                "kind": "WhitespaceTrivia",
                                "text": " "
                            }
                        ]
                    },
                    "right": {
                        "kind": "StringLiteral",
                        "fullStart": 1104,
                        "fullEnd": 1114,
                        "start": 1104,
                        "end": 1114,
                        "fullWidth": 10,
                        "width": 10,
                        "text": "\"function\"",
                        "value": "function",
                        "valueText": "function"
                    }
                },
                "closeParenToken": {
                    "kind": "CloseParenToken",
                    "fullStart": 1114,
                    "fullEnd": 1116,
                    "start": 1114,
                    "end": 1115,
                    "fullWidth": 2,
                    "width": 1,
                    "text": ")",
                    "value": ")",
                    "valueText": ")",
                    "hasTrailingTrivia": true,
                    "trailingTrivia": [
                        {
                            "kind": "WhitespaceTrivia",
                            "text": " "
                        }
                    ]
                },
                "statement": {
                    "kind": "Block",
                    "fullStart": 1116,
                    "fullEnd": 1215,
                    "start": 1116,
                    "end": 1214,
                    "fullWidth": 99,
                    "width": 98,
                    "openBraceToken": {
                        "kind": "OpenBraceToken",
                        "fullStart": 1116,
                        "fullEnd": 1118,
                        "start": 1116,
                        "end": 1117,
                        "fullWidth": 2,
                        "width": 1,
                        "text": "{",
                        "value": "{",
                        "valueText": "{",
                        "hasTrailingTrivia": true,
                        "hasTrailingNewLine": true,
                        "trailingTrivia": [
                            {
                                "kind": "NewLineTrivia",
                                "text": "\n"
                            }
                        ]
                    },
                    "statements": [
                        {
                            "kind": "ExpressionStatement",
                            "fullStart": 1118,
                            "fullEnd": 1213,
                            "start": 1119,
                            "end": 1212,
                            "fullWidth": 95,
                            "width": 93,
                            "expression": {
                                "kind": "InvocationExpression",
                                "fullStart": 1118,
                                "fullEnd": 1211,
                                "start": 1119,
                                "end": 1211,
                                "fullWidth": 93,
                                "width": 92,
                                "expression": {
                                    "kind": "IdentifierName",
                                    "fullStart": 1118,
                                    "fullEnd": 1125,
                                    "start": 1119,
                                    "end": 1125,
                                    "fullWidth": 7,
                                    "width": 6,
                                    "text": "$ERROR",
                                    "value": "$ERROR",
                                    "valueText": "$ERROR",
                                    "hasLeadingTrivia": true,
                                    "leadingTrivia": [
                                        {
                                            "kind": "WhitespaceTrivia",
                                            "text": "\t"
                                        }
                                    ]
                                },
                                "argumentList": {
                                    "kind": "ArgumentList",
                                    "fullStart": 1125,
                                    "fullEnd": 1211,
                                    "start": 1125,
                                    "end": 1211,
                                    "fullWidth": 86,
                                    "width": 86,
                                    "openParenToken": {
                                        "kind": "OpenParenToken",
                                        "fullStart": 1125,
                                        "fullEnd": 1126,
                                        "start": 1125,
                                        "end": 1126,
                                        "fullWidth": 1,
                                        "width": 1,
                                        "text": "(",
                                        "value": "(",
                                        "valueText": "("
                                    },
                                    "arguments": [
                                        {
                                            "kind": "AddExpression",
                                            "fullStart": 1126,
                                            "fullEnd": 1210,
                                            "start": 1126,
                                            "end": 1210,
                                            "fullWidth": 84,
                                            "width": 84,
                                            "left": {
                                                "kind": "StringLiteral",
                                                "fullStart": 1126,
                                                "fullEnd": 1193,
                                                "start": 1126,
                                                "end": 1193,
                                                "fullWidth": 67,
                                                "width": 67,
                                                "text": "'#3: typeof __func__3 === \"function\". Actual: typeof __func__3 ==='",
                                                "value": "#3: typeof __func__3 === \"function\". Actual: typeof __func__3 ===",
                                                "valueText": "#3: typeof __func__3 === \"function\". Actual: typeof __func__3 ==="
                                            },
                                            "operatorToken": {
                                                "kind": "PlusToken",
                                                "fullStart": 1193,
                                                "fullEnd": 1194,
                                                "start": 1193,
                                                "end": 1194,
                                                "fullWidth": 1,
                                                "width": 1,
                                                "text": "+",
                                                "value": "+",
                                                "valueText": "+"
                                            },
                                            "right": {
                                                "kind": "TypeOfExpression",
                                                "fullStart": 1194,
                                                "fullEnd": 1210,
                                                "start": 1194,
                                                "end": 1210,
                                                "fullWidth": 16,
                                                "width": 16,
                                                "typeOfKeyword": {
                                                    "kind": "TypeOfKeyword",
                                                    "fullStart": 1194,
                                                    "fullEnd": 1201,
                                                    "start": 1194,
                                                    "end": 1200,
                                                    "fullWidth": 7,
                                                    "width": 6,
                                                    "text": "typeof",
                                                    "value": "typeof",
                                                    "valueText": "typeof",
                                                    "hasTrailingTrivia": true,
                                                    "trailingTrivia": [
                                                        {
                                                            "kind": "WhitespaceTrivia",
                                                            "text": " "
                                                        }
                                                    ]
                                                },
                                                "expression": {
                                                    "kind": "IdentifierName",
                                                    "fullStart": 1201,
                                                    "fullEnd": 1210,
                                                    "start": 1201,
                                                    "end": 1210,
                                                    "fullWidth": 9,
                                                    "width": 9,
                                                    "text": "__func__3",
                                                    "value": "__func__3",
                                                    "valueText": "__func__3"
                                                }
                                            }
                                        }
                                    ],
                                    "closeParenToken": {
                                        "kind": "CloseParenToken",
                                        "fullStart": 1210,
                                        "fullEnd": 1211,
                                        "start": 1210,
                                        "end": 1211,
                                        "fullWidth": 1,
                                        "width": 1,
                                        "text": ")",
                                        "value": ")",
                                        "valueText": ")"
                                    }
                                }
                            },
                            "semicolonToken": {
                                "kind": "SemicolonToken",
                                "fullStart": 1211,
                                "fullEnd": 1213,
                                "start": 1211,
                                "end": 1212,
                                "fullWidth": 2,
                                "width": 1,
                                "text": ";",
                                "value": ";",
                                "valueText": ";",
                                "hasTrailingTrivia": true,
                                "hasTrailingNewLine": true,
                                "trailingTrivia": [
                                    {
                                        "kind": "NewLineTrivia",
                                        "text": "\n"
                                    }
                                ]
                            }
                        }
                    ],
                    "closeBraceToken": {
                        "kind": "CloseBraceToken",
                        "fullStart": 1213,
                        "fullEnd": 1215,
                        "start": 1213,
                        "end": 1214,
                        "fullWidth": 2,
                        "width": 1,
                        "text": "}",
                        "value": "}",
                        "valueText": "}",
                        "hasTrailingTrivia": true,
                        "hasTrailingNewLine": true,
                        "trailingTrivia": [
                            {
                                "kind": "NewLineTrivia",
                                "text": "\n"
                            }
                        ]
                    }
                }
            },
            {
                "kind": "FunctionDeclaration",
                "fullStart": 1215,
                "fullEnd": 1323,
                "start": 1298,
                "end": 1323,
                "fullWidth": 108,
                "width": 25,
                "isIncrementallyUnusable": true,
                "modifiers": [],
                "functionKeyword": {
                    "kind": "FunctionKeyword",
                    "fullStart": 1215,
                    "fullEnd": 1307,
                    "start": 1298,
                    "end": 1306,
                    "fullWidth": 92,
                    "width": 8,
                    "text": "function",
                    "value": "function",
                    "valueText": "function",
                    "hasLeadingTrivia": true,
                    "hasLeadingComment": true,
                    "hasLeadingNewLine": true,
                    "hasTrailingTrivia": true,
                    "leadingTrivia": [
                        {
                            "kind": "SingleLineCommentTrivia",
                            "text": "//"
                        },
                        {
                            "kind": "NewLineTrivia",
                            "text": "\n"
                        },
                        {
                            "kind": "SingleLineCommentTrivia",
                            "text": "//////////////////////////////////////////////////////////////////////////////"
                        },
                        {
                            "kind": "NewLineTrivia",
                            "text": "\n"
                        },
                        {
                            "kind": "NewLineTrivia",
                            "text": "\n"
                        }
                    ],
                    "trailingTrivia": [
                        {
                            "kind": "WhitespaceTrivia",
                            "text": " "
                        }
                    ]
                },
                "identifier": {
                    "kind": "IdentifierName",
                    "fullStart": 1307,
                    "fullEnd": 1316,
                    "start": 1307,
                    "end": 1316,
                    "fullWidth": 9,
                    "width": 9,
                    "text": "__func__4",
                    "value": "__func__4",
                    "valueText": "__func__4"
                },
                "callSignature": {
                    "kind": "CallSignature",
                    "fullStart": 1316,
                    "fullEnd": 1318,
                    "start": 1316,
                    "end": 1318,
                    "fullWidth": 2,
                    "width": 2,
                    "parameterList": {
                        "kind": "ParameterList",
                        "fullStart": 1316,
                        "fullEnd": 1318,
                        "start": 1316,
                        "end": 1318,
                        "fullWidth": 2,
                        "width": 2,
                        "openParenToken": {
                            "kind": "OpenParenToken",
                            "fullStart": 1316,
                            "fullEnd": 1317,
                            "start": 1316,
                            "end": 1317,
                            "fullWidth": 1,
                            "width": 1,
                            "text": "(",
                            "value": "(",
                            "valueText": "("
                        },
                        "parameters": [],
                        "closeParenToken": {
                            "kind": "CloseParenToken",
                            "fullStart": 1317,
                            "fullEnd": 1318,
                            "start": 1317,
                            "end": 1318,
                            "fullWidth": 1,
                            "width": 1,
                            "text": ")",
                            "value": ")",
                            "valueText": ")"
                        }
                    }
                },
                "block": {
                    "kind": "Block",
                    "fullStart": 1318,
                    "fullEnd": 1323,
                    "start": 1318,
                    "end": 1323,
                    "fullWidth": 5,
                    "width": 5,
                    "isIncrementallyUnusable": true,
                    "openBraceToken": {
                        "kind": "OpenBraceToken",
                        "fullStart": 1318,
                        "fullEnd": 1319,
                        "start": 1318,
                        "end": 1319,
                        "fullWidth": 1,
                        "width": 1,
                        "text": "{",
                        "value": "{",
                        "valueText": "{"
                    },
                    "statements": [
                        {
                            "kind": "ExpressionStatement",
                            "fullStart": 1319,
                            "fullEnd": 1322,
                            "start": 1319,
                            "end": 1322,
                            "fullWidth": 3,
                            "width": 3,
                            "isIncrementallyUnusable": true,
                            "expression": {
                                "kind": "AddExpression",
                                "fullStart": 1319,
                                "fullEnd": 1322,
                                "start": 1319,
                                "end": 1322,
                                "fullWidth": 3,
                                "width": 3,
                                "left": {
                                    "kind": "NumericLiteral",
                                    "fullStart": 1319,
                                    "fullEnd": 1320,
                                    "start": 1319,
                                    "end": 1320,
                                    "fullWidth": 1,
                                    "width": 1,
                                    "text": "1",
                                    "value": 1,
                                    "valueText": "1"
                                },
                                "operatorToken": {
                                    "kind": "PlusToken",
                                    "fullStart": 1320,
                                    "fullEnd": 1321,
                                    "start": 1320,
                                    "end": 1321,
                                    "fullWidth": 1,
                                    "width": 1,
                                    "text": "+",
                                    "value": "+",
                                    "valueText": "+"
                                },
                                "right": {
                                    "kind": "IdentifierName",
                                    "fullStart": 1321,
                                    "fullEnd": 1322,
                                    "start": 1321,
                                    "end": 1322,
                                    "fullWidth": 1,
                                    "width": 1,
                                    "text": "c",
                                    "value": "c",
                                    "valueText": "c"
                                }
                            },
                            "semicolonToken": {
                                "kind": "SemicolonToken",
                                "fullStart": -1,
                                "fullEnd": -1,
                                "start": -1,
                                "end": -1,
                                "fullWidth": 0,
                                "width": 0,
                                "text": ""
                            }
                        }
                    ],
                    "closeBraceToken": {
                        "kind": "CloseBraceToken",
                        "fullStart": 1322,
                        "fullEnd": 1323,
                        "start": 1322,
                        "end": 1323,
                        "fullWidth": 1,
                        "width": 1,
                        "text": "}",
                        "value": "}",
                        "valueText": "}"
                    }
                }
            },
            {
                "kind": "EmptyStatement",
                "fullStart": 1323,
                "fullEnd": 1325,
                "start": 1323,
                "end": 1324,
                "fullWidth": 2,
                "width": 1,
                "semicolonToken": {
                    "kind": "SemicolonToken",
                    "fullStart": 1323,
                    "fullEnd": 1325,
                    "start": 1323,
                    "end": 1324,
                    "fullWidth": 2,
                    "width": 1,
                    "text": ";",
                    "value": ";",
                    "valueText": ";",
                    "hasTrailingTrivia": true,
                    "hasTrailingNewLine": true,
                    "trailingTrivia": [
                        {
                            "kind": "NewLineTrivia",
                            "text": "\n"
                        }
                    ]
                }
            },
            {
                "kind": "IfStatement",
                "fullStart": 1325,
                "fullEnd": 1550,
                "start": 1414,
                "end": 1549,
                "fullWidth": 225,
                "width": 135,
                "ifKeyword": {
                    "kind": "IfKeyword",
                    "fullStart": 1325,
                    "fullEnd": 1417,
                    "start": 1414,
                    "end": 1416,
                    "fullWidth": 92,
                    "width": 2,
                    "text": "if",
                    "value": "if",
                    "valueText": "if",
                    "hasLeadingTrivia": true,
                    "hasLeadingComment": true,
                    "hasLeadingNewLine": true,
                    "hasTrailingTrivia": true,
                    "leadingTrivia": [
                        {
                            "kind": "SingleLineCommentTrivia",
                            "text": "//////////////////////////////////////////////////////////////////////////////"
                        },
                        {
                            "kind": "NewLineTrivia",
                            "text": "\n"
                        },
                        {
                            "kind": "SingleLineCommentTrivia",
                            "text": "//CHECK#4"
                        },
                        {
                            "kind": "NewLineTrivia",
                            "text": "\n"
                        }
                    ],
                    "trailingTrivia": [
                        {
                            "kind": "WhitespaceTrivia",
                            "text": " "
                        }
                    ]
                },
                "openParenToken": {
                    "kind": "OpenParenToken",
                    "fullStart": 1417,
                    "fullEnd": 1418,
                    "start": 1417,
                    "end": 1418,
                    "fullWidth": 1,
                    "width": 1,
                    "text": "(",
                    "value": "(",
                    "valueText": "("
                },
                "condition": {
                    "kind": "NotEqualsExpression",
                    "fullStart": 1418,
                    "fullEnd": 1449,
                    "start": 1418,
                    "end": 1449,
                    "fullWidth": 31,
                    "width": 31,
                    "left": {
                        "kind": "TypeOfExpression",
                        "fullStart": 1418,
                        "fullEnd": 1435,
                        "start": 1418,
                        "end": 1434,
                        "fullWidth": 17,
                        "width": 16,
                        "typeOfKeyword": {
                            "kind": "TypeOfKeyword",
                            "fullStart": 1418,
                            "fullEnd": 1425,
                            "start": 1418,
                            "end": 1424,
                            "fullWidth": 7,
                            "width": 6,
                            "text": "typeof",
                            "value": "typeof",
                            "valueText": "typeof",
                            "hasTrailingTrivia": true,
                            "trailingTrivia": [
                                {
                                    "kind": "WhitespaceTrivia",
                                    "text": " "
                                }
                            ]
                        },
                        "expression": {
                            "kind": "IdentifierName",
                            "fullStart": 1425,
                            "fullEnd": 1435,
                            "start": 1425,
                            "end": 1434,
                            "fullWidth": 10,
                            "width": 9,
                            "text": "__func__4",
                            "value": "__func__4",
                            "valueText": "__func__4",
                            "hasTrailingTrivia": true,
                            "trailingTrivia": [
                                {
                                    "kind": "WhitespaceTrivia",
                                    "text": " "
                                }
                            ]
                        }
                    },
                    "operatorToken": {
                        "kind": "ExclamationEqualsEqualsToken",
                        "fullStart": 1435,
                        "fullEnd": 1439,
                        "start": 1435,
                        "end": 1438,
                        "fullWidth": 4,
                        "width": 3,
                        "text": "!==",
                        "value": "!==",
                        "valueText": "!==",
                        "hasTrailingTrivia": true,
                        "trailingTrivia": [
                            {
                                "kind": "WhitespaceTrivia",
                                "text": " "
                            }
                        ]
                    },
                    "right": {
                        "kind": "StringLiteral",
                        "fullStart": 1439,
                        "fullEnd": 1449,
                        "start": 1439,
                        "end": 1449,
                        "fullWidth": 10,
                        "width": 10,
                        "text": "\"function\"",
                        "value": "function",
                        "valueText": "function"
                    }
                },
                "closeParenToken": {
                    "kind": "CloseParenToken",
                    "fullStart": 1449,
                    "fullEnd": 1451,
                    "start": 1449,
                    "end": 1450,
                    "fullWidth": 2,
                    "width": 1,
                    "text": ")",
                    "value": ")",
                    "valueText": ")",
                    "hasTrailingTrivia": true,
                    "trailingTrivia": [
                        {
                            "kind": "WhitespaceTrivia",
                            "text": " "
                        }
                    ]
                },
                "statement": {
                    "kind": "Block",
                    "fullStart": 1451,
                    "fullEnd": 1550,
                    "start": 1451,
                    "end": 1549,
                    "fullWidth": 99,
                    "width": 98,
                    "openBraceToken": {
                        "kind": "OpenBraceToken",
                        "fullStart": 1451,
                        "fullEnd": 1453,
                        "start": 1451,
                        "end": 1452,
                        "fullWidth": 2,
                        "width": 1,
                        "text": "{",
                        "value": "{",
                        "valueText": "{",
                        "hasTrailingTrivia": true,
                        "hasTrailingNewLine": true,
                        "trailingTrivia": [
                            {
                                "kind": "NewLineTrivia",
                                "text": "\n"
                            }
                        ]
                    },
                    "statements": [
                        {
                            "kind": "ExpressionStatement",
                            "fullStart": 1453,
                            "fullEnd": 1548,
                            "start": 1454,
                            "end": 1547,
                            "fullWidth": 95,
                            "width": 93,
                            "expression": {
                                "kind": "InvocationExpression",
                                "fullStart": 1453,
                                "fullEnd": 1546,
                                "start": 1454,
                                "end": 1546,
                                "fullWidth": 93,
                                "width": 92,
                                "expression": {
                                    "kind": "IdentifierName",
                                    "fullStart": 1453,
                                    "fullEnd": 1460,
                                    "start": 1454,
                                    "end": 1460,
                                    "fullWidth": 7,
                                    "width": 6,
                                    "text": "$ERROR",
                                    "value": "$ERROR",
                                    "valueText": "$ERROR",
                                    "hasLeadingTrivia": true,
                                    "leadingTrivia": [
                                        {
                                            "kind": "WhitespaceTrivia",
                                            "text": "\t"
                                        }
                                    ]
                                },
                                "argumentList": {
                                    "kind": "ArgumentList",
                                    "fullStart": 1460,
                                    "fullEnd": 1546,
                                    "start": 1460,
                                    "end": 1546,
                                    "fullWidth": 86,
                                    "width": 86,
                                    "openParenToken": {
                                        "kind": "OpenParenToken",
                                        "fullStart": 1460,
                                        "fullEnd": 1461,
                                        "start": 1460,
                                        "end": 1461,
                                        "fullWidth": 1,
                                        "width": 1,
                                        "text": "(",
                                        "value": "(",
                                        "valueText": "("
                                    },
                                    "arguments": [
                                        {
                                            "kind": "AddExpression",
                                            "fullStart": 1461,
                                            "fullEnd": 1545,
                                            "start": 1461,
                                            "end": 1545,
                                            "fullWidth": 84,
                                            "width": 84,
                                            "left": {
                                                "kind": "StringLiteral",
                                                "fullStart": 1461,
                                                "fullEnd": 1528,
                                                "start": 1461,
                                                "end": 1528,
                                                "fullWidth": 67,
                                                "width": 67,
                                                "text": "'#4: typeof __func__4 === \"function\". Actual: typeof __func__4 ==='",
                                                "value": "#4: typeof __func__4 === \"function\". Actual: typeof __func__4 ===",
                                                "valueText": "#4: typeof __func__4 === \"function\". Actual: typeof __func__4 ==="
                                            },
                                            "operatorToken": {
                                                "kind": "PlusToken",
                                                "fullStart": 1528,
                                                "fullEnd": 1529,
                                                "start": 1528,
                                                "end": 1529,
                                                "fullWidth": 1,
                                                "width": 1,
                                                "text": "+",
                                                "value": "+",
                                                "valueText": "+"
                                            },
                                            "right": {
                                                "kind": "TypeOfExpression",
                                                "fullStart": 1529,
                                                "fullEnd": 1545,
                                                "start": 1529,
                                                "end": 1545,
                                                "fullWidth": 16,
                                                "width": 16,
                                                "typeOfKeyword": {
                                                    "kind": "TypeOfKeyword",
                                                    "fullStart": 1529,
                                                    "fullEnd": 1536,
                                                    "start": 1529,
                                                    "end": 1535,
                                                    "fullWidth": 7,
                                                    "width": 6,
                                                    "text": "typeof",
                                                    "value": "typeof",
                                                    "valueText": "typeof",
                                                    "hasTrailingTrivia": true,
                                                    "trailingTrivia": [
                                                        {
                                                            "kind": "WhitespaceTrivia",
                                                            "text": " "
                                                        }
                                                    ]
                                                },
                                                "expression": {
                                                    "kind": "IdentifierName",
                                                    "fullStart": 1536,
                                                    "fullEnd": 1545,
                                                    "start": 1536,
                                                    "end": 1545,
                                                    "fullWidth": 9,
                                                    "width": 9,
                                                    "text": "__func__4",
                                                    "value": "__func__4",
                                                    "valueText": "__func__4"
                                                }
                                            }
                                        }
                                    ],
                                    "closeParenToken": {
                                        "kind": "CloseParenToken",
                                        "fullStart": 1545,
                                        "fullEnd": 1546,
                                        "start": 1545,
                                        "end": 1546,
                                        "fullWidth": 1,
                                        "width": 1,
                                        "text": ")",
                                        "value": ")",
                                        "valueText": ")"
                                    }
                                }
                            },
                            "semicolonToken": {
                                "kind": "SemicolonToken",
                                "fullStart": 1546,
                                "fullEnd": 1548,
                                "start": 1546,
                                "end": 1547,
                                "fullWidth": 2,
                                "width": 1,
                                "text": ";",
                                "value": ";",
                                "valueText": ";",
                                "hasTrailingTrivia": true,
                                "hasTrailingNewLine": true,
                                "trailingTrivia": [
                                    {
                                        "kind": "NewLineTrivia",
                                        "text": "\n"
                                    }
                                ]
                            }
                        }
                    ],
                    "closeBraceToken": {
                        "kind": "CloseBraceToken",
                        "fullStart": 1548,
                        "fullEnd": 1550,
                        "start": 1548,
                        "end": 1549,
                        "fullWidth": 2,
                        "width": 1,
                        "text": "}",
                        "value": "}",
                        "valueText": "}",
                        "hasTrailingTrivia": true,
                        "hasTrailingNewLine": true,
                        "trailingTrivia": [
                            {
                                "kind": "NewLineTrivia",
                                "text": "\n"
                            }
                        ]
                    }
                }
            },
            {
                "kind": "FunctionDeclaration",
                "fullStart": 1550,
                "fullEnd": 1661,
                "start": 1633,
                "end": 1661,
                "fullWidth": 111,
                "width": 28,
                "isIncrementallyUnusable": true,
                "modifiers": [],
                "functionKeyword": {
                    "kind": "FunctionKeyword",
                    "fullStart": 1550,
                    "fullEnd": 1642,
                    "start": 1633,
                    "end": 1641,
                    "fullWidth": 92,
                    "width": 8,
                    "text": "function",
                    "value": "function",
                    "valueText": "function",
                    "hasLeadingTrivia": true,
                    "hasLeadingComment": true,
                    "hasLeadingNewLine": true,
                    "hasTrailingTrivia": true,
                    "leadingTrivia": [
                        {
                            "kind": "SingleLineCommentTrivia",
                            "text": "//"
                        },
                        {
                            "kind": "NewLineTrivia",
                            "text": "\n"
                        },
                        {
                            "kind": "SingleLineCommentTrivia",
                            "text": "//////////////////////////////////////////////////////////////////////////////"
                        },
                        {
                            "kind": "NewLineTrivia",
                            "text": "\n"
                        },
                        {
                            "kind": "NewLineTrivia",
                            "text": "\n"
                        }
                    ],
                    "trailingTrivia": [
                        {
                            "kind": "WhitespaceTrivia",
                            "text": " "
                        }
                    ]
                },
                "identifier": {
                    "kind": "IdentifierName",
                    "fullStart": 1642,
                    "fullEnd": 1651,
                    "start": 1642,
                    "end": 1651,
                    "fullWidth": 9,
                    "width": 9,
                    "text": "__func__5",
                    "value": "__func__5",
                    "valueText": "__func__5"
                },
                "callSignature": {
                    "kind": "CallSignature",
                    "fullStart": 1651,
                    "fullEnd": 1653,
                    "start": 1651,
                    "end": 1653,
                    "fullWidth": 2,
                    "width": 2,
                    "parameterList": {
                        "kind": "ParameterList",
                        "fullStart": 1651,
                        "fullEnd": 1653,
                        "start": 1651,
                        "end": 1653,
                        "fullWidth": 2,
                        "width": 2,
                        "openParenToken": {
                            "kind": "OpenParenToken",
                            "fullStart": 1651,
                            "fullEnd": 1652,
                            "start": 1651,
                            "end": 1652,
                            "fullWidth": 1,
                            "width": 1,
                            "text": "(",
                            "value": "(",
                            "valueText": "("
                        },
                        "parameters": [],
                        "closeParenToken": {
                            "kind": "CloseParenToken",
                            "fullStart": 1652,
                            "fullEnd": 1653,
                            "start": 1652,
                            "end": 1653,
                            "fullWidth": 1,
                            "width": 1,
                            "text": ")",
                            "value": ")",
                            "valueText": ")"
                        }
                    }
                },
                "block": {
                    "kind": "Block",
                    "fullStart": 1653,
                    "fullEnd": 1661,
                    "start": 1653,
                    "end": 1661,
                    "fullWidth": 8,
                    "width": 8,
                    "isIncrementallyUnusable": true,
                    "openBraceToken": {
                        "kind": "OpenBraceToken",
                        "fullStart": 1653,
                        "fullEnd": 1654,
                        "start": 1653,
                        "end": 1654,
                        "fullWidth": 1,
                        "width": 1,
                        "text": "{",
                        "value": "{",
                        "valueText": "{"
                    },
                    "statements": [
                        {
                            "kind": "ExpressionStatement",
                            "fullStart": 1654,
                            "fullEnd": 1660,
                            "start": 1654,
                            "end": 1660,
                            "fullWidth": 6,
                            "width": 6,
                            "isIncrementallyUnusable": true,
                            "expression": {
                                "kind": "InvocationExpression",
                                "fullStart": 1654,
                                "fullEnd": 1660,
                                "start": 1654,
                                "end": 1660,
                                "fullWidth": 6,
                                "width": 6,
                                "expression": {
                                    "kind": "IdentifierName",
                                    "fullStart": 1654,
                                    "fullEnd": 1657,
                                    "start": 1654,
                                    "end": 1657,
                                    "fullWidth": 3,
                                    "width": 3,
                                    "text": "inc",
                                    "value": "inc",
                                    "valueText": "inc"
                                },
                                "argumentList": {
                                    "kind": "ArgumentList",
                                    "fullStart": 1657,
                                    "fullEnd": 1660,
                                    "start": 1657,
                                    "end": 1660,
                                    "fullWidth": 3,
                                    "width": 3,
                                    "openParenToken": {
                                        "kind": "OpenParenToken",
                                        "fullStart": 1657,
                                        "fullEnd": 1658,
                                        "start": 1657,
                                        "end": 1658,
                                        "fullWidth": 1,
                                        "width": 1,
                                        "text": "(",
                                        "value": "(",
                                        "valueText": "("
                                    },
                                    "arguments": [
                                        {
                                            "kind": "IdentifierName",
                                            "fullStart": 1658,
                                            "fullEnd": 1659,
                                            "start": 1658,
                                            "end": 1659,
                                            "fullWidth": 1,
                                            "width": 1,
                                            "text": "d",
                                            "value": "d",
                                            "valueText": "d"
                                        }
                                    ],
                                    "closeParenToken": {
                                        "kind": "CloseParenToken",
                                        "fullStart": 1659,
                                        "fullEnd": 1660,
                                        "start": 1659,
                                        "end": 1660,
                                        "fullWidth": 1,
                                        "width": 1,
                                        "text": ")",
                                        "value": ")",
                                        "valueText": ")"
                                    }
                                }
                            },
                            "semicolonToken": {
                                "kind": "SemicolonToken",
                                "fullStart": -1,
                                "fullEnd": -1,
                                "start": -1,
                                "end": -1,
                                "fullWidth": 0,
                                "width": 0,
                                "text": ""
                            }
                        }
                    ],
                    "closeBraceToken": {
                        "kind": "CloseBraceToken",
                        "fullStart": 1660,
                        "fullEnd": 1661,
                        "start": 1660,
                        "end": 1661,
                        "fullWidth": 1,
                        "width": 1,
                        "text": "}",
                        "value": "}",
                        "valueText": "}"
                    }
                }
            },
            {
                "kind": "EmptyStatement",
                "fullStart": 1661,
                "fullEnd": 1663,
                "start": 1661,
                "end": 1662,
                "fullWidth": 2,
                "width": 1,
                "semicolonToken": {
                    "kind": "SemicolonToken",
                    "fullStart": 1661,
                    "fullEnd": 1663,
                    "start": 1661,
                    "end": 1662,
                    "fullWidth": 2,
                    "width": 1,
                    "text": ";",
                    "value": ";",
                    "valueText": ";",
                    "hasTrailingTrivia": true,
                    "hasTrailingNewLine": true,
                    "trailingTrivia": [
                        {
                            "kind": "NewLineTrivia",
                            "text": "\n"
                        }
                    ]
                }
            },
            {
                "kind": "IfStatement",
                "fullStart": 1663,
                "fullEnd": 1888,
                "start": 1752,
                "end": 1887,
                "fullWidth": 225,
                "width": 135,
                "ifKeyword": {
                    "kind": "IfKeyword",
                    "fullStart": 1663,
                    "fullEnd": 1755,
                    "start": 1752,
                    "end": 1754,
                    "fullWidth": 92,
                    "width": 2,
                    "text": "if",
                    "value": "if",
                    "valueText": "if",
                    "hasLeadingTrivia": true,
                    "hasLeadingComment": true,
                    "hasLeadingNewLine": true,
                    "hasTrailingTrivia": true,
                    "leadingTrivia": [
                        {
                            "kind": "SingleLineCommentTrivia",
                            "text": "//////////////////////////////////////////////////////////////////////////////"
                        },
                        {
                            "kind": "NewLineTrivia",
                            "text": "\n"
                        },
                        {
                            "kind": "SingleLineCommentTrivia",
                            "text": "//CHECK#5"
                        },
                        {
                            "kind": "NewLineTrivia",
                            "text": "\n"
                        }
                    ],
                    "trailingTrivia": [
                        {
                            "kind": "WhitespaceTrivia",
                            "text": " "
                        }
                    ]
                },
                "openParenToken": {
                    "kind": "OpenParenToken",
                    "fullStart": 1755,
                    "fullEnd": 1756,
                    "start": 1755,
                    "end": 1756,
                    "fullWidth": 1,
                    "width": 1,
                    "text": "(",
                    "value": "(",
                    "valueText": "("
                },
                "condition": {
                    "kind": "NotEqualsExpression",
                    "fullStart": 1756,
                    "fullEnd": 1787,
                    "start": 1756,
                    "end": 1787,
                    "fullWidth": 31,
                    "width": 31,
                    "left": {
                        "kind": "TypeOfExpression",
                        "fullStart": 1756,
                        "fullEnd": 1773,
                        "start": 1756,
                        "end": 1772,
                        "fullWidth": 17,
                        "width": 16,
                        "typeOfKeyword": {
                            "kind": "TypeOfKeyword",
                            "fullStart": 1756,
                            "fullEnd": 1763,
                            "start": 1756,
                            "end": 1762,
                            "fullWidth": 7,
                            "width": 6,
                            "text": "typeof",
                            "value": "typeof",
                            "valueText": "typeof",
                            "hasTrailingTrivia": true,
                            "trailingTrivia": [
                                {
                                    "kind": "WhitespaceTrivia",
                                    "text": " "
                                }
                            ]
                        },
                        "expression": {
                            "kind": "IdentifierName",
                            "fullStart": 1763,
                            "fullEnd": 1773,
                            "start": 1763,
                            "end": 1772,
                            "fullWidth": 10,
                            "width": 9,
                            "text": "__func__5",
                            "value": "__func__5",
                            "valueText": "__func__5",
                            "hasTrailingTrivia": true,
                            "trailingTrivia": [
                                {
                                    "kind": "WhitespaceTrivia",
                                    "text": " "
                                }
                            ]
                        }
                    },
                    "operatorToken": {
                        "kind": "ExclamationEqualsEqualsToken",
                        "fullStart": 1773,
                        "fullEnd": 1777,
                        "start": 1773,
                        "end": 1776,
                        "fullWidth": 4,
                        "width": 3,
                        "text": "!==",
                        "value": "!==",
                        "valueText": "!==",
                        "hasTrailingTrivia": true,
                        "trailingTrivia": [
                            {
                                "kind": "WhitespaceTrivia",
                                "text": " "
                            }
                        ]
                    },
                    "right": {
                        "kind": "StringLiteral",
                        "fullStart": 1777,
                        "fullEnd": 1787,
                        "start": 1777,
                        "end": 1787,
                        "fullWidth": 10,
                        "width": 10,
                        "text": "\"function\"",
                        "value": "function",
                        "valueText": "function"
                    }
                },
                "closeParenToken": {
                    "kind": "CloseParenToken",
                    "fullStart": 1787,
                    "fullEnd": 1789,
                    "start": 1787,
                    "end": 1788,
                    "fullWidth": 2,
                    "width": 1,
                    "text": ")",
                    "value": ")",
                    "valueText": ")",
                    "hasTrailingTrivia": true,
                    "trailingTrivia": [
                        {
                            "kind": "WhitespaceTrivia",
                            "text": " "
                        }
                    ]
                },
                "statement": {
                    "kind": "Block",
                    "fullStart": 1789,
                    "fullEnd": 1888,
                    "start": 1789,
                    "end": 1887,
                    "fullWidth": 99,
                    "width": 98,
                    "openBraceToken": {
                        "kind": "OpenBraceToken",
                        "fullStart": 1789,
                        "fullEnd": 1791,
                        "start": 1789,
                        "end": 1790,
                        "fullWidth": 2,
                        "width": 1,
                        "text": "{",
                        "value": "{",
                        "valueText": "{",
                        "hasTrailingTrivia": true,
                        "hasTrailingNewLine": true,
                        "trailingTrivia": [
                            {
                                "kind": "NewLineTrivia",
                                "text": "\n"
                            }
                        ]
                    },
                    "statements": [
                        {
                            "kind": "ExpressionStatement",
                            "fullStart": 1791,
                            "fullEnd": 1886,
                            "start": 1792,
                            "end": 1885,
                            "fullWidth": 95,
                            "width": 93,
                            "expression": {
                                "kind": "InvocationExpression",
                                "fullStart": 1791,
                                "fullEnd": 1884,
                                "start": 1792,
                                "end": 1884,
                                "fullWidth": 93,
                                "width": 92,
                                "expression": {
                                    "kind": "IdentifierName",
                                    "fullStart": 1791,
                                    "fullEnd": 1798,
                                    "start": 1792,
                                    "end": 1798,
                                    "fullWidth": 7,
                                    "width": 6,
                                    "text": "$ERROR",
                                    "value": "$ERROR",
                                    "valueText": "$ERROR",
                                    "hasLeadingTrivia": true,
                                    "leadingTrivia": [
                                        {
                                            "kind": "WhitespaceTrivia",
                                            "text": "\t"
                                        }
                                    ]
                                },
                                "argumentList": {
                                    "kind": "ArgumentList",
                                    "fullStart": 1798,
                                    "fullEnd": 1884,
                                    "start": 1798,
                                    "end": 1884,
                                    "fullWidth": 86,
                                    "width": 86,
                                    "openParenToken": {
                                        "kind": "OpenParenToken",
                                        "fullStart": 1798,
                                        "fullEnd": 1799,
                                        "start": 1798,
                                        "end": 1799,
                                        "fullWidth": 1,
                                        "width": 1,
                                        "text": "(",
                                        "value": "(",
                                        "valueText": "("
                                    },
                                    "arguments": [
                                        {
                                            "kind": "AddExpression",
                                            "fullStart": 1799,
                                            "fullEnd": 1883,
                                            "start": 1799,
                                            "end": 1883,
                                            "fullWidth": 84,
                                            "width": 84,
                                            "left": {
                                                "kind": "StringLiteral",
                                                "fullStart": 1799,
                                                "fullEnd": 1866,
                                                "start": 1799,
                                                "end": 1866,
                                                "fullWidth": 67,
                                                "width": 67,
                                                "text": "'#5: typeof __func__5 === \"function\". Actual: typeof __func__5 ==='",
                                                "value": "#5: typeof __func__5 === \"function\". Actual: typeof __func__5 ===",
                                                "valueText": "#5: typeof __func__5 === \"function\". Actual: typeof __func__5 ==="
                                            },
                                            "operatorToken": {
                                                "kind": "PlusToken",
                                                "fullStart": 1866,
                                                "fullEnd": 1867,
                                                "start": 1866,
                                                "end": 1867,
                                                "fullWidth": 1,
                                                "width": 1,
                                                "text": "+",
                                                "value": "+",
                                                "valueText": "+"
                                            },
                                            "right": {
                                                "kind": "TypeOfExpression",
                                                "fullStart": 1867,
                                                "fullEnd": 1883,
                                                "start": 1867,
                                                "end": 1883,
                                                "fullWidth": 16,
                                                "width": 16,
                                                "typeOfKeyword": {
                                                    "kind": "TypeOfKeyword",
                                                    "fullStart": 1867,
                                                    "fullEnd": 1874,
                                                    "start": 1867,
                                                    "end": 1873,
                                                    "fullWidth": 7,
                                                    "width": 6,
                                                    "text": "typeof",
                                                    "value": "typeof",
                                                    "valueText": "typeof",
                                                    "hasTrailingTrivia": true,
                                                    "trailingTrivia": [
                                                        {
                                                            "kind": "WhitespaceTrivia",
                                                            "text": " "
                                                        }
                                                    ]
                                                },
                                                "expression": {
                                                    "kind": "IdentifierName",
                                                    "fullStart": 1874,
                                                    "fullEnd": 1883,
                                                    "start": 1874,
                                                    "end": 1883,
                                                    "fullWidth": 9,
                                                    "width": 9,
                                                    "text": "__func__5",
                                                    "value": "__func__5",
                                                    "valueText": "__func__5"
                                                }
                                            }
                                        }
                                    ],
                                    "closeParenToken": {
                                        "kind": "CloseParenToken",
                                        "fullStart": 1883,
                                        "fullEnd": 1884,
                                        "start": 1883,
                                        "end": 1884,
                                        "fullWidth": 1,
                                        "width": 1,
                                        "text": ")",
                                        "value": ")",
                                        "valueText": ")"
                                    }
                                }
                            },
                            "semicolonToken": {
                                "kind": "SemicolonToken",
                                "fullStart": 1884,
                                "fullEnd": 1886,
                                "start": 1884,
                                "end": 1885,
                                "fullWidth": 2,
                                "width": 1,
                                "text": ";",
                                "value": ";",
                                "valueText": ";",
                                "hasTrailingTrivia": true,
                                "hasTrailingNewLine": true,
                                "trailingTrivia": [
                                    {
                                        "kind": "NewLineTrivia",
                                        "text": "\n"
                                    }
                                ]
                            }
                        }
                    ],
                    "closeBraceToken": {
                        "kind": "CloseBraceToken",
                        "fullStart": 1886,
                        "fullEnd": 1888,
                        "start": 1886,
                        "end": 1887,
                        "fullWidth": 2,
                        "width": 1,
                        "text": "}",
                        "value": "}",
                        "valueText": "}",
                        "hasTrailingTrivia": true,
                        "hasTrailingNewLine": true,
                        "trailingTrivia": [
                            {
                                "kind": "NewLineTrivia",
                                "text": "\n"
                            }
                        ]
                    }
                }
            },
            {
                "kind": "FunctionDeclaration",
                "fullStart": 1888,
                "fullEnd": 2008,
                "start": 1971,
                "end": 2008,
                "fullWidth": 120,
                "width": 37,
                "modifiers": [],
                "functionKeyword": {
                    "kind": "FunctionKeyword",
                    "fullStart": 1888,
                    "fullEnd": 1980,
                    "start": 1971,
                    "end": 1979,
                    "fullWidth": 92,
                    "width": 8,
                    "text": "function",
                    "value": "function",
                    "valueText": "function",
                    "hasLeadingTrivia": true,
                    "hasLeadingComment": true,
                    "hasLeadingNewLine": true,
                    "hasTrailingTrivia": true,
                    "leadingTrivia": [
                        {
                            "kind": "SingleLineCommentTrivia",
                            "text": "//"
                        },
                        {
                            "kind": "NewLineTrivia",
                            "text": "\n"
                        },
                        {
                            "kind": "SingleLineCommentTrivia",
                            "text": "//////////////////////////////////////////////////////////////////////////////"
                        },
                        {
                            "kind": "NewLineTrivia",
                            "text": "\n"
                        },
                        {
                            "kind": "NewLineTrivia",
                            "text": "\n"
                        }
                    ],
                    "trailingTrivia": [
                        {
                            "kind": "WhitespaceTrivia",
                            "text": " "
                        }
                    ]
                },
                "identifier": {
                    "kind": "IdentifierName",
                    "fullStart": 1980,
                    "fullEnd": 1989,
                    "start": 1980,
                    "end": 1989,
                    "fullWidth": 9,
                    "width": 9,
                    "text": "__func__6",
                    "value": "__func__6",
                    "valueText": "__func__6"
                },
                "callSignature": {
                    "kind": "CallSignature",
                    "fullStart": 1989,
                    "fullEnd": 1991,
                    "start": 1989,
                    "end": 1991,
                    "fullWidth": 2,
                    "width": 2,
                    "parameterList": {
                        "kind": "ParameterList",
                        "fullStart": 1989,
                        "fullEnd": 1991,
                        "start": 1989,
                        "end": 1991,
                        "fullWidth": 2,
                        "width": 2,
                        "openParenToken": {
                            "kind": "OpenParenToken",
                            "fullStart": 1989,
                            "fullEnd": 1990,
                            "start": 1989,
                            "end": 1990,
                            "fullWidth": 1,
                            "width": 1,
                            "text": "(",
                            "value": "(",
                            "valueText": "("
                        },
                        "parameters": [],
                        "closeParenToken": {
                            "kind": "CloseParenToken",
                            "fullStart": 1990,
                            "fullEnd": 1991,
                            "start": 1990,
                            "end": 1991,
                            "fullWidth": 1,
                            "width": 1,
                            "text": ")",
                            "value": ")",
                            "valueText": ")"
                        }
                    }
                },
                "block": {
                    "kind": "Block",
                    "fullStart": 1991,
                    "fullEnd": 2008,
                    "start": 1991,
                    "end": 2008,
                    "fullWidth": 17,
                    "width": 17,
                    "openBraceToken": {
                        "kind": "OpenBraceToken",
                        "fullStart": 1991,
                        "fullEnd": 1992,
                        "start": 1991,
                        "end": 1992,
                        "fullWidth": 1,
                        "width": 1,
                        "text": "{",
                        "value": "{",
                        "valueText": "{"
                    },
                    "statements": [
                        {
                            "kind": "VariableStatement",
                            "fullStart": 1992,
                            "fullEnd": 2007,
                            "start": 1992,
                            "end": 2007,
                            "fullWidth": 15,
                            "width": 15,
                            "modifiers": [],
                            "variableDeclaration": {
                                "kind": "VariableDeclaration",
                                "fullStart": 1992,
                                "fullEnd": 2006,
                                "start": 1992,
                                "end": 2006,
                                "fullWidth": 14,
                                "width": 14,
                                "varKeyword": {
                                    "kind": "VarKeyword",
                                    "fullStart": 1992,
                                    "fullEnd": 1996,
                                    "start": 1992,
                                    "end": 1995,
                                    "fullWidth": 4,
                                    "width": 3,
                                    "text": "var",
                                    "value": "var",
                                    "valueText": "var",
                                    "hasTrailingTrivia": true,
                                    "trailingTrivia": [
                                        {
                                            "kind": "WhitespaceTrivia",
                                            "text": " "
                                        }
                                    ]
                                },
                                "variableDeclarators": [
                                    {
                                        "kind": "VariableDeclarator",
                                        "fullStart": 1996,
                                        "fullEnd": 2006,
                                        "start": 1996,
                                        "end": 2006,
                                        "fullWidth": 10,
<<<<<<< HEAD
                                        "width": 10,
                                        "identifier": {
=======
                                        "propertyName": {
>>>>>>> 85e84683
                                            "kind": "IdentifierName",
                                            "fullStart": 1996,
                                            "fullEnd": 2003,
                                            "start": 1996,
                                            "end": 2002,
                                            "fullWidth": 7,
                                            "width": 6,
                                            "text": "\\u0042",
                                            "value": "B",
                                            "valueText": "B",
                                            "hasTrailingTrivia": true,
                                            "trailingTrivia": [
                                                {
                                                    "kind": "WhitespaceTrivia",
                                                    "text": " "
                                                }
                                            ]
                                        },
                                        "equalsValueClause": {
                                            "kind": "EqualsValueClause",
                                            "fullStart": 2003,
                                            "fullEnd": 2006,
                                            "start": 2003,
                                            "end": 2006,
                                            "fullWidth": 3,
                                            "width": 3,
                                            "equalsToken": {
                                                "kind": "EqualsToken",
                                                "fullStart": 2003,
                                                "fullEnd": 2005,
                                                "start": 2003,
                                                "end": 2004,
                                                "fullWidth": 2,
                                                "width": 1,
                                                "text": "=",
                                                "value": "=",
                                                "valueText": "=",
                                                "hasTrailingTrivia": true,
                                                "trailingTrivia": [
                                                    {
                                                        "kind": "WhitespaceTrivia",
                                                        "text": " "
                                                    }
                                                ]
                                            },
                                            "value": {
                                                "kind": "NumericLiteral",
                                                "fullStart": 2005,
                                                "fullEnd": 2006,
                                                "start": 2005,
                                                "end": 2006,
                                                "fullWidth": 1,
                                                "width": 1,
                                                "text": "1",
                                                "value": 1,
                                                "valueText": "1"
                                            }
                                        }
                                    }
                                ]
                            },
                            "semicolonToken": {
                                "kind": "SemicolonToken",
                                "fullStart": 2006,
                                "fullEnd": 2007,
                                "start": 2006,
                                "end": 2007,
                                "fullWidth": 1,
                                "width": 1,
                                "text": ";",
                                "value": ";",
                                "valueText": ";"
                            }
                        }
                    ],
                    "closeBraceToken": {
                        "kind": "CloseBraceToken",
                        "fullStart": 2007,
                        "fullEnd": 2008,
                        "start": 2007,
                        "end": 2008,
                        "fullWidth": 1,
                        "width": 1,
                        "text": "}",
                        "value": "}",
                        "valueText": "}"
                    }
                }
            },
            {
                "kind": "EmptyStatement",
                "fullStart": 2008,
                "fullEnd": 2010,
                "start": 2008,
                "end": 2009,
                "fullWidth": 2,
                "width": 1,
                "semicolonToken": {
                    "kind": "SemicolonToken",
                    "fullStart": 2008,
                    "fullEnd": 2010,
                    "start": 2008,
                    "end": 2009,
                    "fullWidth": 2,
                    "width": 1,
                    "text": ";",
                    "value": ";",
                    "valueText": ";",
                    "hasTrailingTrivia": true,
                    "hasTrailingNewLine": true,
                    "trailingTrivia": [
                        {
                            "kind": "NewLineTrivia",
                            "text": "\n"
                        }
                    ]
                }
            },
            {
                "kind": "IfStatement",
                "fullStart": 2010,
                "fullEnd": 2235,
                "start": 2099,
                "end": 2234,
                "fullWidth": 225,
                "width": 135,
                "ifKeyword": {
                    "kind": "IfKeyword",
                    "fullStart": 2010,
                    "fullEnd": 2102,
                    "start": 2099,
                    "end": 2101,
                    "fullWidth": 92,
                    "width": 2,
                    "text": "if",
                    "value": "if",
                    "valueText": "if",
                    "hasLeadingTrivia": true,
                    "hasLeadingComment": true,
                    "hasLeadingNewLine": true,
                    "hasTrailingTrivia": true,
                    "leadingTrivia": [
                        {
                            "kind": "SingleLineCommentTrivia",
                            "text": "//////////////////////////////////////////////////////////////////////////////"
                        },
                        {
                            "kind": "NewLineTrivia",
                            "text": "\n"
                        },
                        {
                            "kind": "SingleLineCommentTrivia",
                            "text": "//CHECK#6"
                        },
                        {
                            "kind": "NewLineTrivia",
                            "text": "\n"
                        }
                    ],
                    "trailingTrivia": [
                        {
                            "kind": "WhitespaceTrivia",
                            "text": " "
                        }
                    ]
                },
                "openParenToken": {
                    "kind": "OpenParenToken",
                    "fullStart": 2102,
                    "fullEnd": 2103,
                    "start": 2102,
                    "end": 2103,
                    "fullWidth": 1,
                    "width": 1,
                    "text": "(",
                    "value": "(",
                    "valueText": "("
                },
                "condition": {
                    "kind": "NotEqualsExpression",
                    "fullStart": 2103,
                    "fullEnd": 2134,
                    "start": 2103,
                    "end": 2134,
                    "fullWidth": 31,
                    "width": 31,
                    "left": {
                        "kind": "TypeOfExpression",
                        "fullStart": 2103,
                        "fullEnd": 2120,
                        "start": 2103,
                        "end": 2119,
                        "fullWidth": 17,
                        "width": 16,
                        "typeOfKeyword": {
                            "kind": "TypeOfKeyword",
                            "fullStart": 2103,
                            "fullEnd": 2110,
                            "start": 2103,
                            "end": 2109,
                            "fullWidth": 7,
                            "width": 6,
                            "text": "typeof",
                            "value": "typeof",
                            "valueText": "typeof",
                            "hasTrailingTrivia": true,
                            "trailingTrivia": [
                                {
                                    "kind": "WhitespaceTrivia",
                                    "text": " "
                                }
                            ]
                        },
                        "expression": {
                            "kind": "IdentifierName",
                            "fullStart": 2110,
                            "fullEnd": 2120,
                            "start": 2110,
                            "end": 2119,
                            "fullWidth": 10,
                            "width": 9,
                            "text": "__func__6",
                            "value": "__func__6",
                            "valueText": "__func__6",
                            "hasTrailingTrivia": true,
                            "trailingTrivia": [
                                {
                                    "kind": "WhitespaceTrivia",
                                    "text": " "
                                }
                            ]
                        }
                    },
                    "operatorToken": {
                        "kind": "ExclamationEqualsEqualsToken",
                        "fullStart": 2120,
                        "fullEnd": 2124,
                        "start": 2120,
                        "end": 2123,
                        "fullWidth": 4,
                        "width": 3,
                        "text": "!==",
                        "value": "!==",
                        "valueText": "!==",
                        "hasTrailingTrivia": true,
                        "trailingTrivia": [
                            {
                                "kind": "WhitespaceTrivia",
                                "text": " "
                            }
                        ]
                    },
                    "right": {
                        "kind": "StringLiteral",
                        "fullStart": 2124,
                        "fullEnd": 2134,
                        "start": 2124,
                        "end": 2134,
                        "fullWidth": 10,
                        "width": 10,
                        "text": "\"function\"",
                        "value": "function",
                        "valueText": "function"
                    }
                },
                "closeParenToken": {
                    "kind": "CloseParenToken",
                    "fullStart": 2134,
                    "fullEnd": 2136,
                    "start": 2134,
                    "end": 2135,
                    "fullWidth": 2,
                    "width": 1,
                    "text": ")",
                    "value": ")",
                    "valueText": ")",
                    "hasTrailingTrivia": true,
                    "trailingTrivia": [
                        {
                            "kind": "WhitespaceTrivia",
                            "text": " "
                        }
                    ]
                },
                "statement": {
                    "kind": "Block",
                    "fullStart": 2136,
                    "fullEnd": 2235,
                    "start": 2136,
                    "end": 2234,
                    "fullWidth": 99,
                    "width": 98,
                    "openBraceToken": {
                        "kind": "OpenBraceToken",
                        "fullStart": 2136,
                        "fullEnd": 2138,
                        "start": 2136,
                        "end": 2137,
                        "fullWidth": 2,
                        "width": 1,
                        "text": "{",
                        "value": "{",
                        "valueText": "{",
                        "hasTrailingTrivia": true,
                        "hasTrailingNewLine": true,
                        "trailingTrivia": [
                            {
                                "kind": "NewLineTrivia",
                                "text": "\n"
                            }
                        ]
                    },
                    "statements": [
                        {
                            "kind": "ExpressionStatement",
                            "fullStart": 2138,
                            "fullEnd": 2233,
                            "start": 2139,
                            "end": 2232,
                            "fullWidth": 95,
                            "width": 93,
                            "expression": {
                                "kind": "InvocationExpression",
                                "fullStart": 2138,
                                "fullEnd": 2231,
                                "start": 2139,
                                "end": 2231,
                                "fullWidth": 93,
                                "width": 92,
                                "expression": {
                                    "kind": "IdentifierName",
                                    "fullStart": 2138,
                                    "fullEnd": 2145,
                                    "start": 2139,
                                    "end": 2145,
                                    "fullWidth": 7,
                                    "width": 6,
                                    "text": "$ERROR",
                                    "value": "$ERROR",
                                    "valueText": "$ERROR",
                                    "hasLeadingTrivia": true,
                                    "leadingTrivia": [
                                        {
                                            "kind": "WhitespaceTrivia",
                                            "text": "\t"
                                        }
                                    ]
                                },
                                "argumentList": {
                                    "kind": "ArgumentList",
                                    "fullStart": 2145,
                                    "fullEnd": 2231,
                                    "start": 2145,
                                    "end": 2231,
                                    "fullWidth": 86,
                                    "width": 86,
                                    "openParenToken": {
                                        "kind": "OpenParenToken",
                                        "fullStart": 2145,
                                        "fullEnd": 2146,
                                        "start": 2145,
                                        "end": 2146,
                                        "fullWidth": 1,
                                        "width": 1,
                                        "text": "(",
                                        "value": "(",
                                        "valueText": "("
                                    },
                                    "arguments": [
                                        {
                                            "kind": "AddExpression",
                                            "fullStart": 2146,
                                            "fullEnd": 2230,
                                            "start": 2146,
                                            "end": 2230,
                                            "fullWidth": 84,
                                            "width": 84,
                                            "left": {
                                                "kind": "StringLiteral",
                                                "fullStart": 2146,
                                                "fullEnd": 2213,
                                                "start": 2146,
                                                "end": 2213,
                                                "fullWidth": 67,
                                                "width": 67,
                                                "text": "'#6: typeof __func__6 === \"function\". Actual: typeof __func__6 ==='",
                                                "value": "#6: typeof __func__6 === \"function\". Actual: typeof __func__6 ===",
                                                "valueText": "#6: typeof __func__6 === \"function\". Actual: typeof __func__6 ==="
                                            },
                                            "operatorToken": {
                                                "kind": "PlusToken",
                                                "fullStart": 2213,
                                                "fullEnd": 2214,
                                                "start": 2213,
                                                "end": 2214,
                                                "fullWidth": 1,
                                                "width": 1,
                                                "text": "+",
                                                "value": "+",
                                                "valueText": "+"
                                            },
                                            "right": {
                                                "kind": "TypeOfExpression",
                                                "fullStart": 2214,
                                                "fullEnd": 2230,
                                                "start": 2214,
                                                "end": 2230,
                                                "fullWidth": 16,
                                                "width": 16,
                                                "typeOfKeyword": {
                                                    "kind": "TypeOfKeyword",
                                                    "fullStart": 2214,
                                                    "fullEnd": 2221,
                                                    "start": 2214,
                                                    "end": 2220,
                                                    "fullWidth": 7,
                                                    "width": 6,
                                                    "text": "typeof",
                                                    "value": "typeof",
                                                    "valueText": "typeof",
                                                    "hasTrailingTrivia": true,
                                                    "trailingTrivia": [
                                                        {
                                                            "kind": "WhitespaceTrivia",
                                                            "text": " "
                                                        }
                                                    ]
                                                },
                                                "expression": {
                                                    "kind": "IdentifierName",
                                                    "fullStart": 2221,
                                                    "fullEnd": 2230,
                                                    "start": 2221,
                                                    "end": 2230,
                                                    "fullWidth": 9,
                                                    "width": 9,
                                                    "text": "__func__6",
                                                    "value": "__func__6",
                                                    "valueText": "__func__6"
                                                }
                                            }
                                        }
                                    ],
                                    "closeParenToken": {
                                        "kind": "CloseParenToken",
                                        "fullStart": 2230,
                                        "fullEnd": 2231,
                                        "start": 2230,
                                        "end": 2231,
                                        "fullWidth": 1,
                                        "width": 1,
                                        "text": ")",
                                        "value": ")",
                                        "valueText": ")"
                                    }
                                }
                            },
                            "semicolonToken": {
                                "kind": "SemicolonToken",
                                "fullStart": 2231,
                                "fullEnd": 2233,
                                "start": 2231,
                                "end": 2232,
                                "fullWidth": 2,
                                "width": 1,
                                "text": ";",
                                "value": ";",
                                "valueText": ";",
                                "hasTrailingTrivia": true,
                                "hasTrailingNewLine": true,
                                "trailingTrivia": [
                                    {
                                        "kind": "NewLineTrivia",
                                        "text": "\n"
                                    }
                                ]
                            }
                        }
                    ],
                    "closeBraceToken": {
                        "kind": "CloseBraceToken",
                        "fullStart": 2233,
                        "fullEnd": 2235,
                        "start": 2233,
                        "end": 2234,
                        "fullWidth": 2,
                        "width": 1,
                        "text": "}",
                        "value": "}",
                        "valueText": "}",
                        "hasTrailingTrivia": true,
                        "hasTrailingNewLine": true,
                        "trailingTrivia": [
                            {
                                "kind": "NewLineTrivia",
                                "text": "\n"
                            }
                        ]
                    }
                }
            }
        ],
        "endOfFileToken": {
            "kind": "EndOfFileToken",
            "fullStart": 2235,
            "fullEnd": 2638,
            "start": 2638,
            "end": 2638,
            "fullWidth": 403,
            "width": 0,
            "text": "",
            "hasLeadingTrivia": true,
            "hasLeadingComment": true,
            "hasLeadingNewLine": true,
            "leadingTrivia": [
                {
                    "kind": "SingleLineCommentTrivia",
                    "text": "//"
                },
                {
                    "kind": "NewLineTrivia",
                    "text": "\n"
                },
                {
                    "kind": "SingleLineCommentTrivia",
                    "text": "//////////////////////////////////////////////////////////////////////////////"
                },
                {
                    "kind": "NewLineTrivia",
                    "text": "\n"
                },
                {
                    "kind": "NewLineTrivia",
                    "text": "\n"
                },
                {
                    "kind": "SingleLineCommentTrivia",
                    "text": "//function __func__7(){var \\u003d = 1;};"
                },
                {
                    "kind": "NewLineTrivia",
                    "text": "\n"
                },
                {
                    "kind": "SingleLineCommentTrivia",
                    "text": "////////////////////////////////////////////////////////////////////////////////"
                },
                {
                    "kind": "NewLineTrivia",
                    "text": "\n"
                },
                {
                    "kind": "SingleLineCommentTrivia",
                    "text": "////CHECK#7"
                },
                {
                    "kind": "NewLineTrivia",
                    "text": "\n"
                },
                {
                    "kind": "SingleLineCommentTrivia",
                    "text": "//if (typeof __func__7 !== \"function\") {"
                },
                {
                    "kind": "NewLineTrivia",
                    "text": "\n"
                },
                {
                    "kind": "SingleLineCommentTrivia",
                    "text": "//\t$ERROR('#7: The FunctionBody must be SourceElements');"
                },
                {
                    "kind": "NewLineTrivia",
                    "text": "\n"
                },
                {
                    "kind": "SingleLineCommentTrivia",
                    "text": "//}"
                },
                {
                    "kind": "NewLineTrivia",
                    "text": "\n"
                },
                {
                    "kind": "SingleLineCommentTrivia",
                    "text": "//"
                },
                {
                    "kind": "NewLineTrivia",
                    "text": "\n"
                },
                {
                    "kind": "SingleLineCommentTrivia",
                    "text": "//////////////////////////////////////////////////////////////////////////////"
                },
                {
                    "kind": "NewLineTrivia",
                    "text": "\n"
                },
                {
                    "kind": "NewLineTrivia",
                    "text": "\n"
                }
            ]
        }
    },
    "lineMap": {
        "lineStarts": [
            0,
            61,
            132,
            133,
            137,
            180,
            183,
            215,
            281,
            285,
            286,
            336,
            415,
            425,
            461,
            547,
            549,
            552,
            631,
            632,
            657,
            736,
            746,
            785,
            880,
            882,
            885,
            964,
            965,
            990,
            1069,
            1079,
            1118,
            1213,
            1215,
            1218,
            1297,
            1298,
            1325,
            1404,
            1414,
            1453,
            1548,
            1550,
            1553,
            1632,
            1633,
            1663,
            1742,
            1752,
            1791,
            1886,
            1888,
            1891,
            1970,
            1971,
            2010,
            2089,
            2099,
            2138,
            2233,
            2235,
            2238,
            2317,
            2318,
            2359,
            2440,
            2452,
            2493,
            2551,
            2555,
            2558,
            2637,
            2638
        ],
        "length": 2638
    }
}<|MERGE_RESOLUTION|>--- conflicted
+++ resolved
@@ -3238,12 +3238,8 @@
                                         "start": 1996,
                                         "end": 2006,
                                         "fullWidth": 10,
-<<<<<<< HEAD
                                         "width": 10,
-                                        "identifier": {
-=======
                                         "propertyName": {
->>>>>>> 85e84683
                                             "kind": "IdentifierName",
                                             "fullStart": 1996,
                                             "fullEnd": 2003,
