{
    "isDeclaration": false,
    "languageVersion": "EcmaScript5",
    "parseOptions": {
        "allowAutomaticSemicolonInsertion": true
    },
    "sourceUnit": {
        "kind": "SourceUnit",
        "fullStart": 0,
        "fullEnd": 1055,
        "start": 448,
        "end": 1055,
        "fullWidth": 1055,
        "width": 607,
        "moduleElements": [
            {
                "kind": "ExpressionStatement",
                "fullStart": 0,
                "fullEnd": 502,
                "start": 448,
                "end": 501,
                "fullWidth": 502,
                "width": 53,
                "expression": {
                    "kind": "AssignmentExpression",
                    "fullStart": 0,
                    "fullEnd": 500,
                    "start": 448,
                    "end": 500,
                    "fullWidth": 500,
                    "width": 52,
                    "left": {
                        "kind": "MemberAccessExpression",
                        "fullStart": 0,
                        "fullEnd": 473,
                        "start": 448,
                        "end": 472,
                        "fullWidth": 473,
                        "width": 24,
                        "expression": {
                            "kind": "MemberAccessExpression",
                            "fullStart": 0,
                            "fullEnd": 463,
                            "start": 448,
                            "end": 463,
                            "fullWidth": 463,
                            "width": 15,
                            "expression": {
                                "kind": "IdentifierName",
                                "fullStart": 0,
                                "fullEnd": 453,
                                "start": 448,
                                "end": 453,
                                "fullWidth": 453,
                                "width": 5,
                                "text": "Array",
                                "value": "Array",
                                "valueText": "Array",
                                "hasLeadingTrivia": true,
                                "hasLeadingComment": true,
                                "hasLeadingNewLine": true,
                                "leadingTrivia": [
                                    {
                                        "kind": "SingleLineCommentTrivia",
                                        "text": "// Copyright 2009 the Sputnik authors.  All rights reserved."
                                    },
                                    {
                                        "kind": "NewLineTrivia",
                                        "text": "\n"
                                    },
                                    {
                                        "kind": "SingleLineCommentTrivia",
                                        "text": "// This code is governed by the BSD license found in the LICENSE file."
                                    },
                                    {
                                        "kind": "NewLineTrivia",
                                        "text": "\n"
                                    },
                                    {
                                        "kind": "NewLineTrivia",
                                        "text": "\n"
                                    },
                                    {
                                        "kind": "MultiLineCommentTrivia",
                                        "text": "/**\n * The [[Prototype]] property of the newly constructed object\n * is set to the original Array prototype object, the one that\n * is the initial value of Array.prototype\n *\n * @path ch15/15.4/15.4.2/15.4.2.1/S15.4.2.1_A1.1_T2.js\n * @description Array.prototype.toString = Object.prototype.toString\n */"
                                    },
                                    {
                                        "kind": "NewLineTrivia",
                                        "text": "\n"
                                    },
                                    {
                                        "kind": "NewLineTrivia",
                                        "text": "\n"
                                    },
                                    {
                                        "kind": "SingleLineCommentTrivia",
                                        "text": "//CHECK#1"
                                    },
                                    {
                                        "kind": "NewLineTrivia",
                                        "text": "\n"
                                    }
                                ]
                            },
                            "dotToken": {
                                "kind": "DotToken",
                                "fullStart": 453,
                                "fullEnd": 454,
                                "start": 453,
                                "end": 454,
                                "fullWidth": 1,
                                "width": 1,
                                "text": ".",
                                "value": ".",
                                "valueText": "."
                            },
                            "name": {
                                "kind": "IdentifierName",
                                "fullStart": 454,
                                "fullEnd": 463,
                                "start": 454,
                                "end": 463,
                                "fullWidth": 9,
                                "width": 9,
                                "text": "prototype",
                                "value": "prototype",
                                "valueText": "prototype"
                            }
                        },
                        "dotToken": {
                            "kind": "DotToken",
                            "fullStart": 463,
                            "fullEnd": 464,
                            "start": 463,
                            "end": 464,
                            "fullWidth": 1,
                            "width": 1,
                            "text": ".",
                            "value": ".",
                            "valueText": "."
                        },
                        "name": {
                            "kind": "IdentifierName",
                            "fullStart": 464,
                            "fullEnd": 473,
                            "start": 464,
                            "end": 472,
                            "fullWidth": 9,
                            "width": 8,
                            "text": "toString",
                            "value": "toString",
                            "valueText": "toString",
                            "hasTrailingTrivia": true,
                            "trailingTrivia": [
                                {
                                    "kind": "WhitespaceTrivia",
                                    "text": " "
                                }
                            ]
                        }
                    },
                    "operatorToken": {
                        "kind": "EqualsToken",
                        "fullStart": 473,
                        "fullEnd": 475,
                        "start": 473,
                        "end": 474,
                        "fullWidth": 2,
                        "width": 1,
                        "text": "=",
                        "value": "=",
                        "valueText": "=",
                        "hasTrailingTrivia": true,
                        "trailingTrivia": [
                            {
                                "kind": "WhitespaceTrivia",
                                "text": " "
                            }
                        ]
                    },
                    "right": {
                        "kind": "MemberAccessExpression",
                        "fullStart": 475,
                        "fullEnd": 500,
                        "start": 475,
                        "end": 500,
                        "fullWidth": 25,
                        "width": 25,
                        "expression": {
                            "kind": "MemberAccessExpression",
                            "fullStart": 475,
                            "fullEnd": 491,
                            "start": 475,
                            "end": 491,
                            "fullWidth": 16,
                            "width": 16,
                            "expression": {
                                "kind": "IdentifierName",
                                "fullStart": 475,
                                "fullEnd": 481,
                                "start": 475,
                                "end": 481,
                                "fullWidth": 6,
                                "width": 6,
                                "text": "Object",
                                "value": "Object",
                                "valueText": "Object"
                            },
                            "dotToken": {
                                "kind": "DotToken",
                                "fullStart": 481,
                                "fullEnd": 482,
                                "start": 481,
                                "end": 482,
                                "fullWidth": 1,
                                "width": 1,
                                "text": ".",
                                "value": ".",
                                "valueText": "."
                            },
                            "name": {
                                "kind": "IdentifierName",
                                "fullStart": 482,
                                "fullEnd": 491,
                                "start": 482,
                                "end": 491,
                                "fullWidth": 9,
                                "width": 9,
                                "text": "prototype",
                                "value": "prototype",
                                "valueText": "prototype"
                            }
                        },
                        "dotToken": {
                            "kind": "DotToken",
                            "fullStart": 491,
                            "fullEnd": 492,
                            "start": 491,
                            "end": 492,
                            "fullWidth": 1,
                            "width": 1,
                            "text": ".",
                            "value": ".",
                            "valueText": "."
                        },
                        "name": {
                            "kind": "IdentifierName",
                            "fullStart": 492,
                            "fullEnd": 500,
                            "start": 492,
                            "end": 500,
                            "fullWidth": 8,
                            "width": 8,
                            "text": "toString",
                            "value": "toString",
                            "valueText": "toString"
                        }
                    }
                },
                "semicolonToken": {
                    "kind": "SemicolonToken",
                    "fullStart": 500,
                    "fullEnd": 502,
                    "start": 500,
                    "end": 501,
                    "fullWidth": 2,
                    "width": 1,
                    "text": ";",
                    "value": ";",
                    "valueText": ";",
                    "hasTrailingTrivia": true,
                    "hasTrailingNewLine": true,
                    "trailingTrivia": [
                        {
                            "kind": "NewLineTrivia",
                            "text": "\n"
                        }
                    ]
                }
            },
            {
                "kind": "VariableStatement",
                "fullStart": 502,
                "fullEnd": 524,
                "start": 502,
                "end": 522,
                "fullWidth": 22,
                "width": 20,
                "modifiers": [],
                "variableDeclaration": {
                    "kind": "VariableDeclaration",
                    "fullStart": 502,
                    "fullEnd": 521,
                    "start": 502,
                    "end": 521,
                    "fullWidth": 19,
                    "width": 19,
                    "varKeyword": {
                        "kind": "VarKeyword",
                        "fullStart": 502,
                        "fullEnd": 506,
                        "start": 502,
                        "end": 505,
                        "fullWidth": 4,
                        "width": 3,
                        "text": "var",
                        "value": "var",
                        "valueText": "var",
                        "hasTrailingTrivia": true,
                        "trailingTrivia": [
                            {
                                "kind": "WhitespaceTrivia",
                                "text": " "
                            }
                        ]
                    },
                    "variableDeclarators": [
                        {
                            "kind": "VariableDeclarator",
                            "fullStart": 506,
                            "fullEnd": 521,
                            "start": 506,
                            "end": 521,
                            "fullWidth": 15,
<<<<<<< HEAD
                            "width": 15,
                            "identifier": {
=======
                            "propertyName": {
>>>>>>> 85e84683
                                "kind": "IdentifierName",
                                "fullStart": 506,
                                "fullEnd": 508,
                                "start": 506,
                                "end": 507,
                                "fullWidth": 2,
                                "width": 1,
                                "text": "x",
                                "value": "x",
                                "valueText": "x",
                                "hasTrailingTrivia": true,
                                "trailingTrivia": [
                                    {
                                        "kind": "WhitespaceTrivia",
                                        "text": " "
                                    }
                                ]
                            },
                            "equalsValueClause": {
                                "kind": "EqualsValueClause",
                                "fullStart": 508,
                                "fullEnd": 521,
                                "start": 508,
                                "end": 521,
                                "fullWidth": 13,
                                "width": 13,
                                "equalsToken": {
                                    "kind": "EqualsToken",
                                    "fullStart": 508,
                                    "fullEnd": 510,
                                    "start": 508,
                                    "end": 509,
                                    "fullWidth": 2,
                                    "width": 1,
                                    "text": "=",
                                    "value": "=",
                                    "valueText": "=",
                                    "hasTrailingTrivia": true,
                                    "trailingTrivia": [
                                        {
                                            "kind": "WhitespaceTrivia",
                                            "text": " "
                                        }
                                    ]
                                },
                                "value": {
                                    "kind": "ObjectCreationExpression",
                                    "fullStart": 510,
                                    "fullEnd": 521,
                                    "start": 510,
                                    "end": 521,
                                    "fullWidth": 11,
                                    "width": 11,
                                    "newKeyword": {
                                        "kind": "NewKeyword",
                                        "fullStart": 510,
                                        "fullEnd": 514,
                                        "start": 510,
                                        "end": 513,
                                        "fullWidth": 4,
                                        "width": 3,
                                        "text": "new",
                                        "value": "new",
                                        "valueText": "new",
                                        "hasTrailingTrivia": true,
                                        "trailingTrivia": [
                                            {
                                                "kind": "WhitespaceTrivia",
                                                "text": " "
                                            }
                                        ]
                                    },
                                    "expression": {
                                        "kind": "IdentifierName",
                                        "fullStart": 514,
                                        "fullEnd": 519,
                                        "start": 514,
                                        "end": 519,
                                        "fullWidth": 5,
                                        "width": 5,
                                        "text": "Array",
                                        "value": "Array",
                                        "valueText": "Array"
                                    },
                                    "argumentList": {
                                        "kind": "ArgumentList",
                                        "fullStart": 519,
                                        "fullEnd": 521,
                                        "start": 519,
                                        "end": 521,
                                        "fullWidth": 2,
                                        "width": 2,
                                        "openParenToken": {
                                            "kind": "OpenParenToken",
                                            "fullStart": 519,
                                            "fullEnd": 520,
                                            "start": 519,
                                            "end": 520,
                                            "fullWidth": 1,
                                            "width": 1,
                                            "text": "(",
                                            "value": "(",
                                            "valueText": "("
                                        },
                                        "arguments": [],
                                        "closeParenToken": {
                                            "kind": "CloseParenToken",
                                            "fullStart": 520,
                                            "fullEnd": 521,
                                            "start": 520,
                                            "end": 521,
                                            "fullWidth": 1,
                                            "width": 1,
                                            "text": ")",
                                            "value": ")",
                                            "valueText": ")"
                                        }
                                    }
                                }
                            }
                        }
                    ]
                },
                "semicolonToken": {
                    "kind": "SemicolonToken",
                    "fullStart": 521,
                    "fullEnd": 524,
                    "start": 521,
                    "end": 522,
                    "fullWidth": 3,
                    "width": 1,
                    "text": ";",
                    "value": ";",
                    "valueText": ";",
                    "hasTrailingTrivia": true,
                    "hasTrailingNewLine": true,
                    "trailingTrivia": [
                        {
                            "kind": "WhitespaceTrivia",
                            "text": " "
                        },
                        {
                            "kind": "NewLineTrivia",
                            "text": "\n"
                        }
                    ]
                }
            },
            {
                "kind": "IfStatement",
                "fullStart": 524,
                "fullEnd": 740,
                "start": 524,
                "end": 739,
                "fullWidth": 216,
                "width": 215,
                "ifKeyword": {
                    "kind": "IfKeyword",
                    "fullStart": 524,
                    "fullEnd": 527,
                    "start": 524,
                    "end": 526,
                    "fullWidth": 3,
                    "width": 2,
                    "text": "if",
                    "value": "if",
                    "valueText": "if",
                    "hasTrailingTrivia": true,
                    "trailingTrivia": [
                        {
                            "kind": "WhitespaceTrivia",
                            "text": " "
                        }
                    ]
                },
                "openParenToken": {
                    "kind": "OpenParenToken",
                    "fullStart": 527,
                    "fullEnd": 528,
                    "start": 527,
                    "end": 528,
                    "fullWidth": 1,
                    "width": 1,
                    "text": "(",
                    "value": "(",
                    "valueText": "("
                },
                "condition": {
                    "kind": "NotEqualsExpression",
                    "fullStart": 528,
                    "fullEnd": 571,
                    "start": 528,
                    "end": 571,
                    "fullWidth": 43,
                    "width": 43,
                    "left": {
                        "kind": "InvocationExpression",
                        "fullStart": 528,
                        "fullEnd": 541,
                        "start": 528,
                        "end": 540,
                        "fullWidth": 13,
                        "width": 12,
                        "expression": {
                            "kind": "MemberAccessExpression",
                            "fullStart": 528,
                            "fullEnd": 538,
                            "start": 528,
                            "end": 538,
                            "fullWidth": 10,
                            "width": 10,
                            "expression": {
                                "kind": "IdentifierName",
                                "fullStart": 528,
                                "fullEnd": 529,
                                "start": 528,
                                "end": 529,
                                "fullWidth": 1,
                                "width": 1,
                                "text": "x",
                                "value": "x",
                                "valueText": "x"
                            },
                            "dotToken": {
                                "kind": "DotToken",
                                "fullStart": 529,
                                "fullEnd": 530,
                                "start": 529,
                                "end": 530,
                                "fullWidth": 1,
                                "width": 1,
                                "text": ".",
                                "value": ".",
                                "valueText": "."
                            },
                            "name": {
                                "kind": "IdentifierName",
                                "fullStart": 530,
                                "fullEnd": 538,
                                "start": 530,
                                "end": 538,
                                "fullWidth": 8,
                                "width": 8,
                                "text": "toString",
                                "value": "toString",
                                "valueText": "toString"
                            }
                        },
                        "argumentList": {
                            "kind": "ArgumentList",
                            "fullStart": 538,
                            "fullEnd": 541,
                            "start": 538,
                            "end": 540,
                            "fullWidth": 3,
                            "width": 2,
                            "openParenToken": {
                                "kind": "OpenParenToken",
                                "fullStart": 538,
                                "fullEnd": 539,
                                "start": 538,
                                "end": 539,
                                "fullWidth": 1,
                                "width": 1,
                                "text": "(",
                                "value": "(",
                                "valueText": "("
                            },
                            "arguments": [],
                            "closeParenToken": {
                                "kind": "CloseParenToken",
                                "fullStart": 539,
                                "fullEnd": 541,
                                "start": 539,
                                "end": 540,
                                "fullWidth": 2,
                                "width": 1,
                                "text": ")",
                                "value": ")",
                                "valueText": ")",
                                "hasTrailingTrivia": true,
                                "trailingTrivia": [
                                    {
                                        "kind": "WhitespaceTrivia",
                                        "text": " "
                                    }
                                ]
                            }
                        }
                    },
                    "operatorToken": {
                        "kind": "ExclamationEqualsEqualsToken",
                        "fullStart": 541,
                        "fullEnd": 545,
                        "start": 541,
                        "end": 544,
                        "fullWidth": 4,
                        "width": 3,
                        "text": "!==",
                        "value": "!==",
                        "valueText": "!==",
                        "hasTrailingTrivia": true,
                        "trailingTrivia": [
                            {
                                "kind": "WhitespaceTrivia",
                                "text": " "
                            }
                        ]
                    },
                    "right": {
                        "kind": "AddExpression",
                        "fullStart": 545,
                        "fullEnd": 571,
                        "start": 545,
                        "end": 571,
                        "fullWidth": 26,
                        "width": 26,
                        "left": {
                            "kind": "AddExpression",
                            "fullStart": 545,
                            "fullEnd": 566,
                            "start": 545,
                            "end": 565,
                            "fullWidth": 21,
                            "width": 20,
                            "left": {
                                "kind": "StringLiteral",
                                "fullStart": 545,
                                "fullEnd": 556,
                                "start": 545,
                                "end": 555,
                                "fullWidth": 11,
                                "width": 10,
                                "text": "\"[object \"",
                                "value": "[object ",
                                "valueText": "[object ",
                                "hasTrailingTrivia": true,
                                "trailingTrivia": [
                                    {
                                        "kind": "WhitespaceTrivia",
                                        "text": " "
                                    }
                                ]
                            },
                            "operatorToken": {
                                "kind": "PlusToken",
                                "fullStart": 556,
                                "fullEnd": 558,
                                "start": 556,
                                "end": 557,
                                "fullWidth": 2,
                                "width": 1,
                                "text": "+",
                                "value": "+",
                                "valueText": "+",
                                "hasTrailingTrivia": true,
                                "trailingTrivia": [
                                    {
                                        "kind": "WhitespaceTrivia",
                                        "text": " "
                                    }
                                ]
                            },
                            "right": {
                                "kind": "StringLiteral",
                                "fullStart": 558,
                                "fullEnd": 566,
                                "start": 558,
                                "end": 565,
                                "fullWidth": 8,
                                "width": 7,
                                "text": "\"Array\"",
                                "value": "Array",
                                "valueText": "Array",
                                "hasTrailingTrivia": true,
                                "trailingTrivia": [
                                    {
                                        "kind": "WhitespaceTrivia",
                                        "text": " "
                                    }
                                ]
                            }
                        },
                        "operatorToken": {
                            "kind": "PlusToken",
                            "fullStart": 566,
                            "fullEnd": 568,
                            "start": 566,
                            "end": 567,
                            "fullWidth": 2,
                            "width": 1,
                            "text": "+",
                            "value": "+",
                            "valueText": "+",
                            "hasTrailingTrivia": true,
                            "trailingTrivia": [
                                {
                                    "kind": "WhitespaceTrivia",
                                    "text": " "
                                }
                            ]
                        },
                        "right": {
                            "kind": "StringLiteral",
                            "fullStart": 568,
                            "fullEnd": 571,
                            "start": 568,
                            "end": 571,
                            "fullWidth": 3,
                            "width": 3,
                            "text": "\"]\"",
                            "value": "]",
                            "valueText": "]"
                        }
                    }
                },
                "closeParenToken": {
                    "kind": "CloseParenToken",
                    "fullStart": 571,
                    "fullEnd": 573,
                    "start": 571,
                    "end": 572,
                    "fullWidth": 2,
                    "width": 1,
                    "text": ")",
                    "value": ")",
                    "valueText": ")",
                    "hasTrailingTrivia": true,
                    "trailingTrivia": [
                        {
                            "kind": "WhitespaceTrivia",
                            "text": " "
                        }
                    ]
                },
                "statement": {
                    "kind": "Block",
                    "fullStart": 573,
                    "fullEnd": 740,
                    "start": 573,
                    "end": 739,
                    "fullWidth": 167,
                    "width": 166,
                    "openBraceToken": {
                        "kind": "OpenBraceToken",
                        "fullStart": 573,
                        "fullEnd": 575,
                        "start": 573,
                        "end": 574,
                        "fullWidth": 2,
                        "width": 1,
                        "text": "{",
                        "value": "{",
                        "valueText": "{",
                        "hasTrailingTrivia": true,
                        "hasTrailingNewLine": true,
                        "trailingTrivia": [
                            {
                                "kind": "NewLineTrivia",
                                "text": "\n"
                            }
                        ]
                    },
                    "statements": [
                        {
                            "kind": "ExpressionStatement",
                            "fullStart": 575,
                            "fullEnd": 738,
                            "start": 577,
                            "end": 737,
                            "fullWidth": 163,
                            "width": 160,
                            "expression": {
                                "kind": "InvocationExpression",
                                "fullStart": 575,
                                "fullEnd": 736,
                                "start": 577,
                                "end": 736,
                                "fullWidth": 161,
                                "width": 159,
                                "expression": {
                                    "kind": "IdentifierName",
                                    "fullStart": 575,
                                    "fullEnd": 583,
                                    "start": 577,
                                    "end": 583,
                                    "fullWidth": 8,
                                    "width": 6,
                                    "text": "$ERROR",
                                    "value": "$ERROR",
                                    "valueText": "$ERROR",
                                    "hasLeadingTrivia": true,
                                    "leadingTrivia": [
                                        {
                                            "kind": "WhitespaceTrivia",
                                            "text": "  "
                                        }
                                    ]
                                },
                                "argumentList": {
                                    "kind": "ArgumentList",
                                    "fullStart": 583,
                                    "fullEnd": 736,
                                    "start": 583,
                                    "end": 736,
                                    "fullWidth": 153,
                                    "width": 153,
                                    "openParenToken": {
                                        "kind": "OpenParenToken",
                                        "fullStart": 583,
                                        "fullEnd": 584,
                                        "start": 583,
                                        "end": 584,
                                        "fullWidth": 1,
                                        "width": 1,
                                        "text": "(",
                                        "value": "(",
                                        "valueText": "("
                                    },
                                    "arguments": [
                                        {
                                            "kind": "AddExpression",
                                            "fullStart": 584,
                                            "fullEnd": 735,
                                            "start": 584,
                                            "end": 735,
                                            "fullWidth": 151,
                                            "width": 151,
                                            "left": {
                                                "kind": "StringLiteral",
                                                "fullStart": 584,
                                                "fullEnd": 719,
                                                "start": 584,
                                                "end": 718,
                                                "fullWidth": 135,
                                                "width": 134,
                                                "text": "'#1: Array.prototype.toString = Object.prototype.toString; var x = new Array(); x.toString() === \"[object \" + \"Array\" + \"]\". Actual: '",
                                                "value": "#1: Array.prototype.toString = Object.prototype.toString; var x = new Array(); x.toString() === \"[object \" + \"Array\" + \"]\". Actual: ",
                                                "valueText": "#1: Array.prototype.toString = Object.prototype.toString; var x = new Array(); x.toString() === \"[object \" + \"Array\" + \"]\". Actual: ",
                                                "hasTrailingTrivia": true,
                                                "trailingTrivia": [
                                                    {
                                                        "kind": "WhitespaceTrivia",
                                                        "text": " "
                                                    }
                                                ]
                                            },
                                            "operatorToken": {
                                                "kind": "PlusToken",
                                                "fullStart": 719,
                                                "fullEnd": 721,
                                                "start": 719,
                                                "end": 720,
                                                "fullWidth": 2,
                                                "width": 1,
                                                "text": "+",
                                                "value": "+",
                                                "valueText": "+",
                                                "hasTrailingTrivia": true,
                                                "trailingTrivia": [
                                                    {
                                                        "kind": "WhitespaceTrivia",
                                                        "text": " "
                                                    }
                                                ]
                                            },
                                            "right": {
                                                "kind": "ParenthesizedExpression",
                                                "fullStart": 721,
                                                "fullEnd": 735,
                                                "start": 721,
                                                "end": 735,
                                                "fullWidth": 14,
                                                "width": 14,
                                                "openParenToken": {
                                                    "kind": "OpenParenToken",
                                                    "fullStart": 721,
                                                    "fullEnd": 722,
                                                    "start": 721,
                                                    "end": 722,
                                                    "fullWidth": 1,
                                                    "width": 1,
                                                    "text": "(",
                                                    "value": "(",
                                                    "valueText": "("
                                                },
                                                "expression": {
                                                    "kind": "InvocationExpression",
                                                    "fullStart": 722,
                                                    "fullEnd": 734,
                                                    "start": 722,
                                                    "end": 734,
                                                    "fullWidth": 12,
                                                    "width": 12,
                                                    "expression": {
                                                        "kind": "MemberAccessExpression",
                                                        "fullStart": 722,
                                                        "fullEnd": 732,
                                                        "start": 722,
                                                        "end": 732,
                                                        "fullWidth": 10,
                                                        "width": 10,
                                                        "expression": {
                                                            "kind": "IdentifierName",
                                                            "fullStart": 722,
                                                            "fullEnd": 723,
                                                            "start": 722,
                                                            "end": 723,
                                                            "fullWidth": 1,
                                                            "width": 1,
                                                            "text": "x",
                                                            "value": "x",
                                                            "valueText": "x"
                                                        },
                                                        "dotToken": {
                                                            "kind": "DotToken",
                                                            "fullStart": 723,
                                                            "fullEnd": 724,
                                                            "start": 723,
                                                            "end": 724,
                                                            "fullWidth": 1,
                                                            "width": 1,
                                                            "text": ".",
                                                            "value": ".",
                                                            "valueText": "."
                                                        },
                                                        "name": {
                                                            "kind": "IdentifierName",
                                                            "fullStart": 724,
                                                            "fullEnd": 732,
                                                            "start": 724,
                                                            "end": 732,
                                                            "fullWidth": 8,
                                                            "width": 8,
                                                            "text": "toString",
                                                            "value": "toString",
                                                            "valueText": "toString"
                                                        }
                                                    },
                                                    "argumentList": {
                                                        "kind": "ArgumentList",
                                                        "fullStart": 732,
                                                        "fullEnd": 734,
                                                        "start": 732,
                                                        "end": 734,
                                                        "fullWidth": 2,
                                                        "width": 2,
                                                        "openParenToken": {
                                                            "kind": "OpenParenToken",
                                                            "fullStart": 732,
                                                            "fullEnd": 733,
                                                            "start": 732,
                                                            "end": 733,
                                                            "fullWidth": 1,
                                                            "width": 1,
                                                            "text": "(",
                                                            "value": "(",
                                                            "valueText": "("
                                                        },
                                                        "arguments": [],
                                                        "closeParenToken": {
                                                            "kind": "CloseParenToken",
                                                            "fullStart": 733,
                                                            "fullEnd": 734,
                                                            "start": 733,
                                                            "end": 734,
                                                            "fullWidth": 1,
                                                            "width": 1,
                                                            "text": ")",
                                                            "value": ")",
                                                            "valueText": ")"
                                                        }
                                                    }
                                                },
                                                "closeParenToken": {
                                                    "kind": "CloseParenToken",
                                                    "fullStart": 734,
                                                    "fullEnd": 735,
                                                    "start": 734,
                                                    "end": 735,
                                                    "fullWidth": 1,
                                                    "width": 1,
                                                    "text": ")",
                                                    "value": ")",
                                                    "valueText": ")"
                                                }
                                            }
                                        }
                                    ],
                                    "closeParenToken": {
                                        "kind": "CloseParenToken",
                                        "fullStart": 735,
                                        "fullEnd": 736,
                                        "start": 735,
                                        "end": 736,
                                        "fullWidth": 1,
                                        "width": 1,
                                        "text": ")",
                                        "value": ")",
                                        "valueText": ")"
                                    }
                                }
                            },
                            "semicolonToken": {
                                "kind": "SemicolonToken",
                                "fullStart": 736,
                                "fullEnd": 738,
                                "start": 736,
                                "end": 737,
                                "fullWidth": 2,
                                "width": 1,
                                "text": ";",
                                "value": ";",
                                "valueText": ";",
                                "hasTrailingTrivia": true,
                                "hasTrailingNewLine": true,
                                "trailingTrivia": [
                                    {
                                        "kind": "NewLineTrivia",
                                        "text": "\n"
                                    }
                                ]
                            }
                        }
                    ],
                    "closeBraceToken": {
                        "kind": "CloseBraceToken",
                        "fullStart": 738,
                        "fullEnd": 740,
                        "start": 738,
                        "end": 739,
                        "fullWidth": 2,
                        "width": 1,
                        "text": "}",
                        "value": "}",
                        "valueText": "}",
                        "hasTrailingTrivia": true,
                        "hasTrailingNewLine": true,
                        "trailingTrivia": [
                            {
                                "kind": "NewLineTrivia",
                                "text": "\n"
                            }
                        ]
                    }
                }
            },
            {
                "kind": "ExpressionStatement",
                "fullStart": 740,
                "fullEnd": 805,
                "start": 751,
                "end": 804,
                "fullWidth": 65,
                "width": 53,
                "expression": {
                    "kind": "AssignmentExpression",
                    "fullStart": 740,
                    "fullEnd": 803,
                    "start": 751,
                    "end": 803,
                    "fullWidth": 63,
                    "width": 52,
                    "left": {
                        "kind": "MemberAccessExpression",
                        "fullStart": 740,
                        "fullEnd": 776,
                        "start": 751,
                        "end": 775,
                        "fullWidth": 36,
                        "width": 24,
                        "expression": {
                            "kind": "MemberAccessExpression",
                            "fullStart": 740,
                            "fullEnd": 766,
                            "start": 751,
                            "end": 766,
                            "fullWidth": 26,
                            "width": 15,
                            "expression": {
                                "kind": "IdentifierName",
                                "fullStart": 740,
                                "fullEnd": 756,
                                "start": 751,
                                "end": 756,
                                "fullWidth": 16,
                                "width": 5,
                                "text": "Array",
                                "value": "Array",
                                "valueText": "Array",
                                "hasLeadingTrivia": true,
                                "hasLeadingComment": true,
                                "hasLeadingNewLine": true,
                                "leadingTrivia": [
                                    {
                                        "kind": "NewLineTrivia",
                                        "text": "\n"
                                    },
                                    {
                                        "kind": "SingleLineCommentTrivia",
                                        "text": "//CHECK#2"
                                    },
                                    {
                                        "kind": "NewLineTrivia",
                                        "text": "\n"
                                    }
                                ]
                            },
                            "dotToken": {
                                "kind": "DotToken",
                                "fullStart": 756,
                                "fullEnd": 757,
                                "start": 756,
                                "end": 757,
                                "fullWidth": 1,
                                "width": 1,
                                "text": ".",
                                "value": ".",
                                "valueText": "."
                            },
                            "name": {
                                "kind": "IdentifierName",
                                "fullStart": 757,
                                "fullEnd": 766,
                                "start": 757,
                                "end": 766,
                                "fullWidth": 9,
                                "width": 9,
                                "text": "prototype",
                                "value": "prototype",
                                "valueText": "prototype"
                            }
                        },
                        "dotToken": {
                            "kind": "DotToken",
                            "fullStart": 766,
                            "fullEnd": 767,
                            "start": 766,
                            "end": 767,
                            "fullWidth": 1,
                            "width": 1,
                            "text": ".",
                            "value": ".",
                            "valueText": "."
                        },
                        "name": {
                            "kind": "IdentifierName",
                            "fullStart": 767,
                            "fullEnd": 776,
                            "start": 767,
                            "end": 775,
                            "fullWidth": 9,
                            "width": 8,
                            "text": "toString",
                            "value": "toString",
                            "valueText": "toString",
                            "hasTrailingTrivia": true,
                            "trailingTrivia": [
                                {
                                    "kind": "WhitespaceTrivia",
                                    "text": " "
                                }
                            ]
                        }
                    },
                    "operatorToken": {
                        "kind": "EqualsToken",
                        "fullStart": 776,
                        "fullEnd": 778,
                        "start": 776,
                        "end": 777,
                        "fullWidth": 2,
                        "width": 1,
                        "text": "=",
                        "value": "=",
                        "valueText": "=",
                        "hasTrailingTrivia": true,
                        "trailingTrivia": [
                            {
                                "kind": "WhitespaceTrivia",
                                "text": " "
                            }
                        ]
                    },
                    "right": {
                        "kind": "MemberAccessExpression",
                        "fullStart": 778,
                        "fullEnd": 803,
                        "start": 778,
                        "end": 803,
                        "fullWidth": 25,
                        "width": 25,
                        "expression": {
                            "kind": "MemberAccessExpression",
                            "fullStart": 778,
                            "fullEnd": 794,
                            "start": 778,
                            "end": 794,
                            "fullWidth": 16,
                            "width": 16,
                            "expression": {
                                "kind": "IdentifierName",
                                "fullStart": 778,
                                "fullEnd": 784,
                                "start": 778,
                                "end": 784,
                                "fullWidth": 6,
                                "width": 6,
                                "text": "Object",
                                "value": "Object",
                                "valueText": "Object"
                            },
                            "dotToken": {
                                "kind": "DotToken",
                                "fullStart": 784,
                                "fullEnd": 785,
                                "start": 784,
                                "end": 785,
                                "fullWidth": 1,
                                "width": 1,
                                "text": ".",
                                "value": ".",
                                "valueText": "."
                            },
                            "name": {
                                "kind": "IdentifierName",
                                "fullStart": 785,
                                "fullEnd": 794,
                                "start": 785,
                                "end": 794,
                                "fullWidth": 9,
                                "width": 9,
                                "text": "prototype",
                                "value": "prototype",
                                "valueText": "prototype"
                            }
                        },
                        "dotToken": {
                            "kind": "DotToken",
                            "fullStart": 794,
                            "fullEnd": 795,
                            "start": 794,
                            "end": 795,
                            "fullWidth": 1,
                            "width": 1,
                            "text": ".",
                            "value": ".",
                            "valueText": "."
                        },
                        "name": {
                            "kind": "IdentifierName",
                            "fullStart": 795,
                            "fullEnd": 803,
                            "start": 795,
                            "end": 803,
                            "fullWidth": 8,
                            "width": 8,
                            "text": "toString",
                            "value": "toString",
                            "valueText": "toString"
                        }
                    }
                },
                "semicolonToken": {
                    "kind": "SemicolonToken",
                    "fullStart": 803,
                    "fullEnd": 805,
                    "start": 803,
                    "end": 804,
                    "fullWidth": 2,
                    "width": 1,
                    "text": ";",
                    "value": ";",
                    "valueText": ";",
                    "hasTrailingTrivia": true,
                    "hasTrailingNewLine": true,
                    "trailingTrivia": [
                        {
                            "kind": "NewLineTrivia",
                            "text": "\n"
                        }
                    ]
                }
            },
            {
                "kind": "VariableStatement",
                "fullStart": 805,
                "fullEnd": 832,
                "start": 805,
                "end": 830,
                "fullWidth": 27,
                "width": 25,
                "modifiers": [],
                "variableDeclaration": {
                    "kind": "VariableDeclaration",
                    "fullStart": 805,
                    "fullEnd": 829,
                    "start": 805,
                    "end": 829,
                    "fullWidth": 24,
                    "width": 24,
                    "varKeyword": {
                        "kind": "VarKeyword",
                        "fullStart": 805,
                        "fullEnd": 809,
                        "start": 805,
                        "end": 808,
                        "fullWidth": 4,
                        "width": 3,
                        "text": "var",
                        "value": "var",
                        "valueText": "var",
                        "hasTrailingTrivia": true,
                        "trailingTrivia": [
                            {
                                "kind": "WhitespaceTrivia",
                                "text": " "
                            }
                        ]
                    },
                    "variableDeclarators": [
                        {
                            "kind": "VariableDeclarator",
                            "fullStart": 809,
                            "fullEnd": 829,
                            "start": 809,
                            "end": 829,
                            "fullWidth": 20,
<<<<<<< HEAD
                            "width": 20,
                            "identifier": {
=======
                            "propertyName": {
>>>>>>> 85e84683
                                "kind": "IdentifierName",
                                "fullStart": 809,
                                "fullEnd": 811,
                                "start": 809,
                                "end": 810,
                                "fullWidth": 2,
                                "width": 1,
                                "text": "x",
                                "value": "x",
                                "valueText": "x",
                                "hasTrailingTrivia": true,
                                "trailingTrivia": [
                                    {
                                        "kind": "WhitespaceTrivia",
                                        "text": " "
                                    }
                                ]
                            },
                            "equalsValueClause": {
                                "kind": "EqualsValueClause",
                                "fullStart": 811,
                                "fullEnd": 829,
                                "start": 811,
                                "end": 829,
                                "fullWidth": 18,
                                "width": 18,
                                "equalsToken": {
                                    "kind": "EqualsToken",
                                    "fullStart": 811,
                                    "fullEnd": 813,
                                    "start": 811,
                                    "end": 812,
                                    "fullWidth": 2,
                                    "width": 1,
                                    "text": "=",
                                    "value": "=",
                                    "valueText": "=",
                                    "hasTrailingTrivia": true,
                                    "trailingTrivia": [
                                        {
                                            "kind": "WhitespaceTrivia",
                                            "text": " "
                                        }
                                    ]
                                },
                                "value": {
                                    "kind": "ObjectCreationExpression",
                                    "fullStart": 813,
                                    "fullEnd": 829,
                                    "start": 813,
                                    "end": 829,
                                    "fullWidth": 16,
                                    "width": 16,
                                    "newKeyword": {
                                        "kind": "NewKeyword",
                                        "fullStart": 813,
                                        "fullEnd": 817,
                                        "start": 813,
                                        "end": 816,
                                        "fullWidth": 4,
                                        "width": 3,
                                        "text": "new",
                                        "value": "new",
                                        "valueText": "new",
                                        "hasTrailingTrivia": true,
                                        "trailingTrivia": [
                                            {
                                                "kind": "WhitespaceTrivia",
                                                "text": " "
                                            }
                                        ]
                                    },
                                    "expression": {
                                        "kind": "IdentifierName",
                                        "fullStart": 817,
                                        "fullEnd": 822,
                                        "start": 817,
                                        "end": 822,
                                        "fullWidth": 5,
                                        "width": 5,
                                        "text": "Array",
                                        "value": "Array",
                                        "valueText": "Array"
                                    },
                                    "argumentList": {
                                        "kind": "ArgumentList",
                                        "fullStart": 822,
                                        "fullEnd": 829,
                                        "start": 822,
                                        "end": 829,
                                        "fullWidth": 7,
                                        "width": 7,
                                        "openParenToken": {
                                            "kind": "OpenParenToken",
                                            "fullStart": 822,
                                            "fullEnd": 823,
                                            "start": 822,
                                            "end": 823,
                                            "fullWidth": 1,
                                            "width": 1,
                                            "text": "(",
                                            "value": "(",
                                            "valueText": "("
                                        },
                                        "arguments": [
                                            {
                                                "kind": "NumericLiteral",
                                                "fullStart": 823,
                                                "fullEnd": 824,
                                                "start": 823,
                                                "end": 824,
                                                "fullWidth": 1,
                                                "width": 1,
                                                "text": "0",
                                                "value": 0,
                                                "valueText": "0"
                                            },
                                            {
                                                "kind": "CommaToken",
                                                "fullStart": 824,
                                                "fullEnd": 825,
                                                "start": 824,
                                                "end": 825,
                                                "fullWidth": 1,
                                                "width": 1,
                                                "text": ",",
                                                "value": ",",
                                                "valueText": ","
                                            },
                                            {
                                                "kind": "NumericLiteral",
                                                "fullStart": 825,
                                                "fullEnd": 826,
                                                "start": 825,
                                                "end": 826,
                                                "fullWidth": 1,
                                                "width": 1,
                                                "text": "1",
                                                "value": 1,
                                                "valueText": "1"
                                            },
                                            {
                                                "kind": "CommaToken",
                                                "fullStart": 826,
                                                "fullEnd": 827,
                                                "start": 826,
                                                "end": 827,
                                                "fullWidth": 1,
                                                "width": 1,
                                                "text": ",",
                                                "value": ",",
                                                "valueText": ","
                                            },
                                            {
                                                "kind": "NumericLiteral",
                                                "fullStart": 827,
                                                "fullEnd": 828,
                                                "start": 827,
                                                "end": 828,
                                                "fullWidth": 1,
                                                "width": 1,
                                                "text": "2",
                                                "value": 2,
                                                "valueText": "2"
                                            }
                                        ],
                                        "closeParenToken": {
                                            "kind": "CloseParenToken",
                                            "fullStart": 828,
                                            "fullEnd": 829,
                                            "start": 828,
                                            "end": 829,
                                            "fullWidth": 1,
                                            "width": 1,
                                            "text": ")",
                                            "value": ")",
                                            "valueText": ")"
                                        }
                                    }
                                }
                            }
                        }
                    ]
                },
                "semicolonToken": {
                    "kind": "SemicolonToken",
                    "fullStart": 829,
                    "fullEnd": 832,
                    "start": 829,
                    "end": 830,
                    "fullWidth": 3,
                    "width": 1,
                    "text": ";",
                    "value": ";",
                    "valueText": ";",
                    "hasTrailingTrivia": true,
                    "hasTrailingNewLine": true,
                    "trailingTrivia": [
                        {
                            "kind": "WhitespaceTrivia",
                            "text": " "
                        },
                        {
                            "kind": "NewLineTrivia",
                            "text": "\n"
                        }
                    ]
                }
            },
            {
                "kind": "IfStatement",
                "fullStart": 832,
                "fullEnd": 1053,
                "start": 832,
                "end": 1052,
                "fullWidth": 221,
                "width": 220,
                "ifKeyword": {
                    "kind": "IfKeyword",
                    "fullStart": 832,
                    "fullEnd": 835,
                    "start": 832,
                    "end": 834,
                    "fullWidth": 3,
                    "width": 2,
                    "text": "if",
                    "value": "if",
                    "valueText": "if",
                    "hasTrailingTrivia": true,
                    "trailingTrivia": [
                        {
                            "kind": "WhitespaceTrivia",
                            "text": " "
                        }
                    ]
                },
                "openParenToken": {
                    "kind": "OpenParenToken",
                    "fullStart": 835,
                    "fullEnd": 836,
                    "start": 835,
                    "end": 836,
                    "fullWidth": 1,
                    "width": 1,
                    "text": "(",
                    "value": "(",
                    "valueText": "("
                },
                "condition": {
                    "kind": "NotEqualsExpression",
                    "fullStart": 836,
                    "fullEnd": 879,
                    "start": 836,
                    "end": 879,
                    "fullWidth": 43,
                    "width": 43,
                    "left": {
                        "kind": "InvocationExpression",
                        "fullStart": 836,
                        "fullEnd": 849,
                        "start": 836,
                        "end": 848,
                        "fullWidth": 13,
                        "width": 12,
                        "expression": {
                            "kind": "MemberAccessExpression",
                            "fullStart": 836,
                            "fullEnd": 846,
                            "start": 836,
                            "end": 846,
                            "fullWidth": 10,
                            "width": 10,
                            "expression": {
                                "kind": "IdentifierName",
                                "fullStart": 836,
                                "fullEnd": 837,
                                "start": 836,
                                "end": 837,
                                "fullWidth": 1,
                                "width": 1,
                                "text": "x",
                                "value": "x",
                                "valueText": "x"
                            },
                            "dotToken": {
                                "kind": "DotToken",
                                "fullStart": 837,
                                "fullEnd": 838,
                                "start": 837,
                                "end": 838,
                                "fullWidth": 1,
                                "width": 1,
                                "text": ".",
                                "value": ".",
                                "valueText": "."
                            },
                            "name": {
                                "kind": "IdentifierName",
                                "fullStart": 838,
                                "fullEnd": 846,
                                "start": 838,
                                "end": 846,
                                "fullWidth": 8,
                                "width": 8,
                                "text": "toString",
                                "value": "toString",
                                "valueText": "toString"
                            }
                        },
                        "argumentList": {
                            "kind": "ArgumentList",
                            "fullStart": 846,
                            "fullEnd": 849,
                            "start": 846,
                            "end": 848,
                            "fullWidth": 3,
                            "width": 2,
                            "openParenToken": {
                                "kind": "OpenParenToken",
                                "fullStart": 846,
                                "fullEnd": 847,
                                "start": 846,
                                "end": 847,
                                "fullWidth": 1,
                                "width": 1,
                                "text": "(",
                                "value": "(",
                                "valueText": "("
                            },
                            "arguments": [],
                            "closeParenToken": {
                                "kind": "CloseParenToken",
                                "fullStart": 847,
                                "fullEnd": 849,
                                "start": 847,
                                "end": 848,
                                "fullWidth": 2,
                                "width": 1,
                                "text": ")",
                                "value": ")",
                                "valueText": ")",
                                "hasTrailingTrivia": true,
                                "trailingTrivia": [
                                    {
                                        "kind": "WhitespaceTrivia",
                                        "text": " "
                                    }
                                ]
                            }
                        }
                    },
                    "operatorToken": {
                        "kind": "ExclamationEqualsEqualsToken",
                        "fullStart": 849,
                        "fullEnd": 853,
                        "start": 849,
                        "end": 852,
                        "fullWidth": 4,
                        "width": 3,
                        "text": "!==",
                        "value": "!==",
                        "valueText": "!==",
                        "hasTrailingTrivia": true,
                        "trailingTrivia": [
                            {
                                "kind": "WhitespaceTrivia",
                                "text": " "
                            }
                        ]
                    },
                    "right": {
                        "kind": "AddExpression",
                        "fullStart": 853,
                        "fullEnd": 879,
                        "start": 853,
                        "end": 879,
                        "fullWidth": 26,
                        "width": 26,
                        "left": {
                            "kind": "AddExpression",
                            "fullStart": 853,
                            "fullEnd": 874,
                            "start": 853,
                            "end": 873,
                            "fullWidth": 21,
                            "width": 20,
                            "left": {
                                "kind": "StringLiteral",
                                "fullStart": 853,
                                "fullEnd": 864,
                                "start": 853,
                                "end": 863,
                                "fullWidth": 11,
                                "width": 10,
                                "text": "\"[object \"",
                                "value": "[object ",
                                "valueText": "[object ",
                                "hasTrailingTrivia": true,
                                "trailingTrivia": [
                                    {
                                        "kind": "WhitespaceTrivia",
                                        "text": " "
                                    }
                                ]
                            },
                            "operatorToken": {
                                "kind": "PlusToken",
                                "fullStart": 864,
                                "fullEnd": 866,
                                "start": 864,
                                "end": 865,
                                "fullWidth": 2,
                                "width": 1,
                                "text": "+",
                                "value": "+",
                                "valueText": "+",
                                "hasTrailingTrivia": true,
                                "trailingTrivia": [
                                    {
                                        "kind": "WhitespaceTrivia",
                                        "text": " "
                                    }
                                ]
                            },
                            "right": {
                                "kind": "StringLiteral",
                                "fullStart": 866,
                                "fullEnd": 874,
                                "start": 866,
                                "end": 873,
                                "fullWidth": 8,
                                "width": 7,
                                "text": "\"Array\"",
                                "value": "Array",
                                "valueText": "Array",
                                "hasTrailingTrivia": true,
                                "trailingTrivia": [
                                    {
                                        "kind": "WhitespaceTrivia",
                                        "text": " "
                                    }
                                ]
                            }
                        },
                        "operatorToken": {
                            "kind": "PlusToken",
                            "fullStart": 874,
                            "fullEnd": 876,
                            "start": 874,
                            "end": 875,
                            "fullWidth": 2,
                            "width": 1,
                            "text": "+",
                            "value": "+",
                            "valueText": "+",
                            "hasTrailingTrivia": true,
                            "trailingTrivia": [
                                {
                                    "kind": "WhitespaceTrivia",
                                    "text": " "
                                }
                            ]
                        },
                        "right": {
                            "kind": "StringLiteral",
                            "fullStart": 876,
                            "fullEnd": 879,
                            "start": 876,
                            "end": 879,
                            "fullWidth": 3,
                            "width": 3,
                            "text": "\"]\"",
                            "value": "]",
                            "valueText": "]"
                        }
                    }
                },
                "closeParenToken": {
                    "kind": "CloseParenToken",
                    "fullStart": 879,
                    "fullEnd": 881,
                    "start": 879,
                    "end": 880,
                    "fullWidth": 2,
                    "width": 1,
                    "text": ")",
                    "value": ")",
                    "valueText": ")",
                    "hasTrailingTrivia": true,
                    "trailingTrivia": [
                        {
                            "kind": "WhitespaceTrivia",
                            "text": " "
                        }
                    ]
                },
                "statement": {
                    "kind": "Block",
                    "fullStart": 881,
                    "fullEnd": 1053,
                    "start": 881,
                    "end": 1052,
                    "fullWidth": 172,
                    "width": 171,
                    "openBraceToken": {
                        "kind": "OpenBraceToken",
                        "fullStart": 881,
                        "fullEnd": 883,
                        "start": 881,
                        "end": 882,
                        "fullWidth": 2,
                        "width": 1,
                        "text": "{",
                        "value": "{",
                        "valueText": "{",
                        "hasTrailingTrivia": true,
                        "hasTrailingNewLine": true,
                        "trailingTrivia": [
                            {
                                "kind": "NewLineTrivia",
                                "text": "\n"
                            }
                        ]
                    },
                    "statements": [
                        {
                            "kind": "ExpressionStatement",
                            "fullStart": 883,
                            "fullEnd": 1051,
                            "start": 885,
                            "end": 1050,
                            "fullWidth": 168,
                            "width": 165,
                            "expression": {
                                "kind": "InvocationExpression",
                                "fullStart": 883,
                                "fullEnd": 1049,
                                "start": 885,
                                "end": 1049,
                                "fullWidth": 166,
                                "width": 164,
                                "expression": {
                                    "kind": "IdentifierName",
                                    "fullStart": 883,
                                    "fullEnd": 891,
                                    "start": 885,
                                    "end": 891,
                                    "fullWidth": 8,
                                    "width": 6,
                                    "text": "$ERROR",
                                    "value": "$ERROR",
                                    "valueText": "$ERROR",
                                    "hasLeadingTrivia": true,
                                    "leadingTrivia": [
                                        {
                                            "kind": "WhitespaceTrivia",
                                            "text": "  "
                                        }
                                    ]
                                },
                                "argumentList": {
                                    "kind": "ArgumentList",
                                    "fullStart": 891,
                                    "fullEnd": 1049,
                                    "start": 891,
                                    "end": 1049,
                                    "fullWidth": 158,
                                    "width": 158,
                                    "openParenToken": {
                                        "kind": "OpenParenToken",
                                        "fullStart": 891,
                                        "fullEnd": 892,
                                        "start": 891,
                                        "end": 892,
                                        "fullWidth": 1,
                                        "width": 1,
                                        "text": "(",
                                        "value": "(",
                                        "valueText": "("
                                    },
                                    "arguments": [
                                        {
                                            "kind": "AddExpression",
                                            "fullStart": 892,
                                            "fullEnd": 1048,
                                            "start": 892,
                                            "end": 1048,
                                            "fullWidth": 156,
                                            "width": 156,
                                            "left": {
                                                "kind": "StringLiteral",
                                                "fullStart": 892,
                                                "fullEnd": 1032,
                                                "start": 892,
                                                "end": 1031,
                                                "fullWidth": 140,
                                                "width": 139,
                                                "text": "'#2: Array.prototype.toString = Object.prototype.toString; var x = new Array(0,1,2); x.toString() === \"[object \" + \"Array\" + \"]\". Actual: '",
                                                "value": "#2: Array.prototype.toString = Object.prototype.toString; var x = new Array(0,1,2); x.toString() === \"[object \" + \"Array\" + \"]\". Actual: ",
                                                "valueText": "#2: Array.prototype.toString = Object.prototype.toString; var x = new Array(0,1,2); x.toString() === \"[object \" + \"Array\" + \"]\". Actual: ",
                                                "hasTrailingTrivia": true,
                                                "trailingTrivia": [
                                                    {
                                                        "kind": "WhitespaceTrivia",
                                                        "text": " "
                                                    }
                                                ]
                                            },
                                            "operatorToken": {
                                                "kind": "PlusToken",
                                                "fullStart": 1032,
                                                "fullEnd": 1034,
                                                "start": 1032,
                                                "end": 1033,
                                                "fullWidth": 2,
                                                "width": 1,
                                                "text": "+",
                                                "value": "+",
                                                "valueText": "+",
                                                "hasTrailingTrivia": true,
                                                "trailingTrivia": [
                                                    {
                                                        "kind": "WhitespaceTrivia",
                                                        "text": " "
                                                    }
                                                ]
                                            },
                                            "right": {
                                                "kind": "ParenthesizedExpression",
                                                "fullStart": 1034,
                                                "fullEnd": 1048,
                                                "start": 1034,
                                                "end": 1048,
                                                "fullWidth": 14,
                                                "width": 14,
                                                "openParenToken": {
                                                    "kind": "OpenParenToken",
                                                    "fullStart": 1034,
                                                    "fullEnd": 1035,
                                                    "start": 1034,
                                                    "end": 1035,
                                                    "fullWidth": 1,
                                                    "width": 1,
                                                    "text": "(",
                                                    "value": "(",
                                                    "valueText": "("
                                                },
                                                "expression": {
                                                    "kind": "InvocationExpression",
                                                    "fullStart": 1035,
                                                    "fullEnd": 1047,
                                                    "start": 1035,
                                                    "end": 1047,
                                                    "fullWidth": 12,
                                                    "width": 12,
                                                    "expression": {
                                                        "kind": "MemberAccessExpression",
                                                        "fullStart": 1035,
                                                        "fullEnd": 1045,
                                                        "start": 1035,
                                                        "end": 1045,
                                                        "fullWidth": 10,
                                                        "width": 10,
                                                        "expression": {
                                                            "kind": "IdentifierName",
                                                            "fullStart": 1035,
                                                            "fullEnd": 1036,
                                                            "start": 1035,
                                                            "end": 1036,
                                                            "fullWidth": 1,
                                                            "width": 1,
                                                            "text": "x",
                                                            "value": "x",
                                                            "valueText": "x"
                                                        },
                                                        "dotToken": {
                                                            "kind": "DotToken",
                                                            "fullStart": 1036,
                                                            "fullEnd": 1037,
                                                            "start": 1036,
                                                            "end": 1037,
                                                            "fullWidth": 1,
                                                            "width": 1,
                                                            "text": ".",
                                                            "value": ".",
                                                            "valueText": "."
                                                        },
                                                        "name": {
                                                            "kind": "IdentifierName",
                                                            "fullStart": 1037,
                                                            "fullEnd": 1045,
                                                            "start": 1037,
                                                            "end": 1045,
                                                            "fullWidth": 8,
                                                            "width": 8,
                                                            "text": "toString",
                                                            "value": "toString",
                                                            "valueText": "toString"
                                                        }
                                                    },
                                                    "argumentList": {
                                                        "kind": "ArgumentList",
                                                        "fullStart": 1045,
                                                        "fullEnd": 1047,
                                                        "start": 1045,
                                                        "end": 1047,
                                                        "fullWidth": 2,
                                                        "width": 2,
                                                        "openParenToken": {
                                                            "kind": "OpenParenToken",
                                                            "fullStart": 1045,
                                                            "fullEnd": 1046,
                                                            "start": 1045,
                                                            "end": 1046,
                                                            "fullWidth": 1,
                                                            "width": 1,
                                                            "text": "(",
                                                            "value": "(",
                                                            "valueText": "("
                                                        },
                                                        "arguments": [],
                                                        "closeParenToken": {
                                                            "kind": "CloseParenToken",
                                                            "fullStart": 1046,
                                                            "fullEnd": 1047,
                                                            "start": 1046,
                                                            "end": 1047,
                                                            "fullWidth": 1,
                                                            "width": 1,
                                                            "text": ")",
                                                            "value": ")",
                                                            "valueText": ")"
                                                        }
                                                    }
                                                },
                                                "closeParenToken": {
                                                    "kind": "CloseParenToken",
                                                    "fullStart": 1047,
                                                    "fullEnd": 1048,
                                                    "start": 1047,
                                                    "end": 1048,
                                                    "fullWidth": 1,
                                                    "width": 1,
                                                    "text": ")",
                                                    "value": ")",
                                                    "valueText": ")"
                                                }
                                            }
                                        }
                                    ],
                                    "closeParenToken": {
                                        "kind": "CloseParenToken",
                                        "fullStart": 1048,
                                        "fullEnd": 1049,
                                        "start": 1048,
                                        "end": 1049,
                                        "fullWidth": 1,
                                        "width": 1,
                                        "text": ")",
                                        "value": ")",
                                        "valueText": ")"
                                    }
                                }
                            },
                            "semicolonToken": {
                                "kind": "SemicolonToken",
                                "fullStart": 1049,
                                "fullEnd": 1051,
                                "start": 1049,
                                "end": 1050,
                                "fullWidth": 2,
                                "width": 1,
                                "text": ";",
                                "value": ";",
                                "valueText": ";",
                                "hasTrailingTrivia": true,
                                "hasTrailingNewLine": true,
                                "trailingTrivia": [
                                    {
                                        "kind": "NewLineTrivia",
                                        "text": "\n"
                                    }
                                ]
                            }
                        }
                    ],
                    "closeBraceToken": {
                        "kind": "CloseBraceToken",
                        "fullStart": 1051,
                        "fullEnd": 1053,
                        "start": 1051,
                        "end": 1052,
                        "fullWidth": 2,
                        "width": 1,
                        "text": "}",
                        "value": "}",
                        "valueText": "}",
                        "hasTrailingTrivia": true,
                        "hasTrailingNewLine": true,
                        "trailingTrivia": [
                            {
                                "kind": "NewLineTrivia",
                                "text": "\n"
                            }
                        ]
                    }
                }
            }
        ],
        "endOfFileToken": {
            "kind": "EndOfFileToken",
            "fullStart": 1053,
            "fullEnd": 1055,
            "start": 1055,
            "end": 1055,
            "fullWidth": 2,
            "width": 0,
            "text": "",
            "hasLeadingTrivia": true,
            "hasLeadingNewLine": true,
            "leadingTrivia": [
                {
                    "kind": "NewLineTrivia",
                    "text": "\n"
                },
                {
                    "kind": "NewLineTrivia",
                    "text": "\n"
                }
            ]
        }
    },
    "lineMap": {
        "lineStarts": [
            0,
            61,
            132,
            133,
            137,
            199,
            262,
            305,
            308,
            364,
            433,
            437,
            438,
            448,
            502,
            524,
            575,
            738,
            740,
            741,
            751,
            805,
            832,
            883,
            1051,
            1053,
            1054,
            1055
        ],
        "length": 1055
    }
}<|MERGE_RESOLUTION|>--- conflicted
+++ resolved
@@ -322,12 +322,8 @@
                             "start": 506,
                             "end": 521,
                             "fullWidth": 15,
-<<<<<<< HEAD
                             "width": 15,
-                            "identifier": {
-=======
                             "propertyName": {
->>>>>>> 85e84683
                                 "kind": "IdentifierName",
                                 "fullStart": 506,
                                 "fullEnd": 508,
@@ -1356,12 +1352,8 @@
                             "start": 809,
                             "end": 829,
                             "fullWidth": 20,
-<<<<<<< HEAD
                             "width": 20,
-                            "identifier": {
-=======
                             "propertyName": {
->>>>>>> 85e84683
                                 "kind": "IdentifierName",
                                 "fullStart": 809,
                                 "fullEnd": 811,
