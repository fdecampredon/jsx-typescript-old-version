{
    "isDeclaration": false,
    "languageVersion": "EcmaScript5",
    "parseOptions": {
        "allowAutomaticSemicolonInsertion": true
    },
    "sourceUnit": {
        "kind": "SourceUnit",
        "fullStart": 0,
        "fullEnd": 1445,
        "start": 424,
        "end": 1445,
        "fullWidth": 1445,
        "width": 1021,
        "moduleElements": [
            {
                "kind": "VariableStatement",
                "fullStart": 0,
                "fullEnd": 450,
                "start": 424,
                "end": 449,
                "fullWidth": 450,
                "width": 25,
                "modifiers": [],
                "variableDeclaration": {
                    "kind": "VariableDeclaration",
                    "fullStart": 0,
                    "fullEnd": 448,
                    "start": 424,
                    "end": 448,
                    "fullWidth": 448,
                    "width": 24,
                    "varKeyword": {
                        "kind": "VarKeyword",
                        "fullStart": 0,
                        "fullEnd": 428,
                        "start": 424,
                        "end": 427,
                        "fullWidth": 428,
                        "width": 3,
                        "text": "var",
                        "value": "var",
                        "valueText": "var",
                        "hasLeadingTrivia": true,
                        "hasLeadingComment": true,
                        "hasLeadingNewLine": true,
                        "hasTrailingTrivia": true,
                        "leadingTrivia": [
                            {
                                "kind": "SingleLineCommentTrivia",
                                "text": "// Copyright 2009 the Sputnik authors.  All rights reserved."
                            },
                            {
                                "kind": "NewLineTrivia",
                                "text": "\n"
                            },
                            {
                                "kind": "SingleLineCommentTrivia",
                                "text": "// This code is governed by the BSD license found in the LICENSE file."
                            },
                            {
                                "kind": "NewLineTrivia",
                                "text": "\n"
                            },
                            {
                                "kind": "NewLineTrivia",
                                "text": "\n"
                            },
                            {
                                "kind": "MultiLineCommentTrivia",
                                "text": "/**\n * If the argument len is not a Number, then the length property of\n * the newly constructed object is set to 1 and the 0 property of\n * the newly constructed object is set to len\n *\n * @path ch15/15.4/15.4.2/15.4.2.2/S15.4.2.2_A2.3_T5.js\n * @description Checking for Number object\n */"
                            },
                            {
                                "kind": "NewLineTrivia",
                                "text": "\n"
                            },
                            {
                                "kind": "NewLineTrivia",
                                "text": "\n"
                            }
                        ],
                        "trailingTrivia": [
                            {
                                "kind": "WhitespaceTrivia",
                                "text": " "
                            }
                        ]
                    },
                    "variableDeclarators": [
                        {
                            "kind": "VariableDeclarator",
                            "fullStart": 428,
                            "fullEnd": 448,
                            "start": 428,
                            "end": 448,
                            "fullWidth": 20,
<<<<<<< HEAD
                            "width": 20,
                            "identifier": {
=======
                            "propertyName": {
>>>>>>> 85e84683
                                "kind": "IdentifierName",
                                "fullStart": 428,
                                "fullEnd": 432,
                                "start": 428,
                                "end": 431,
                                "fullWidth": 4,
                                "width": 3,
                                "text": "obj",
                                "value": "obj",
                                "valueText": "obj",
                                "hasTrailingTrivia": true,
                                "trailingTrivia": [
                                    {
                                        "kind": "WhitespaceTrivia",
                                        "text": " "
                                    }
                                ]
                            },
                            "equalsValueClause": {
                                "kind": "EqualsValueClause",
                                "fullStart": 432,
                                "fullEnd": 448,
                                "start": 432,
                                "end": 448,
                                "fullWidth": 16,
                                "width": 16,
                                "equalsToken": {
                                    "kind": "EqualsToken",
                                    "fullStart": 432,
                                    "fullEnd": 434,
                                    "start": 432,
                                    "end": 433,
                                    "fullWidth": 2,
                                    "width": 1,
                                    "text": "=",
                                    "value": "=",
                                    "valueText": "=",
                                    "hasTrailingTrivia": true,
                                    "trailingTrivia": [
                                        {
                                            "kind": "WhitespaceTrivia",
                                            "text": " "
                                        }
                                    ]
                                },
                                "value": {
                                    "kind": "ObjectCreationExpression",
                                    "fullStart": 434,
                                    "fullEnd": 448,
                                    "start": 434,
                                    "end": 448,
                                    "fullWidth": 14,
                                    "width": 14,
                                    "newKeyword": {
                                        "kind": "NewKeyword",
                                        "fullStart": 434,
                                        "fullEnd": 438,
                                        "start": 434,
                                        "end": 437,
                                        "fullWidth": 4,
                                        "width": 3,
                                        "text": "new",
                                        "value": "new",
                                        "valueText": "new",
                                        "hasTrailingTrivia": true,
                                        "trailingTrivia": [
                                            {
                                                "kind": "WhitespaceTrivia",
                                                "text": " "
                                            }
                                        ]
                                    },
                                    "expression": {
                                        "kind": "IdentifierName",
                                        "fullStart": 438,
                                        "fullEnd": 444,
                                        "start": 438,
                                        "end": 444,
                                        "fullWidth": 6,
                                        "width": 6,
                                        "text": "Number",
                                        "value": "Number",
                                        "valueText": "Number"
                                    },
                                    "argumentList": {
                                        "kind": "ArgumentList",
                                        "fullStart": 444,
                                        "fullEnd": 448,
                                        "start": 444,
                                        "end": 448,
                                        "fullWidth": 4,
                                        "width": 4,
                                        "openParenToken": {
                                            "kind": "OpenParenToken",
                                            "fullStart": 444,
                                            "fullEnd": 445,
                                            "start": 444,
                                            "end": 445,
                                            "fullWidth": 1,
                                            "width": 1,
                                            "text": "(",
                                            "value": "(",
                                            "valueText": "("
                                        },
                                        "arguments": [
                                            {
                                                "kind": "NegateExpression",
                                                "fullStart": 445,
                                                "fullEnd": 447,
                                                "start": 445,
                                                "end": 447,
                                                "fullWidth": 2,
                                                "width": 2,
                                                "operatorToken": {
                                                    "kind": "MinusToken",
                                                    "fullStart": 445,
                                                    "fullEnd": 446,
                                                    "start": 445,
                                                    "end": 446,
                                                    "fullWidth": 1,
                                                    "width": 1,
                                                    "text": "-",
                                                    "value": "-",
                                                    "valueText": "-"
                                                },
                                                "operand": {
                                                    "kind": "NumericLiteral",
                                                    "fullStart": 446,
                                                    "fullEnd": 447,
                                                    "start": 446,
                                                    "end": 447,
                                                    "fullWidth": 1,
                                                    "width": 1,
                                                    "text": "1",
                                                    "value": 1,
                                                    "valueText": "1"
                                                }
                                            }
                                        ],
                                        "closeParenToken": {
                                            "kind": "CloseParenToken",
                                            "fullStart": 447,
                                            "fullEnd": 448,
                                            "start": 447,
                                            "end": 448,
                                            "fullWidth": 1,
                                            "width": 1,
                                            "text": ")",
                                            "value": ")",
                                            "valueText": ")"
                                        }
                                    }
                                }
                            }
                        }
                    ]
                },
                "semicolonToken": {
                    "kind": "SemicolonToken",
                    "fullStart": 448,
                    "fullEnd": 450,
                    "start": 448,
                    "end": 449,
                    "fullWidth": 2,
                    "width": 1,
                    "text": ";",
                    "value": ";",
                    "valueText": ";",
                    "hasTrailingTrivia": true,
                    "hasTrailingNewLine": true,
                    "trailingTrivia": [
                        {
                            "kind": "NewLineTrivia",
                            "text": "\n"
                        }
                    ]
                }
            },
            {
                "kind": "VariableStatement",
                "fullStart": 450,
                "fullEnd": 474,
                "start": 450,
                "end": 473,
                "fullWidth": 24,
                "width": 23,
                "modifiers": [],
                "variableDeclaration": {
                    "kind": "VariableDeclaration",
                    "fullStart": 450,
                    "fullEnd": 472,
                    "start": 450,
                    "end": 472,
                    "fullWidth": 22,
                    "width": 22,
                    "varKeyword": {
                        "kind": "VarKeyword",
                        "fullStart": 450,
                        "fullEnd": 454,
                        "start": 450,
                        "end": 453,
                        "fullWidth": 4,
                        "width": 3,
                        "text": "var",
                        "value": "var",
                        "valueText": "var",
                        "hasTrailingTrivia": true,
                        "trailingTrivia": [
                            {
                                "kind": "WhitespaceTrivia",
                                "text": " "
                            }
                        ]
                    },
                    "variableDeclarators": [
                        {
                            "kind": "VariableDeclarator",
                            "fullStart": 454,
                            "fullEnd": 472,
                            "start": 454,
                            "end": 472,
                            "fullWidth": 18,
<<<<<<< HEAD
                            "width": 18,
                            "identifier": {
=======
                            "propertyName": {
>>>>>>> 85e84683
                                "kind": "IdentifierName",
                                "fullStart": 454,
                                "fullEnd": 456,
                                "start": 454,
                                "end": 455,
                                "fullWidth": 2,
                                "width": 1,
                                "text": "x",
                                "value": "x",
                                "valueText": "x",
                                "hasTrailingTrivia": true,
                                "trailingTrivia": [
                                    {
                                        "kind": "WhitespaceTrivia",
                                        "text": " "
                                    }
                                ]
                            },
                            "equalsValueClause": {
                                "kind": "EqualsValueClause",
                                "fullStart": 456,
                                "fullEnd": 472,
                                "start": 456,
                                "end": 472,
                                "fullWidth": 16,
                                "width": 16,
                                "equalsToken": {
                                    "kind": "EqualsToken",
                                    "fullStart": 456,
                                    "fullEnd": 458,
                                    "start": 456,
                                    "end": 457,
                                    "fullWidth": 2,
                                    "width": 1,
                                    "text": "=",
                                    "value": "=",
                                    "valueText": "=",
                                    "hasTrailingTrivia": true,
                                    "trailingTrivia": [
                                        {
                                            "kind": "WhitespaceTrivia",
                                            "text": " "
                                        }
                                    ]
                                },
                                "value": {
                                    "kind": "ObjectCreationExpression",
                                    "fullStart": 458,
                                    "fullEnd": 472,
                                    "start": 458,
                                    "end": 472,
                                    "fullWidth": 14,
                                    "width": 14,
                                    "newKeyword": {
                                        "kind": "NewKeyword",
                                        "fullStart": 458,
                                        "fullEnd": 462,
                                        "start": 458,
                                        "end": 461,
                                        "fullWidth": 4,
                                        "width": 3,
                                        "text": "new",
                                        "value": "new",
                                        "valueText": "new",
                                        "hasTrailingTrivia": true,
                                        "trailingTrivia": [
                                            {
                                                "kind": "WhitespaceTrivia",
                                                "text": " "
                                            }
                                        ]
                                    },
                                    "expression": {
                                        "kind": "IdentifierName",
                                        "fullStart": 462,
                                        "fullEnd": 467,
                                        "start": 462,
                                        "end": 467,
                                        "fullWidth": 5,
                                        "width": 5,
                                        "text": "Array",
                                        "value": "Array",
                                        "valueText": "Array"
                                    },
                                    "argumentList": {
                                        "kind": "ArgumentList",
                                        "fullStart": 467,
                                        "fullEnd": 472,
                                        "start": 467,
                                        "end": 472,
                                        "fullWidth": 5,
                                        "width": 5,
                                        "openParenToken": {
                                            "kind": "OpenParenToken",
                                            "fullStart": 467,
                                            "fullEnd": 468,
                                            "start": 467,
                                            "end": 468,
                                            "fullWidth": 1,
                                            "width": 1,
                                            "text": "(",
                                            "value": "(",
                                            "valueText": "("
                                        },
                                        "arguments": [
                                            {
                                                "kind": "IdentifierName",
                                                "fullStart": 468,
                                                "fullEnd": 471,
                                                "start": 468,
                                                "end": 471,
                                                "fullWidth": 3,
                                                "width": 3,
                                                "text": "obj",
                                                "value": "obj",
                                                "valueText": "obj"
                                            }
                                        ],
                                        "closeParenToken": {
                                            "kind": "CloseParenToken",
                                            "fullStart": 471,
                                            "fullEnd": 472,
                                            "start": 471,
                                            "end": 472,
                                            "fullWidth": 1,
                                            "width": 1,
                                            "text": ")",
                                            "value": ")",
                                            "valueText": ")"
                                        }
                                    }
                                }
                            }
                        }
                    ]
                },
                "semicolonToken": {
                    "kind": "SemicolonToken",
                    "fullStart": 472,
                    "fullEnd": 474,
                    "start": 472,
                    "end": 473,
                    "fullWidth": 2,
                    "width": 1,
                    "text": ";",
                    "value": ";",
                    "valueText": ";",
                    "hasTrailingTrivia": true,
                    "hasTrailingNewLine": true,
                    "trailingTrivia": [
                        {
                            "kind": "NewLineTrivia",
                            "text": "\n"
                        }
                    ]
                }
            },
            {
                "kind": "IfStatement",
                "fullStart": 474,
                "fullEnd": 615,
                "start": 486,
                "end": 614,
                "fullWidth": 141,
                "width": 128,
                "ifKeyword": {
                    "kind": "IfKeyword",
                    "fullStart": 474,
                    "fullEnd": 489,
                    "start": 486,
                    "end": 488,
                    "fullWidth": 15,
                    "width": 2,
                    "text": "if",
                    "value": "if",
                    "valueText": "if",
                    "hasLeadingTrivia": true,
                    "hasLeadingComment": true,
                    "hasLeadingNewLine": true,
                    "hasTrailingTrivia": true,
                    "leadingTrivia": [
                        {
                            "kind": "NewLineTrivia",
                            "text": "\n"
                        },
                        {
                            "kind": "SingleLineCommentTrivia",
                            "text": "//CHECK#1 "
                        },
                        {
                            "kind": "NewLineTrivia",
                            "text": "\n"
                        }
                    ],
                    "trailingTrivia": [
                        {
                            "kind": "WhitespaceTrivia",
                            "text": " "
                        }
                    ]
                },
                "openParenToken": {
                    "kind": "OpenParenToken",
                    "fullStart": 489,
                    "fullEnd": 490,
                    "start": 489,
                    "end": 490,
                    "fullWidth": 1,
                    "width": 1,
                    "text": "(",
                    "value": "(",
                    "valueText": "("
                },
                "condition": {
                    "kind": "NotEqualsExpression",
                    "fullStart": 490,
                    "fullEnd": 504,
                    "start": 490,
                    "end": 504,
                    "fullWidth": 14,
                    "width": 14,
                    "left": {
                        "kind": "MemberAccessExpression",
                        "fullStart": 490,
                        "fullEnd": 499,
                        "start": 490,
                        "end": 498,
                        "fullWidth": 9,
                        "width": 8,
                        "expression": {
                            "kind": "IdentifierName",
                            "fullStart": 490,
                            "fullEnd": 491,
                            "start": 490,
                            "end": 491,
                            "fullWidth": 1,
                            "width": 1,
                            "text": "x",
                            "value": "x",
                            "valueText": "x"
                        },
                        "dotToken": {
                            "kind": "DotToken",
                            "fullStart": 491,
                            "fullEnd": 492,
                            "start": 491,
                            "end": 492,
                            "fullWidth": 1,
                            "width": 1,
                            "text": ".",
                            "value": ".",
                            "valueText": "."
                        },
                        "name": {
                            "kind": "IdentifierName",
                            "fullStart": 492,
                            "fullEnd": 499,
                            "start": 492,
                            "end": 498,
                            "fullWidth": 7,
                            "width": 6,
                            "text": "length",
                            "value": "length",
                            "valueText": "length",
                            "hasTrailingTrivia": true,
                            "trailingTrivia": [
                                {
                                    "kind": "WhitespaceTrivia",
                                    "text": " "
                                }
                            ]
                        }
                    },
                    "operatorToken": {
                        "kind": "ExclamationEqualsEqualsToken",
                        "fullStart": 499,
                        "fullEnd": 503,
                        "start": 499,
                        "end": 502,
                        "fullWidth": 4,
                        "width": 3,
                        "text": "!==",
                        "value": "!==",
                        "valueText": "!==",
                        "hasTrailingTrivia": true,
                        "trailingTrivia": [
                            {
                                "kind": "WhitespaceTrivia",
                                "text": " "
                            }
                        ]
                    },
                    "right": {
                        "kind": "NumericLiteral",
                        "fullStart": 503,
                        "fullEnd": 504,
                        "start": 503,
                        "end": 504,
                        "fullWidth": 1,
                        "width": 1,
                        "text": "1",
                        "value": 1,
                        "valueText": "1"
                    }
                },
                "closeParenToken": {
                    "kind": "CloseParenToken",
                    "fullStart": 504,
                    "fullEnd": 506,
                    "start": 504,
                    "end": 505,
                    "fullWidth": 2,
                    "width": 1,
                    "text": ")",
                    "value": ")",
                    "valueText": ")",
                    "hasTrailingTrivia": true,
                    "trailingTrivia": [
                        {
                            "kind": "WhitespaceTrivia",
                            "text": " "
                        }
                    ]
                },
                "statement": {
                    "kind": "Block",
                    "fullStart": 506,
                    "fullEnd": 615,
                    "start": 506,
                    "end": 614,
                    "fullWidth": 109,
                    "width": 108,
                    "openBraceToken": {
                        "kind": "OpenBraceToken",
                        "fullStart": 506,
                        "fullEnd": 508,
                        "start": 506,
                        "end": 507,
                        "fullWidth": 2,
                        "width": 1,
                        "text": "{",
                        "value": "{",
                        "valueText": "{",
                        "hasTrailingTrivia": true,
                        "hasTrailingNewLine": true,
                        "trailingTrivia": [
                            {
                                "kind": "NewLineTrivia",
                                "text": "\n"
                            }
                        ]
                    },
                    "statements": [
                        {
                            "kind": "ExpressionStatement",
                            "fullStart": 508,
                            "fullEnd": 613,
                            "start": 510,
                            "end": 612,
                            "fullWidth": 105,
                            "width": 102,
                            "expression": {
                                "kind": "InvocationExpression",
                                "fullStart": 508,
                                "fullEnd": 611,
                                "start": 510,
                                "end": 611,
                                "fullWidth": 103,
                                "width": 101,
                                "expression": {
                                    "kind": "IdentifierName",
                                    "fullStart": 508,
                                    "fullEnd": 516,
                                    "start": 510,
                                    "end": 516,
                                    "fullWidth": 8,
                                    "width": 6,
                                    "text": "$ERROR",
                                    "value": "$ERROR",
                                    "valueText": "$ERROR",
                                    "hasLeadingTrivia": true,
                                    "leadingTrivia": [
                                        {
                                            "kind": "WhitespaceTrivia",
                                            "text": "  "
                                        }
                                    ]
                                },
                                "argumentList": {
                                    "kind": "ArgumentList",
                                    "fullStart": 516,
                                    "fullEnd": 611,
                                    "start": 516,
                                    "end": 611,
                                    "fullWidth": 95,
                                    "width": 95,
                                    "openParenToken": {
                                        "kind": "OpenParenToken",
                                        "fullStart": 516,
                                        "fullEnd": 517,
                                        "start": 516,
                                        "end": 517,
                                        "fullWidth": 1,
                                        "width": 1,
                                        "text": "(",
                                        "value": "(",
                                        "valueText": "("
                                    },
                                    "arguments": [
                                        {
                                            "kind": "AddExpression",
                                            "fullStart": 517,
                                            "fullEnd": 610,
                                            "start": 517,
                                            "end": 610,
                                            "fullWidth": 93,
                                            "width": 93,
                                            "left": {
                                                "kind": "StringLiteral",
                                                "fullStart": 517,
                                                "fullEnd": 598,
                                                "start": 517,
                                                "end": 597,
                                                "fullWidth": 81,
                                                "width": 80,
                                                "text": "'#1: var obj = new Number(-1); var x = new Array(obj); x.length === 1. Actual: '",
                                                "value": "#1: var obj = new Number(-1); var x = new Array(obj); x.length === 1. Actual: ",
                                                "valueText": "#1: var obj = new Number(-1); var x = new Array(obj); x.length === 1. Actual: ",
                                                "hasTrailingTrivia": true,
                                                "trailingTrivia": [
                                                    {
                                                        "kind": "WhitespaceTrivia",
                                                        "text": " "
                                                    }
                                                ]
                                            },
                                            "operatorToken": {
                                                "kind": "PlusToken",
                                                "fullStart": 598,
                                                "fullEnd": 600,
                                                "start": 598,
                                                "end": 599,
                                                "fullWidth": 2,
                                                "width": 1,
                                                "text": "+",
                                                "value": "+",
                                                "valueText": "+",
                                                "hasTrailingTrivia": true,
                                                "trailingTrivia": [
                                                    {
                                                        "kind": "WhitespaceTrivia",
                                                        "text": " "
                                                    }
                                                ]
                                            },
                                            "right": {
                                                "kind": "ParenthesizedExpression",
                                                "fullStart": 600,
                                                "fullEnd": 610,
                                                "start": 600,
                                                "end": 610,
                                                "fullWidth": 10,
                                                "width": 10,
                                                "openParenToken": {
                                                    "kind": "OpenParenToken",
                                                    "fullStart": 600,
                                                    "fullEnd": 601,
                                                    "start": 600,
                                                    "end": 601,
                                                    "fullWidth": 1,
                                                    "width": 1,
                                                    "text": "(",
                                                    "value": "(",
                                                    "valueText": "("
                                                },
                                                "expression": {
                                                    "kind": "MemberAccessExpression",
                                                    "fullStart": 601,
                                                    "fullEnd": 609,
                                                    "start": 601,
                                                    "end": 609,
                                                    "fullWidth": 8,
                                                    "width": 8,
                                                    "expression": {
                                                        "kind": "IdentifierName",
                                                        "fullStart": 601,
                                                        "fullEnd": 602,
                                                        "start": 601,
                                                        "end": 602,
                                                        "fullWidth": 1,
                                                        "width": 1,
                                                        "text": "x",
                                                        "value": "x",
                                                        "valueText": "x"
                                                    },
                                                    "dotToken": {
                                                        "kind": "DotToken",
                                                        "fullStart": 602,
                                                        "fullEnd": 603,
                                                        "start": 602,
                                                        "end": 603,
                                                        "fullWidth": 1,
                                                        "width": 1,
                                                        "text": ".",
                                                        "value": ".",
                                                        "valueText": "."
                                                    },
                                                    "name": {
                                                        "kind": "IdentifierName",
                                                        "fullStart": 603,
                                                        "fullEnd": 609,
                                                        "start": 603,
                                                        "end": 609,
                                                        "fullWidth": 6,
                                                        "width": 6,
                                                        "text": "length",
                                                        "value": "length",
                                                        "valueText": "length"
                                                    }
                                                },
                                                "closeParenToken": {
                                                    "kind": "CloseParenToken",
                                                    "fullStart": 609,
                                                    "fullEnd": 610,
                                                    "start": 609,
                                                    "end": 610,
                                                    "fullWidth": 1,
                                                    "width": 1,
                                                    "text": ")",
                                                    "value": ")",
                                                    "valueText": ")"
                                                }
                                            }
                                        }
                                    ],
                                    "closeParenToken": {
                                        "kind": "CloseParenToken",
                                        "fullStart": 610,
                                        "fullEnd": 611,
                                        "start": 610,
                                        "end": 611,
                                        "fullWidth": 1,
                                        "width": 1,
                                        "text": ")",
                                        "value": ")",
                                        "valueText": ")"
                                    }
                                }
                            },
                            "semicolonToken": {
                                "kind": "SemicolonToken",
                                "fullStart": 611,
                                "fullEnd": 613,
                                "start": 611,
                                "end": 612,
                                "fullWidth": 2,
                                "width": 1,
                                "text": ";",
                                "value": ";",
                                "valueText": ";",
                                "hasTrailingTrivia": true,
                                "hasTrailingNewLine": true,
                                "trailingTrivia": [
                                    {
                                        "kind": "NewLineTrivia",
                                        "text": "\n"
                                    }
                                ]
                            }
                        }
                    ],
                    "closeBraceToken": {
                        "kind": "CloseBraceToken",
                        "fullStart": 613,
                        "fullEnd": 615,
                        "start": 613,
                        "end": 614,
                        "fullWidth": 2,
                        "width": 1,
                        "text": "}",
                        "value": "}",
                        "valueText": "}",
                        "hasTrailingTrivia": true,
                        "hasTrailingNewLine": true,
                        "trailingTrivia": [
                            {
                                "kind": "NewLineTrivia",
                                "text": "\n"
                            }
                        ]
                    }
                }
            },
            {
                "kind": "IfStatement",
                "fullStart": 615,
                "fullEnd": 747,
                "start": 626,
                "end": 746,
                "fullWidth": 132,
                "width": 120,
                "ifKeyword": {
                    "kind": "IfKeyword",
                    "fullStart": 615,
                    "fullEnd": 629,
                    "start": 626,
                    "end": 628,
                    "fullWidth": 14,
                    "width": 2,
                    "text": "if",
                    "value": "if",
                    "valueText": "if",
                    "hasLeadingTrivia": true,
                    "hasLeadingComment": true,
                    "hasLeadingNewLine": true,
                    "hasTrailingTrivia": true,
                    "leadingTrivia": [
                        {
                            "kind": "NewLineTrivia",
                            "text": "\n"
                        },
                        {
                            "kind": "SingleLineCommentTrivia",
                            "text": "//CHECK#2"
                        },
                        {
                            "kind": "NewLineTrivia",
                            "text": "\n"
                        }
                    ],
                    "trailingTrivia": [
                        {
                            "kind": "WhitespaceTrivia",
                            "text": " "
                        }
                    ]
                },
                "openParenToken": {
                    "kind": "OpenParenToken",
                    "fullStart": 629,
                    "fullEnd": 630,
                    "start": 629,
                    "end": 630,
                    "fullWidth": 1,
                    "width": 1,
                    "text": "(",
                    "value": "(",
                    "valueText": "("
                },
                "condition": {
                    "kind": "NotEqualsExpression",
                    "fullStart": 630,
                    "fullEnd": 642,
                    "start": 630,
                    "end": 642,
                    "fullWidth": 12,
                    "width": 12,
                    "left": {
                        "kind": "ElementAccessExpression",
                        "fullStart": 630,
                        "fullEnd": 635,
                        "start": 630,
                        "end": 634,
                        "fullWidth": 5,
                        "width": 4,
                        "expression": {
                            "kind": "IdentifierName",
                            "fullStart": 630,
                            "fullEnd": 631,
                            "start": 630,
                            "end": 631,
                            "fullWidth": 1,
                            "width": 1,
                            "text": "x",
                            "value": "x",
                            "valueText": "x"
                        },
                        "openBracketToken": {
                            "kind": "OpenBracketToken",
                            "fullStart": 631,
                            "fullEnd": 632,
                            "start": 631,
                            "end": 632,
                            "fullWidth": 1,
                            "width": 1,
                            "text": "[",
                            "value": "[",
                            "valueText": "["
                        },
                        "argumentExpression": {
                            "kind": "NumericLiteral",
                            "fullStart": 632,
                            "fullEnd": 633,
                            "start": 632,
                            "end": 633,
                            "fullWidth": 1,
                            "width": 1,
                            "text": "0",
                            "value": 0,
                            "valueText": "0"
                        },
                        "closeBracketToken": {
                            "kind": "CloseBracketToken",
                            "fullStart": 633,
                            "fullEnd": 635,
                            "start": 633,
                            "end": 634,
                            "fullWidth": 2,
                            "width": 1,
                            "text": "]",
                            "value": "]",
                            "valueText": "]",
                            "hasTrailingTrivia": true,
                            "trailingTrivia": [
                                {
                                    "kind": "WhitespaceTrivia",
                                    "text": " "
                                }
                            ]
                        }
                    },
                    "operatorToken": {
                        "kind": "ExclamationEqualsEqualsToken",
                        "fullStart": 635,
                        "fullEnd": 639,
                        "start": 635,
                        "end": 638,
                        "fullWidth": 4,
                        "width": 3,
                        "text": "!==",
                        "value": "!==",
                        "valueText": "!==",
                        "hasTrailingTrivia": true,
                        "trailingTrivia": [
                            {
                                "kind": "WhitespaceTrivia",
                                "text": " "
                            }
                        ]
                    },
                    "right": {
                        "kind": "IdentifierName",
                        "fullStart": 639,
                        "fullEnd": 642,
                        "start": 639,
                        "end": 642,
                        "fullWidth": 3,
                        "width": 3,
                        "text": "obj",
                        "value": "obj",
                        "valueText": "obj"
                    }
                },
                "closeParenToken": {
                    "kind": "CloseParenToken",
                    "fullStart": 642,
                    "fullEnd": 644,
                    "start": 642,
                    "end": 643,
                    "fullWidth": 2,
                    "width": 1,
                    "text": ")",
                    "value": ")",
                    "valueText": ")",
                    "hasTrailingTrivia": true,
                    "trailingTrivia": [
                        {
                            "kind": "WhitespaceTrivia",
                            "text": " "
                        }
                    ]
                },
                "statement": {
                    "kind": "Block",
                    "fullStart": 644,
                    "fullEnd": 747,
                    "start": 644,
                    "end": 746,
                    "fullWidth": 103,
                    "width": 102,
                    "openBraceToken": {
                        "kind": "OpenBraceToken",
                        "fullStart": 644,
                        "fullEnd": 646,
                        "start": 644,
                        "end": 645,
                        "fullWidth": 2,
                        "width": 1,
                        "text": "{",
                        "value": "{",
                        "valueText": "{",
                        "hasTrailingTrivia": true,
                        "hasTrailingNewLine": true,
                        "trailingTrivia": [
                            {
                                "kind": "NewLineTrivia",
                                "text": "\n"
                            }
                        ]
                    },
                    "statements": [
                        {
                            "kind": "ExpressionStatement",
                            "fullStart": 646,
                            "fullEnd": 745,
                            "start": 648,
                            "end": 744,
                            "fullWidth": 99,
                            "width": 96,
                            "expression": {
                                "kind": "InvocationExpression",
                                "fullStart": 646,
                                "fullEnd": 743,
                                "start": 648,
                                "end": 743,
                                "fullWidth": 97,
                                "width": 95,
                                "expression": {
                                    "kind": "IdentifierName",
                                    "fullStart": 646,
                                    "fullEnd": 654,
                                    "start": 648,
                                    "end": 654,
                                    "fullWidth": 8,
                                    "width": 6,
                                    "text": "$ERROR",
                                    "value": "$ERROR",
                                    "valueText": "$ERROR",
                                    "hasLeadingTrivia": true,
                                    "leadingTrivia": [
                                        {
                                            "kind": "WhitespaceTrivia",
                                            "text": "  "
                                        }
                                    ]
                                },
                                "argumentList": {
                                    "kind": "ArgumentList",
                                    "fullStart": 654,
                                    "fullEnd": 743,
                                    "start": 654,
                                    "end": 743,
                                    "fullWidth": 89,
                                    "width": 89,
                                    "openParenToken": {
                                        "kind": "OpenParenToken",
                                        "fullStart": 654,
                                        "fullEnd": 655,
                                        "start": 654,
                                        "end": 655,
                                        "fullWidth": 1,
                                        "width": 1,
                                        "text": "(",
                                        "value": "(",
                                        "valueText": "("
                                    },
                                    "arguments": [
                                        {
                                            "kind": "AddExpression",
                                            "fullStart": 655,
                                            "fullEnd": 742,
                                            "start": 655,
                                            "end": 742,
                                            "fullWidth": 87,
                                            "width": 87,
                                            "left": {
                                                "kind": "StringLiteral",
                                                "fullStart": 655,
                                                "fullEnd": 734,
                                                "start": 655,
                                                "end": 733,
                                                "fullWidth": 79,
                                                "width": 78,
                                                "text": "'#2: var obj = new Number(-1); var x = new Array(obj); x[0] === obj. Actual: '",
                                                "value": "#2: var obj = new Number(-1); var x = new Array(obj); x[0] === obj. Actual: ",
                                                "valueText": "#2: var obj = new Number(-1); var x = new Array(obj); x[0] === obj. Actual: ",
                                                "hasTrailingTrivia": true,
                                                "trailingTrivia": [
                                                    {
                                                        "kind": "WhitespaceTrivia",
                                                        "text": " "
                                                    }
                                                ]
                                            },
                                            "operatorToken": {
                                                "kind": "PlusToken",
                                                "fullStart": 734,
                                                "fullEnd": 736,
                                                "start": 734,
                                                "end": 735,
                                                "fullWidth": 2,
                                                "width": 1,
                                                "text": "+",
                                                "value": "+",
                                                "valueText": "+",
                                                "hasTrailingTrivia": true,
                                                "trailingTrivia": [
                                                    {
                                                        "kind": "WhitespaceTrivia",
                                                        "text": " "
                                                    }
                                                ]
                                            },
                                            "right": {
                                                "kind": "ParenthesizedExpression",
                                                "fullStart": 736,
                                                "fullEnd": 742,
                                                "start": 736,
                                                "end": 742,
                                                "fullWidth": 6,
                                                "width": 6,
                                                "openParenToken": {
                                                    "kind": "OpenParenToken",
                                                    "fullStart": 736,
                                                    "fullEnd": 737,
                                                    "start": 736,
                                                    "end": 737,
                                                    "fullWidth": 1,
                                                    "width": 1,
                                                    "text": "(",
                                                    "value": "(",
                                                    "valueText": "("
                                                },
                                                "expression": {
                                                    "kind": "ElementAccessExpression",
                                                    "fullStart": 737,
                                                    "fullEnd": 741,
                                                    "start": 737,
                                                    "end": 741,
                                                    "fullWidth": 4,
                                                    "width": 4,
                                                    "expression": {
                                                        "kind": "IdentifierName",
                                                        "fullStart": 737,
                                                        "fullEnd": 738,
                                                        "start": 737,
                                                        "end": 738,
                                                        "fullWidth": 1,
                                                        "width": 1,
                                                        "text": "x",
                                                        "value": "x",
                                                        "valueText": "x"
                                                    },
                                                    "openBracketToken": {
                                                        "kind": "OpenBracketToken",
                                                        "fullStart": 738,
                                                        "fullEnd": 739,
                                                        "start": 738,
                                                        "end": 739,
                                                        "fullWidth": 1,
                                                        "width": 1,
                                                        "text": "[",
                                                        "value": "[",
                                                        "valueText": "["
                                                    },
                                                    "argumentExpression": {
                                                        "kind": "NumericLiteral",
                                                        "fullStart": 739,
                                                        "fullEnd": 740,
                                                        "start": 739,
                                                        "end": 740,
                                                        "fullWidth": 1,
                                                        "width": 1,
                                                        "text": "0",
                                                        "value": 0,
                                                        "valueText": "0"
                                                    },
                                                    "closeBracketToken": {
                                                        "kind": "CloseBracketToken",
                                                        "fullStart": 740,
                                                        "fullEnd": 741,
                                                        "start": 740,
                                                        "end": 741,
                                                        "fullWidth": 1,
                                                        "width": 1,
                                                        "text": "]",
                                                        "value": "]",
                                                        "valueText": "]"
                                                    }
                                                },
                                                "closeParenToken": {
                                                    "kind": "CloseParenToken",
                                                    "fullStart": 741,
                                                    "fullEnd": 742,
                                                    "start": 741,
                                                    "end": 742,
                                                    "fullWidth": 1,
                                                    "width": 1,
                                                    "text": ")",
                                                    "value": ")",
                                                    "valueText": ")"
                                                }
                                            }
                                        }
                                    ],
                                    "closeParenToken": {
                                        "kind": "CloseParenToken",
                                        "fullStart": 742,
                                        "fullEnd": 743,
                                        "start": 742,
                                        "end": 743,
                                        "fullWidth": 1,
                                        "width": 1,
                                        "text": ")",
                                        "value": ")",
                                        "valueText": ")"
                                    }
                                }
                            },
                            "semicolonToken": {
                                "kind": "SemicolonToken",
                                "fullStart": 743,
                                "fullEnd": 745,
                                "start": 743,
                                "end": 744,
                                "fullWidth": 2,
                                "width": 1,
                                "text": ";",
                                "value": ";",
                                "valueText": ";",
                                "hasTrailingTrivia": true,
                                "hasTrailingNewLine": true,
                                "trailingTrivia": [
                                    {
                                        "kind": "NewLineTrivia",
                                        "text": "\n"
                                    }
                                ]
                            }
                        }
                    ],
                    "closeBraceToken": {
                        "kind": "CloseBraceToken",
                        "fullStart": 745,
                        "fullEnd": 747,
                        "start": 745,
                        "end": 746,
                        "fullWidth": 2,
                        "width": 1,
                        "text": "}",
                        "value": "}",
                        "valueText": "}",
                        "hasTrailingTrivia": true,
                        "hasTrailingNewLine": true,
                        "trailingTrivia": [
                            {
                                "kind": "NewLineTrivia",
                                "text": "\n"
                            }
                        ]
                    }
                }
            },
            {
                "kind": "VariableStatement",
                "fullStart": 747,
                "fullEnd": 782,
                "start": 748,
                "end": 781,
                "fullWidth": 35,
                "width": 33,
                "modifiers": [],
                "variableDeclaration": {
                    "kind": "VariableDeclaration",
                    "fullStart": 747,
                    "fullEnd": 780,
                    "start": 748,
                    "end": 780,
                    "fullWidth": 33,
                    "width": 32,
                    "varKeyword": {
                        "kind": "VarKeyword",
                        "fullStart": 747,
                        "fullEnd": 752,
                        "start": 748,
                        "end": 751,
                        "fullWidth": 5,
                        "width": 3,
                        "text": "var",
                        "value": "var",
                        "valueText": "var",
                        "hasLeadingTrivia": true,
                        "hasLeadingNewLine": true,
                        "hasTrailingTrivia": true,
                        "leadingTrivia": [
                            {
                                "kind": "NewLineTrivia",
                                "text": "\n"
                            }
                        ],
                        "trailingTrivia": [
                            {
                                "kind": "WhitespaceTrivia",
                                "text": " "
                            }
                        ]
                    },
                    "variableDeclarators": [
                        {
                            "kind": "VariableDeclarator",
                            "fullStart": 752,
                            "fullEnd": 780,
                            "start": 752,
                            "end": 780,
                            "fullWidth": 28,
<<<<<<< HEAD
                            "width": 28,
                            "identifier": {
=======
                            "propertyName": {
>>>>>>> 85e84683
                                "kind": "IdentifierName",
                                "fullStart": 752,
                                "fullEnd": 756,
                                "start": 752,
                                "end": 755,
                                "fullWidth": 4,
                                "width": 3,
                                "text": "obj",
                                "value": "obj",
                                "valueText": "obj",
                                "hasTrailingTrivia": true,
                                "trailingTrivia": [
                                    {
                                        "kind": "WhitespaceTrivia",
                                        "text": " "
                                    }
                                ]
                            },
                            "equalsValueClause": {
                                "kind": "EqualsValueClause",
                                "fullStart": 756,
                                "fullEnd": 780,
                                "start": 756,
                                "end": 780,
                                "fullWidth": 24,
                                "width": 24,
                                "equalsToken": {
                                    "kind": "EqualsToken",
                                    "fullStart": 756,
                                    "fullEnd": 758,
                                    "start": 756,
                                    "end": 757,
                                    "fullWidth": 2,
                                    "width": 1,
                                    "text": "=",
                                    "value": "=",
                                    "valueText": "=",
                                    "hasTrailingTrivia": true,
                                    "trailingTrivia": [
                                        {
                                            "kind": "WhitespaceTrivia",
                                            "text": " "
                                        }
                                    ]
                                },
                                "value": {
                                    "kind": "ObjectCreationExpression",
                                    "fullStart": 758,
                                    "fullEnd": 780,
                                    "start": 758,
                                    "end": 780,
                                    "fullWidth": 22,
                                    "width": 22,
                                    "newKeyword": {
                                        "kind": "NewKeyword",
                                        "fullStart": 758,
                                        "fullEnd": 762,
                                        "start": 758,
                                        "end": 761,
                                        "fullWidth": 4,
                                        "width": 3,
                                        "text": "new",
                                        "value": "new",
                                        "valueText": "new",
                                        "hasTrailingTrivia": true,
                                        "trailingTrivia": [
                                            {
                                                "kind": "WhitespaceTrivia",
                                                "text": " "
                                            }
                                        ]
                                    },
                                    "expression": {
                                        "kind": "IdentifierName",
                                        "fullStart": 762,
                                        "fullEnd": 768,
                                        "start": 762,
                                        "end": 768,
                                        "fullWidth": 6,
                                        "width": 6,
                                        "text": "Number",
                                        "value": "Number",
                                        "valueText": "Number"
                                    },
                                    "argumentList": {
                                        "kind": "ArgumentList",
                                        "fullStart": 768,
                                        "fullEnd": 780,
                                        "start": 768,
                                        "end": 780,
                                        "fullWidth": 12,
                                        "width": 12,
                                        "openParenToken": {
                                            "kind": "OpenParenToken",
                                            "fullStart": 768,
                                            "fullEnd": 769,
                                            "start": 768,
                                            "end": 769,
                                            "fullWidth": 1,
                                            "width": 1,
                                            "text": "(",
                                            "value": "(",
                                            "valueText": "("
                                        },
                                        "arguments": [
                                            {
                                                "kind": "NumericLiteral",
                                                "fullStart": 769,
                                                "fullEnd": 779,
                                                "start": 769,
                                                "end": 779,
                                                "fullWidth": 10,
                                                "width": 10,
                                                "text": "4294967296",
                                                "value": 4294967296,
                                                "valueText": "4294967296"
                                            }
                                        ],
                                        "closeParenToken": {
                                            "kind": "CloseParenToken",
                                            "fullStart": 779,
                                            "fullEnd": 780,
                                            "start": 779,
                                            "end": 780,
                                            "fullWidth": 1,
                                            "width": 1,
                                            "text": ")",
                                            "value": ")",
                                            "valueText": ")"
                                        }
                                    }
                                }
                            }
                        }
                    ]
                },
                "semicolonToken": {
                    "kind": "SemicolonToken",
                    "fullStart": 780,
                    "fullEnd": 782,
                    "start": 780,
                    "end": 781,
                    "fullWidth": 2,
                    "width": 1,
                    "text": ";",
                    "value": ";",
                    "valueText": ";",
                    "hasTrailingTrivia": true,
                    "hasTrailingNewLine": true,
                    "trailingTrivia": [
                        {
                            "kind": "NewLineTrivia",
                            "text": "\n"
                        }
                    ]
                }
            },
            {
                "kind": "VariableStatement",
                "fullStart": 782,
                "fullEnd": 806,
                "start": 782,
                "end": 805,
                "fullWidth": 24,
                "width": 23,
                "modifiers": [],
                "variableDeclaration": {
                    "kind": "VariableDeclaration",
                    "fullStart": 782,
                    "fullEnd": 804,
                    "start": 782,
                    "end": 804,
                    "fullWidth": 22,
                    "width": 22,
                    "varKeyword": {
                        "kind": "VarKeyword",
                        "fullStart": 782,
                        "fullEnd": 786,
                        "start": 782,
                        "end": 785,
                        "fullWidth": 4,
                        "width": 3,
                        "text": "var",
                        "value": "var",
                        "valueText": "var",
                        "hasTrailingTrivia": true,
                        "trailingTrivia": [
                            {
                                "kind": "WhitespaceTrivia",
                                "text": " "
                            }
                        ]
                    },
                    "variableDeclarators": [
                        {
                            "kind": "VariableDeclarator",
                            "fullStart": 786,
                            "fullEnd": 804,
                            "start": 786,
                            "end": 804,
                            "fullWidth": 18,
<<<<<<< HEAD
                            "width": 18,
                            "identifier": {
=======
                            "propertyName": {
>>>>>>> 85e84683
                                "kind": "IdentifierName",
                                "fullStart": 786,
                                "fullEnd": 788,
                                "start": 786,
                                "end": 787,
                                "fullWidth": 2,
                                "width": 1,
                                "text": "x",
                                "value": "x",
                                "valueText": "x",
                                "hasTrailingTrivia": true,
                                "trailingTrivia": [
                                    {
                                        "kind": "WhitespaceTrivia",
                                        "text": " "
                                    }
                                ]
                            },
                            "equalsValueClause": {
                                "kind": "EqualsValueClause",
                                "fullStart": 788,
                                "fullEnd": 804,
                                "start": 788,
                                "end": 804,
                                "fullWidth": 16,
                                "width": 16,
                                "equalsToken": {
                                    "kind": "EqualsToken",
                                    "fullStart": 788,
                                    "fullEnd": 790,
                                    "start": 788,
                                    "end": 789,
                                    "fullWidth": 2,
                                    "width": 1,
                                    "text": "=",
                                    "value": "=",
                                    "valueText": "=",
                                    "hasTrailingTrivia": true,
                                    "trailingTrivia": [
                                        {
                                            "kind": "WhitespaceTrivia",
                                            "text": " "
                                        }
                                    ]
                                },
                                "value": {
                                    "kind": "ObjectCreationExpression",
                                    "fullStart": 790,
                                    "fullEnd": 804,
                                    "start": 790,
                                    "end": 804,
                                    "fullWidth": 14,
                                    "width": 14,
                                    "newKeyword": {
                                        "kind": "NewKeyword",
                                        "fullStart": 790,
                                        "fullEnd": 794,
                                        "start": 790,
                                        "end": 793,
                                        "fullWidth": 4,
                                        "width": 3,
                                        "text": "new",
                                        "value": "new",
                                        "valueText": "new",
                                        "hasTrailingTrivia": true,
                                        "trailingTrivia": [
                                            {
                                                "kind": "WhitespaceTrivia",
                                                "text": " "
                                            }
                                        ]
                                    },
                                    "expression": {
                                        "kind": "IdentifierName",
                                        "fullStart": 794,
                                        "fullEnd": 799,
                                        "start": 794,
                                        "end": 799,
                                        "fullWidth": 5,
                                        "width": 5,
                                        "text": "Array",
                                        "value": "Array",
                                        "valueText": "Array"
                                    },
                                    "argumentList": {
                                        "kind": "ArgumentList",
                                        "fullStart": 799,
                                        "fullEnd": 804,
                                        "start": 799,
                                        "end": 804,
                                        "fullWidth": 5,
                                        "width": 5,
                                        "openParenToken": {
                                            "kind": "OpenParenToken",
                                            "fullStart": 799,
                                            "fullEnd": 800,
                                            "start": 799,
                                            "end": 800,
                                            "fullWidth": 1,
                                            "width": 1,
                                            "text": "(",
                                            "value": "(",
                                            "valueText": "("
                                        },
                                        "arguments": [
                                            {
                                                "kind": "IdentifierName",
                                                "fullStart": 800,
                                                "fullEnd": 803,
                                                "start": 800,
                                                "end": 803,
                                                "fullWidth": 3,
                                                "width": 3,
                                                "text": "obj",
                                                "value": "obj",
                                                "valueText": "obj"
                                            }
                                        ],
                                        "closeParenToken": {
                                            "kind": "CloseParenToken",
                                            "fullStart": 803,
                                            "fullEnd": 804,
                                            "start": 803,
                                            "end": 804,
                                            "fullWidth": 1,
                                            "width": 1,
                                            "text": ")",
                                            "value": ")",
                                            "valueText": ")"
                                        }
                                    }
                                }
                            }
                        }
                    ]
                },
                "semicolonToken": {
                    "kind": "SemicolonToken",
                    "fullStart": 804,
                    "fullEnd": 806,
                    "start": 804,
                    "end": 805,
                    "fullWidth": 2,
                    "width": 1,
                    "text": ";",
                    "value": ";",
                    "valueText": ";",
                    "hasTrailingTrivia": true,
                    "hasTrailingNewLine": true,
                    "trailingTrivia": [
                        {
                            "kind": "NewLineTrivia",
                            "text": "\n"
                        }
                    ]
                }
            },
            {
                "kind": "IfStatement",
                "fullStart": 806,
                "fullEnd": 955,
                "start": 818,
                "end": 954,
                "fullWidth": 149,
                "width": 136,
                "ifKeyword": {
                    "kind": "IfKeyword",
                    "fullStart": 806,
                    "fullEnd": 821,
                    "start": 818,
                    "end": 820,
                    "fullWidth": 15,
                    "width": 2,
                    "text": "if",
                    "value": "if",
                    "valueText": "if",
                    "hasLeadingTrivia": true,
                    "hasLeadingComment": true,
                    "hasLeadingNewLine": true,
                    "hasTrailingTrivia": true,
                    "leadingTrivia": [
                        {
                            "kind": "NewLineTrivia",
                            "text": "\n"
                        },
                        {
                            "kind": "SingleLineCommentTrivia",
                            "text": "//CHECK#3 "
                        },
                        {
                            "kind": "NewLineTrivia",
                            "text": "\n"
                        }
                    ],
                    "trailingTrivia": [
                        {
                            "kind": "WhitespaceTrivia",
                            "text": " "
                        }
                    ]
                },
                "openParenToken": {
                    "kind": "OpenParenToken",
                    "fullStart": 821,
                    "fullEnd": 822,
                    "start": 821,
                    "end": 822,
                    "fullWidth": 1,
                    "width": 1,
                    "text": "(",
                    "value": "(",
                    "valueText": "("
                },
                "condition": {
                    "kind": "NotEqualsExpression",
                    "fullStart": 822,
                    "fullEnd": 836,
                    "start": 822,
                    "end": 836,
                    "fullWidth": 14,
                    "width": 14,
                    "left": {
                        "kind": "MemberAccessExpression",
                        "fullStart": 822,
                        "fullEnd": 831,
                        "start": 822,
                        "end": 830,
                        "fullWidth": 9,
                        "width": 8,
                        "expression": {
                            "kind": "IdentifierName",
                            "fullStart": 822,
                            "fullEnd": 823,
                            "start": 822,
                            "end": 823,
                            "fullWidth": 1,
                            "width": 1,
                            "text": "x",
                            "value": "x",
                            "valueText": "x"
                        },
                        "dotToken": {
                            "kind": "DotToken",
                            "fullStart": 823,
                            "fullEnd": 824,
                            "start": 823,
                            "end": 824,
                            "fullWidth": 1,
                            "width": 1,
                            "text": ".",
                            "value": ".",
                            "valueText": "."
                        },
                        "name": {
                            "kind": "IdentifierName",
                            "fullStart": 824,
                            "fullEnd": 831,
                            "start": 824,
                            "end": 830,
                            "fullWidth": 7,
                            "width": 6,
                            "text": "length",
                            "value": "length",
                            "valueText": "length",
                            "hasTrailingTrivia": true,
                            "trailingTrivia": [
                                {
                                    "kind": "WhitespaceTrivia",
                                    "text": " "
                                }
                            ]
                        }
                    },
                    "operatorToken": {
                        "kind": "ExclamationEqualsEqualsToken",
                        "fullStart": 831,
                        "fullEnd": 835,
                        "start": 831,
                        "end": 834,
                        "fullWidth": 4,
                        "width": 3,
                        "text": "!==",
                        "value": "!==",
                        "valueText": "!==",
                        "hasTrailingTrivia": true,
                        "trailingTrivia": [
                            {
                                "kind": "WhitespaceTrivia",
                                "text": " "
                            }
                        ]
                    },
                    "right": {
                        "kind": "NumericLiteral",
                        "fullStart": 835,
                        "fullEnd": 836,
                        "start": 835,
                        "end": 836,
                        "fullWidth": 1,
                        "width": 1,
                        "text": "1",
                        "value": 1,
                        "valueText": "1"
                    }
                },
                "closeParenToken": {
                    "kind": "CloseParenToken",
                    "fullStart": 836,
                    "fullEnd": 838,
                    "start": 836,
                    "end": 837,
                    "fullWidth": 2,
                    "width": 1,
                    "text": ")",
                    "value": ")",
                    "valueText": ")",
                    "hasTrailingTrivia": true,
                    "trailingTrivia": [
                        {
                            "kind": "WhitespaceTrivia",
                            "text": " "
                        }
                    ]
                },
                "statement": {
                    "kind": "Block",
                    "fullStart": 838,
                    "fullEnd": 955,
                    "start": 838,
                    "end": 954,
                    "fullWidth": 117,
                    "width": 116,
                    "openBraceToken": {
                        "kind": "OpenBraceToken",
                        "fullStart": 838,
                        "fullEnd": 840,
                        "start": 838,
                        "end": 839,
                        "fullWidth": 2,
                        "width": 1,
                        "text": "{",
                        "value": "{",
                        "valueText": "{",
                        "hasTrailingTrivia": true,
                        "hasTrailingNewLine": true,
                        "trailingTrivia": [
                            {
                                "kind": "NewLineTrivia",
                                "text": "\n"
                            }
                        ]
                    },
                    "statements": [
                        {
                            "kind": "ExpressionStatement",
                            "fullStart": 840,
                            "fullEnd": 953,
                            "start": 842,
                            "end": 952,
                            "fullWidth": 113,
                            "width": 110,
                            "expression": {
                                "kind": "InvocationExpression",
                                "fullStart": 840,
                                "fullEnd": 951,
                                "start": 842,
                                "end": 951,
                                "fullWidth": 111,
                                "width": 109,
                                "expression": {
                                    "kind": "IdentifierName",
                                    "fullStart": 840,
                                    "fullEnd": 848,
                                    "start": 842,
                                    "end": 848,
                                    "fullWidth": 8,
                                    "width": 6,
                                    "text": "$ERROR",
                                    "value": "$ERROR",
                                    "valueText": "$ERROR",
                                    "hasLeadingTrivia": true,
                                    "leadingTrivia": [
                                        {
                                            "kind": "WhitespaceTrivia",
                                            "text": "  "
                                        }
                                    ]
                                },
                                "argumentList": {
                                    "kind": "ArgumentList",
                                    "fullStart": 848,
                                    "fullEnd": 951,
                                    "start": 848,
                                    "end": 951,
                                    "fullWidth": 103,
                                    "width": 103,
                                    "openParenToken": {
                                        "kind": "OpenParenToken",
                                        "fullStart": 848,
                                        "fullEnd": 849,
                                        "start": 848,
                                        "end": 849,
                                        "fullWidth": 1,
                                        "width": 1,
                                        "text": "(",
                                        "value": "(",
                                        "valueText": "("
                                    },
                                    "arguments": [
                                        {
                                            "kind": "AddExpression",
                                            "fullStart": 849,
                                            "fullEnd": 950,
                                            "start": 849,
                                            "end": 950,
                                            "fullWidth": 101,
                                            "width": 101,
                                            "left": {
                                                "kind": "StringLiteral",
                                                "fullStart": 849,
                                                "fullEnd": 938,
                                                "start": 849,
                                                "end": 937,
                                                "fullWidth": 89,
                                                "width": 88,
                                                "text": "'#3: var obj = new Number(4294967296); var x = new Array(obj); x.length === 1. Actual: '",
                                                "value": "#3: var obj = new Number(4294967296); var x = new Array(obj); x.length === 1. Actual: ",
                                                "valueText": "#3: var obj = new Number(4294967296); var x = new Array(obj); x.length === 1. Actual: ",
                                                "hasTrailingTrivia": true,
                                                "trailingTrivia": [
                                                    {
                                                        "kind": "WhitespaceTrivia",
                                                        "text": " "
                                                    }
                                                ]
                                            },
                                            "operatorToken": {
                                                "kind": "PlusToken",
                                                "fullStart": 938,
                                                "fullEnd": 940,
                                                "start": 938,
                                                "end": 939,
                                                "fullWidth": 2,
                                                "width": 1,
                                                "text": "+",
                                                "value": "+",
                                                "valueText": "+",
                                                "hasTrailingTrivia": true,
                                                "trailingTrivia": [
                                                    {
                                                        "kind": "WhitespaceTrivia",
                                                        "text": " "
                                                    }
                                                ]
                                            },
                                            "right": {
                                                "kind": "ParenthesizedExpression",
                                                "fullStart": 940,
                                                "fullEnd": 950,
                                                "start": 940,
                                                "end": 950,
                                                "fullWidth": 10,
                                                "width": 10,
                                                "openParenToken": {
                                                    "kind": "OpenParenToken",
                                                    "fullStart": 940,
                                                    "fullEnd": 941,
                                                    "start": 940,
                                                    "end": 941,
                                                    "fullWidth": 1,
                                                    "width": 1,
                                                    "text": "(",
                                                    "value": "(",
                                                    "valueText": "("
                                                },
                                                "expression": {
                                                    "kind": "MemberAccessExpression",
                                                    "fullStart": 941,
                                                    "fullEnd": 949,
                                                    "start": 941,
                                                    "end": 949,
                                                    "fullWidth": 8,
                                                    "width": 8,
                                                    "expression": {
                                                        "kind": "IdentifierName",
                                                        "fullStart": 941,
                                                        "fullEnd": 942,
                                                        "start": 941,
                                                        "end": 942,
                                                        "fullWidth": 1,
                                                        "width": 1,
                                                        "text": "x",
                                                        "value": "x",
                                                        "valueText": "x"
                                                    },
                                                    "dotToken": {
                                                        "kind": "DotToken",
                                                        "fullStart": 942,
                                                        "fullEnd": 943,
                                                        "start": 942,
                                                        "end": 943,
                                                        "fullWidth": 1,
                                                        "width": 1,
                                                        "text": ".",
                                                        "value": ".",
                                                        "valueText": "."
                                                    },
                                                    "name": {
                                                        "kind": "IdentifierName",
                                                        "fullStart": 943,
                                                        "fullEnd": 949,
                                                        "start": 943,
                                                        "end": 949,
                                                        "fullWidth": 6,
                                                        "width": 6,
                                                        "text": "length",
                                                        "value": "length",
                                                        "valueText": "length"
                                                    }
                                                },
                                                "closeParenToken": {
                                                    "kind": "CloseParenToken",
                                                    "fullStart": 949,
                                                    "fullEnd": 950,
                                                    "start": 949,
                                                    "end": 950,
                                                    "fullWidth": 1,
                                                    "width": 1,
                                                    "text": ")",
                                                    "value": ")",
                                                    "valueText": ")"
                                                }
                                            }
                                        }
                                    ],
                                    "closeParenToken": {
                                        "kind": "CloseParenToken",
                                        "fullStart": 950,
                                        "fullEnd": 951,
                                        "start": 950,
                                        "end": 951,
                                        "fullWidth": 1,
                                        "width": 1,
                                        "text": ")",
                                        "value": ")",
                                        "valueText": ")"
                                    }
                                }
                            },
                            "semicolonToken": {
                                "kind": "SemicolonToken",
                                "fullStart": 951,
                                "fullEnd": 953,
                                "start": 951,
                                "end": 952,
                                "fullWidth": 2,
                                "width": 1,
                                "text": ";",
                                "value": ";",
                                "valueText": ";",
                                "hasTrailingTrivia": true,
                                "hasTrailingNewLine": true,
                                "trailingTrivia": [
                                    {
                                        "kind": "NewLineTrivia",
                                        "text": "\n"
                                    }
                                ]
                            }
                        }
                    ],
                    "closeBraceToken": {
                        "kind": "CloseBraceToken",
                        "fullStart": 953,
                        "fullEnd": 955,
                        "start": 953,
                        "end": 954,
                        "fullWidth": 2,
                        "width": 1,
                        "text": "}",
                        "value": "}",
                        "valueText": "}",
                        "hasTrailingTrivia": true,
                        "hasTrailingNewLine": true,
                        "trailingTrivia": [
                            {
                                "kind": "NewLineTrivia",
                                "text": "\n"
                            }
                        ]
                    }
                }
            },
            {
                "kind": "IfStatement",
                "fullStart": 955,
                "fullEnd": 1095,
                "start": 966,
                "end": 1094,
                "fullWidth": 140,
                "width": 128,
                "ifKeyword": {
                    "kind": "IfKeyword",
                    "fullStart": 955,
                    "fullEnd": 969,
                    "start": 966,
                    "end": 968,
                    "fullWidth": 14,
                    "width": 2,
                    "text": "if",
                    "value": "if",
                    "valueText": "if",
                    "hasLeadingTrivia": true,
                    "hasLeadingComment": true,
                    "hasLeadingNewLine": true,
                    "hasTrailingTrivia": true,
                    "leadingTrivia": [
                        {
                            "kind": "NewLineTrivia",
                            "text": "\n"
                        },
                        {
                            "kind": "SingleLineCommentTrivia",
                            "text": "//CHECK#4"
                        },
                        {
                            "kind": "NewLineTrivia",
                            "text": "\n"
                        }
                    ],
                    "trailingTrivia": [
                        {
                            "kind": "WhitespaceTrivia",
                            "text": " "
                        }
                    ]
                },
                "openParenToken": {
                    "kind": "OpenParenToken",
                    "fullStart": 969,
                    "fullEnd": 970,
                    "start": 969,
                    "end": 970,
                    "fullWidth": 1,
                    "width": 1,
                    "text": "(",
                    "value": "(",
                    "valueText": "("
                },
                "condition": {
                    "kind": "NotEqualsExpression",
                    "fullStart": 970,
                    "fullEnd": 982,
                    "start": 970,
                    "end": 982,
                    "fullWidth": 12,
                    "width": 12,
                    "left": {
                        "kind": "ElementAccessExpression",
                        "fullStart": 970,
                        "fullEnd": 975,
                        "start": 970,
                        "end": 974,
                        "fullWidth": 5,
                        "width": 4,
                        "expression": {
                            "kind": "IdentifierName",
                            "fullStart": 970,
                            "fullEnd": 971,
                            "start": 970,
                            "end": 971,
                            "fullWidth": 1,
                            "width": 1,
                            "text": "x",
                            "value": "x",
                            "valueText": "x"
                        },
                        "openBracketToken": {
                            "kind": "OpenBracketToken",
                            "fullStart": 971,
                            "fullEnd": 972,
                            "start": 971,
                            "end": 972,
                            "fullWidth": 1,
                            "width": 1,
                            "text": "[",
                            "value": "[",
                            "valueText": "["
                        },
                        "argumentExpression": {
                            "kind": "NumericLiteral",
                            "fullStart": 972,
                            "fullEnd": 973,
                            "start": 972,
                            "end": 973,
                            "fullWidth": 1,
                            "width": 1,
                            "text": "0",
                            "value": 0,
                            "valueText": "0"
                        },
                        "closeBracketToken": {
                            "kind": "CloseBracketToken",
                            "fullStart": 973,
                            "fullEnd": 975,
                            "start": 973,
                            "end": 974,
                            "fullWidth": 2,
                            "width": 1,
                            "text": "]",
                            "value": "]",
                            "valueText": "]",
                            "hasTrailingTrivia": true,
                            "trailingTrivia": [
                                {
                                    "kind": "WhitespaceTrivia",
                                    "text": " "
                                }
                            ]
                        }
                    },
                    "operatorToken": {
                        "kind": "ExclamationEqualsEqualsToken",
                        "fullStart": 975,
                        "fullEnd": 979,
                        "start": 975,
                        "end": 978,
                        "fullWidth": 4,
                        "width": 3,
                        "text": "!==",
                        "value": "!==",
                        "valueText": "!==",
                        "hasTrailingTrivia": true,
                        "trailingTrivia": [
                            {
                                "kind": "WhitespaceTrivia",
                                "text": " "
                            }
                        ]
                    },
                    "right": {
                        "kind": "IdentifierName",
                        "fullStart": 979,
                        "fullEnd": 982,
                        "start": 979,
                        "end": 982,
                        "fullWidth": 3,
                        "width": 3,
                        "text": "obj",
                        "value": "obj",
                        "valueText": "obj"
                    }
                },
                "closeParenToken": {
                    "kind": "CloseParenToken",
                    "fullStart": 982,
                    "fullEnd": 984,
                    "start": 982,
                    "end": 983,
                    "fullWidth": 2,
                    "width": 1,
                    "text": ")",
                    "value": ")",
                    "valueText": ")",
                    "hasTrailingTrivia": true,
                    "trailingTrivia": [
                        {
                            "kind": "WhitespaceTrivia",
                            "text": " "
                        }
                    ]
                },
                "statement": {
                    "kind": "Block",
                    "fullStart": 984,
                    "fullEnd": 1095,
                    "start": 984,
                    "end": 1094,
                    "fullWidth": 111,
                    "width": 110,
                    "openBraceToken": {
                        "kind": "OpenBraceToken",
                        "fullStart": 984,
                        "fullEnd": 986,
                        "start": 984,
                        "end": 985,
                        "fullWidth": 2,
                        "width": 1,
                        "text": "{",
                        "value": "{",
                        "valueText": "{",
                        "hasTrailingTrivia": true,
                        "hasTrailingNewLine": true,
                        "trailingTrivia": [
                            {
                                "kind": "NewLineTrivia",
                                "text": "\n"
                            }
                        ]
                    },
                    "statements": [
                        {
                            "kind": "ExpressionStatement",
                            "fullStart": 986,
                            "fullEnd": 1093,
                            "start": 988,
                            "end": 1092,
                            "fullWidth": 107,
                            "width": 104,
                            "expression": {
                                "kind": "InvocationExpression",
                                "fullStart": 986,
                                "fullEnd": 1091,
                                "start": 988,
                                "end": 1091,
                                "fullWidth": 105,
                                "width": 103,
                                "expression": {
                                    "kind": "IdentifierName",
                                    "fullStart": 986,
                                    "fullEnd": 994,
                                    "start": 988,
                                    "end": 994,
                                    "fullWidth": 8,
                                    "width": 6,
                                    "text": "$ERROR",
                                    "value": "$ERROR",
                                    "valueText": "$ERROR",
                                    "hasLeadingTrivia": true,
                                    "leadingTrivia": [
                                        {
                                            "kind": "WhitespaceTrivia",
                                            "text": "  "
                                        }
                                    ]
                                },
                                "argumentList": {
                                    "kind": "ArgumentList",
                                    "fullStart": 994,
                                    "fullEnd": 1091,
                                    "start": 994,
                                    "end": 1091,
                                    "fullWidth": 97,
                                    "width": 97,
                                    "openParenToken": {
                                        "kind": "OpenParenToken",
                                        "fullStart": 994,
                                        "fullEnd": 995,
                                        "start": 994,
                                        "end": 995,
                                        "fullWidth": 1,
                                        "width": 1,
                                        "text": "(",
                                        "value": "(",
                                        "valueText": "("
                                    },
                                    "arguments": [
                                        {
                                            "kind": "AddExpression",
                                            "fullStart": 995,
                                            "fullEnd": 1090,
                                            "start": 995,
                                            "end": 1090,
                                            "fullWidth": 95,
                                            "width": 95,
                                            "left": {
                                                "kind": "StringLiteral",
                                                "fullStart": 995,
                                                "fullEnd": 1082,
                                                "start": 995,
                                                "end": 1081,
                                                "fullWidth": 87,
                                                "width": 86,
                                                "text": "'#4: var obj = new Number(4294967296); var x = new Array(obj); x[0] === obj. Actual: '",
                                                "value": "#4: var obj = new Number(4294967296); var x = new Array(obj); x[0] === obj. Actual: ",
                                                "valueText": "#4: var obj = new Number(4294967296); var x = new Array(obj); x[0] === obj. Actual: ",
                                                "hasTrailingTrivia": true,
                                                "trailingTrivia": [
                                                    {
                                                        "kind": "WhitespaceTrivia",
                                                        "text": " "
                                                    }
                                                ]
                                            },
                                            "operatorToken": {
                                                "kind": "PlusToken",
                                                "fullStart": 1082,
                                                "fullEnd": 1084,
                                                "start": 1082,
                                                "end": 1083,
                                                "fullWidth": 2,
                                                "width": 1,
                                                "text": "+",
                                                "value": "+",
                                                "valueText": "+",
                                                "hasTrailingTrivia": true,
                                                "trailingTrivia": [
                                                    {
                                                        "kind": "WhitespaceTrivia",
                                                        "text": " "
                                                    }
                                                ]
                                            },
                                            "right": {
                                                "kind": "ParenthesizedExpression",
                                                "fullStart": 1084,
                                                "fullEnd": 1090,
                                                "start": 1084,
                                                "end": 1090,
                                                "fullWidth": 6,
                                                "width": 6,
                                                "openParenToken": {
                                                    "kind": "OpenParenToken",
                                                    "fullStart": 1084,
                                                    "fullEnd": 1085,
                                                    "start": 1084,
                                                    "end": 1085,
                                                    "fullWidth": 1,
                                                    "width": 1,
                                                    "text": "(",
                                                    "value": "(",
                                                    "valueText": "("
                                                },
                                                "expression": {
                                                    "kind": "ElementAccessExpression",
                                                    "fullStart": 1085,
                                                    "fullEnd": 1089,
                                                    "start": 1085,
                                                    "end": 1089,
                                                    "fullWidth": 4,
                                                    "width": 4,
                                                    "expression": {
                                                        "kind": "IdentifierName",
                                                        "fullStart": 1085,
                                                        "fullEnd": 1086,
                                                        "start": 1085,
                                                        "end": 1086,
                                                        "fullWidth": 1,
                                                        "width": 1,
                                                        "text": "x",
                                                        "value": "x",
                                                        "valueText": "x"
                                                    },
                                                    "openBracketToken": {
                                                        "kind": "OpenBracketToken",
                                                        "fullStart": 1086,
                                                        "fullEnd": 1087,
                                                        "start": 1086,
                                                        "end": 1087,
                                                        "fullWidth": 1,
                                                        "width": 1,
                                                        "text": "[",
                                                        "value": "[",
                                                        "valueText": "["
                                                    },
                                                    "argumentExpression": {
                                                        "kind": "NumericLiteral",
                                                        "fullStart": 1087,
                                                        "fullEnd": 1088,
                                                        "start": 1087,
                                                        "end": 1088,
                                                        "fullWidth": 1,
                                                        "width": 1,
                                                        "text": "0",
                                                        "value": 0,
                                                        "valueText": "0"
                                                    },
                                                    "closeBracketToken": {
                                                        "kind": "CloseBracketToken",
                                                        "fullStart": 1088,
                                                        "fullEnd": 1089,
                                                        "start": 1088,
                                                        "end": 1089,
                                                        "fullWidth": 1,
                                                        "width": 1,
                                                        "text": "]",
                                                        "value": "]",
                                                        "valueText": "]"
                                                    }
                                                },
                                                "closeParenToken": {
                                                    "kind": "CloseParenToken",
                                                    "fullStart": 1089,
                                                    "fullEnd": 1090,
                                                    "start": 1089,
                                                    "end": 1090,
                                                    "fullWidth": 1,
                                                    "width": 1,
                                                    "text": ")",
                                                    "value": ")",
                                                    "valueText": ")"
                                                }
                                            }
                                        }
                                    ],
                                    "closeParenToken": {
                                        "kind": "CloseParenToken",
                                        "fullStart": 1090,
                                        "fullEnd": 1091,
                                        "start": 1090,
                                        "end": 1091,
                                        "fullWidth": 1,
                                        "width": 1,
                                        "text": ")",
                                        "value": ")",
                                        "valueText": ")"
                                    }
                                }
                            },
                            "semicolonToken": {
                                "kind": "SemicolonToken",
                                "fullStart": 1091,
                                "fullEnd": 1093,
                                "start": 1091,
                                "end": 1092,
                                "fullWidth": 2,
                                "width": 1,
                                "text": ";",
                                "value": ";",
                                "valueText": ";",
                                "hasTrailingTrivia": true,
                                "hasTrailingNewLine": true,
                                "trailingTrivia": [
                                    {
                                        "kind": "NewLineTrivia",
                                        "text": "\n"
                                    }
                                ]
                            }
                        }
                    ],
                    "closeBraceToken": {
                        "kind": "CloseBraceToken",
                        "fullStart": 1093,
                        "fullEnd": 1095,
                        "start": 1093,
                        "end": 1094,
                        "fullWidth": 2,
                        "width": 1,
                        "text": "}",
                        "value": "}",
                        "valueText": "}",
                        "hasTrailingTrivia": true,
                        "hasTrailingNewLine": true,
                        "trailingTrivia": [
                            {
                                "kind": "NewLineTrivia",
                                "text": "\n"
                            }
                        ]
                    }
                }
            },
            {
                "kind": "VariableStatement",
                "fullStart": 1095,
                "fullEnd": 1130,
                "start": 1096,
                "end": 1129,
                "fullWidth": 35,
                "width": 33,
                "modifiers": [],
                "variableDeclaration": {
                    "kind": "VariableDeclaration",
                    "fullStart": 1095,
                    "fullEnd": 1128,
                    "start": 1096,
                    "end": 1128,
                    "fullWidth": 33,
                    "width": 32,
                    "varKeyword": {
                        "kind": "VarKeyword",
                        "fullStart": 1095,
                        "fullEnd": 1100,
                        "start": 1096,
                        "end": 1099,
                        "fullWidth": 5,
                        "width": 3,
                        "text": "var",
                        "value": "var",
                        "valueText": "var",
                        "hasLeadingTrivia": true,
                        "hasLeadingNewLine": true,
                        "hasTrailingTrivia": true,
                        "leadingTrivia": [
                            {
                                "kind": "NewLineTrivia",
                                "text": "\n"
                            }
                        ],
                        "trailingTrivia": [
                            {
                                "kind": "WhitespaceTrivia",
                                "text": " "
                            }
                        ]
                    },
                    "variableDeclarators": [
                        {
                            "kind": "VariableDeclarator",
                            "fullStart": 1100,
                            "fullEnd": 1128,
                            "start": 1100,
                            "end": 1128,
                            "fullWidth": 28,
<<<<<<< HEAD
                            "width": 28,
                            "identifier": {
=======
                            "propertyName": {
>>>>>>> 85e84683
                                "kind": "IdentifierName",
                                "fullStart": 1100,
                                "fullEnd": 1104,
                                "start": 1100,
                                "end": 1103,
                                "fullWidth": 4,
                                "width": 3,
                                "text": "obj",
                                "value": "obj",
                                "valueText": "obj",
                                "hasTrailingTrivia": true,
                                "trailingTrivia": [
                                    {
                                        "kind": "WhitespaceTrivia",
                                        "text": " "
                                    }
                                ]
                            },
                            "equalsValueClause": {
                                "kind": "EqualsValueClause",
                                "fullStart": 1104,
                                "fullEnd": 1128,
                                "start": 1104,
                                "end": 1128,
                                "fullWidth": 24,
                                "width": 24,
                                "equalsToken": {
                                    "kind": "EqualsToken",
                                    "fullStart": 1104,
                                    "fullEnd": 1106,
                                    "start": 1104,
                                    "end": 1105,
                                    "fullWidth": 2,
                                    "width": 1,
                                    "text": "=",
                                    "value": "=",
                                    "valueText": "=",
                                    "hasTrailingTrivia": true,
                                    "trailingTrivia": [
                                        {
                                            "kind": "WhitespaceTrivia",
                                            "text": " "
                                        }
                                    ]
                                },
                                "value": {
                                    "kind": "ObjectCreationExpression",
                                    "fullStart": 1106,
                                    "fullEnd": 1128,
                                    "start": 1106,
                                    "end": 1128,
                                    "fullWidth": 22,
                                    "width": 22,
                                    "newKeyword": {
                                        "kind": "NewKeyword",
                                        "fullStart": 1106,
                                        "fullEnd": 1110,
                                        "start": 1106,
                                        "end": 1109,
                                        "fullWidth": 4,
                                        "width": 3,
                                        "text": "new",
                                        "value": "new",
                                        "valueText": "new",
                                        "hasTrailingTrivia": true,
                                        "trailingTrivia": [
                                            {
                                                "kind": "WhitespaceTrivia",
                                                "text": " "
                                            }
                                        ]
                                    },
                                    "expression": {
                                        "kind": "IdentifierName",
                                        "fullStart": 1110,
                                        "fullEnd": 1116,
                                        "start": 1110,
                                        "end": 1116,
                                        "fullWidth": 6,
                                        "width": 6,
                                        "text": "Number",
                                        "value": "Number",
                                        "valueText": "Number"
                                    },
                                    "argumentList": {
                                        "kind": "ArgumentList",
                                        "fullStart": 1116,
                                        "fullEnd": 1128,
                                        "start": 1116,
                                        "end": 1128,
                                        "fullWidth": 12,
                                        "width": 12,
                                        "openParenToken": {
                                            "kind": "OpenParenToken",
                                            "fullStart": 1116,
                                            "fullEnd": 1117,
                                            "start": 1116,
                                            "end": 1117,
                                            "fullWidth": 1,
                                            "width": 1,
                                            "text": "(",
                                            "value": "(",
                                            "valueText": "("
                                        },
                                        "arguments": [
                                            {
                                                "kind": "NumericLiteral",
                                                "fullStart": 1117,
                                                "fullEnd": 1127,
                                                "start": 1117,
                                                "end": 1127,
                                                "fullWidth": 10,
                                                "width": 10,
                                                "text": "4294967297",
                                                "value": 4294967297,
                                                "valueText": "4294967297"
                                            }
                                        ],
                                        "closeParenToken": {
                                            "kind": "CloseParenToken",
                                            "fullStart": 1127,
                                            "fullEnd": 1128,
                                            "start": 1127,
                                            "end": 1128,
                                            "fullWidth": 1,
                                            "width": 1,
                                            "text": ")",
                                            "value": ")",
                                            "valueText": ")"
                                        }
                                    }
                                }
                            }
                        }
                    ]
                },
                "semicolonToken": {
                    "kind": "SemicolonToken",
                    "fullStart": 1128,
                    "fullEnd": 1130,
                    "start": 1128,
                    "end": 1129,
                    "fullWidth": 2,
                    "width": 1,
                    "text": ";",
                    "value": ";",
                    "valueText": ";",
                    "hasTrailingTrivia": true,
                    "hasTrailingNewLine": true,
                    "trailingTrivia": [
                        {
                            "kind": "NewLineTrivia",
                            "text": "\n"
                        }
                    ]
                }
            },
            {
                "kind": "VariableStatement",
                "fullStart": 1130,
                "fullEnd": 1154,
                "start": 1130,
                "end": 1153,
                "fullWidth": 24,
                "width": 23,
                "modifiers": [],
                "variableDeclaration": {
                    "kind": "VariableDeclaration",
                    "fullStart": 1130,
                    "fullEnd": 1152,
                    "start": 1130,
                    "end": 1152,
                    "fullWidth": 22,
                    "width": 22,
                    "varKeyword": {
                        "kind": "VarKeyword",
                        "fullStart": 1130,
                        "fullEnd": 1134,
                        "start": 1130,
                        "end": 1133,
                        "fullWidth": 4,
                        "width": 3,
                        "text": "var",
                        "value": "var",
                        "valueText": "var",
                        "hasTrailingTrivia": true,
                        "trailingTrivia": [
                            {
                                "kind": "WhitespaceTrivia",
                                "text": " "
                            }
                        ]
                    },
                    "variableDeclarators": [
                        {
                            "kind": "VariableDeclarator",
                            "fullStart": 1134,
                            "fullEnd": 1152,
                            "start": 1134,
                            "end": 1152,
                            "fullWidth": 18,
<<<<<<< HEAD
                            "width": 18,
                            "identifier": {
=======
                            "propertyName": {
>>>>>>> 85e84683
                                "kind": "IdentifierName",
                                "fullStart": 1134,
                                "fullEnd": 1136,
                                "start": 1134,
                                "end": 1135,
                                "fullWidth": 2,
                                "width": 1,
                                "text": "x",
                                "value": "x",
                                "valueText": "x",
                                "hasTrailingTrivia": true,
                                "trailingTrivia": [
                                    {
                                        "kind": "WhitespaceTrivia",
                                        "text": " "
                                    }
                                ]
                            },
                            "equalsValueClause": {
                                "kind": "EqualsValueClause",
                                "fullStart": 1136,
                                "fullEnd": 1152,
                                "start": 1136,
                                "end": 1152,
                                "fullWidth": 16,
                                "width": 16,
                                "equalsToken": {
                                    "kind": "EqualsToken",
                                    "fullStart": 1136,
                                    "fullEnd": 1138,
                                    "start": 1136,
                                    "end": 1137,
                                    "fullWidth": 2,
                                    "width": 1,
                                    "text": "=",
                                    "value": "=",
                                    "valueText": "=",
                                    "hasTrailingTrivia": true,
                                    "trailingTrivia": [
                                        {
                                            "kind": "WhitespaceTrivia",
                                            "text": " "
                                        }
                                    ]
                                },
                                "value": {
                                    "kind": "ObjectCreationExpression",
                                    "fullStart": 1138,
                                    "fullEnd": 1152,
                                    "start": 1138,
                                    "end": 1152,
                                    "fullWidth": 14,
                                    "width": 14,
                                    "newKeyword": {
                                        "kind": "NewKeyword",
                                        "fullStart": 1138,
                                        "fullEnd": 1142,
                                        "start": 1138,
                                        "end": 1141,
                                        "fullWidth": 4,
                                        "width": 3,
                                        "text": "new",
                                        "value": "new",
                                        "valueText": "new",
                                        "hasTrailingTrivia": true,
                                        "trailingTrivia": [
                                            {
                                                "kind": "WhitespaceTrivia",
                                                "text": " "
                                            }
                                        ]
                                    },
                                    "expression": {
                                        "kind": "IdentifierName",
                                        "fullStart": 1142,
                                        "fullEnd": 1147,
                                        "start": 1142,
                                        "end": 1147,
                                        "fullWidth": 5,
                                        "width": 5,
                                        "text": "Array",
                                        "value": "Array",
                                        "valueText": "Array"
                                    },
                                    "argumentList": {
                                        "kind": "ArgumentList",
                                        "fullStart": 1147,
                                        "fullEnd": 1152,
                                        "start": 1147,
                                        "end": 1152,
                                        "fullWidth": 5,
                                        "width": 5,
                                        "openParenToken": {
                                            "kind": "OpenParenToken",
                                            "fullStart": 1147,
                                            "fullEnd": 1148,
                                            "start": 1147,
                                            "end": 1148,
                                            "fullWidth": 1,
                                            "width": 1,
                                            "text": "(",
                                            "value": "(",
                                            "valueText": "("
                                        },
                                        "arguments": [
                                            {
                                                "kind": "IdentifierName",
                                                "fullStart": 1148,
                                                "fullEnd": 1151,
                                                "start": 1148,
                                                "end": 1151,
                                                "fullWidth": 3,
                                                "width": 3,
                                                "text": "obj",
                                                "value": "obj",
                                                "valueText": "obj"
                                            }
                                        ],
                                        "closeParenToken": {
                                            "kind": "CloseParenToken",
                                            "fullStart": 1151,
                                            "fullEnd": 1152,
                                            "start": 1151,
                                            "end": 1152,
                                            "fullWidth": 1,
                                            "width": 1,
                                            "text": ")",
                                            "value": ")",
                                            "valueText": ")"
                                        }
                                    }
                                }
                            }
                        }
                    ]
                },
                "semicolonToken": {
                    "kind": "SemicolonToken",
                    "fullStart": 1152,
                    "fullEnd": 1154,
                    "start": 1152,
                    "end": 1153,
                    "fullWidth": 2,
                    "width": 1,
                    "text": ";",
                    "value": ";",
                    "valueText": ";",
                    "hasTrailingTrivia": true,
                    "hasTrailingNewLine": true,
                    "trailingTrivia": [
                        {
                            "kind": "NewLineTrivia",
                            "text": "\n"
                        }
                    ]
                }
            },
            {
                "kind": "IfStatement",
                "fullStart": 1154,
                "fullEnd": 1303,
                "start": 1166,
                "end": 1302,
                "fullWidth": 149,
                "width": 136,
                "ifKeyword": {
                    "kind": "IfKeyword",
                    "fullStart": 1154,
                    "fullEnd": 1169,
                    "start": 1166,
                    "end": 1168,
                    "fullWidth": 15,
                    "width": 2,
                    "text": "if",
                    "value": "if",
                    "valueText": "if",
                    "hasLeadingTrivia": true,
                    "hasLeadingComment": true,
                    "hasLeadingNewLine": true,
                    "hasTrailingTrivia": true,
                    "leadingTrivia": [
                        {
                            "kind": "NewLineTrivia",
                            "text": "\n"
                        },
                        {
                            "kind": "SingleLineCommentTrivia",
                            "text": "//CHECK#5 "
                        },
                        {
                            "kind": "NewLineTrivia",
                            "text": "\n"
                        }
                    ],
                    "trailingTrivia": [
                        {
                            "kind": "WhitespaceTrivia",
                            "text": " "
                        }
                    ]
                },
                "openParenToken": {
                    "kind": "OpenParenToken",
                    "fullStart": 1169,
                    "fullEnd": 1170,
                    "start": 1169,
                    "end": 1170,
                    "fullWidth": 1,
                    "width": 1,
                    "text": "(",
                    "value": "(",
                    "valueText": "("
                },
                "condition": {
                    "kind": "NotEqualsExpression",
                    "fullStart": 1170,
                    "fullEnd": 1184,
                    "start": 1170,
                    "end": 1184,
                    "fullWidth": 14,
                    "width": 14,
                    "left": {
                        "kind": "MemberAccessExpression",
                        "fullStart": 1170,
                        "fullEnd": 1179,
                        "start": 1170,
                        "end": 1178,
                        "fullWidth": 9,
                        "width": 8,
                        "expression": {
                            "kind": "IdentifierName",
                            "fullStart": 1170,
                            "fullEnd": 1171,
                            "start": 1170,
                            "end": 1171,
                            "fullWidth": 1,
                            "width": 1,
                            "text": "x",
                            "value": "x",
                            "valueText": "x"
                        },
                        "dotToken": {
                            "kind": "DotToken",
                            "fullStart": 1171,
                            "fullEnd": 1172,
                            "start": 1171,
                            "end": 1172,
                            "fullWidth": 1,
                            "width": 1,
                            "text": ".",
                            "value": ".",
                            "valueText": "."
                        },
                        "name": {
                            "kind": "IdentifierName",
                            "fullStart": 1172,
                            "fullEnd": 1179,
                            "start": 1172,
                            "end": 1178,
                            "fullWidth": 7,
                            "width": 6,
                            "text": "length",
                            "value": "length",
                            "valueText": "length",
                            "hasTrailingTrivia": true,
                            "trailingTrivia": [
                                {
                                    "kind": "WhitespaceTrivia",
                                    "text": " "
                                }
                            ]
                        }
                    },
                    "operatorToken": {
                        "kind": "ExclamationEqualsEqualsToken",
                        "fullStart": 1179,
                        "fullEnd": 1183,
                        "start": 1179,
                        "end": 1182,
                        "fullWidth": 4,
                        "width": 3,
                        "text": "!==",
                        "value": "!==",
                        "valueText": "!==",
                        "hasTrailingTrivia": true,
                        "trailingTrivia": [
                            {
                                "kind": "WhitespaceTrivia",
                                "text": " "
                            }
                        ]
                    },
                    "right": {
                        "kind": "NumericLiteral",
                        "fullStart": 1183,
                        "fullEnd": 1184,
                        "start": 1183,
                        "end": 1184,
                        "fullWidth": 1,
                        "width": 1,
                        "text": "1",
                        "value": 1,
                        "valueText": "1"
                    }
                },
                "closeParenToken": {
                    "kind": "CloseParenToken",
                    "fullStart": 1184,
                    "fullEnd": 1186,
                    "start": 1184,
                    "end": 1185,
                    "fullWidth": 2,
                    "width": 1,
                    "text": ")",
                    "value": ")",
                    "valueText": ")",
                    "hasTrailingTrivia": true,
                    "trailingTrivia": [
                        {
                            "kind": "WhitespaceTrivia",
                            "text": " "
                        }
                    ]
                },
                "statement": {
                    "kind": "Block",
                    "fullStart": 1186,
                    "fullEnd": 1303,
                    "start": 1186,
                    "end": 1302,
                    "fullWidth": 117,
                    "width": 116,
                    "openBraceToken": {
                        "kind": "OpenBraceToken",
                        "fullStart": 1186,
                        "fullEnd": 1188,
                        "start": 1186,
                        "end": 1187,
                        "fullWidth": 2,
                        "width": 1,
                        "text": "{",
                        "value": "{",
                        "valueText": "{",
                        "hasTrailingTrivia": true,
                        "hasTrailingNewLine": true,
                        "trailingTrivia": [
                            {
                                "kind": "NewLineTrivia",
                                "text": "\n"
                            }
                        ]
                    },
                    "statements": [
                        {
                            "kind": "ExpressionStatement",
                            "fullStart": 1188,
                            "fullEnd": 1301,
                            "start": 1190,
                            "end": 1300,
                            "fullWidth": 113,
                            "width": 110,
                            "expression": {
                                "kind": "InvocationExpression",
                                "fullStart": 1188,
                                "fullEnd": 1299,
                                "start": 1190,
                                "end": 1299,
                                "fullWidth": 111,
                                "width": 109,
                                "expression": {
                                    "kind": "IdentifierName",
                                    "fullStart": 1188,
                                    "fullEnd": 1196,
                                    "start": 1190,
                                    "end": 1196,
                                    "fullWidth": 8,
                                    "width": 6,
                                    "text": "$ERROR",
                                    "value": "$ERROR",
                                    "valueText": "$ERROR",
                                    "hasLeadingTrivia": true,
                                    "leadingTrivia": [
                                        {
                                            "kind": "WhitespaceTrivia",
                                            "text": "  "
                                        }
                                    ]
                                },
                                "argumentList": {
                                    "kind": "ArgumentList",
                                    "fullStart": 1196,
                                    "fullEnd": 1299,
                                    "start": 1196,
                                    "end": 1299,
                                    "fullWidth": 103,
                                    "width": 103,
                                    "openParenToken": {
                                        "kind": "OpenParenToken",
                                        "fullStart": 1196,
                                        "fullEnd": 1197,
                                        "start": 1196,
                                        "end": 1197,
                                        "fullWidth": 1,
                                        "width": 1,
                                        "text": "(",
                                        "value": "(",
                                        "valueText": "("
                                    },
                                    "arguments": [
                                        {
                                            "kind": "AddExpression",
                                            "fullStart": 1197,
                                            "fullEnd": 1298,
                                            "start": 1197,
                                            "end": 1298,
                                            "fullWidth": 101,
                                            "width": 101,
                                            "left": {
                                                "kind": "StringLiteral",
                                                "fullStart": 1197,
                                                "fullEnd": 1286,
                                                "start": 1197,
                                                "end": 1285,
                                                "fullWidth": 89,
                                                "width": 88,
                                                "text": "'#5: var obj = new Number(4294967297); var x = new Array(obj); x.length === 1. Actual: '",
                                                "value": "#5: var obj = new Number(4294967297); var x = new Array(obj); x.length === 1. Actual: ",
                                                "valueText": "#5: var obj = new Number(4294967297); var x = new Array(obj); x.length === 1. Actual: ",
                                                "hasTrailingTrivia": true,
                                                "trailingTrivia": [
                                                    {
                                                        "kind": "WhitespaceTrivia",
                                                        "text": " "
                                                    }
                                                ]
                                            },
                                            "operatorToken": {
                                                "kind": "PlusToken",
                                                "fullStart": 1286,
                                                "fullEnd": 1288,
                                                "start": 1286,
                                                "end": 1287,
                                                "fullWidth": 2,
                                                "width": 1,
                                                "text": "+",
                                                "value": "+",
                                                "valueText": "+",
                                                "hasTrailingTrivia": true,
                                                "trailingTrivia": [
                                                    {
                                                        "kind": "WhitespaceTrivia",
                                                        "text": " "
                                                    }
                                                ]
                                            },
                                            "right": {
                                                "kind": "ParenthesizedExpression",
                                                "fullStart": 1288,
                                                "fullEnd": 1298,
                                                "start": 1288,
                                                "end": 1298,
                                                "fullWidth": 10,
                                                "width": 10,
                                                "openParenToken": {
                                                    "kind": "OpenParenToken",
                                                    "fullStart": 1288,
                                                    "fullEnd": 1289,
                                                    "start": 1288,
                                                    "end": 1289,
                                                    "fullWidth": 1,
                                                    "width": 1,
                                                    "text": "(",
                                                    "value": "(",
                                                    "valueText": "("
                                                },
                                                "expression": {
                                                    "kind": "MemberAccessExpression",
                                                    "fullStart": 1289,
                                                    "fullEnd": 1297,
                                                    "start": 1289,
                                                    "end": 1297,
                                                    "fullWidth": 8,
                                                    "width": 8,
                                                    "expression": {
                                                        "kind": "IdentifierName",
                                                        "fullStart": 1289,
                                                        "fullEnd": 1290,
                                                        "start": 1289,
                                                        "end": 1290,
                                                        "fullWidth": 1,
                                                        "width": 1,
                                                        "text": "x",
                                                        "value": "x",
                                                        "valueText": "x"
                                                    },
                                                    "dotToken": {
                                                        "kind": "DotToken",
                                                        "fullStart": 1290,
                                                        "fullEnd": 1291,
                                                        "start": 1290,
                                                        "end": 1291,
                                                        "fullWidth": 1,
                                                        "width": 1,
                                                        "text": ".",
                                                        "value": ".",
                                                        "valueText": "."
                                                    },
                                                    "name": {
                                                        "kind": "IdentifierName",
                                                        "fullStart": 1291,
                                                        "fullEnd": 1297,
                                                        "start": 1291,
                                                        "end": 1297,
                                                        "fullWidth": 6,
                                                        "width": 6,
                                                        "text": "length",
                                                        "value": "length",
                                                        "valueText": "length"
                                                    }
                                                },
                                                "closeParenToken": {
                                                    "kind": "CloseParenToken",
                                                    "fullStart": 1297,
                                                    "fullEnd": 1298,
                                                    "start": 1297,
                                                    "end": 1298,
                                                    "fullWidth": 1,
                                                    "width": 1,
                                                    "text": ")",
                                                    "value": ")",
                                                    "valueText": ")"
                                                }
                                            }
                                        }
                                    ],
                                    "closeParenToken": {
                                        "kind": "CloseParenToken",
                                        "fullStart": 1298,
                                        "fullEnd": 1299,
                                        "start": 1298,
                                        "end": 1299,
                                        "fullWidth": 1,
                                        "width": 1,
                                        "text": ")",
                                        "value": ")",
                                        "valueText": ")"
                                    }
                                }
                            },
                            "semicolonToken": {
                                "kind": "SemicolonToken",
                                "fullStart": 1299,
                                "fullEnd": 1301,
                                "start": 1299,
                                "end": 1300,
                                "fullWidth": 2,
                                "width": 1,
                                "text": ";",
                                "value": ";",
                                "valueText": ";",
                                "hasTrailingTrivia": true,
                                "hasTrailingNewLine": true,
                                "trailingTrivia": [
                                    {
                                        "kind": "NewLineTrivia",
                                        "text": "\n"
                                    }
                                ]
                            }
                        }
                    ],
                    "closeBraceToken": {
                        "kind": "CloseBraceToken",
                        "fullStart": 1301,
                        "fullEnd": 1303,
                        "start": 1301,
                        "end": 1302,
                        "fullWidth": 2,
                        "width": 1,
                        "text": "}",
                        "value": "}",
                        "valueText": "}",
                        "hasTrailingTrivia": true,
                        "hasTrailingNewLine": true,
                        "trailingTrivia": [
                            {
                                "kind": "NewLineTrivia",
                                "text": "\n"
                            }
                        ]
                    }
                }
            },
            {
                "kind": "IfStatement",
                "fullStart": 1303,
                "fullEnd": 1443,
                "start": 1314,
                "end": 1442,
                "fullWidth": 140,
                "width": 128,
                "ifKeyword": {
                    "kind": "IfKeyword",
                    "fullStart": 1303,
                    "fullEnd": 1317,
                    "start": 1314,
                    "end": 1316,
                    "fullWidth": 14,
                    "width": 2,
                    "text": "if",
                    "value": "if",
                    "valueText": "if",
                    "hasLeadingTrivia": true,
                    "hasLeadingComment": true,
                    "hasLeadingNewLine": true,
                    "hasTrailingTrivia": true,
                    "leadingTrivia": [
                        {
                            "kind": "NewLineTrivia",
                            "text": "\n"
                        },
                        {
                            "kind": "SingleLineCommentTrivia",
                            "text": "//CHECK#6"
                        },
                        {
                            "kind": "NewLineTrivia",
                            "text": "\n"
                        }
                    ],
                    "trailingTrivia": [
                        {
                            "kind": "WhitespaceTrivia",
                            "text": " "
                        }
                    ]
                },
                "openParenToken": {
                    "kind": "OpenParenToken",
                    "fullStart": 1317,
                    "fullEnd": 1318,
                    "start": 1317,
                    "end": 1318,
                    "fullWidth": 1,
                    "width": 1,
                    "text": "(",
                    "value": "(",
                    "valueText": "("
                },
                "condition": {
                    "kind": "NotEqualsExpression",
                    "fullStart": 1318,
                    "fullEnd": 1330,
                    "start": 1318,
                    "end": 1330,
                    "fullWidth": 12,
                    "width": 12,
                    "left": {
                        "kind": "ElementAccessExpression",
                        "fullStart": 1318,
                        "fullEnd": 1323,
                        "start": 1318,
                        "end": 1322,
                        "fullWidth": 5,
                        "width": 4,
                        "expression": {
                            "kind": "IdentifierName",
                            "fullStart": 1318,
                            "fullEnd": 1319,
                            "start": 1318,
                            "end": 1319,
                            "fullWidth": 1,
                            "width": 1,
                            "text": "x",
                            "value": "x",
                            "valueText": "x"
                        },
                        "openBracketToken": {
                            "kind": "OpenBracketToken",
                            "fullStart": 1319,
                            "fullEnd": 1320,
                            "start": 1319,
                            "end": 1320,
                            "fullWidth": 1,
                            "width": 1,
                            "text": "[",
                            "value": "[",
                            "valueText": "["
                        },
                        "argumentExpression": {
                            "kind": "NumericLiteral",
                            "fullStart": 1320,
                            "fullEnd": 1321,
                            "start": 1320,
                            "end": 1321,
                            "fullWidth": 1,
                            "width": 1,
                            "text": "0",
                            "value": 0,
                            "valueText": "0"
                        },
                        "closeBracketToken": {
                            "kind": "CloseBracketToken",
                            "fullStart": 1321,
                            "fullEnd": 1323,
                            "start": 1321,
                            "end": 1322,
                            "fullWidth": 2,
                            "width": 1,
                            "text": "]",
                            "value": "]",
                            "valueText": "]",
                            "hasTrailingTrivia": true,
                            "trailingTrivia": [
                                {
                                    "kind": "WhitespaceTrivia",
                                    "text": " "
                                }
                            ]
                        }
                    },
                    "operatorToken": {
                        "kind": "ExclamationEqualsEqualsToken",
                        "fullStart": 1323,
                        "fullEnd": 1327,
                        "start": 1323,
                        "end": 1326,
                        "fullWidth": 4,
                        "width": 3,
                        "text": "!==",
                        "value": "!==",
                        "valueText": "!==",
                        "hasTrailingTrivia": true,
                        "trailingTrivia": [
                            {
                                "kind": "WhitespaceTrivia",
                                "text": " "
                            }
                        ]
                    },
                    "right": {
                        "kind": "IdentifierName",
                        "fullStart": 1327,
                        "fullEnd": 1330,
                        "start": 1327,
                        "end": 1330,
                        "fullWidth": 3,
                        "width": 3,
                        "text": "obj",
                        "value": "obj",
                        "valueText": "obj"
                    }
                },
                "closeParenToken": {
                    "kind": "CloseParenToken",
                    "fullStart": 1330,
                    "fullEnd": 1332,
                    "start": 1330,
                    "end": 1331,
                    "fullWidth": 2,
                    "width": 1,
                    "text": ")",
                    "value": ")",
                    "valueText": ")",
                    "hasTrailingTrivia": true,
                    "trailingTrivia": [
                        {
                            "kind": "WhitespaceTrivia",
                            "text": " "
                        }
                    ]
                },
                "statement": {
                    "kind": "Block",
                    "fullStart": 1332,
                    "fullEnd": 1443,
                    "start": 1332,
                    "end": 1442,
                    "fullWidth": 111,
                    "width": 110,
                    "openBraceToken": {
                        "kind": "OpenBraceToken",
                        "fullStart": 1332,
                        "fullEnd": 1334,
                        "start": 1332,
                        "end": 1333,
                        "fullWidth": 2,
                        "width": 1,
                        "text": "{",
                        "value": "{",
                        "valueText": "{",
                        "hasTrailingTrivia": true,
                        "hasTrailingNewLine": true,
                        "trailingTrivia": [
                            {
                                "kind": "NewLineTrivia",
                                "text": "\n"
                            }
                        ]
                    },
                    "statements": [
                        {
                            "kind": "ExpressionStatement",
                            "fullStart": 1334,
                            "fullEnd": 1441,
                            "start": 1336,
                            "end": 1440,
                            "fullWidth": 107,
                            "width": 104,
                            "expression": {
                                "kind": "InvocationExpression",
                                "fullStart": 1334,
                                "fullEnd": 1439,
                                "start": 1336,
                                "end": 1439,
                                "fullWidth": 105,
                                "width": 103,
                                "expression": {
                                    "kind": "IdentifierName",
                                    "fullStart": 1334,
                                    "fullEnd": 1342,
                                    "start": 1336,
                                    "end": 1342,
                                    "fullWidth": 8,
                                    "width": 6,
                                    "text": "$ERROR",
                                    "value": "$ERROR",
                                    "valueText": "$ERROR",
                                    "hasLeadingTrivia": true,
                                    "leadingTrivia": [
                                        {
                                            "kind": "WhitespaceTrivia",
                                            "text": "  "
                                        }
                                    ]
                                },
                                "argumentList": {
                                    "kind": "ArgumentList",
                                    "fullStart": 1342,
                                    "fullEnd": 1439,
                                    "start": 1342,
                                    "end": 1439,
                                    "fullWidth": 97,
                                    "width": 97,
                                    "openParenToken": {
                                        "kind": "OpenParenToken",
                                        "fullStart": 1342,
                                        "fullEnd": 1343,
                                        "start": 1342,
                                        "end": 1343,
                                        "fullWidth": 1,
                                        "width": 1,
                                        "text": "(",
                                        "value": "(",
                                        "valueText": "("
                                    },
                                    "arguments": [
                                        {
                                            "kind": "AddExpression",
                                            "fullStart": 1343,
                                            "fullEnd": 1438,
                                            "start": 1343,
                                            "end": 1438,
                                            "fullWidth": 95,
                                            "width": 95,
                                            "left": {
                                                "kind": "StringLiteral",
                                                "fullStart": 1343,
                                                "fullEnd": 1430,
                                                "start": 1343,
                                                "end": 1429,
                                                "fullWidth": 87,
                                                "width": 86,
                                                "text": "'#6: var obj = new Number(4294967297); var x = new Array(obj); x[0] === obj. Actual: '",
                                                "value": "#6: var obj = new Number(4294967297); var x = new Array(obj); x[0] === obj. Actual: ",
                                                "valueText": "#6: var obj = new Number(4294967297); var x = new Array(obj); x[0] === obj. Actual: ",
                                                "hasTrailingTrivia": true,
                                                "trailingTrivia": [
                                                    {
                                                        "kind": "WhitespaceTrivia",
                                                        "text": " "
                                                    }
                                                ]
                                            },
                                            "operatorToken": {
                                                "kind": "PlusToken",
                                                "fullStart": 1430,
                                                "fullEnd": 1432,
                                                "start": 1430,
                                                "end": 1431,
                                                "fullWidth": 2,
                                                "width": 1,
                                                "text": "+",
                                                "value": "+",
                                                "valueText": "+",
                                                "hasTrailingTrivia": true,
                                                "trailingTrivia": [
                                                    {
                                                        "kind": "WhitespaceTrivia",
                                                        "text": " "
                                                    }
                                                ]
                                            },
                                            "right": {
                                                "kind": "ParenthesizedExpression",
                                                "fullStart": 1432,
                                                "fullEnd": 1438,
                                                "start": 1432,
                                                "end": 1438,
                                                "fullWidth": 6,
                                                "width": 6,
                                                "openParenToken": {
                                                    "kind": "OpenParenToken",
                                                    "fullStart": 1432,
                                                    "fullEnd": 1433,
                                                    "start": 1432,
                                                    "end": 1433,
                                                    "fullWidth": 1,
                                                    "width": 1,
                                                    "text": "(",
                                                    "value": "(",
                                                    "valueText": "("
                                                },
                                                "expression": {
                                                    "kind": "ElementAccessExpression",
                                                    "fullStart": 1433,
                                                    "fullEnd": 1437,
                                                    "start": 1433,
                                                    "end": 1437,
                                                    "fullWidth": 4,
                                                    "width": 4,
                                                    "expression": {
                                                        "kind": "IdentifierName",
                                                        "fullStart": 1433,
                                                        "fullEnd": 1434,
                                                        "start": 1433,
                                                        "end": 1434,
                                                        "fullWidth": 1,
                                                        "width": 1,
                                                        "text": "x",
                                                        "value": "x",
                                                        "valueText": "x"
                                                    },
                                                    "openBracketToken": {
                                                        "kind": "OpenBracketToken",
                                                        "fullStart": 1434,
                                                        "fullEnd": 1435,
                                                        "start": 1434,
                                                        "end": 1435,
                                                        "fullWidth": 1,
                                                        "width": 1,
                                                        "text": "[",
                                                        "value": "[",
                                                        "valueText": "["
                                                    },
                                                    "argumentExpression": {
                                                        "kind": "NumericLiteral",
                                                        "fullStart": 1435,
                                                        "fullEnd": 1436,
                                                        "start": 1435,
                                                        "end": 1436,
                                                        "fullWidth": 1,
                                                        "width": 1,
                                                        "text": "0",
                                                        "value": 0,
                                                        "valueText": "0"
                                                    },
                                                    "closeBracketToken": {
                                                        "kind": "CloseBracketToken",
                                                        "fullStart": 1436,
                                                        "fullEnd": 1437,
                                                        "start": 1436,
                                                        "end": 1437,
                                                        "fullWidth": 1,
                                                        "width": 1,
                                                        "text": "]",
                                                        "value": "]",
                                                        "valueText": "]"
                                                    }
                                                },
                                                "closeParenToken": {
                                                    "kind": "CloseParenToken",
                                                    "fullStart": 1437,
                                                    "fullEnd": 1438,
                                                    "start": 1437,
                                                    "end": 1438,
                                                    "fullWidth": 1,
                                                    "width": 1,
                                                    "text": ")",
                                                    "value": ")",
                                                    "valueText": ")"
                                                }
                                            }
                                        }
                                    ],
                                    "closeParenToken": {
                                        "kind": "CloseParenToken",
                                        "fullStart": 1438,
                                        "fullEnd": 1439,
                                        "start": 1438,
                                        "end": 1439,
                                        "fullWidth": 1,
                                        "width": 1,
                                        "text": ")",
                                        "value": ")",
                                        "valueText": ")"
                                    }
                                }
                            },
                            "semicolonToken": {
                                "kind": "SemicolonToken",
                                "fullStart": 1439,
                                "fullEnd": 1441,
                                "start": 1439,
                                "end": 1440,
                                "fullWidth": 2,
                                "width": 1,
                                "text": ";",
                                "value": ";",
                                "valueText": ";",
                                "hasTrailingTrivia": true,
                                "hasTrailingNewLine": true,
                                "trailingTrivia": [
                                    {
                                        "kind": "NewLineTrivia",
                                        "text": "\n"
                                    }
                                ]
                            }
                        }
                    ],
                    "closeBraceToken": {
                        "kind": "CloseBraceToken",
                        "fullStart": 1441,
                        "fullEnd": 1443,
                        "start": 1441,
                        "end": 1442,
                        "fullWidth": 2,
                        "width": 1,
                        "text": "}",
                        "value": "}",
                        "valueText": "}",
                        "hasTrailingTrivia": true,
                        "hasTrailingNewLine": true,
                        "trailingTrivia": [
                            {
                                "kind": "NewLineTrivia",
                                "text": "\n"
                            }
                        ]
                    }
                }
            }
        ],
        "endOfFileToken": {
            "kind": "EndOfFileToken",
            "fullStart": 1443,
            "fullEnd": 1445,
            "start": 1445,
            "end": 1445,
            "fullWidth": 2,
            "width": 0,
            "text": "",
            "hasLeadingTrivia": true,
            "hasLeadingNewLine": true,
            "leadingTrivia": [
                {
                    "kind": "NewLineTrivia",
                    "text": "\n"
                },
                {
                    "kind": "NewLineTrivia",
                    "text": "\n"
                }
            ]
        }
    },
    "lineMap": {
        "lineStarts": [
            0,
            61,
            132,
            133,
            137,
            205,
            271,
            317,
            320,
            376,
            419,
            423,
            424,
            450,
            474,
            475,
            486,
            508,
            613,
            615,
            616,
            626,
            646,
            745,
            747,
            748,
            782,
            806,
            807,
            818,
            840,
            953,
            955,
            956,
            966,
            986,
            1093,
            1095,
            1096,
            1130,
            1154,
            1155,
            1166,
            1188,
            1301,
            1303,
            1304,
            1314,
            1334,
            1441,
            1443,
            1444,
            1445
        ],
        "length": 1445
    }
}<|MERGE_RESOLUTION|>--- conflicted
+++ resolved
@@ -94,12 +94,8 @@
                             "start": 428,
                             "end": 448,
                             "fullWidth": 20,
-<<<<<<< HEAD
                             "width": 20,
-                            "identifier": {
-=======
                             "propertyName": {
->>>>>>> 85e84683
                                 "kind": "IdentifierName",
                                 "fullStart": 428,
                                 "fullEnd": 432,
@@ -322,12 +318,8 @@
                             "start": 454,
                             "end": 472,
                             "fullWidth": 18,
-<<<<<<< HEAD
                             "width": 18,
-                            "identifier": {
-=======
                             "propertyName": {
->>>>>>> 85e84683
                                 "kind": "IdentifierName",
                                 "fullStart": 454,
                                 "fullEnd": 456,
@@ -1433,12 +1425,8 @@
                             "start": 752,
                             "end": 780,
                             "fullWidth": 28,
-<<<<<<< HEAD
                             "width": 28,
-                            "identifier": {
-=======
                             "propertyName": {
->>>>>>> 85e84683
                                 "kind": "IdentifierName",
                                 "fullStart": 752,
                                 "fullEnd": 756,
@@ -1640,12 +1628,8 @@
                             "start": 786,
                             "end": 804,
                             "fullWidth": 18,
-<<<<<<< HEAD
                             "width": 18,
-                            "identifier": {
-=======
                             "propertyName": {
->>>>>>> 85e84683
                                 "kind": "IdentifierName",
                                 "fullStart": 786,
                                 "fullEnd": 788,
@@ -2751,12 +2735,8 @@
                             "start": 1100,
                             "end": 1128,
                             "fullWidth": 28,
-<<<<<<< HEAD
                             "width": 28,
-                            "identifier": {
-=======
                             "propertyName": {
->>>>>>> 85e84683
                                 "kind": "IdentifierName",
                                 "fullStart": 1100,
                                 "fullEnd": 1104,
@@ -2958,12 +2938,8 @@
                             "start": 1134,
                             "end": 1152,
                             "fullWidth": 18,
-<<<<<<< HEAD
                             "width": 18,
-                            "identifier": {
-=======
                             "propertyName": {
->>>>>>> 85e84683
                                 "kind": "IdentifierName",
                                 "fullStart": 1134,
                                 "fullEnd": 1136,
