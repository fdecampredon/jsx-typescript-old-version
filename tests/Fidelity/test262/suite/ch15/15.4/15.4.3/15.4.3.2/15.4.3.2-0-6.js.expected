{
    "isDeclaration": false,
    "languageVersion": "EcmaScript5",
    "parseOptions": {
        "allowAutomaticSemicolonInsertion": true
    },
    "sourceUnit": {
        "kind": "SourceUnit",
        "fullStart": 0,
        "fullEnd": 681,
        "start": 531,
        "end": 681,
        "fullWidth": 681,
        "width": 150,
        "isIncrementallyUnusable": true,
        "moduleElements": [
            {
                "kind": "FunctionDeclaration",
                "fullStart": 0,
                "fullEnd": 657,
                "start": 531,
                "end": 655,
                "fullWidth": 657,
                "width": 124,
                "modifiers": [],
                "functionKeyword": {
                    "kind": "FunctionKeyword",
                    "fullStart": 0,
                    "fullEnd": 540,
                    "start": 531,
                    "end": 539,
                    "fullWidth": 540,
                    "width": 8,
                    "text": "function",
                    "value": "function",
                    "valueText": "function",
                    "hasLeadingTrivia": true,
                    "hasLeadingComment": true,
                    "hasLeadingNewLine": true,
                    "hasTrailingTrivia": true,
                    "leadingTrivia": [
                        {
                            "kind": "SingleLineCommentTrivia",
                            "text": "/// Copyright (c) 2012 Ecma International.  All rights reserved. "
                        },
                        {
                            "kind": "NewLineTrivia",
                            "text": "\r\n"
                        },
                        {
                            "kind": "SingleLineCommentTrivia",
                            "text": "/// Ecma International makes this code available under the terms and conditions set"
                        },
                        {
                            "kind": "NewLineTrivia",
                            "text": "\r\n"
                        },
                        {
                            "kind": "SingleLineCommentTrivia",
                            "text": "/// forth on http://hg.ecmascript.org/tests/test262/raw-file/tip/LICENSE (the "
                        },
                        {
                            "kind": "NewLineTrivia",
                            "text": "\r\n"
                        },
                        {
                            "kind": "SingleLineCommentTrivia",
                            "text": "/// \"Use Terms\").   Any redistribution of this code must retain the above "
                        },
                        {
                            "kind": "NewLineTrivia",
                            "text": "\r\n"
                        },
                        {
                            "kind": "SingleLineCommentTrivia",
                            "text": "/// copyright and this notice and otherwise comply with the Use Terms."
                        },
                        {
                            "kind": "NewLineTrivia",
                            "text": "\r\n"
                        },
                        {
                            "kind": "MultiLineCommentTrivia",
                            "text": "/**\r\n * @path ch15/15.4/15.4.3/15.4.3.2/15.4.3.2-0-6.js\r\n * @description Array.isArray return true if its argument is an Array (new Array())\r\n */"
                        },
                        {
                            "kind": "NewLineTrivia",
                            "text": "\r\n"
                        },
                        {
                            "kind": "NewLineTrivia",
                            "text": "\r\n"
                        },
                        {
                            "kind": "NewLineTrivia",
                            "text": "\r\n"
                        }
                    ],
                    "trailingTrivia": [
                        {
                            "kind": "WhitespaceTrivia",
                            "text": " "
                        }
                    ]
                },
                "identifier": {
                    "kind": "IdentifierName",
                    "fullStart": 540,
                    "fullEnd": 548,
                    "start": 540,
                    "end": 548,
                    "fullWidth": 8,
                    "width": 8,
                    "text": "testcase",
                    "value": "testcase",
                    "valueText": "testcase"
                },
                "callSignature": {
                    "kind": "CallSignature",
                    "fullStart": 548,
                    "fullEnd": 551,
                    "start": 548,
                    "end": 550,
                    "fullWidth": 3,
                    "width": 2,
                    "parameterList": {
                        "kind": "ParameterList",
                        "fullStart": 548,
                        "fullEnd": 551,
                        "start": 548,
                        "end": 550,
                        "fullWidth": 3,
                        "width": 2,
                        "openParenToken": {
                            "kind": "OpenParenToken",
                            "fullStart": 548,
                            "fullEnd": 549,
                            "start": 548,
                            "end": 549,
                            "fullWidth": 1,
                            "width": 1,
                            "text": "(",
                            "value": "(",
                            "valueText": "("
                        },
                        "parameters": [],
                        "closeParenToken": {
                            "kind": "CloseParenToken",
                            "fullStart": 549,
                            "fullEnd": 551,
                            "start": 549,
                            "end": 550,
                            "fullWidth": 2,
                            "width": 1,
                            "text": ")",
                            "value": ")",
                            "valueText": ")",
                            "hasTrailingTrivia": true,
                            "trailingTrivia": [
                                {
                                    "kind": "WhitespaceTrivia",
                                    "text": " "
                                }
                            ]
                        }
                    }
                },
                "block": {
                    "kind": "Block",
                    "fullStart": 551,
                    "fullEnd": 657,
                    "start": 551,
                    "end": 655,
                    "fullWidth": 106,
                    "width": 104,
                    "openBraceToken": {
                        "kind": "OpenBraceToken",
                        "fullStart": 551,
                        "fullEnd": 554,
                        "start": 551,
                        "end": 552,
                        "fullWidth": 3,
                        "width": 1,
                        "text": "{",
                        "value": "{",
                        "valueText": "{",
                        "hasTrailingTrivia": true,
                        "hasTrailingNewLine": true,
                        "trailingTrivia": [
                            {
                                "kind": "NewLineTrivia",
                                "text": "\r\n"
                            }
                        ]
                    },
                    "statements": [
                        {
                            "kind": "VariableStatement",
                            "fullStart": 554,
                            "fullEnd": 580,
                            "start": 556,
                            "end": 578,
                            "fullWidth": 26,
                            "width": 22,
                            "modifiers": [],
                            "variableDeclaration": {
                                "kind": "VariableDeclaration",
                                "fullStart": 554,
                                "fullEnd": 577,
                                "start": 556,
                                "end": 577,
                                "fullWidth": 23,
                                "width": 21,
                                "varKeyword": {
                                    "kind": "VarKeyword",
                                    "fullStart": 554,
                                    "fullEnd": 560,
                                    "start": 556,
                                    "end": 559,
                                    "fullWidth": 6,
                                    "width": 3,
                                    "text": "var",
                                    "value": "var",
                                    "valueText": "var",
                                    "hasLeadingTrivia": true,
                                    "hasTrailingTrivia": true,
                                    "leadingTrivia": [
                                        {
                                            "kind": "WhitespaceTrivia",
                                            "text": "  "
                                        }
                                    ],
                                    "trailingTrivia": [
                                        {
                                            "kind": "WhitespaceTrivia",
                                            "text": " "
                                        }
                                    ]
                                },
                                "variableDeclarators": [
                                    {
                                        "kind": "VariableDeclarator",
                                        "fullStart": 560,
                                        "fullEnd": 577,
                                        "start": 560,
                                        "end": 577,
                                        "fullWidth": 17,
<<<<<<< HEAD
                                        "width": 17,
                                        "identifier": {
=======
                                        "propertyName": {
>>>>>>> 85e84683
                                            "kind": "IdentifierName",
                                            "fullStart": 560,
                                            "fullEnd": 562,
                                            "start": 560,
                                            "end": 561,
                                            "fullWidth": 2,
                                            "width": 1,
                                            "text": "a",
                                            "value": "a",
                                            "valueText": "a",
                                            "hasTrailingTrivia": true,
                                            "trailingTrivia": [
                                                {
                                                    "kind": "WhitespaceTrivia",
                                                    "text": " "
                                                }
                                            ]
                                        },
                                        "equalsValueClause": {
                                            "kind": "EqualsValueClause",
                                            "fullStart": 562,
                                            "fullEnd": 577,
                                            "start": 562,
                                            "end": 577,
                                            "fullWidth": 15,
                                            "width": 15,
                                            "equalsToken": {
                                                "kind": "EqualsToken",
                                                "fullStart": 562,
                                                "fullEnd": 564,
                                                "start": 562,
                                                "end": 563,
                                                "fullWidth": 2,
                                                "width": 1,
                                                "text": "=",
                                                "value": "=",
                                                "valueText": "=",
                                                "hasTrailingTrivia": true,
                                                "trailingTrivia": [
                                                    {
                                                        "kind": "WhitespaceTrivia",
                                                        "text": " "
                                                    }
                                                ]
                                            },
                                            "value": {
                                                "kind": "ObjectCreationExpression",
                                                "fullStart": 564,
                                                "fullEnd": 577,
                                                "start": 564,
                                                "end": 577,
                                                "fullWidth": 13,
                                                "width": 13,
                                                "newKeyword": {
                                                    "kind": "NewKeyword",
                                                    "fullStart": 564,
                                                    "fullEnd": 568,
                                                    "start": 564,
                                                    "end": 567,
                                                    "fullWidth": 4,
                                                    "width": 3,
                                                    "text": "new",
                                                    "value": "new",
                                                    "valueText": "new",
                                                    "hasTrailingTrivia": true,
                                                    "trailingTrivia": [
                                                        {
                                                            "kind": "WhitespaceTrivia",
                                                            "text": " "
                                                        }
                                                    ]
                                                },
                                                "expression": {
                                                    "kind": "IdentifierName",
                                                    "fullStart": 568,
                                                    "fullEnd": 573,
                                                    "start": 568,
                                                    "end": 573,
                                                    "fullWidth": 5,
                                                    "width": 5,
                                                    "text": "Array",
                                                    "value": "Array",
                                                    "valueText": "Array"
                                                },
                                                "argumentList": {
                                                    "kind": "ArgumentList",
                                                    "fullStart": 573,
                                                    "fullEnd": 577,
                                                    "start": 573,
                                                    "end": 577,
                                                    "fullWidth": 4,
                                                    "width": 4,
                                                    "openParenToken": {
                                                        "kind": "OpenParenToken",
                                                        "fullStart": 573,
                                                        "fullEnd": 574,
                                                        "start": 573,
                                                        "end": 574,
                                                        "fullWidth": 1,
                                                        "width": 1,
                                                        "text": "(",
                                                        "value": "(",
                                                        "valueText": "("
                                                    },
                                                    "arguments": [
                                                        {
                                                            "kind": "NumericLiteral",
                                                            "fullStart": 574,
                                                            "fullEnd": 576,
                                                            "start": 574,
                                                            "end": 576,
                                                            "fullWidth": 2,
                                                            "width": 2,
                                                            "text": "10",
                                                            "value": 10,
                                                            "valueText": "10"
                                                        }
                                                    ],
                                                    "closeParenToken": {
                                                        "kind": "CloseParenToken",
                                                        "fullStart": 576,
                                                        "fullEnd": 577,
                                                        "start": 576,
                                                        "end": 577,
                                                        "fullWidth": 1,
                                                        "width": 1,
                                                        "text": ")",
                                                        "value": ")",
                                                        "valueText": ")"
                                                    }
                                                }
                                            }
                                        }
                                    }
                                ]
                            },
                            "semicolonToken": {
                                "kind": "SemicolonToken",
                                "fullStart": 577,
                                "fullEnd": 580,
                                "start": 577,
                                "end": 578,
                                "fullWidth": 3,
                                "width": 1,
                                "text": ";",
                                "value": ";",
                                "valueText": ";",
                                "hasTrailingTrivia": true,
                                "hasTrailingNewLine": true,
                                "trailingTrivia": [
                                    {
                                        "kind": "NewLineTrivia",
                                        "text": "\r\n"
                                    }
                                ]
                            }
                        },
                        {
                            "kind": "VariableStatement",
                            "fullStart": 580,
                            "fullEnd": 609,
                            "start": 582,
                            "end": 607,
                            "fullWidth": 29,
                            "width": 25,
                            "modifiers": [],
                            "variableDeclaration": {
                                "kind": "VariableDeclaration",
                                "fullStart": 580,
                                "fullEnd": 606,
                                "start": 582,
                                "end": 606,
                                "fullWidth": 26,
                                "width": 24,
                                "varKeyword": {
                                    "kind": "VarKeyword",
                                    "fullStart": 580,
                                    "fullEnd": 586,
                                    "start": 582,
                                    "end": 585,
                                    "fullWidth": 6,
                                    "width": 3,
                                    "text": "var",
                                    "value": "var",
                                    "valueText": "var",
                                    "hasLeadingTrivia": true,
                                    "hasTrailingTrivia": true,
                                    "leadingTrivia": [
                                        {
                                            "kind": "WhitespaceTrivia",
                                            "text": "  "
                                        }
                                    ],
                                    "trailingTrivia": [
                                        {
                                            "kind": "WhitespaceTrivia",
                                            "text": " "
                                        }
                                    ]
                                },
                                "variableDeclarators": [
                                    {
                                        "kind": "VariableDeclarator",
                                        "fullStart": 586,
                                        "fullEnd": 606,
                                        "start": 586,
                                        "end": 606,
                                        "fullWidth": 20,
<<<<<<< HEAD
                                        "width": 20,
                                        "identifier": {
=======
                                        "propertyName": {
>>>>>>> 85e84683
                                            "kind": "IdentifierName",
                                            "fullStart": 586,
                                            "fullEnd": 588,
                                            "start": 586,
                                            "end": 587,
                                            "fullWidth": 2,
                                            "width": 1,
                                            "text": "b",
                                            "value": "b",
                                            "valueText": "b",
                                            "hasTrailingTrivia": true,
                                            "trailingTrivia": [
                                                {
                                                    "kind": "WhitespaceTrivia",
                                                    "text": " "
                                                }
                                            ]
                                        },
                                        "equalsValueClause": {
                                            "kind": "EqualsValueClause",
                                            "fullStart": 588,
                                            "fullEnd": 606,
                                            "start": 588,
                                            "end": 606,
                                            "fullWidth": 18,
                                            "width": 18,
                                            "equalsToken": {
                                                "kind": "EqualsToken",
                                                "fullStart": 588,
                                                "fullEnd": 590,
                                                "start": 588,
                                                "end": 589,
                                                "fullWidth": 2,
                                                "width": 1,
                                                "text": "=",
                                                "value": "=",
                                                "valueText": "=",
                                                "hasTrailingTrivia": true,
                                                "trailingTrivia": [
                                                    {
                                                        "kind": "WhitespaceTrivia",
                                                        "text": " "
                                                    }
                                                ]
                                            },
                                            "value": {
                                                "kind": "InvocationExpression",
                                                "fullStart": 590,
                                                "fullEnd": 606,
                                                "start": 590,
                                                "end": 606,
                                                "fullWidth": 16,
                                                "width": 16,
                                                "expression": {
                                                    "kind": "MemberAccessExpression",
                                                    "fullStart": 590,
                                                    "fullEnd": 603,
                                                    "start": 590,
                                                    "end": 603,
                                                    "fullWidth": 13,
                                                    "width": 13,
                                                    "expression": {
                                                        "kind": "IdentifierName",
                                                        "fullStart": 590,
                                                        "fullEnd": 595,
                                                        "start": 590,
                                                        "end": 595,
                                                        "fullWidth": 5,
                                                        "width": 5,
                                                        "text": "Array",
                                                        "value": "Array",
                                                        "valueText": "Array"
                                                    },
                                                    "dotToken": {
                                                        "kind": "DotToken",
                                                        "fullStart": 595,
                                                        "fullEnd": 596,
                                                        "start": 595,
                                                        "end": 596,
                                                        "fullWidth": 1,
                                                        "width": 1,
                                                        "text": ".",
                                                        "value": ".",
                                                        "valueText": "."
                                                    },
                                                    "name": {
                                                        "kind": "IdentifierName",
                                                        "fullStart": 596,
                                                        "fullEnd": 603,
                                                        "start": 596,
                                                        "end": 603,
                                                        "fullWidth": 7,
                                                        "width": 7,
                                                        "text": "isArray",
                                                        "value": "isArray",
                                                        "valueText": "isArray"
                                                    }
                                                },
                                                "argumentList": {
                                                    "kind": "ArgumentList",
                                                    "fullStart": 603,
                                                    "fullEnd": 606,
                                                    "start": 603,
                                                    "end": 606,
                                                    "fullWidth": 3,
                                                    "width": 3,
                                                    "openParenToken": {
                                                        "kind": "OpenParenToken",
                                                        "fullStart": 603,
                                                        "fullEnd": 604,
                                                        "start": 603,
                                                        "end": 604,
                                                        "fullWidth": 1,
                                                        "width": 1,
                                                        "text": "(",
                                                        "value": "(",
                                                        "valueText": "("
                                                    },
                                                    "arguments": [
                                                        {
                                                            "kind": "IdentifierName",
                                                            "fullStart": 604,
                                                            "fullEnd": 605,
                                                            "start": 604,
                                                            "end": 605,
                                                            "fullWidth": 1,
                                                            "width": 1,
                                                            "text": "a",
                                                            "value": "a",
                                                            "valueText": "a"
                                                        }
                                                    ],
                                                    "closeParenToken": {
                                                        "kind": "CloseParenToken",
                                                        "fullStart": 605,
                                                        "fullEnd": 606,
                                                        "start": 605,
                                                        "end": 606,
                                                        "fullWidth": 1,
                                                        "width": 1,
                                                        "text": ")",
                                                        "value": ")",
                                                        "valueText": ")"
                                                    }
                                                }
                                            }
                                        }
                                    }
                                ]
                            },
                            "semicolonToken": {
                                "kind": "SemicolonToken",
                                "fullStart": 606,
                                "fullEnd": 609,
                                "start": 606,
                                "end": 607,
                                "fullWidth": 3,
                                "width": 1,
                                "text": ";",
                                "value": ";",
                                "valueText": ";",
                                "hasTrailingTrivia": true,
                                "hasTrailingNewLine": true,
                                "trailingTrivia": [
                                    {
                                        "kind": "NewLineTrivia",
                                        "text": "\r\n"
                                    }
                                ]
                            }
                        },
                        {
                            "kind": "IfStatement",
                            "fullStart": 609,
                            "fullEnd": 653,
                            "start": 611,
                            "end": 651,
                            "fullWidth": 44,
                            "width": 40,
                            "ifKeyword": {
                                "kind": "IfKeyword",
                                "fullStart": 609,
                                "fullEnd": 614,
                                "start": 611,
                                "end": 613,
                                "fullWidth": 5,
                                "width": 2,
                                "text": "if",
                                "value": "if",
                                "valueText": "if",
                                "hasLeadingTrivia": true,
                                "hasTrailingTrivia": true,
                                "leadingTrivia": [
                                    {
                                        "kind": "WhitespaceTrivia",
                                        "text": "  "
                                    }
                                ],
                                "trailingTrivia": [
                                    {
                                        "kind": "WhitespaceTrivia",
                                        "text": " "
                                    }
                                ]
                            },
                            "openParenToken": {
                                "kind": "OpenParenToken",
                                "fullStart": 614,
                                "fullEnd": 615,
                                "start": 614,
                                "end": 615,
                                "fullWidth": 1,
                                "width": 1,
                                "text": "(",
                                "value": "(",
                                "valueText": "("
                            },
                            "condition": {
                                "kind": "EqualsExpression",
                                "fullStart": 615,
                                "fullEnd": 625,
                                "start": 615,
                                "end": 625,
                                "fullWidth": 10,
                                "width": 10,
                                "left": {
                                    "kind": "IdentifierName",
                                    "fullStart": 615,
                                    "fullEnd": 617,
                                    "start": 615,
                                    "end": 616,
                                    "fullWidth": 2,
                                    "width": 1,
                                    "text": "b",
                                    "value": "b",
                                    "valueText": "b",
                                    "hasTrailingTrivia": true,
                                    "trailingTrivia": [
                                        {
                                            "kind": "WhitespaceTrivia",
                                            "text": " "
                                        }
                                    ]
                                },
                                "operatorToken": {
                                    "kind": "EqualsEqualsEqualsToken",
                                    "fullStart": 617,
                                    "fullEnd": 621,
                                    "start": 617,
                                    "end": 620,
                                    "fullWidth": 4,
                                    "width": 3,
                                    "text": "===",
                                    "value": "===",
                                    "valueText": "===",
                                    "hasTrailingTrivia": true,
                                    "trailingTrivia": [
                                        {
                                            "kind": "WhitespaceTrivia",
                                            "text": " "
                                        }
                                    ]
                                },
                                "right": {
                                    "kind": "TrueKeyword",
                                    "fullStart": 621,
                                    "fullEnd": 625,
                                    "start": 621,
                                    "end": 625,
                                    "fullWidth": 4,
                                    "width": 4,
                                    "text": "true",
                                    "value": true,
                                    "valueText": "true"
                                }
                            },
                            "closeParenToken": {
                                "kind": "CloseParenToken",
                                "fullStart": 625,
                                "fullEnd": 627,
                                "start": 625,
                                "end": 626,
                                "fullWidth": 2,
                                "width": 1,
                                "text": ")",
                                "value": ")",
                                "valueText": ")",
                                "hasTrailingTrivia": true,
                                "trailingTrivia": [
                                    {
                                        "kind": "WhitespaceTrivia",
                                        "text": " "
                                    }
                                ]
                            },
                            "statement": {
                                "kind": "Block",
                                "fullStart": 627,
                                "fullEnd": 653,
                                "start": 627,
                                "end": 651,
                                "fullWidth": 26,
                                "width": 24,
                                "openBraceToken": {
                                    "kind": "OpenBraceToken",
                                    "fullStart": 627,
                                    "fullEnd": 630,
                                    "start": 627,
                                    "end": 628,
                                    "fullWidth": 3,
                                    "width": 1,
                                    "text": "{",
                                    "value": "{",
                                    "valueText": "{",
                                    "hasTrailingTrivia": true,
                                    "hasTrailingNewLine": true,
                                    "trailingTrivia": [
                                        {
                                            "kind": "NewLineTrivia",
                                            "text": "\r\n"
                                        }
                                    ]
                                },
                                "statements": [
                                    {
                                        "kind": "ReturnStatement",
                                        "fullStart": 630,
                                        "fullEnd": 648,
                                        "start": 634,
                                        "end": 646,
                                        "fullWidth": 18,
                                        "width": 12,
                                        "returnKeyword": {
                                            "kind": "ReturnKeyword",
                                            "fullStart": 630,
                                            "fullEnd": 641,
                                            "start": 634,
                                            "end": 640,
                                            "fullWidth": 11,
                                            "width": 6,
                                            "text": "return",
                                            "value": "return",
                                            "valueText": "return",
                                            "hasLeadingTrivia": true,
                                            "hasTrailingTrivia": true,
                                            "leadingTrivia": [
                                                {
                                                    "kind": "WhitespaceTrivia",
                                                    "text": "    "
                                                }
                                            ],
                                            "trailingTrivia": [
                                                {
                                                    "kind": "WhitespaceTrivia",
                                                    "text": " "
                                                }
                                            ]
                                        },
                                        "expression": {
                                            "kind": "TrueKeyword",
                                            "fullStart": 641,
                                            "fullEnd": 645,
                                            "start": 641,
                                            "end": 645,
                                            "fullWidth": 4,
                                            "width": 4,
                                            "text": "true",
                                            "value": true,
                                            "valueText": "true"
                                        },
                                        "semicolonToken": {
                                            "kind": "SemicolonToken",
                                            "fullStart": 645,
                                            "fullEnd": 648,
                                            "start": 645,
                                            "end": 646,
                                            "fullWidth": 3,
                                            "width": 1,
                                            "text": ";",
                                            "value": ";",
                                            "valueText": ";",
                                            "hasTrailingTrivia": true,
                                            "hasTrailingNewLine": true,
                                            "trailingTrivia": [
                                                {
                                                    "kind": "NewLineTrivia",
                                                    "text": "\r\n"
                                                }
                                            ]
                                        }
                                    }
                                ],
                                "closeBraceToken": {
                                    "kind": "CloseBraceToken",
                                    "fullStart": 648,
                                    "fullEnd": 653,
                                    "start": 650,
                                    "end": 651,
                                    "fullWidth": 5,
                                    "width": 1,
                                    "text": "}",
                                    "value": "}",
                                    "valueText": "}",
                                    "hasLeadingTrivia": true,
                                    "hasTrailingTrivia": true,
                                    "hasTrailingNewLine": true,
                                    "leadingTrivia": [
                                        {
                                            "kind": "WhitespaceTrivia",
                                            "text": "  "
                                        }
                                    ],
                                    "trailingTrivia": [
                                        {
                                            "kind": "NewLineTrivia",
                                            "text": "\r\n"
                                        }
                                    ]
                                }
                            }
                        }
                    ],
                    "closeBraceToken": {
                        "kind": "CloseBraceToken",
                        "fullStart": 653,
                        "fullEnd": 657,
                        "start": 654,
                        "end": 655,
                        "fullWidth": 4,
                        "width": 1,
                        "text": "}",
                        "value": "}",
                        "valueText": "}",
                        "hasLeadingTrivia": true,
                        "hasTrailingTrivia": true,
                        "hasTrailingNewLine": true,
                        "leadingTrivia": [
                            {
                                "kind": "WhitespaceTrivia",
                                "text": " "
                            }
                        ],
                        "trailingTrivia": [
                            {
                                "kind": "NewLineTrivia",
                                "text": "\r\n"
                            }
                        ]
                    }
                }
            },
            {
                "kind": "ExpressionStatement",
                "fullStart": 657,
                "fullEnd": 681,
                "start": 657,
                "end": 679,
                "fullWidth": 24,
                "width": 22,
                "expression": {
                    "kind": "InvocationExpression",
                    "fullStart": 657,
                    "fullEnd": 678,
                    "start": 657,
                    "end": 678,
                    "fullWidth": 21,
                    "width": 21,
                    "expression": {
                        "kind": "IdentifierName",
                        "fullStart": 657,
                        "fullEnd": 668,
                        "start": 657,
                        "end": 668,
                        "fullWidth": 11,
                        "width": 11,
                        "text": "runTestCase",
                        "value": "runTestCase",
                        "valueText": "runTestCase"
                    },
                    "argumentList": {
                        "kind": "ArgumentList",
                        "fullStart": 668,
                        "fullEnd": 678,
                        "start": 668,
                        "end": 678,
                        "fullWidth": 10,
                        "width": 10,
                        "openParenToken": {
                            "kind": "OpenParenToken",
                            "fullStart": 668,
                            "fullEnd": 669,
                            "start": 668,
                            "end": 669,
                            "fullWidth": 1,
                            "width": 1,
                            "text": "(",
                            "value": "(",
                            "valueText": "("
                        },
                        "arguments": [
                            {
                                "kind": "IdentifierName",
                                "fullStart": 669,
                                "fullEnd": 677,
                                "start": 669,
                                "end": 677,
                                "fullWidth": 8,
                                "width": 8,
                                "text": "testcase",
                                "value": "testcase",
                                "valueText": "testcase"
                            }
                        ],
                        "closeParenToken": {
                            "kind": "CloseParenToken",
                            "fullStart": 677,
                            "fullEnd": 678,
                            "start": 677,
                            "end": 678,
                            "fullWidth": 1,
                            "width": 1,
                            "text": ")",
                            "value": ")",
                            "valueText": ")"
                        }
                    }
                },
                "semicolonToken": {
                    "kind": "SemicolonToken",
                    "fullStart": 678,
                    "fullEnd": 681,
                    "start": 678,
                    "end": 679,
                    "fullWidth": 3,
                    "width": 1,
                    "text": ";",
                    "value": ";",
                    "valueText": ";",
                    "hasTrailingTrivia": true,
                    "hasTrailingNewLine": true,
                    "trailingTrivia": [
                        {
                            "kind": "NewLineTrivia",
                            "text": "\r\n"
                        }
                    ]
                }
            }
        ],
        "endOfFileToken": {
            "kind": "EndOfFileToken",
            "fullStart": 681,
            "fullEnd": 681,
            "start": 681,
            "end": 681,
            "fullWidth": 0,
            "width": 0,
            "text": ""
        }
    },
    "lineMap": {
        "lineStarts": [
            0,
            67,
            152,
            232,
            308,
            380,
            385,
            437,
            522,
            527,
            529,
            531,
            554,
            580,
            609,
            630,
            648,
            653,
            657,
            681
        ],
        "length": 681
    }
}<|MERGE_RESOLUTION|>--- conflicted
+++ resolved
@@ -245,12 +245,8 @@
                                         "start": 560,
                                         "end": 577,
                                         "fullWidth": 17,
-<<<<<<< HEAD
                                         "width": 17,
-                                        "identifier": {
-=======
                                         "propertyName": {
->>>>>>> 85e84683
                                             "kind": "IdentifierName",
                                             "fullStart": 560,
                                             "fullEnd": 562,
@@ -459,12 +455,8 @@
                                         "start": 586,
                                         "end": 606,
                                         "fullWidth": 20,
-<<<<<<< HEAD
                                         "width": 20,
-                                        "identifier": {
-=======
                                         "propertyName": {
->>>>>>> 85e84683
                                             "kind": "IdentifierName",
                                             "fullStart": 586,
                                             "fullEnd": 588,
