{
    "isDeclaration": false,
    "languageVersion": "EcmaScript5",
    "parseOptions": {
        "allowAutomaticSemicolonInsertion": true
    },
    "sourceUnit": {
        "kind": "SourceUnit",
        "fullStart": 0,
        "fullEnd": 751,
        "start": 529,
        "end": 751,
        "fullWidth": 751,
        "width": 222,
        "isIncrementallyUnusable": true,
        "moduleElements": [
            {
                "kind": "FunctionDeclaration",
                "fullStart": 0,
                "fullEnd": 727,
                "start": 529,
                "end": 725,
                "fullWidth": 727,
                "width": 196,
                "modifiers": [],
                "functionKeyword": {
                    "kind": "FunctionKeyword",
                    "fullStart": 0,
                    "fullEnd": 538,
                    "start": 529,
                    "end": 537,
                    "fullWidth": 538,
                    "width": 8,
                    "text": "function",
                    "value": "function",
                    "valueText": "function",
                    "hasLeadingTrivia": true,
                    "hasLeadingComment": true,
                    "hasLeadingNewLine": true,
                    "hasTrailingTrivia": true,
                    "leadingTrivia": [
                        {
                            "kind": "SingleLineCommentTrivia",
                            "text": "/// Copyright (c) 2012 Ecma International.  All rights reserved. "
                        },
                        {
                            "kind": "NewLineTrivia",
                            "text": "\r\n"
                        },
                        {
                            "kind": "SingleLineCommentTrivia",
                            "text": "/// Ecma International makes this code available under the terms and conditions set"
                        },
                        {
                            "kind": "NewLineTrivia",
                            "text": "\r\n"
                        },
                        {
                            "kind": "SingleLineCommentTrivia",
                            "text": "/// forth on http://hg.ecmascript.org/tests/test262/raw-file/tip/LICENSE (the "
                        },
                        {
                            "kind": "NewLineTrivia",
                            "text": "\r\n"
                        },
                        {
                            "kind": "SingleLineCommentTrivia",
                            "text": "/// \"Use Terms\").   Any redistribution of this code must retain the above "
                        },
                        {
                            "kind": "NewLineTrivia",
                            "text": "\r\n"
                        },
                        {
                            "kind": "SingleLineCommentTrivia",
                            "text": "/// copyright and this notice and otherwise comply with the Use Terms."
                        },
                        {
                            "kind": "NewLineTrivia",
                            "text": "\r\n"
                        },
                        {
                            "kind": "MultiLineCommentTrivia",
                            "text": "/**\r\n * @path ch15/15.4/15.4.3/15.4.3.2/15.4.3.2-2-1.js\r\n * @description Array.isArray applied to an object with an array as the prototype\r\n */"
                        },
                        {
                            "kind": "NewLineTrivia",
                            "text": "\r\n"
                        },
                        {
                            "kind": "NewLineTrivia",
                            "text": "\r\n"
                        },
                        {
                            "kind": "NewLineTrivia",
                            "text": "\r\n"
                        }
                    ],
                    "trailingTrivia": [
                        {
                            "kind": "WhitespaceTrivia",
                            "text": " "
                        }
                    ]
                },
                "identifier": {
                    "kind": "IdentifierName",
                    "fullStart": 538,
                    "fullEnd": 546,
                    "start": 538,
                    "end": 546,
                    "fullWidth": 8,
                    "width": 8,
                    "text": "testcase",
                    "value": "testcase",
                    "valueText": "testcase"
                },
                "callSignature": {
                    "kind": "CallSignature",
                    "fullStart": 546,
                    "fullEnd": 549,
                    "start": 546,
                    "end": 548,
                    "fullWidth": 3,
                    "width": 2,
                    "parameterList": {
                        "kind": "ParameterList",
                        "fullStart": 546,
                        "fullEnd": 549,
                        "start": 546,
                        "end": 548,
                        "fullWidth": 3,
                        "width": 2,
                        "openParenToken": {
                            "kind": "OpenParenToken",
                            "fullStart": 546,
                            "fullEnd": 547,
                            "start": 546,
                            "end": 547,
                            "fullWidth": 1,
                            "width": 1,
                            "text": "(",
                            "value": "(",
                            "valueText": "("
                        },
                        "parameters": [],
                        "closeParenToken": {
                            "kind": "CloseParenToken",
                            "fullStart": 547,
                            "fullEnd": 549,
                            "start": 547,
                            "end": 548,
                            "fullWidth": 2,
                            "width": 1,
                            "text": ")",
                            "value": ")",
                            "valueText": ")",
                            "hasTrailingTrivia": true,
                            "trailingTrivia": [
                                {
                                    "kind": "WhitespaceTrivia",
                                    "text": " "
                                }
                            ]
                        }
                    }
                },
                "block": {
                    "kind": "Block",
                    "fullStart": 549,
                    "fullEnd": 727,
                    "start": 549,
                    "end": 725,
                    "fullWidth": 178,
                    "width": 176,
                    "openBraceToken": {
                        "kind": "OpenBraceToken",
                        "fullStart": 549,
                        "fullEnd": 552,
                        "start": 549,
                        "end": 550,
                        "fullWidth": 3,
                        "width": 1,
                        "text": "{",
                        "value": "{",
                        "valueText": "{",
                        "hasTrailingTrivia": true,
                        "hasTrailingNewLine": true,
                        "trailingTrivia": [
                            {
                                "kind": "NewLineTrivia",
                                "text": "\r\n"
                            }
                        ]
                    },
                    "statements": [
                        {
                            "kind": "VariableStatement",
                            "fullStart": 552,
                            "fullEnd": 579,
                            "start": 562,
                            "end": 577,
                            "fullWidth": 27,
                            "width": 15,
                            "modifiers": [],
                            "variableDeclaration": {
                                "kind": "VariableDeclaration",
                                "fullStart": 552,
                                "fullEnd": 576,
                                "start": 562,
                                "end": 576,
                                "fullWidth": 24,
                                "width": 14,
                                "varKeyword": {
                                    "kind": "VarKeyword",
                                    "fullStart": 552,
                                    "fullEnd": 566,
                                    "start": 562,
                                    "end": 565,
                                    "fullWidth": 14,
                                    "width": 3,
                                    "text": "var",
                                    "value": "var",
                                    "valueText": "var",
                                    "hasLeadingTrivia": true,
                                    "hasLeadingNewLine": true,
                                    "hasTrailingTrivia": true,
                                    "leadingTrivia": [
                                        {
                                            "kind": "NewLineTrivia",
                                            "text": "\r\n"
                                        },
                                        {
                                            "kind": "WhitespaceTrivia",
                                            "text": "        "
                                        }
                                    ],
                                    "trailingTrivia": [
                                        {
                                            "kind": "WhitespaceTrivia",
                                            "text": " "
                                        }
                                    ]
                                },
                                "variableDeclarators": [
                                    {
                                        "kind": "VariableDeclarator",
                                        "fullStart": 566,
                                        "fullEnd": 576,
                                        "start": 566,
                                        "end": 576,
                                        "fullWidth": 10,
<<<<<<< HEAD
                                        "width": 10,
                                        "identifier": {
=======
                                        "propertyName": {
>>>>>>> 85e84683
                                            "kind": "IdentifierName",
                                            "fullStart": 566,
                                            "fullEnd": 572,
                                            "start": 566,
                                            "end": 571,
                                            "fullWidth": 6,
                                            "width": 5,
                                            "text": "proto",
                                            "value": "proto",
                                            "valueText": "proto",
                                            "hasTrailingTrivia": true,
                                            "trailingTrivia": [
                                                {
                                                    "kind": "WhitespaceTrivia",
                                                    "text": " "
                                                }
                                            ]
                                        },
                                        "equalsValueClause": {
                                            "kind": "EqualsValueClause",
                                            "fullStart": 572,
                                            "fullEnd": 576,
                                            "start": 572,
                                            "end": 576,
                                            "fullWidth": 4,
                                            "width": 4,
                                            "equalsToken": {
                                                "kind": "EqualsToken",
                                                "fullStart": 572,
                                                "fullEnd": 574,
                                                "start": 572,
                                                "end": 573,
                                                "fullWidth": 2,
                                                "width": 1,
                                                "text": "=",
                                                "value": "=",
                                                "valueText": "=",
                                                "hasTrailingTrivia": true,
                                                "trailingTrivia": [
                                                    {
                                                        "kind": "WhitespaceTrivia",
                                                        "text": " "
                                                    }
                                                ]
                                            },
                                            "value": {
                                                "kind": "ArrayLiteralExpression",
                                                "fullStart": 574,
                                                "fullEnd": 576,
                                                "start": 574,
                                                "end": 576,
                                                "fullWidth": 2,
                                                "width": 2,
                                                "openBracketToken": {
                                                    "kind": "OpenBracketToken",
                                                    "fullStart": 574,
                                                    "fullEnd": 575,
                                                    "start": 574,
                                                    "end": 575,
                                                    "fullWidth": 1,
                                                    "width": 1,
                                                    "text": "[",
                                                    "value": "[",
                                                    "valueText": "["
                                                },
                                                "expressions": [],
                                                "closeBracketToken": {
                                                    "kind": "CloseBracketToken",
                                                    "fullStart": 575,
                                                    "fullEnd": 576,
                                                    "start": 575,
                                                    "end": 576,
                                                    "fullWidth": 1,
                                                    "width": 1,
                                                    "text": "]",
                                                    "value": "]",
                                                    "valueText": "]"
                                                }
                                            }
                                        }
                                    }
                                ]
                            },
                            "semicolonToken": {
                                "kind": "SemicolonToken",
                                "fullStart": 576,
                                "fullEnd": 579,
                                "start": 576,
                                "end": 577,
                                "fullWidth": 3,
                                "width": 1,
                                "text": ";",
                                "value": ";",
                                "valueText": ";",
                                "hasTrailingTrivia": true,
                                "hasTrailingNewLine": true,
                                "trailingTrivia": [
                                    {
                                        "kind": "NewLineTrivia",
                                        "text": "\r\n"
                                    }
                                ]
                            }
                        },
                        {
                            "kind": "VariableStatement",
                            "fullStart": 579,
                            "fullEnd": 615,
                            "start": 587,
                            "end": 613,
                            "fullWidth": 36,
                            "width": 26,
                            "modifiers": [],
                            "variableDeclaration": {
                                "kind": "VariableDeclaration",
                                "fullStart": 579,
                                "fullEnd": 612,
                                "start": 587,
                                "end": 612,
                                "fullWidth": 33,
                                "width": 25,
                                "varKeyword": {
                                    "kind": "VarKeyword",
                                    "fullStart": 579,
                                    "fullEnd": 591,
                                    "start": 587,
                                    "end": 590,
                                    "fullWidth": 12,
                                    "width": 3,
                                    "text": "var",
                                    "value": "var",
                                    "valueText": "var",
                                    "hasLeadingTrivia": true,
                                    "hasTrailingTrivia": true,
                                    "leadingTrivia": [
                                        {
                                            "kind": "WhitespaceTrivia",
                                            "text": "        "
                                        }
                                    ],
                                    "trailingTrivia": [
                                        {
                                            "kind": "WhitespaceTrivia",
                                            "text": " "
                                        }
                                    ]
                                },
                                "variableDeclarators": [
                                    {
                                        "kind": "VariableDeclarator",
                                        "fullStart": 591,
                                        "fullEnd": 612,
                                        "start": 591,
                                        "end": 612,
                                        "fullWidth": 21,
<<<<<<< HEAD
                                        "width": 21,
                                        "identifier": {
=======
                                        "propertyName": {
>>>>>>> 85e84683
                                            "kind": "IdentifierName",
                                            "fullStart": 591,
                                            "fullEnd": 595,
                                            "start": 591,
                                            "end": 594,
                                            "fullWidth": 4,
                                            "width": 3,
                                            "text": "Con",
                                            "value": "Con",
                                            "valueText": "Con",
                                            "hasTrailingTrivia": true,
                                            "trailingTrivia": [
                                                {
                                                    "kind": "WhitespaceTrivia",
                                                    "text": " "
                                                }
                                            ]
                                        },
                                        "equalsValueClause": {
                                            "kind": "EqualsValueClause",
                                            "fullStart": 595,
                                            "fullEnd": 612,
                                            "start": 595,
                                            "end": 612,
                                            "fullWidth": 17,
                                            "width": 17,
                                            "equalsToken": {
                                                "kind": "EqualsToken",
                                                "fullStart": 595,
                                                "fullEnd": 597,
                                                "start": 595,
                                                "end": 596,
                                                "fullWidth": 2,
                                                "width": 1,
                                                "text": "=",
                                                "value": "=",
                                                "valueText": "=",
                                                "hasTrailingTrivia": true,
                                                "trailingTrivia": [
                                                    {
                                                        "kind": "WhitespaceTrivia",
                                                        "text": " "
                                                    }
                                                ]
                                            },
                                            "value": {
                                                "kind": "FunctionExpression",
                                                "fullStart": 597,
                                                "fullEnd": 612,
                                                "start": 597,
                                                "end": 612,
                                                "fullWidth": 15,
                                                "width": 15,
                                                "functionKeyword": {
                                                    "kind": "FunctionKeyword",
                                                    "fullStart": 597,
                                                    "fullEnd": 606,
                                                    "start": 597,
                                                    "end": 605,
                                                    "fullWidth": 9,
                                                    "width": 8,
                                                    "text": "function",
                                                    "value": "function",
                                                    "valueText": "function",
                                                    "hasTrailingTrivia": true,
                                                    "trailingTrivia": [
                                                        {
                                                            "kind": "WhitespaceTrivia",
                                                            "text": " "
                                                        }
                                                    ]
                                                },
                                                "callSignature": {
                                                    "kind": "CallSignature",
                                                    "fullStart": 606,
                                                    "fullEnd": 609,
                                                    "start": 606,
                                                    "end": 608,
                                                    "fullWidth": 3,
                                                    "width": 2,
                                                    "parameterList": {
                                                        "kind": "ParameterList",
                                                        "fullStart": 606,
                                                        "fullEnd": 609,
                                                        "start": 606,
                                                        "end": 608,
                                                        "fullWidth": 3,
                                                        "width": 2,
                                                        "openParenToken": {
                                                            "kind": "OpenParenToken",
                                                            "fullStart": 606,
                                                            "fullEnd": 607,
                                                            "start": 606,
                                                            "end": 607,
                                                            "fullWidth": 1,
                                                            "width": 1,
                                                            "text": "(",
                                                            "value": "(",
                                                            "valueText": "("
                                                        },
                                                        "parameters": [],
                                                        "closeParenToken": {
                                                            "kind": "CloseParenToken",
                                                            "fullStart": 607,
                                                            "fullEnd": 609,
                                                            "start": 607,
                                                            "end": 608,
                                                            "fullWidth": 2,
                                                            "width": 1,
                                                            "text": ")",
                                                            "value": ")",
                                                            "valueText": ")",
                                                            "hasTrailingTrivia": true,
                                                            "trailingTrivia": [
                                                                {
                                                                    "kind": "WhitespaceTrivia",
                                                                    "text": " "
                                                                }
                                                            ]
                                                        }
                                                    }
                                                },
                                                "block": {
                                                    "kind": "Block",
                                                    "fullStart": 609,
                                                    "fullEnd": 612,
                                                    "start": 609,
                                                    "end": 612,
                                                    "fullWidth": 3,
                                                    "width": 3,
                                                    "openBraceToken": {
                                                        "kind": "OpenBraceToken",
                                                        "fullStart": 609,
                                                        "fullEnd": 611,
                                                        "start": 609,
                                                        "end": 610,
                                                        "fullWidth": 2,
                                                        "width": 1,
                                                        "text": "{",
                                                        "value": "{",
                                                        "valueText": "{",
                                                        "hasTrailingTrivia": true,
                                                        "trailingTrivia": [
                                                            {
                                                                "kind": "WhitespaceTrivia",
                                                                "text": " "
                                                            }
                                                        ]
                                                    },
                                                    "statements": [],
                                                    "closeBraceToken": {
                                                        "kind": "CloseBraceToken",
                                                        "fullStart": 611,
                                                        "fullEnd": 612,
                                                        "start": 611,
                                                        "end": 612,
                                                        "fullWidth": 1,
                                                        "width": 1,
                                                        "text": "}",
                                                        "value": "}",
                                                        "valueText": "}"
                                                    }
                                                }
                                            }
                                        }
                                    }
                                ]
                            },
                            "semicolonToken": {
                                "kind": "SemicolonToken",
                                "fullStart": 612,
                                "fullEnd": 615,
                                "start": 612,
                                "end": 613,
                                "fullWidth": 3,
                                "width": 1,
                                "text": ";",
                                "value": ";",
                                "valueText": ";",
                                "hasTrailingTrivia": true,
                                "hasTrailingNewLine": true,
                                "trailingTrivia": [
                                    {
                                        "kind": "NewLineTrivia",
                                        "text": "\r\n"
                                    }
                                ]
                            }
                        },
                        {
                            "kind": "ExpressionStatement",
                            "fullStart": 615,
                            "fullEnd": 647,
                            "start": 623,
                            "end": 645,
                            "fullWidth": 32,
                            "width": 22,
                            "expression": {
                                "kind": "AssignmentExpression",
                                "fullStart": 615,
                                "fullEnd": 644,
                                "start": 623,
                                "end": 644,
                                "fullWidth": 29,
                                "width": 21,
                                "left": {
                                    "kind": "MemberAccessExpression",
                                    "fullStart": 615,
                                    "fullEnd": 637,
                                    "start": 623,
                                    "end": 636,
                                    "fullWidth": 22,
                                    "width": 13,
                                    "expression": {
                                        "kind": "IdentifierName",
                                        "fullStart": 615,
                                        "fullEnd": 626,
                                        "start": 623,
                                        "end": 626,
                                        "fullWidth": 11,
                                        "width": 3,
                                        "text": "Con",
                                        "value": "Con",
                                        "valueText": "Con",
                                        "hasLeadingTrivia": true,
                                        "leadingTrivia": [
                                            {
                                                "kind": "WhitespaceTrivia",
                                                "text": "        "
                                            }
                                        ]
                                    },
                                    "dotToken": {
                                        "kind": "DotToken",
                                        "fullStart": 626,
                                        "fullEnd": 627,
                                        "start": 626,
                                        "end": 627,
                                        "fullWidth": 1,
                                        "width": 1,
                                        "text": ".",
                                        "value": ".",
                                        "valueText": "."
                                    },
                                    "name": {
                                        "kind": "IdentifierName",
                                        "fullStart": 627,
                                        "fullEnd": 637,
                                        "start": 627,
                                        "end": 636,
                                        "fullWidth": 10,
                                        "width": 9,
                                        "text": "prototype",
                                        "value": "prototype",
                                        "valueText": "prototype",
                                        "hasTrailingTrivia": true,
                                        "trailingTrivia": [
                                            {
                                                "kind": "WhitespaceTrivia",
                                                "text": " "
                                            }
                                        ]
                                    }
                                },
                                "operatorToken": {
                                    "kind": "EqualsToken",
                                    "fullStart": 637,
                                    "fullEnd": 639,
                                    "start": 637,
                                    "end": 638,
                                    "fullWidth": 2,
                                    "width": 1,
                                    "text": "=",
                                    "value": "=",
                                    "valueText": "=",
                                    "hasTrailingTrivia": true,
                                    "trailingTrivia": [
                                        {
                                            "kind": "WhitespaceTrivia",
                                            "text": " "
                                        }
                                    ]
                                },
                                "right": {
                                    "kind": "IdentifierName",
                                    "fullStart": 639,
                                    "fullEnd": 644,
                                    "start": 639,
                                    "end": 644,
                                    "fullWidth": 5,
                                    "width": 5,
                                    "text": "proto",
                                    "value": "proto",
                                    "valueText": "proto"
                                }
                            },
                            "semicolonToken": {
                                "kind": "SemicolonToken",
                                "fullStart": 644,
                                "fullEnd": 647,
                                "start": 644,
                                "end": 645,
                                "fullWidth": 3,
                                "width": 1,
                                "text": ";",
                                "value": ";",
                                "valueText": ";",
                                "hasTrailingTrivia": true,
                                "hasTrailingNewLine": true,
                                "trailingTrivia": [
                                    {
                                        "kind": "NewLineTrivia",
                                        "text": "\r\n"
                                    }
                                ]
                            }
                        },
                        {
                            "kind": "VariableStatement",
                            "fullStart": 647,
                            "fullEnd": 681,
                            "start": 657,
                            "end": 679,
                            "fullWidth": 34,
                            "width": 22,
                            "modifiers": [],
                            "variableDeclaration": {
                                "kind": "VariableDeclaration",
                                "fullStart": 647,
                                "fullEnd": 678,
                                "start": 657,
                                "end": 678,
                                "fullWidth": 31,
                                "width": 21,
                                "varKeyword": {
                                    "kind": "VarKeyword",
                                    "fullStart": 647,
                                    "fullEnd": 661,
                                    "start": 657,
                                    "end": 660,
                                    "fullWidth": 14,
                                    "width": 3,
                                    "text": "var",
                                    "value": "var",
                                    "valueText": "var",
                                    "hasLeadingTrivia": true,
                                    "hasLeadingNewLine": true,
                                    "hasTrailingTrivia": true,
                                    "leadingTrivia": [
                                        {
                                            "kind": "NewLineTrivia",
                                            "text": "\r\n"
                                        },
                                        {
                                            "kind": "WhitespaceTrivia",
                                            "text": "        "
                                        }
                                    ],
                                    "trailingTrivia": [
                                        {
                                            "kind": "WhitespaceTrivia",
                                            "text": " "
                                        }
                                    ]
                                },
                                "variableDeclarators": [
                                    {
                                        "kind": "VariableDeclarator",
                                        "fullStart": 661,
                                        "fullEnd": 678,
                                        "start": 661,
                                        "end": 678,
                                        "fullWidth": 17,
<<<<<<< HEAD
                                        "width": 17,
                                        "identifier": {
=======
                                        "propertyName": {
>>>>>>> 85e84683
                                            "kind": "IdentifierName",
                                            "fullStart": 661,
                                            "fullEnd": 667,
                                            "start": 661,
                                            "end": 666,
                                            "fullWidth": 6,
                                            "width": 5,
                                            "text": "child",
                                            "value": "child",
                                            "valueText": "child",
                                            "hasTrailingTrivia": true,
                                            "trailingTrivia": [
                                                {
                                                    "kind": "WhitespaceTrivia",
                                                    "text": " "
                                                }
                                            ]
                                        },
                                        "equalsValueClause": {
                                            "kind": "EqualsValueClause",
                                            "fullStart": 667,
                                            "fullEnd": 678,
                                            "start": 667,
                                            "end": 678,
                                            "fullWidth": 11,
                                            "width": 11,
                                            "equalsToken": {
                                                "kind": "EqualsToken",
                                                "fullStart": 667,
                                                "fullEnd": 669,
                                                "start": 667,
                                                "end": 668,
                                                "fullWidth": 2,
                                                "width": 1,
                                                "text": "=",
                                                "value": "=",
                                                "valueText": "=",
                                                "hasTrailingTrivia": true,
                                                "trailingTrivia": [
                                                    {
                                                        "kind": "WhitespaceTrivia",
                                                        "text": " "
                                                    }
                                                ]
                                            },
                                            "value": {
                                                "kind": "ObjectCreationExpression",
                                                "fullStart": 669,
                                                "fullEnd": 678,
                                                "start": 669,
                                                "end": 678,
                                                "fullWidth": 9,
                                                "width": 9,
                                                "newKeyword": {
                                                    "kind": "NewKeyword",
                                                    "fullStart": 669,
                                                    "fullEnd": 673,
                                                    "start": 669,
                                                    "end": 672,
                                                    "fullWidth": 4,
                                                    "width": 3,
                                                    "text": "new",
                                                    "value": "new",
                                                    "valueText": "new",
                                                    "hasTrailingTrivia": true,
                                                    "trailingTrivia": [
                                                        {
                                                            "kind": "WhitespaceTrivia",
                                                            "text": " "
                                                        }
                                                    ]
                                                },
                                                "expression": {
                                                    "kind": "IdentifierName",
                                                    "fullStart": 673,
                                                    "fullEnd": 676,
                                                    "start": 673,
                                                    "end": 676,
                                                    "fullWidth": 3,
                                                    "width": 3,
                                                    "text": "Con",
                                                    "value": "Con",
                                                    "valueText": "Con"
                                                },
                                                "argumentList": {
                                                    "kind": "ArgumentList",
                                                    "fullStart": 676,
                                                    "fullEnd": 678,
                                                    "start": 676,
                                                    "end": 678,
                                                    "fullWidth": 2,
                                                    "width": 2,
                                                    "openParenToken": {
                                                        "kind": "OpenParenToken",
                                                        "fullStart": 676,
                                                        "fullEnd": 677,
                                                        "start": 676,
                                                        "end": 677,
                                                        "fullWidth": 1,
                                                        "width": 1,
                                                        "text": "(",
                                                        "value": "(",
                                                        "valueText": "("
                                                    },
                                                    "arguments": [],
                                                    "closeParenToken": {
                                                        "kind": "CloseParenToken",
                                                        "fullStart": 677,
                                                        "fullEnd": 678,
                                                        "start": 677,
                                                        "end": 678,
                                                        "fullWidth": 1,
                                                        "width": 1,
                                                        "text": ")",
                                                        "value": ")",
                                                        "valueText": ")"
                                                    }
                                                }
                                            }
                                        }
                                    }
                                ]
                            },
                            "semicolonToken": {
                                "kind": "SemicolonToken",
                                "fullStart": 678,
                                "fullEnd": 681,
                                "start": 678,
                                "end": 679,
                                "fullWidth": 3,
                                "width": 1,
                                "text": ";",
                                "value": ";",
                                "valueText": ";",
                                "hasTrailingTrivia": true,
                                "hasTrailingNewLine": true,
                                "trailingTrivia": [
                                    {
                                        "kind": "NewLineTrivia",
                                        "text": "\r\n"
                                    }
                                ]
                            }
                        },
                        {
                            "kind": "ReturnStatement",
                            "fullStart": 681,
                            "fullEnd": 720,
                            "start": 689,
                            "end": 718,
                            "fullWidth": 39,
                            "width": 29,
                            "returnKeyword": {
                                "kind": "ReturnKeyword",
                                "fullStart": 681,
                                "fullEnd": 696,
                                "start": 689,
                                "end": 695,
                                "fullWidth": 15,
                                "width": 6,
                                "text": "return",
                                "value": "return",
                                "valueText": "return",
                                "hasLeadingTrivia": true,
                                "hasTrailingTrivia": true,
                                "leadingTrivia": [
                                    {
                                        "kind": "WhitespaceTrivia",
                                        "text": "        "
                                    }
                                ],
                                "trailingTrivia": [
                                    {
                                        "kind": "WhitespaceTrivia",
                                        "text": " "
                                    }
                                ]
                            },
                            "expression": {
                                "kind": "LogicalNotExpression",
                                "fullStart": 696,
                                "fullEnd": 717,
                                "start": 696,
                                "end": 717,
                                "fullWidth": 21,
                                "width": 21,
                                "operatorToken": {
                                    "kind": "ExclamationToken",
                                    "fullStart": 696,
                                    "fullEnd": 697,
                                    "start": 696,
                                    "end": 697,
                                    "fullWidth": 1,
                                    "width": 1,
                                    "text": "!",
                                    "value": "!",
                                    "valueText": "!"
                                },
                                "operand": {
                                    "kind": "InvocationExpression",
                                    "fullStart": 697,
                                    "fullEnd": 717,
                                    "start": 697,
                                    "end": 717,
                                    "fullWidth": 20,
                                    "width": 20,
                                    "expression": {
                                        "kind": "MemberAccessExpression",
                                        "fullStart": 697,
                                        "fullEnd": 710,
                                        "start": 697,
                                        "end": 710,
                                        "fullWidth": 13,
                                        "width": 13,
                                        "expression": {
                                            "kind": "IdentifierName",
                                            "fullStart": 697,
                                            "fullEnd": 702,
                                            "start": 697,
                                            "end": 702,
                                            "fullWidth": 5,
                                            "width": 5,
                                            "text": "Array",
                                            "value": "Array",
                                            "valueText": "Array"
                                        },
                                        "dotToken": {
                                            "kind": "DotToken",
                                            "fullStart": 702,
                                            "fullEnd": 703,
                                            "start": 702,
                                            "end": 703,
                                            "fullWidth": 1,
                                            "width": 1,
                                            "text": ".",
                                            "value": ".",
                                            "valueText": "."
                                        },
                                        "name": {
                                            "kind": "IdentifierName",
                                            "fullStart": 703,
                                            "fullEnd": 710,
                                            "start": 703,
                                            "end": 710,
                                            "fullWidth": 7,
                                            "width": 7,
                                            "text": "isArray",
                                            "value": "isArray",
                                            "valueText": "isArray"
                                        }
                                    },
                                    "argumentList": {
                                        "kind": "ArgumentList",
                                        "fullStart": 710,
                                        "fullEnd": 717,
                                        "start": 710,
                                        "end": 717,
                                        "fullWidth": 7,
                                        "width": 7,
                                        "openParenToken": {
                                            "kind": "OpenParenToken",
                                            "fullStart": 710,
                                            "fullEnd": 711,
                                            "start": 710,
                                            "end": 711,
                                            "fullWidth": 1,
                                            "width": 1,
                                            "text": "(",
                                            "value": "(",
                                            "valueText": "("
                                        },
                                        "arguments": [
                                            {
                                                "kind": "IdentifierName",
                                                "fullStart": 711,
                                                "fullEnd": 716,
                                                "start": 711,
                                                "end": 716,
                                                "fullWidth": 5,
                                                "width": 5,
                                                "text": "child",
                                                "value": "child",
                                                "valueText": "child"
                                            }
                                        ],
                                        "closeParenToken": {
                                            "kind": "CloseParenToken",
                                            "fullStart": 716,
                                            "fullEnd": 717,
                                            "start": 716,
                                            "end": 717,
                                            "fullWidth": 1,
                                            "width": 1,
                                            "text": ")",
                                            "value": ")",
                                            "valueText": ")"
                                        }
                                    }
                                }
                            },
                            "semicolonToken": {
                                "kind": "SemicolonToken",
                                "fullStart": 717,
                                "fullEnd": 720,
                                "start": 717,
                                "end": 718,
                                "fullWidth": 3,
                                "width": 1,
                                "text": ";",
                                "value": ";",
                                "valueText": ";",
                                "hasTrailingTrivia": true,
                                "hasTrailingNewLine": true,
                                "trailingTrivia": [
                                    {
                                        "kind": "NewLineTrivia",
                                        "text": "\r\n"
                                    }
                                ]
                            }
                        }
                    ],
                    "closeBraceToken": {
                        "kind": "CloseBraceToken",
                        "fullStart": 720,
                        "fullEnd": 727,
                        "start": 724,
                        "end": 725,
                        "fullWidth": 7,
                        "width": 1,
                        "text": "}",
                        "value": "}",
                        "valueText": "}",
                        "hasLeadingTrivia": true,
                        "hasTrailingTrivia": true,
                        "hasTrailingNewLine": true,
                        "leadingTrivia": [
                            {
                                "kind": "WhitespaceTrivia",
                                "text": "    "
                            }
                        ],
                        "trailingTrivia": [
                            {
                                "kind": "NewLineTrivia",
                                "text": "\r\n"
                            }
                        ]
                    }
                }
            },
            {
                "kind": "ExpressionStatement",
                "fullStart": 727,
                "fullEnd": 751,
                "start": 727,
                "end": 749,
                "fullWidth": 24,
                "width": 22,
                "expression": {
                    "kind": "InvocationExpression",
                    "fullStart": 727,
                    "fullEnd": 748,
                    "start": 727,
                    "end": 748,
                    "fullWidth": 21,
                    "width": 21,
                    "expression": {
                        "kind": "IdentifierName",
                        "fullStart": 727,
                        "fullEnd": 738,
                        "start": 727,
                        "end": 738,
                        "fullWidth": 11,
                        "width": 11,
                        "text": "runTestCase",
                        "value": "runTestCase",
                        "valueText": "runTestCase"
                    },
                    "argumentList": {
                        "kind": "ArgumentList",
                        "fullStart": 738,
                        "fullEnd": 748,
                        "start": 738,
                        "end": 748,
                        "fullWidth": 10,
                        "width": 10,
                        "openParenToken": {
                            "kind": "OpenParenToken",
                            "fullStart": 738,
                            "fullEnd": 739,
                            "start": 738,
                            "end": 739,
                            "fullWidth": 1,
                            "width": 1,
                            "text": "(",
                            "value": "(",
                            "valueText": "("
                        },
                        "arguments": [
                            {
                                "kind": "IdentifierName",
                                "fullStart": 739,
                                "fullEnd": 747,
                                "start": 739,
                                "end": 747,
                                "fullWidth": 8,
                                "width": 8,
                                "text": "testcase",
                                "value": "testcase",
                                "valueText": "testcase"
                            }
                        ],
                        "closeParenToken": {
                            "kind": "CloseParenToken",
                            "fullStart": 747,
                            "fullEnd": 748,
                            "start": 747,
                            "end": 748,
                            "fullWidth": 1,
                            "width": 1,
                            "text": ")",
                            "value": ")",
                            "valueText": ")"
                        }
                    }
                },
                "semicolonToken": {
                    "kind": "SemicolonToken",
                    "fullStart": 748,
                    "fullEnd": 751,
                    "start": 748,
                    "end": 749,
                    "fullWidth": 3,
                    "width": 1,
                    "text": ";",
                    "value": ";",
                    "valueText": ";",
                    "hasTrailingTrivia": true,
                    "hasTrailingNewLine": true,
                    "trailingTrivia": [
                        {
                            "kind": "NewLineTrivia",
                            "text": "\r\n"
                        }
                    ]
                }
            }
        ],
        "endOfFileToken": {
            "kind": "EndOfFileToken",
            "fullStart": 751,
            "fullEnd": 751,
            "start": 751,
            "end": 751,
            "fullWidth": 0,
            "width": 0,
            "text": ""
        }
    },
    "lineMap": {
        "lineStarts": [
            0,
            67,
            152,
            232,
            308,
            380,
            385,
            437,
            520,
            525,
            527,
            529,
            552,
            554,
            579,
            615,
            647,
            649,
            681,
            720,
            727,
            751
        ],
        "length": 751
    }
}<|MERGE_RESOLUTION|>--- conflicted
+++ resolved
@@ -250,12 +250,8 @@
                                         "start": 566,
                                         "end": 576,
                                         "fullWidth": 10,
-<<<<<<< HEAD
                                         "width": 10,
-                                        "identifier": {
-=======
                                         "propertyName": {
->>>>>>> 85e84683
                                             "kind": "IdentifierName",
                                             "fullStart": 566,
                                             "fullEnd": 572,
@@ -411,12 +407,8 @@
                                         "start": 591,
                                         "end": 612,
                                         "fullWidth": 21,
-<<<<<<< HEAD
                                         "width": 21,
-                                        "identifier": {
-=======
                                         "propertyName": {
->>>>>>> 85e84683
                                             "kind": "IdentifierName",
                                             "fullStart": 591,
                                             "fullEnd": 595,
@@ -790,12 +782,8 @@
                                         "start": 661,
                                         "end": 678,
                                         "fullWidth": 17,
-<<<<<<< HEAD
                                         "width": 17,
-                                        "identifier": {
-=======
                                         "propertyName": {
->>>>>>> 85e84683
                                             "kind": "IdentifierName",
                                             "fullStart": 661,
                                             "fullEnd": 667,
