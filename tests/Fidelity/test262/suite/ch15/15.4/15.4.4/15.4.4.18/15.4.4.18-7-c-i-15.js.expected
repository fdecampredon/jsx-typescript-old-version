--- conflicted
+++ resolved
@@ -252,12 +252,8 @@
                                         "start": 612,
                                         "end": 630,
                                         "fullWidth": 18,
-<<<<<<< HEAD
                                         "width": 18,
-                                        "identifier": {
-=======
                                         "propertyName": {
->>>>>>> 85e84683
                                             "kind": "IdentifierName",
                                             "fullStart": 612,
                                             "fullEnd": 623,
@@ -1020,12 +1016,8 @@
                                         "start": 795,
                                         "end": 805,
                                         "fullWidth": 10,
-<<<<<<< HEAD
                                         "width": 10,
-                                        "identifier": {
-=======
                                         "propertyName": {
->>>>>>> 85e84683
                                             "kind": "IdentifierName",
                                             "fullStart": 795,
                                             "fullEnd": 801,
@@ -1762,12 +1754,8 @@
                                         "start": 990,
                                         "end": 1011,
                                         "fullWidth": 21,
-<<<<<<< HEAD
                                         "width": 21,
-                                        "identifier": {
-=======
                                         "propertyName": {
->>>>>>> 85e84683
                                             "kind": "IdentifierName",
                                             "fullStart": 990,
                                             "fullEnd": 994,
@@ -2141,12 +2129,8 @@
                                         "start": 1060,
                                         "end": 1077,
                                         "fullWidth": 17,
-<<<<<<< HEAD
                                         "width": 17,
-                                        "identifier": {
-=======
                                         "propertyName": {
->>>>>>> 85e84683
                                             "kind": "IdentifierName",
                                             "fullStart": 1060,
                                             "fullEnd": 1066,
