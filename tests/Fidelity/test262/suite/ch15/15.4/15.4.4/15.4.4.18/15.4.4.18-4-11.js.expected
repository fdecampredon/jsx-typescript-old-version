{
    "isDeclaration": false,
    "languageVersion": "EcmaScript5",
    "parseOptions": {
        "allowAutomaticSemicolonInsertion": true
    },
    "sourceUnit": {
        "kind": "SourceUnit",
        "fullStart": 0,
        "fullEnd": 1140,
        "start": 554,
        "end": 1140,
        "fullWidth": 1140,
        "width": 586,
        "isIncrementallyUnusable": true,
        "moduleElements": [
            {
                "kind": "FunctionDeclaration",
                "fullStart": 0,
                "fullEnd": 1116,
                "start": 554,
                "end": 1114,
                "fullWidth": 1116,
                "width": 560,
                "isIncrementallyUnusable": true,
                "modifiers": [],
                "functionKeyword": {
                    "kind": "FunctionKeyword",
                    "fullStart": 0,
                    "fullEnd": 563,
                    "start": 554,
                    "end": 562,
                    "fullWidth": 563,
                    "width": 8,
                    "text": "function",
                    "value": "function",
                    "valueText": "function",
                    "hasLeadingTrivia": true,
                    "hasLeadingComment": true,
                    "hasLeadingNewLine": true,
                    "hasTrailingTrivia": true,
                    "leadingTrivia": [
                        {
                            "kind": "SingleLineCommentTrivia",
                            "text": "/// Copyright (c) 2012 Ecma International.  All rights reserved. "
                        },
                        {
                            "kind": "NewLineTrivia",
                            "text": "\r\n"
                        },
                        {
                            "kind": "SingleLineCommentTrivia",
                            "text": "/// Ecma International makes this code available under the terms and conditions set"
                        },
                        {
                            "kind": "NewLineTrivia",
                            "text": "\r\n"
                        },
                        {
                            "kind": "SingleLineCommentTrivia",
                            "text": "/// forth on http://hg.ecmascript.org/tests/test262/raw-file/tip/LICENSE (the "
                        },
                        {
                            "kind": "NewLineTrivia",
                            "text": "\r\n"
                        },
                        {
                            "kind": "SingleLineCommentTrivia",
                            "text": "/// \"Use Terms\").   Any redistribution of this code must retain the above "
                        },
                        {
                            "kind": "NewLineTrivia",
                            "text": "\r\n"
                        },
                        {
                            "kind": "SingleLineCommentTrivia",
                            "text": "/// copyright and this notice and otherwise comply with the Use Terms."
                        },
                        {
                            "kind": "NewLineTrivia",
                            "text": "\r\n"
                        },
                        {
                            "kind": "MultiLineCommentTrivia",
                            "text": "/**\r\n * @path ch15/15.4/15.4.4/15.4.4.18/15.4.4.18-4-11.js\r\n * @description Array.prototype.forEach - the exception is not thrown if exception was thrown by step 3\r\n */"
                        },
                        {
                            "kind": "NewLineTrivia",
                            "text": "\r\n"
                        },
                        {
                            "kind": "NewLineTrivia",
                            "text": "\r\n"
                        },
                        {
                            "kind": "NewLineTrivia",
                            "text": "\r\n"
                        }
                    ],
                    "trailingTrivia": [
                        {
                            "kind": "WhitespaceTrivia",
                            "text": " "
                        }
                    ]
                },
                "identifier": {
                    "kind": "IdentifierName",
                    "fullStart": 563,
                    "fullEnd": 571,
                    "start": 563,
                    "end": 571,
                    "fullWidth": 8,
                    "width": 8,
                    "text": "testcase",
                    "value": "testcase",
                    "valueText": "testcase"
                },
                "callSignature": {
                    "kind": "CallSignature",
                    "fullStart": 571,
                    "fullEnd": 574,
                    "start": 571,
                    "end": 573,
                    "fullWidth": 3,
                    "width": 2,
                    "parameterList": {
                        "kind": "ParameterList",
                        "fullStart": 571,
                        "fullEnd": 574,
                        "start": 571,
                        "end": 573,
                        "fullWidth": 3,
                        "width": 2,
                        "openParenToken": {
                            "kind": "OpenParenToken",
                            "fullStart": 571,
                            "fullEnd": 572,
                            "start": 571,
                            "end": 572,
                            "fullWidth": 1,
                            "width": 1,
                            "text": "(",
                            "value": "(",
                            "valueText": "("
                        },
                        "parameters": [],
                        "closeParenToken": {
                            "kind": "CloseParenToken",
                            "fullStart": 572,
                            "fullEnd": 574,
                            "start": 572,
                            "end": 573,
                            "fullWidth": 2,
                            "width": 1,
                            "text": ")",
                            "value": ")",
                            "valueText": ")",
                            "hasTrailingTrivia": true,
                            "trailingTrivia": [
                                {
                                    "kind": "WhitespaceTrivia",
                                    "text": " "
                                }
                            ]
                        }
                    }
                },
                "block": {
                    "kind": "Block",
                    "fullStart": 574,
                    "fullEnd": 1116,
                    "start": 574,
                    "end": 1114,
                    "fullWidth": 542,
                    "width": 540,
                    "isIncrementallyUnusable": true,
                    "openBraceToken": {
                        "kind": "OpenBraceToken",
                        "fullStart": 574,
                        "fullEnd": 577,
                        "start": 574,
                        "end": 575,
                        "fullWidth": 3,
                        "width": 1,
                        "text": "{",
                        "value": "{",
                        "valueText": "{",
                        "hasTrailingTrivia": true,
                        "hasTrailingNewLine": true,
                        "trailingTrivia": [
                            {
                                "kind": "NewLineTrivia",
                                "text": "\r\n"
                            }
                        ]
                    },
                    "statements": [
                        {
                            "kind": "VariableStatement",
                            "fullStart": 577,
                            "fullEnd": 616,
                            "start": 587,
                            "end": 614,
                            "fullWidth": 39,
                            "width": 27,
                            "modifiers": [],
                            "variableDeclaration": {
                                "kind": "VariableDeclaration",
                                "fullStart": 577,
                                "fullEnd": 613,
                                "start": 587,
                                "end": 613,
                                "fullWidth": 36,
                                "width": 26,
                                "varKeyword": {
                                    "kind": "VarKeyword",
                                    "fullStart": 577,
                                    "fullEnd": 591,
                                    "start": 587,
                                    "end": 590,
                                    "fullWidth": 14,
                                    "width": 3,
                                    "text": "var",
                                    "value": "var",
                                    "valueText": "var",
                                    "hasLeadingTrivia": true,
                                    "hasLeadingNewLine": true,
                                    "hasTrailingTrivia": true,
                                    "leadingTrivia": [
                                        {
                                            "kind": "NewLineTrivia",
                                            "text": "\r\n"
                                        },
                                        {
                                            "kind": "WhitespaceTrivia",
                                            "text": "        "
                                        }
                                    ],
                                    "trailingTrivia": [
                                        {
                                            "kind": "WhitespaceTrivia",
                                            "text": " "
                                        }
                                    ]
                                },
                                "variableDeclarators": [
                                    {
                                        "kind": "VariableDeclarator",
                                        "fullStart": 591,
                                        "fullEnd": 613,
                                        "start": 591,
                                        "end": 613,
                                        "fullWidth": 22,
<<<<<<< HEAD
                                        "width": 22,
                                        "identifier": {
=======
                                        "propertyName": {
>>>>>>> 85e84683
                                            "kind": "IdentifierName",
                                            "fullStart": 591,
                                            "fullEnd": 595,
                                            "start": 591,
                                            "end": 594,
                                            "fullWidth": 4,
                                            "width": 3,
                                            "text": "obj",
                                            "value": "obj",
                                            "valueText": "obj",
                                            "hasTrailingTrivia": true,
                                            "trailingTrivia": [
                                                {
                                                    "kind": "WhitespaceTrivia",
                                                    "text": " "
                                                }
                                            ]
                                        },
                                        "equalsValueClause": {
                                            "kind": "EqualsValueClause",
                                            "fullStart": 595,
                                            "fullEnd": 613,
                                            "start": 595,
                                            "end": 613,
                                            "fullWidth": 18,
                                            "width": 18,
                                            "equalsToken": {
                                                "kind": "EqualsToken",
                                                "fullStart": 595,
                                                "fullEnd": 597,
                                                "start": 595,
                                                "end": 596,
                                                "fullWidth": 2,
                                                "width": 1,
                                                "text": "=",
                                                "value": "=",
                                                "valueText": "=",
                                                "hasTrailingTrivia": true,
                                                "trailingTrivia": [
                                                    {
                                                        "kind": "WhitespaceTrivia",
                                                        "text": " "
                                                    }
                                                ]
                                            },
                                            "value": {
                                                "kind": "ObjectLiteralExpression",
                                                "fullStart": 597,
                                                "fullEnd": 613,
                                                "start": 597,
                                                "end": 613,
                                                "fullWidth": 16,
                                                "width": 16,
                                                "openBraceToken": {
                                                    "kind": "OpenBraceToken",
                                                    "fullStart": 597,
                                                    "fullEnd": 599,
                                                    "start": 597,
                                                    "end": 598,
                                                    "fullWidth": 2,
                                                    "width": 1,
                                                    "text": "{",
                                                    "value": "{",
                                                    "valueText": "{",
                                                    "hasTrailingTrivia": true,
                                                    "trailingTrivia": [
                                                        {
                                                            "kind": "WhitespaceTrivia",
                                                            "text": " "
                                                        }
                                                    ]
                                                },
                                                "propertyAssignments": [
                                                    {
                                                        "kind": "SimplePropertyAssignment",
                                                        "fullStart": 599,
                                                        "fullEnd": 604,
                                                        "start": 599,
                                                        "end": 604,
                                                        "fullWidth": 5,
                                                        "width": 5,
                                                        "propertyName": {
                                                            "kind": "NumericLiteral",
                                                            "fullStart": 599,
                                                            "fullEnd": 600,
                                                            "start": 599,
                                                            "end": 600,
                                                            "fullWidth": 1,
                                                            "width": 1,
                                                            "text": "0",
                                                            "value": 0,
                                                            "valueText": "0"
                                                        },
                                                        "colonToken": {
                                                            "kind": "ColonToken",
                                                            "fullStart": 600,
                                                            "fullEnd": 602,
                                                            "start": 600,
                                                            "end": 601,
                                                            "fullWidth": 2,
                                                            "width": 1,
                                                            "text": ":",
                                                            "value": ":",
                                                            "valueText": ":",
                                                            "hasTrailingTrivia": true,
                                                            "trailingTrivia": [
                                                                {
                                                                    "kind": "WhitespaceTrivia",
                                                                    "text": " "
                                                                }
                                                            ]
                                                        },
                                                        "expression": {
                                                            "kind": "NumericLiteral",
                                                            "fullStart": 602,
                                                            "fullEnd": 604,
                                                            "start": 602,
                                                            "end": 604,
                                                            "fullWidth": 2,
                                                            "width": 2,
                                                            "text": "11",
                                                            "value": 11,
                                                            "valueText": "11"
                                                        }
                                                    },
                                                    {
                                                        "kind": "CommaToken",
                                                        "fullStart": 604,
                                                        "fullEnd": 606,
                                                        "start": 604,
                                                        "end": 605,
                                                        "fullWidth": 2,
                                                        "width": 1,
                                                        "text": ",",
                                                        "value": ",",
                                                        "valueText": ",",
                                                        "hasTrailingTrivia": true,
                                                        "trailingTrivia": [
                                                            {
                                                                "kind": "WhitespaceTrivia",
                                                                "text": " "
                                                            }
                                                        ]
                                                    },
                                                    {
                                                        "kind": "SimplePropertyAssignment",
                                                        "fullStart": 606,
                                                        "fullEnd": 612,
                                                        "start": 606,
                                                        "end": 611,
                                                        "fullWidth": 6,
                                                        "width": 5,
                                                        "propertyName": {
                                                            "kind": "NumericLiteral",
                                                            "fullStart": 606,
                                                            "fullEnd": 607,
                                                            "start": 606,
                                                            "end": 607,
                                                            "fullWidth": 1,
                                                            "width": 1,
                                                            "text": "1",
                                                            "value": 1,
                                                            "valueText": "1"
                                                        },
                                                        "colonToken": {
                                                            "kind": "ColonToken",
                                                            "fullStart": 607,
                                                            "fullEnd": 609,
                                                            "start": 607,
                                                            "end": 608,
                                                            "fullWidth": 2,
                                                            "width": 1,
                                                            "text": ":",
                                                            "value": ":",
                                                            "valueText": ":",
                                                            "hasTrailingTrivia": true,
                                                            "trailingTrivia": [
                                                                {
                                                                    "kind": "WhitespaceTrivia",
                                                                    "text": " "
                                                                }
                                                            ]
                                                        },
                                                        "expression": {
                                                            "kind": "NumericLiteral",
                                                            "fullStart": 609,
                                                            "fullEnd": 612,
                                                            "start": 609,
                                                            "end": 611,
                                                            "fullWidth": 3,
                                                            "width": 2,
                                                            "text": "12",
                                                            "value": 12,
                                                            "valueText": "12",
                                                            "hasTrailingTrivia": true,
                                                            "trailingTrivia": [
                                                                {
                                                                    "kind": "WhitespaceTrivia",
                                                                    "text": " "
                                                                }
                                                            ]
                                                        }
                                                    }
                                                ],
                                                "closeBraceToken": {
                                                    "kind": "CloseBraceToken",
                                                    "fullStart": 612,
                                                    "fullEnd": 613,
                                                    "start": 612,
                                                    "end": 613,
                                                    "fullWidth": 1,
                                                    "width": 1,
                                                    "text": "}",
                                                    "value": "}",
                                                    "valueText": "}"
                                                }
                                            }
                                        }
                                    }
                                ]
                            },
                            "semicolonToken": {
                                "kind": "SemicolonToken",
                                "fullStart": 613,
                                "fullEnd": 616,
                                "start": 613,
                                "end": 614,
                                "fullWidth": 3,
                                "width": 1,
                                "text": ";",
                                "value": ";",
                                "valueText": ";",
                                "hasTrailingTrivia": true,
                                "hasTrailingNewLine": true,
                                "trailingTrivia": [
                                    {
                                        "kind": "NewLineTrivia",
                                        "text": "\r\n"
                                    }
                                ]
                            }
                        },
                        {
                            "kind": "ExpressionStatement",
                            "fullStart": 616,
                            "fullEnd": 923,
                            "start": 626,
                            "end": 921,
                            "fullWidth": 307,
                            "width": 295,
                            "isIncrementallyUnusable": true,
                            "expression": {
                                "kind": "InvocationExpression",
                                "fullStart": 616,
                                "fullEnd": 920,
                                "start": 626,
                                "end": 920,
                                "fullWidth": 304,
                                "width": 294,
                                "isIncrementallyUnusable": true,
                                "expression": {
                                    "kind": "MemberAccessExpression",
                                    "fullStart": 616,
                                    "fullEnd": 647,
                                    "start": 626,
                                    "end": 647,
                                    "fullWidth": 31,
                                    "width": 21,
                                    "expression": {
                                        "kind": "IdentifierName",
                                        "fullStart": 616,
                                        "fullEnd": 632,
                                        "start": 626,
                                        "end": 632,
                                        "fullWidth": 16,
                                        "width": 6,
                                        "text": "Object",
                                        "value": "Object",
                                        "valueText": "Object",
                                        "hasLeadingTrivia": true,
                                        "hasLeadingNewLine": true,
                                        "leadingTrivia": [
                                            {
                                                "kind": "NewLineTrivia",
                                                "text": "\r\n"
                                            },
                                            {
                                                "kind": "WhitespaceTrivia",
                                                "text": "        "
                                            }
                                        ]
                                    },
                                    "dotToken": {
                                        "kind": "DotToken",
                                        "fullStart": 632,
                                        "fullEnd": 633,
                                        "start": 632,
                                        "end": 633,
                                        "fullWidth": 1,
                                        "width": 1,
                                        "text": ".",
                                        "value": ".",
                                        "valueText": "."
                                    },
                                    "name": {
                                        "kind": "IdentifierName",
                                        "fullStart": 633,
                                        "fullEnd": 647,
                                        "start": 633,
                                        "end": 647,
                                        "fullWidth": 14,
                                        "width": 14,
                                        "text": "defineProperty",
                                        "value": "defineProperty",
                                        "valueText": "defineProperty"
                                    }
                                },
                                "argumentList": {
                                    "kind": "ArgumentList",
                                    "fullStart": 647,
                                    "fullEnd": 920,
                                    "start": 647,
                                    "end": 920,
                                    "fullWidth": 273,
                                    "width": 273,
                                    "isIncrementallyUnusable": true,
                                    "openParenToken": {
                                        "kind": "OpenParenToken",
                                        "fullStart": 647,
                                        "fullEnd": 648,
                                        "start": 647,
                                        "end": 648,
                                        "fullWidth": 1,
                                        "width": 1,
                                        "text": "(",
                                        "value": "(",
                                        "valueText": "("
                                    },
                                    "arguments": [
                                        {
                                            "kind": "IdentifierName",
                                            "fullStart": 648,
                                            "fullEnd": 651,
                                            "start": 648,
                                            "end": 651,
                                            "fullWidth": 3,
                                            "width": 3,
                                            "text": "obj",
                                            "value": "obj",
                                            "valueText": "obj"
                                        },
                                        {
                                            "kind": "CommaToken",
                                            "fullStart": 651,
                                            "fullEnd": 653,
                                            "start": 651,
                                            "end": 652,
                                            "fullWidth": 2,
                                            "width": 1,
                                            "text": ",",
                                            "value": ",",
                                            "valueText": ",",
                                            "hasTrailingTrivia": true,
                                            "trailingTrivia": [
                                                {
                                                    "kind": "WhitespaceTrivia",
                                                    "text": " "
                                                }
                                            ]
                                        },
                                        {
                                            "kind": "StringLiteral",
                                            "fullStart": 653,
                                            "fullEnd": 661,
                                            "start": 653,
                                            "end": 661,
                                            "fullWidth": 8,
                                            "width": 8,
                                            "text": "\"length\"",
                                            "value": "length",
                                            "valueText": "length"
                                        },
                                        {
                                            "kind": "CommaToken",
                                            "fullStart": 661,
                                            "fullEnd": 663,
                                            "start": 661,
                                            "end": 662,
                                            "fullWidth": 2,
                                            "width": 1,
                                            "text": ",",
                                            "value": ",",
                                            "valueText": ",",
                                            "hasTrailingTrivia": true,
                                            "trailingTrivia": [
                                                {
                                                    "kind": "WhitespaceTrivia",
                                                    "text": " "
                                                }
                                            ]
                                        },
                                        {
                                            "kind": "ObjectLiteralExpression",
                                            "fullStart": 663,
                                            "fullEnd": 919,
                                            "start": 663,
                                            "end": 919,
                                            "fullWidth": 256,
                                            "width": 256,
                                            "isIncrementallyUnusable": true,
                                            "openBraceToken": {
                                                "kind": "OpenBraceToken",
                                                "fullStart": 663,
                                                "fullEnd": 666,
                                                "start": 663,
                                                "end": 664,
                                                "fullWidth": 3,
                                                "width": 1,
                                                "text": "{",
                                                "value": "{",
                                                "valueText": "{",
                                                "hasTrailingTrivia": true,
                                                "hasTrailingNewLine": true,
                                                "trailingTrivia": [
                                                    {
                                                        "kind": "NewLineTrivia",
                                                        "text": "\r\n"
                                                    }
                                                ]
                                            },
                                            "propertyAssignments": [
                                                {
                                                    "kind": "SimplePropertyAssignment",
                                                    "fullStart": 666,
                                                    "fullEnd": 875,
                                                    "start": 678,
                                                    "end": 875,
                                                    "fullWidth": 209,
                                                    "width": 197,
                                                    "isIncrementallyUnusable": true,
                                                    "propertyName": {
                                                        "kind": "IdentifierName",
                                                        "fullStart": 666,
                                                        "fullEnd": 681,
                                                        "start": 678,
                                                        "end": 681,
                                                        "fullWidth": 15,
                                                        "width": 3,
                                                        "text": "get",
                                                        "value": "get",
                                                        "valueText": "get",
                                                        "hasLeadingTrivia": true,
                                                        "leadingTrivia": [
                                                            {
                                                                "kind": "WhitespaceTrivia",
                                                                "text": "            "
                                                            }
                                                        ]
                                                    },
                                                    "colonToken": {
                                                        "kind": "ColonToken",
                                                        "fullStart": 681,
                                                        "fullEnd": 683,
                                                        "start": 681,
                                                        "end": 682,
                                                        "fullWidth": 2,
                                                        "width": 1,
                                                        "text": ":",
                                                        "value": ":",
                                                        "valueText": ":",
                                                        "hasTrailingTrivia": true,
                                                        "trailingTrivia": [
                                                            {
                                                                "kind": "WhitespaceTrivia",
                                                                "text": " "
                                                            }
                                                        ]
                                                    },
                                                    "expression": {
                                                        "kind": "FunctionExpression",
                                                        "fullStart": 683,
                                                        "fullEnd": 875,
                                                        "start": 683,
                                                        "end": 875,
                                                        "fullWidth": 192,
                                                        "width": 192,
                                                        "functionKeyword": {
                                                            "kind": "FunctionKeyword",
                                                            "fullStart": 683,
                                                            "fullEnd": 692,
                                                            "start": 683,
                                                            "end": 691,
                                                            "fullWidth": 9,
                                                            "width": 8,
                                                            "text": "function",
                                                            "value": "function",
                                                            "valueText": "function",
                                                            "hasTrailingTrivia": true,
                                                            "trailingTrivia": [
                                                                {
                                                                    "kind": "WhitespaceTrivia",
                                                                    "text": " "
                                                                }
                                                            ]
                                                        },
                                                        "callSignature": {
                                                            "kind": "CallSignature",
                                                            "fullStart": 692,
                                                            "fullEnd": 695,
                                                            "start": 692,
                                                            "end": 694,
                                                            "fullWidth": 3,
                                                            "width": 2,
                                                            "parameterList": {
                                                                "kind": "ParameterList",
                                                                "fullStart": 692,
                                                                "fullEnd": 695,
                                                                "start": 692,
                                                                "end": 694,
                                                                "fullWidth": 3,
                                                                "width": 2,
                                                                "openParenToken": {
                                                                    "kind": "OpenParenToken",
                                                                    "fullStart": 692,
                                                                    "fullEnd": 693,
                                                                    "start": 692,
                                                                    "end": 693,
                                                                    "fullWidth": 1,
                                                                    "width": 1,
                                                                    "text": "(",
                                                                    "value": "(",
                                                                    "valueText": "("
                                                                },
                                                                "parameters": [],
                                                                "closeParenToken": {
                                                                    "kind": "CloseParenToken",
                                                                    "fullStart": 693,
                                                                    "fullEnd": 695,
                                                                    "start": 693,
                                                                    "end": 694,
                                                                    "fullWidth": 2,
                                                                    "width": 1,
                                                                    "text": ")",
                                                                    "value": ")",
                                                                    "valueText": ")",
                                                                    "hasTrailingTrivia": true,
                                                                    "trailingTrivia": [
                                                                        {
                                                                            "kind": "WhitespaceTrivia",
                                                                            "text": " "
                                                                        }
                                                                    ]
                                                                }
                                                            }
                                                        },
                                                        "block": {
                                                            "kind": "Block",
                                                            "fullStart": 695,
                                                            "fullEnd": 875,
                                                            "start": 695,
                                                            "end": 875,
                                                            "fullWidth": 180,
                                                            "width": 180,
                                                            "openBraceToken": {
                                                                "kind": "OpenBraceToken",
                                                                "fullStart": 695,
                                                                "fullEnd": 698,
                                                                "start": 695,
                                                                "end": 696,
                                                                "fullWidth": 3,
                                                                "width": 1,
                                                                "text": "{",
                                                                "value": "{",
                                                                "valueText": "{",
                                                                "hasTrailingTrivia": true,
                                                                "hasTrailingNewLine": true,
                                                                "trailingTrivia": [
                                                                    {
                                                                        "kind": "NewLineTrivia",
                                                                        "text": "\r\n"
                                                                    }
                                                                ]
                                                            },
                                                            "statements": [
                                                                {
                                                                    "kind": "ReturnStatement",
                                                                    "fullStart": 698,
                                                                    "fullEnd": 862,
                                                                    "start": 714,
                                                                    "end": 860,
                                                                    "fullWidth": 164,
                                                                    "width": 146,
                                                                    "returnKeyword": {
                                                                        "kind": "ReturnKeyword",
                                                                        "fullStart": 698,
                                                                        "fullEnd": 721,
                                                                        "start": 714,
                                                                        "end": 720,
                                                                        "fullWidth": 23,
                                                                        "width": 6,
                                                                        "text": "return",
                                                                        "value": "return",
                                                                        "valueText": "return",
                                                                        "hasLeadingTrivia": true,
                                                                        "hasTrailingTrivia": true,
                                                                        "leadingTrivia": [
                                                                            {
                                                                                "kind": "WhitespaceTrivia",
                                                                                "text": "                "
                                                                            }
                                                                        ],
                                                                        "trailingTrivia": [
                                                                            {
                                                                                "kind": "WhitespaceTrivia",
                                                                                "text": " "
                                                                            }
                                                                        ]
                                                                    },
                                                                    "expression": {
                                                                        "kind": "ObjectLiteralExpression",
                                                                        "fullStart": 721,
                                                                        "fullEnd": 859,
                                                                        "start": 721,
                                                                        "end": 859,
                                                                        "fullWidth": 138,
                                                                        "width": 138,
                                                                        "openBraceToken": {
                                                                            "kind": "OpenBraceToken",
                                                                            "fullStart": 721,
                                                                            "fullEnd": 724,
                                                                            "start": 721,
                                                                            "end": 722,
                                                                            "fullWidth": 3,
                                                                            "width": 1,
                                                                            "text": "{",
                                                                            "value": "{",
                                                                            "valueText": "{",
                                                                            "hasTrailingTrivia": true,
                                                                            "hasTrailingNewLine": true,
                                                                            "trailingTrivia": [
                                                                                {
                                                                                    "kind": "NewLineTrivia",
                                                                                    "text": "\r\n"
                                                                                }
                                                                            ]
                                                                        },
                                                                        "propertyAssignments": [
                                                                            {
                                                                                "kind": "SimplePropertyAssignment",
                                                                                "fullStart": 724,
                                                                                "fullEnd": 842,
                                                                                "start": 744,
                                                                                "end": 840,
                                                                                "fullWidth": 118,
                                                                                "width": 96,
                                                                                "propertyName": {
                                                                                    "kind": "IdentifierName",
                                                                                    "fullStart": 724,
                                                                                    "fullEnd": 752,
                                                                                    "start": 744,
                                                                                    "end": 752,
                                                                                    "fullWidth": 28,
                                                                                    "width": 8,
                                                                                    "text": "toString",
                                                                                    "value": "toString",
                                                                                    "valueText": "toString",
                                                                                    "hasLeadingTrivia": true,
                                                                                    "leadingTrivia": [
                                                                                        {
                                                                                            "kind": "WhitespaceTrivia",
                                                                                            "text": "                    "
                                                                                        }
                                                                                    ]
                                                                                },
                                                                                "colonToken": {
                                                                                    "kind": "ColonToken",
                                                                                    "fullStart": 752,
                                                                                    "fullEnd": 754,
                                                                                    "start": 752,
                                                                                    "end": 753,
                                                                                    "fullWidth": 2,
                                                                                    "width": 1,
                                                                                    "text": ":",
                                                                                    "value": ":",
                                                                                    "valueText": ":",
                                                                                    "hasTrailingTrivia": true,
                                                                                    "trailingTrivia": [
                                                                                        {
                                                                                            "kind": "WhitespaceTrivia",
                                                                                            "text": " "
                                                                                        }
                                                                                    ]
                                                                                },
                                                                                "expression": {
                                                                                    "kind": "FunctionExpression",
                                                                                    "fullStart": 754,
                                                                                    "fullEnd": 842,
                                                                                    "start": 754,
                                                                                    "end": 840,
                                                                                    "fullWidth": 88,
                                                                                    "width": 86,
                                                                                    "functionKeyword": {
                                                                                        "kind": "FunctionKeyword",
                                                                                        "fullStart": 754,
                                                                                        "fullEnd": 763,
                                                                                        "start": 754,
                                                                                        "end": 762,
                                                                                        "fullWidth": 9,
                                                                                        "width": 8,
                                                                                        "text": "function",
                                                                                        "value": "function",
                                                                                        "valueText": "function",
                                                                                        "hasTrailingTrivia": true,
                                                                                        "trailingTrivia": [
                                                                                            {
                                                                                                "kind": "WhitespaceTrivia",
                                                                                                "text": " "
                                                                                            }
                                                                                        ]
                                                                                    },
                                                                                    "callSignature": {
                                                                                        "kind": "CallSignature",
                                                                                        "fullStart": 763,
                                                                                        "fullEnd": 766,
                                                                                        "start": 763,
                                                                                        "end": 765,
                                                                                        "fullWidth": 3,
                                                                                        "width": 2,
                                                                                        "parameterList": {
                                                                                            "kind": "ParameterList",
                                                                                            "fullStart": 763,
                                                                                            "fullEnd": 766,
                                                                                            "start": 763,
                                                                                            "end": 765,
                                                                                            "fullWidth": 3,
                                                                                            "width": 2,
                                                                                            "openParenToken": {
                                                                                                "kind": "OpenParenToken",
                                                                                                "fullStart": 763,
                                                                                                "fullEnd": 764,
                                                                                                "start": 763,
                                                                                                "end": 764,
                                                                                                "fullWidth": 1,
                                                                                                "width": 1,
                                                                                                "text": "(",
                                                                                                "value": "(",
                                                                                                "valueText": "("
                                                                                            },
                                                                                            "parameters": [],
                                                                                            "closeParenToken": {
                                                                                                "kind": "CloseParenToken",
                                                                                                "fullStart": 764,
                                                                                                "fullEnd": 766,
                                                                                                "start": 764,
                                                                                                "end": 765,
                                                                                                "fullWidth": 2,
                                                                                                "width": 1,
                                                                                                "text": ")",
                                                                                                "value": ")",
                                                                                                "valueText": ")",
                                                                                                "hasTrailingTrivia": true,
                                                                                                "trailingTrivia": [
                                                                                                    {
                                                                                                        "kind": "WhitespaceTrivia",
                                                                                                        "text": " "
                                                                                                    }
                                                                                                ]
                                                                                            }
                                                                                        }
                                                                                    },
                                                                                    "block": {
                                                                                        "kind": "Block",
                                                                                        "fullStart": 766,
                                                                                        "fullEnd": 842,
                                                                                        "start": 766,
                                                                                        "end": 840,
                                                                                        "fullWidth": 76,
                                                                                        "width": 74,
                                                                                        "openBraceToken": {
                                                                                            "kind": "OpenBraceToken",
                                                                                            "fullStart": 766,
                                                                                            "fullEnd": 769,
                                                                                            "start": 766,
                                                                                            "end": 767,
                                                                                            "fullWidth": 3,
                                                                                            "width": 1,
                                                                                            "text": "{",
                                                                                            "value": "{",
                                                                                            "valueText": "{",
                                                                                            "hasTrailingTrivia": true,
                                                                                            "hasTrailingNewLine": true,
                                                                                            "trailingTrivia": [
                                                                                                {
                                                                                                    "kind": "NewLineTrivia",
                                                                                                    "text": "\r\n"
                                                                                                }
                                                                                            ]
                                                                                        },
                                                                                        "statements": [
                                                                                            {
                                                                                                "kind": "ThrowStatement",
                                                                                                "fullStart": 769,
                                                                                                "fullEnd": 819,
                                                                                                "start": 793,
                                                                                                "end": 817,
                                                                                                "fullWidth": 50,
                                                                                                "width": 24,
                                                                                                "throwKeyword": {
                                                                                                    "kind": "ThrowKeyword",
                                                                                                    "fullStart": 769,
                                                                                                    "fullEnd": 799,
                                                                                                    "start": 793,
                                                                                                    "end": 798,
                                                                                                    "fullWidth": 30,
                                                                                                    "width": 5,
                                                                                                    "text": "throw",
                                                                                                    "value": "throw",
                                                                                                    "valueText": "throw",
                                                                                                    "hasLeadingTrivia": true,
                                                                                                    "hasTrailingTrivia": true,
                                                                                                    "leadingTrivia": [
                                                                                                        {
                                                                                                            "kind": "WhitespaceTrivia",
                                                                                                            "text": "                        "
                                                                                                        }
                                                                                                    ],
                                                                                                    "trailingTrivia": [
                                                                                                        {
                                                                                                            "kind": "WhitespaceTrivia",
                                                                                                            "text": " "
                                                                                                        }
                                                                                                    ]
                                                                                                },
                                                                                                "expression": {
                                                                                                    "kind": "ObjectCreationExpression",
                                                                                                    "fullStart": 799,
                                                                                                    "fullEnd": 816,
                                                                                                    "start": 799,
                                                                                                    "end": 816,
                                                                                                    "fullWidth": 17,
                                                                                                    "width": 17,
                                                                                                    "newKeyword": {
                                                                                                        "kind": "NewKeyword",
                                                                                                        "fullStart": 799,
                                                                                                        "fullEnd": 803,
                                                                                                        "start": 799,
                                                                                                        "end": 802,
                                                                                                        "fullWidth": 4,
                                                                                                        "width": 3,
                                                                                                        "text": "new",
                                                                                                        "value": "new",
                                                                                                        "valueText": "new",
                                                                                                        "hasTrailingTrivia": true,
                                                                                                        "trailingTrivia": [
                                                                                                            {
                                                                                                                "kind": "WhitespaceTrivia",
                                                                                                                "text": " "
                                                                                                            }
                                                                                                        ]
                                                                                                    },
                                                                                                    "expression": {
                                                                                                        "kind": "IdentifierName",
                                                                                                        "fullStart": 803,
                                                                                                        "fullEnd": 814,
                                                                                                        "start": 803,
                                                                                                        "end": 814,
                                                                                                        "fullWidth": 11,
                                                                                                        "width": 11,
                                                                                                        "text": "SyntaxError",
                                                                                                        "value": "SyntaxError",
                                                                                                        "valueText": "SyntaxError"
                                                                                                    },
                                                                                                    "argumentList": {
                                                                                                        "kind": "ArgumentList",
                                                                                                        "fullStart": 814,
                                                                                                        "fullEnd": 816,
                                                                                                        "start": 814,
                                                                                                        "end": 816,
                                                                                                        "fullWidth": 2,
                                                                                                        "width": 2,
                                                                                                        "openParenToken": {
                                                                                                            "kind": "OpenParenToken",
                                                                                                            "fullStart": 814,
                                                                                                            "fullEnd": 815,
                                                                                                            "start": 814,
                                                                                                            "end": 815,
                                                                                                            "fullWidth": 1,
                                                                                                            "width": 1,
                                                                                                            "text": "(",
                                                                                                            "value": "(",
                                                                                                            "valueText": "("
                                                                                                        },
                                                                                                        "arguments": [],
                                                                                                        "closeParenToken": {
                                                                                                            "kind": "CloseParenToken",
                                                                                                            "fullStart": 815,
                                                                                                            "fullEnd": 816,
                                                                                                            "start": 815,
                                                                                                            "end": 816,
                                                                                                            "fullWidth": 1,
                                                                                                            "width": 1,
                                                                                                            "text": ")",
                                                                                                            "value": ")",
                                                                                                            "valueText": ")"
                                                                                                        }
                                                                                                    }
                                                                                                },
                                                                                                "semicolonToken": {
                                                                                                    "kind": "SemicolonToken",
                                                                                                    "fullStart": 816,
                                                                                                    "fullEnd": 819,
                                                                                                    "start": 816,
                                                                                                    "end": 817,
                                                                                                    "fullWidth": 3,
                                                                                                    "width": 1,
                                                                                                    "text": ";",
                                                                                                    "value": ";",
                                                                                                    "valueText": ";",
                                                                                                    "hasTrailingTrivia": true,
                                                                                                    "hasTrailingNewLine": true,
                                                                                                    "trailingTrivia": [
                                                                                                        {
                                                                                                            "kind": "NewLineTrivia",
                                                                                                            "text": "\r\n"
                                                                                                        }
                                                                                                    ]
                                                                                                }
                                                                                            }
                                                                                        ],
                                                                                        "closeBraceToken": {
                                                                                            "kind": "CloseBraceToken",
                                                                                            "fullStart": 819,
                                                                                            "fullEnd": 842,
                                                                                            "start": 839,
                                                                                            "end": 840,
                                                                                            "fullWidth": 23,
                                                                                            "width": 1,
                                                                                            "text": "}",
                                                                                            "value": "}",
                                                                                            "valueText": "}",
                                                                                            "hasLeadingTrivia": true,
                                                                                            "hasTrailingTrivia": true,
                                                                                            "hasTrailingNewLine": true,
                                                                                            "leadingTrivia": [
                                                                                                {
                                                                                                    "kind": "WhitespaceTrivia",
                                                                                                    "text": "                    "
                                                                                                }
                                                                                            ],
                                                                                            "trailingTrivia": [
                                                                                                {
                                                                                                    "kind": "NewLineTrivia",
                                                                                                    "text": "\r\n"
                                                                                                }
                                                                                            ]
                                                                                        }
                                                                                    }
                                                                                }
                                                                            }
                                                                        ],
                                                                        "closeBraceToken": {
                                                                            "kind": "CloseBraceToken",
                                                                            "fullStart": 842,
                                                                            "fullEnd": 859,
                                                                            "start": 858,
                                                                            "end": 859,
                                                                            "fullWidth": 17,
                                                                            "width": 1,
                                                                            "text": "}",
                                                                            "value": "}",
                                                                            "valueText": "}",
                                                                            "hasLeadingTrivia": true,
                                                                            "leadingTrivia": [
                                                                                {
                                                                                    "kind": "WhitespaceTrivia",
                                                                                    "text": "                "
                                                                                }
                                                                            ]
                                                                        }
                                                                    },
                                                                    "semicolonToken": {
                                                                        "kind": "SemicolonToken",
                                                                        "fullStart": 859,
                                                                        "fullEnd": 862,
                                                                        "start": 859,
                                                                        "end": 860,
                                                                        "fullWidth": 3,
                                                                        "width": 1,
                                                                        "text": ";",
                                                                        "value": ";",
                                                                        "valueText": ";",
                                                                        "hasTrailingTrivia": true,
                                                                        "hasTrailingNewLine": true,
                                                                        "trailingTrivia": [
                                                                            {
                                                                                "kind": "NewLineTrivia",
                                                                                "text": "\r\n"
                                                                            }
                                                                        ]
                                                                    }
                                                                }
                                                            ],
                                                            "closeBraceToken": {
                                                                "kind": "CloseBraceToken",
                                                                "fullStart": 862,
                                                                "fullEnd": 875,
                                                                "start": 874,
                                                                "end": 875,
                                                                "fullWidth": 13,
                                                                "width": 1,
                                                                "text": "}",
                                                                "value": "}",
                                                                "valueText": "}",
                                                                "hasLeadingTrivia": true,
                                                                "leadingTrivia": [
                                                                    {
                                                                        "kind": "WhitespaceTrivia",
                                                                        "text": "            "
                                                                    }
                                                                ]
                                                            }
                                                        }
                                                    }
                                                },
                                                {
                                                    "kind": "CommaToken",
                                                    "fullStart": 875,
                                                    "fullEnd": 878,
                                                    "start": 875,
                                                    "end": 876,
                                                    "fullWidth": 3,
                                                    "width": 1,
                                                    "text": ",",
                                                    "value": ",",
                                                    "valueText": ",",
                                                    "hasTrailingTrivia": true,
                                                    "hasTrailingNewLine": true,
                                                    "trailingTrivia": [
                                                        {
                                                            "kind": "NewLineTrivia",
                                                            "text": "\r\n"
                                                        }
                                                    ]
                                                },
                                                {
                                                    "kind": "SimplePropertyAssignment",
                                                    "fullStart": 878,
                                                    "fullEnd": 910,
                                                    "start": 890,
                                                    "end": 908,
                                                    "fullWidth": 32,
                                                    "width": 18,
                                                    "propertyName": {
                                                        "kind": "IdentifierName",
                                                        "fullStart": 878,
                                                        "fullEnd": 902,
                                                        "start": 890,
                                                        "end": 902,
                                                        "fullWidth": 24,
                                                        "width": 12,
                                                        "text": "configurable",
                                                        "value": "configurable",
                                                        "valueText": "configurable",
                                                        "hasLeadingTrivia": true,
                                                        "leadingTrivia": [
                                                            {
                                                                "kind": "WhitespaceTrivia",
                                                                "text": "            "
                                                            }
                                                        ]
                                                    },
                                                    "colonToken": {
                                                        "kind": "ColonToken",
                                                        "fullStart": 902,
                                                        "fullEnd": 904,
                                                        "start": 902,
                                                        "end": 903,
                                                        "fullWidth": 2,
                                                        "width": 1,
                                                        "text": ":",
                                                        "value": ":",
                                                        "valueText": ":",
                                                        "hasTrailingTrivia": true,
                                                        "trailingTrivia": [
                                                            {
                                                                "kind": "WhitespaceTrivia",
                                                                "text": " "
                                                            }
                                                        ]
                                                    },
                                                    "expression": {
                                                        "kind": "TrueKeyword",
                                                        "fullStart": 904,
                                                        "fullEnd": 910,
                                                        "start": 904,
                                                        "end": 908,
                                                        "fullWidth": 6,
                                                        "width": 4,
                                                        "text": "true",
                                                        "value": true,
                                                        "valueText": "true",
                                                        "hasTrailingTrivia": true,
                                                        "hasTrailingNewLine": true,
                                                        "trailingTrivia": [
                                                            {
                                                                "kind": "NewLineTrivia",
                                                                "text": "\r\n"
                                                            }
                                                        ]
                                                    }
                                                }
                                            ],
                                            "closeBraceToken": {
                                                "kind": "CloseBraceToken",
                                                "fullStart": 910,
                                                "fullEnd": 919,
                                                "start": 918,
                                                "end": 919,
                                                "fullWidth": 9,
                                                "width": 1,
                                                "text": "}",
                                                "value": "}",
                                                "valueText": "}",
                                                "hasLeadingTrivia": true,
                                                "leadingTrivia": [
                                                    {
                                                        "kind": "WhitespaceTrivia",
                                                        "text": "        "
                                                    }
                                                ]
                                            }
                                        }
                                    ],
                                    "closeParenToken": {
                                        "kind": "CloseParenToken",
                                        "fullStart": 919,
                                        "fullEnd": 920,
                                        "start": 919,
                                        "end": 920,
                                        "fullWidth": 1,
                                        "width": 1,
                                        "text": ")",
                                        "value": ")",
                                        "valueText": ")"
                                    }
                                }
                            },
                            "semicolonToken": {
                                "kind": "SemicolonToken",
                                "fullStart": 920,
                                "fullEnd": 923,
                                "start": 920,
                                "end": 921,
                                "fullWidth": 3,
                                "width": 1,
                                "text": ";",
                                "value": ";",
                                "valueText": ";",
                                "hasTrailingTrivia": true,
                                "hasTrailingNewLine": true,
                                "trailingTrivia": [
                                    {
                                        "kind": "NewLineTrivia",
                                        "text": "\r\n"
                                    }
                                ]
                            }
                        },
                        {
                            "kind": "TryStatement",
                            "fullStart": 923,
                            "fullEnd": 1109,
                            "start": 933,
                            "end": 1107,
                            "fullWidth": 186,
                            "width": 174,
                            "tryKeyword": {
                                "kind": "TryKeyword",
                                "fullStart": 923,
                                "fullEnd": 937,
                                "start": 933,
                                "end": 936,
                                "fullWidth": 14,
                                "width": 3,
                                "text": "try",
                                "value": "try",
                                "valueText": "try",
                                "hasLeadingTrivia": true,
                                "hasLeadingNewLine": true,
                                "hasTrailingTrivia": true,
                                "leadingTrivia": [
                                    {
                                        "kind": "NewLineTrivia",
                                        "text": "\r\n"
                                    },
                                    {
                                        "kind": "WhitespaceTrivia",
                                        "text": "        "
                                    }
                                ],
                                "trailingTrivia": [
                                    {
                                        "kind": "WhitespaceTrivia",
                                        "text": " "
                                    }
                                ]
                            },
                            "block": {
                                "kind": "Block",
                                "fullStart": 937,
                                "fullEnd": 1036,
                                "start": 937,
                                "end": 1035,
                                "fullWidth": 99,
                                "width": 98,
                                "openBraceToken": {
                                    "kind": "OpenBraceToken",
                                    "fullStart": 937,
                                    "fullEnd": 940,
                                    "start": 937,
                                    "end": 938,
                                    "fullWidth": 3,
                                    "width": 1,
                                    "text": "{",
                                    "value": "{",
                                    "valueText": "{",
                                    "hasTrailingTrivia": true,
                                    "hasTrailingNewLine": true,
                                    "trailingTrivia": [
                                        {
                                            "kind": "NewLineTrivia",
                                            "text": "\r\n"
                                        }
                                    ]
                                },
                                "statements": [
                                    {
                                        "kind": "ExpressionStatement",
                                        "fullStart": 940,
                                        "fullEnd": 999,
                                        "start": 952,
                                        "end": 997,
                                        "fullWidth": 59,
                                        "width": 45,
                                        "expression": {
                                            "kind": "InvocationExpression",
                                            "fullStart": 940,
                                            "fullEnd": 996,
                                            "start": 952,
                                            "end": 996,
                                            "fullWidth": 56,
                                            "width": 44,
                                            "expression": {
                                                "kind": "MemberAccessExpression",
                                                "fullStart": 940,
                                                "fullEnd": 980,
                                                "start": 952,
                                                "end": 980,
                                                "fullWidth": 40,
                                                "width": 28,
                                                "expression": {
                                                    "kind": "MemberAccessExpression",
                                                    "fullStart": 940,
                                                    "fullEnd": 975,
                                                    "start": 952,
                                                    "end": 975,
                                                    "fullWidth": 35,
                                                    "width": 23,
                                                    "expression": {
                                                        "kind": "MemberAccessExpression",
                                                        "fullStart": 940,
                                                        "fullEnd": 967,
                                                        "start": 952,
                                                        "end": 967,
                                                        "fullWidth": 27,
                                                        "width": 15,
                                                        "expression": {
                                                            "kind": "IdentifierName",
                                                            "fullStart": 940,
                                                            "fullEnd": 957,
                                                            "start": 952,
                                                            "end": 957,
                                                            "fullWidth": 17,
                                                            "width": 5,
                                                            "text": "Array",
                                                            "value": "Array",
                                                            "valueText": "Array",
                                                            "hasLeadingTrivia": true,
                                                            "leadingTrivia": [
                                                                {
                                                                    "kind": "WhitespaceTrivia",
                                                                    "text": "            "
                                                                }
                                                            ]
                                                        },
                                                        "dotToken": {
                                                            "kind": "DotToken",
                                                            "fullStart": 957,
                                                            "fullEnd": 958,
                                                            "start": 957,
                                                            "end": 958,
                                                            "fullWidth": 1,
                                                            "width": 1,
                                                            "text": ".",
                                                            "value": ".",
                                                            "valueText": "."
                                                        },
                                                        "name": {
                                                            "kind": "IdentifierName",
                                                            "fullStart": 958,
                                                            "fullEnd": 967,
                                                            "start": 958,
                                                            "end": 967,
                                                            "fullWidth": 9,
                                                            "width": 9,
                                                            "text": "prototype",
                                                            "value": "prototype",
                                                            "valueText": "prototype"
                                                        }
                                                    },
                                                    "dotToken": {
                                                        "kind": "DotToken",
                                                        "fullStart": 967,
                                                        "fullEnd": 968,
                                                        "start": 967,
                                                        "end": 968,
                                                        "fullWidth": 1,
                                                        "width": 1,
                                                        "text": ".",
                                                        "value": ".",
                                                        "valueText": "."
                                                    },
                                                    "name": {
                                                        "kind": "IdentifierName",
                                                        "fullStart": 968,
                                                        "fullEnd": 975,
                                                        "start": 968,
                                                        "end": 975,
                                                        "fullWidth": 7,
                                                        "width": 7,
                                                        "text": "forEach",
                                                        "value": "forEach",
                                                        "valueText": "forEach"
                                                    }
                                                },
                                                "dotToken": {
                                                    "kind": "DotToken",
                                                    "fullStart": 975,
                                                    "fullEnd": 976,
                                                    "start": 975,
                                                    "end": 976,
                                                    "fullWidth": 1,
                                                    "width": 1,
                                                    "text": ".",
                                                    "value": ".",
                                                    "valueText": "."
                                                },
                                                "name": {
                                                    "kind": "IdentifierName",
                                                    "fullStart": 976,
                                                    "fullEnd": 980,
                                                    "start": 976,
                                                    "end": 980,
                                                    "fullWidth": 4,
                                                    "width": 4,
                                                    "text": "call",
                                                    "value": "call",
                                                    "valueText": "call"
                                                }
                                            },
                                            "argumentList": {
                                                "kind": "ArgumentList",
                                                "fullStart": 980,
                                                "fullEnd": 996,
                                                "start": 980,
                                                "end": 996,
                                                "fullWidth": 16,
                                                "width": 16,
                                                "openParenToken": {
                                                    "kind": "OpenParenToken",
                                                    "fullStart": 980,
                                                    "fullEnd": 981,
                                                    "start": 980,
                                                    "end": 981,
                                                    "fullWidth": 1,
                                                    "width": 1,
                                                    "text": "(",
                                                    "value": "(",
                                                    "valueText": "("
                                                },
                                                "arguments": [
                                                    {
                                                        "kind": "IdentifierName",
                                                        "fullStart": 981,
                                                        "fullEnd": 984,
                                                        "start": 981,
                                                        "end": 984,
                                                        "fullWidth": 3,
                                                        "width": 3,
                                                        "text": "obj",
                                                        "value": "obj",
                                                        "valueText": "obj"
                                                    },
                                                    {
                                                        "kind": "CommaToken",
                                                        "fullStart": 984,
                                                        "fullEnd": 986,
                                                        "start": 984,
                                                        "end": 985,
                                                        "fullWidth": 2,
                                                        "width": 1,
                                                        "text": ",",
                                                        "value": ",",
                                                        "valueText": ",",
                                                        "hasTrailingTrivia": true,
                                                        "trailingTrivia": [
                                                            {
                                                                "kind": "WhitespaceTrivia",
                                                                "text": " "
                                                            }
                                                        ]
                                                    },
                                                    {
                                                        "kind": "IdentifierName",
                                                        "fullStart": 986,
                                                        "fullEnd": 995,
                                                        "start": 986,
                                                        "end": 995,
                                                        "fullWidth": 9,
                                                        "width": 9,
                                                        "text": "undefined",
                                                        "value": "undefined",
                                                        "valueText": "undefined"
                                                    }
                                                ],
                                                "closeParenToken": {
                                                    "kind": "CloseParenToken",
                                                    "fullStart": 995,
                                                    "fullEnd": 996,
                                                    "start": 995,
                                                    "end": 996,
                                                    "fullWidth": 1,
                                                    "width": 1,
                                                    "text": ")",
                                                    "value": ")",
                                                    "valueText": ")"
                                                }
                                            }
                                        },
                                        "semicolonToken": {
                                            "kind": "SemicolonToken",
                                            "fullStart": 996,
                                            "fullEnd": 999,
                                            "start": 996,
                                            "end": 997,
                                            "fullWidth": 3,
                                            "width": 1,
                                            "text": ";",
                                            "value": ";",
                                            "valueText": ";",
                                            "hasTrailingTrivia": true,
                                            "hasTrailingNewLine": true,
                                            "trailingTrivia": [
                                                {
                                                    "kind": "NewLineTrivia",
                                                    "text": "\r\n"
                                                }
                                            ]
                                        }
                                    },
                                    {
                                        "kind": "ReturnStatement",
                                        "fullStart": 999,
                                        "fullEnd": 1026,
                                        "start": 1011,
                                        "end": 1024,
                                        "fullWidth": 27,
                                        "width": 13,
                                        "returnKeyword": {
                                            "kind": "ReturnKeyword",
                                            "fullStart": 999,
                                            "fullEnd": 1018,
                                            "start": 1011,
                                            "end": 1017,
                                            "fullWidth": 19,
                                            "width": 6,
                                            "text": "return",
                                            "value": "return",
                                            "valueText": "return",
                                            "hasLeadingTrivia": true,
                                            "hasTrailingTrivia": true,
                                            "leadingTrivia": [
                                                {
                                                    "kind": "WhitespaceTrivia",
                                                    "text": "            "
                                                }
                                            ],
                                            "trailingTrivia": [
                                                {
                                                    "kind": "WhitespaceTrivia",
                                                    "text": " "
                                                }
                                            ]
                                        },
                                        "expression": {
                                            "kind": "FalseKeyword",
                                            "fullStart": 1018,
                                            "fullEnd": 1023,
                                            "start": 1018,
                                            "end": 1023,
                                            "fullWidth": 5,
                                            "width": 5,
                                            "text": "false",
                                            "value": false,
                                            "valueText": "false"
                                        },
                                        "semicolonToken": {
                                            "kind": "SemicolonToken",
                                            "fullStart": 1023,
                                            "fullEnd": 1026,
                                            "start": 1023,
                                            "end": 1024,
                                            "fullWidth": 3,
                                            "width": 1,
                                            "text": ";",
                                            "value": ";",
                                            "valueText": ";",
                                            "hasTrailingTrivia": true,
                                            "hasTrailingNewLine": true,
                                            "trailingTrivia": [
                                                {
                                                    "kind": "NewLineTrivia",
                                                    "text": "\r\n"
                                                }
                                            ]
                                        }
                                    }
                                ],
                                "closeBraceToken": {
                                    "kind": "CloseBraceToken",
                                    "fullStart": 1026,
                                    "fullEnd": 1036,
                                    "start": 1034,
                                    "end": 1035,
                                    "fullWidth": 10,
                                    "width": 1,
                                    "text": "}",
                                    "value": "}",
                                    "valueText": "}",
                                    "hasLeadingTrivia": true,
                                    "hasTrailingTrivia": true,
                                    "leadingTrivia": [
                                        {
                                            "kind": "WhitespaceTrivia",
                                            "text": "        "
                                        }
                                    ],
                                    "trailingTrivia": [
                                        {
                                            "kind": "WhitespaceTrivia",
                                            "text": " "
                                        }
                                    ]
                                }
                            },
                            "catchClause": {
                                "kind": "CatchClause",
                                "fullStart": 1036,
                                "fullEnd": 1109,
                                "start": 1036,
                                "end": 1107,
                                "fullWidth": 73,
                                "width": 71,
                                "catchKeyword": {
                                    "kind": "CatchKeyword",
                                    "fullStart": 1036,
                                    "fullEnd": 1042,
                                    "start": 1036,
                                    "end": 1041,
                                    "fullWidth": 6,
                                    "width": 5,
                                    "text": "catch",
                                    "value": "catch",
                                    "valueText": "catch",
                                    "hasTrailingTrivia": true,
                                    "trailingTrivia": [
                                        {
                                            "kind": "WhitespaceTrivia",
                                            "text": " "
                                        }
                                    ]
                                },
                                "openParenToken": {
                                    "kind": "OpenParenToken",
                                    "fullStart": 1042,
                                    "fullEnd": 1043,
                                    "start": 1042,
                                    "end": 1043,
                                    "fullWidth": 1,
                                    "width": 1,
                                    "text": "(",
                                    "value": "(",
                                    "valueText": "("
                                },
                                "identifier": {
                                    "kind": "IdentifierName",
                                    "fullStart": 1043,
                                    "fullEnd": 1045,
                                    "start": 1043,
                                    "end": 1045,
                                    "fullWidth": 2,
                                    "width": 2,
                                    "text": "ex",
                                    "value": "ex",
                                    "valueText": "ex"
                                },
                                "closeParenToken": {
                                    "kind": "CloseParenToken",
                                    "fullStart": 1045,
                                    "fullEnd": 1047,
                                    "start": 1045,
                                    "end": 1046,
                                    "fullWidth": 2,
                                    "width": 1,
                                    "text": ")",
                                    "value": ")",
                                    "valueText": ")",
                                    "hasTrailingTrivia": true,
                                    "trailingTrivia": [
                                        {
                                            "kind": "WhitespaceTrivia",
                                            "text": " "
                                        }
                                    ]
                                },
                                "block": {
                                    "kind": "Block",
                                    "fullStart": 1047,
                                    "fullEnd": 1109,
                                    "start": 1047,
                                    "end": 1107,
                                    "fullWidth": 62,
                                    "width": 60,
                                    "openBraceToken": {
                                        "kind": "OpenBraceToken",
                                        "fullStart": 1047,
                                        "fullEnd": 1050,
                                        "start": 1047,
                                        "end": 1048,
                                        "fullWidth": 3,
                                        "width": 1,
                                        "text": "{",
                                        "value": "{",
                                        "valueText": "{",
                                        "hasTrailingTrivia": true,
                                        "hasTrailingNewLine": true,
                                        "trailingTrivia": [
                                            {
                                                "kind": "NewLineTrivia",
                                                "text": "\r\n"
                                            }
                                        ]
                                    },
                                    "statements": [
                                        {
                                            "kind": "ReturnStatement",
                                            "fullStart": 1050,
                                            "fullEnd": 1098,
                                            "start": 1062,
                                            "end": 1096,
                                            "fullWidth": 48,
                                            "width": 34,
                                            "returnKeyword": {
                                                "kind": "ReturnKeyword",
                                                "fullStart": 1050,
                                                "fullEnd": 1069,
                                                "start": 1062,
                                                "end": 1068,
                                                "fullWidth": 19,
                                                "width": 6,
                                                "text": "return",
                                                "value": "return",
                                                "valueText": "return",
                                                "hasLeadingTrivia": true,
                                                "hasTrailingTrivia": true,
                                                "leadingTrivia": [
                                                    {
                                                        "kind": "WhitespaceTrivia",
                                                        "text": "            "
                                                    }
                                                ],
                                                "trailingTrivia": [
                                                    {
                                                        "kind": "WhitespaceTrivia",
                                                        "text": " "
                                                    }
                                                ]
                                            },
                                            "expression": {
                                                "kind": "LogicalNotExpression",
                                                "fullStart": 1069,
                                                "fullEnd": 1095,
                                                "start": 1069,
                                                "end": 1095,
                                                "fullWidth": 26,
                                                "width": 26,
                                                "operatorToken": {
                                                    "kind": "ExclamationToken",
                                                    "fullStart": 1069,
                                                    "fullEnd": 1070,
                                                    "start": 1069,
                                                    "end": 1070,
                                                    "fullWidth": 1,
                                                    "width": 1,
                                                    "text": "!",
                                                    "value": "!",
                                                    "valueText": "!"
                                                },
                                                "operand": {
                                                    "kind": "ParenthesizedExpression",
                                                    "fullStart": 1070,
                                                    "fullEnd": 1095,
                                                    "start": 1070,
                                                    "end": 1095,
                                                    "fullWidth": 25,
                                                    "width": 25,
                                                    "openParenToken": {
                                                        "kind": "OpenParenToken",
                                                        "fullStart": 1070,
                                                        "fullEnd": 1071,
                                                        "start": 1070,
                                                        "end": 1071,
                                                        "fullWidth": 1,
                                                        "width": 1,
                                                        "text": "(",
                                                        "value": "(",
                                                        "valueText": "("
                                                    },
                                                    "expression": {
                                                        "kind": "InstanceOfExpression",
                                                        "fullStart": 1071,
                                                        "fullEnd": 1094,
                                                        "start": 1071,
                                                        "end": 1094,
                                                        "fullWidth": 23,
                                                        "width": 23,
                                                        "left": {
                                                            "kind": "IdentifierName",
                                                            "fullStart": 1071,
                                                            "fullEnd": 1074,
                                                            "start": 1071,
                                                            "end": 1073,
                                                            "fullWidth": 3,
                                                            "width": 2,
                                                            "text": "ex",
                                                            "value": "ex",
                                                            "valueText": "ex",
                                                            "hasTrailingTrivia": true,
                                                            "trailingTrivia": [
                                                                {
                                                                    "kind": "WhitespaceTrivia",
                                                                    "text": " "
                                                                }
                                                            ]
                                                        },
                                                        "operatorToken": {
                                                            "kind": "InstanceOfKeyword",
                                                            "fullStart": 1074,
                                                            "fullEnd": 1085,
                                                            "start": 1074,
                                                            "end": 1084,
                                                            "fullWidth": 11,
                                                            "width": 10,
                                                            "text": "instanceof",
                                                            "value": "instanceof",
                                                            "valueText": "instanceof",
                                                            "hasTrailingTrivia": true,
                                                            "trailingTrivia": [
                                                                {
                                                                    "kind": "WhitespaceTrivia",
                                                                    "text": " "
                                                                }
                                                            ]
                                                        },
                                                        "right": {
                                                            "kind": "IdentifierName",
                                                            "fullStart": 1085,
                                                            "fullEnd": 1094,
                                                            "start": 1085,
                                                            "end": 1094,
                                                            "fullWidth": 9,
                                                            "width": 9,
                                                            "text": "TypeError",
                                                            "value": "TypeError",
                                                            "valueText": "TypeError"
                                                        }
                                                    },
                                                    "closeParenToken": {
                                                        "kind": "CloseParenToken",
                                                        "fullStart": 1094,
                                                        "fullEnd": 1095,
                                                        "start": 1094,
                                                        "end": 1095,
                                                        "fullWidth": 1,
                                                        "width": 1,
                                                        "text": ")",
                                                        "value": ")",
                                                        "valueText": ")"
                                                    }
                                                }
                                            },
                                            "semicolonToken": {
                                                "kind": "SemicolonToken",
                                                "fullStart": 1095,
                                                "fullEnd": 1098,
                                                "start": 1095,
                                                "end": 1096,
                                                "fullWidth": 3,
                                                "width": 1,
                                                "text": ";",
                                                "value": ";",
                                                "valueText": ";",
                                                "hasTrailingTrivia": true,
                                                "hasTrailingNewLine": true,
                                                "trailingTrivia": [
                                                    {
                                                        "kind": "NewLineTrivia",
                                                        "text": "\r\n"
                                                    }
                                                ]
                                            }
                                        }
                                    ],
                                    "closeBraceToken": {
                                        "kind": "CloseBraceToken",
                                        "fullStart": 1098,
                                        "fullEnd": 1109,
                                        "start": 1106,
                                        "end": 1107,
                                        "fullWidth": 11,
                                        "width": 1,
                                        "text": "}",
                                        "value": "}",
                                        "valueText": "}",
                                        "hasLeadingTrivia": true,
                                        "hasTrailingTrivia": true,
                                        "hasTrailingNewLine": true,
                                        "leadingTrivia": [
                                            {
                                                "kind": "WhitespaceTrivia",
                                                "text": "        "
                                            }
                                        ],
                                        "trailingTrivia": [
                                            {
                                                "kind": "NewLineTrivia",
                                                "text": "\r\n"
                                            }
                                        ]
                                    }
                                }
                            }
                        }
                    ],
                    "closeBraceToken": {
                        "kind": "CloseBraceToken",
                        "fullStart": 1109,
                        "fullEnd": 1116,
                        "start": 1113,
                        "end": 1114,
                        "fullWidth": 7,
                        "width": 1,
                        "text": "}",
                        "value": "}",
                        "valueText": "}",
                        "hasLeadingTrivia": true,
                        "hasTrailingTrivia": true,
                        "hasTrailingNewLine": true,
                        "leadingTrivia": [
                            {
                                "kind": "WhitespaceTrivia",
                                "text": "    "
                            }
                        ],
                        "trailingTrivia": [
                            {
                                "kind": "NewLineTrivia",
                                "text": "\r\n"
                            }
                        ]
                    }
                }
            },
            {
                "kind": "ExpressionStatement",
                "fullStart": 1116,
                "fullEnd": 1140,
                "start": 1116,
                "end": 1138,
                "fullWidth": 24,
                "width": 22,
                "expression": {
                    "kind": "InvocationExpression",
                    "fullStart": 1116,
                    "fullEnd": 1137,
                    "start": 1116,
                    "end": 1137,
                    "fullWidth": 21,
                    "width": 21,
                    "expression": {
                        "kind": "IdentifierName",
                        "fullStart": 1116,
                        "fullEnd": 1127,
                        "start": 1116,
                        "end": 1127,
                        "fullWidth": 11,
                        "width": 11,
                        "text": "runTestCase",
                        "value": "runTestCase",
                        "valueText": "runTestCase"
                    },
                    "argumentList": {
                        "kind": "ArgumentList",
                        "fullStart": 1127,
                        "fullEnd": 1137,
                        "start": 1127,
                        "end": 1137,
                        "fullWidth": 10,
                        "width": 10,
                        "openParenToken": {
                            "kind": "OpenParenToken",
                            "fullStart": 1127,
                            "fullEnd": 1128,
                            "start": 1127,
                            "end": 1128,
                            "fullWidth": 1,
                            "width": 1,
                            "text": "(",
                            "value": "(",
                            "valueText": "("
                        },
                        "arguments": [
                            {
                                "kind": "IdentifierName",
                                "fullStart": 1128,
                                "fullEnd": 1136,
                                "start": 1128,
                                "end": 1136,
                                "fullWidth": 8,
                                "width": 8,
                                "text": "testcase",
                                "value": "testcase",
                                "valueText": "testcase"
                            }
                        ],
                        "closeParenToken": {
                            "kind": "CloseParenToken",
                            "fullStart": 1136,
                            "fullEnd": 1137,
                            "start": 1136,
                            "end": 1137,
                            "fullWidth": 1,
                            "width": 1,
                            "text": ")",
                            "value": ")",
                            "valueText": ")"
                        }
                    }
                },
                "semicolonToken": {
                    "kind": "SemicolonToken",
                    "fullStart": 1137,
                    "fullEnd": 1140,
                    "start": 1137,
                    "end": 1138,
                    "fullWidth": 3,
                    "width": 1,
                    "text": ";",
                    "value": ";",
                    "valueText": ";",
                    "hasTrailingTrivia": true,
                    "hasTrailingNewLine": true,
                    "trailingTrivia": [
                        {
                            "kind": "NewLineTrivia",
                            "text": "\r\n"
                        }
                    ]
                }
            }
        ],
        "endOfFileToken": {
            "kind": "EndOfFileToken",
            "fullStart": 1140,
            "fullEnd": 1140,
            "start": 1140,
            "end": 1140,
            "fullWidth": 0,
            "width": 0,
            "text": ""
        }
    },
    "lineMap": {
        "lineStarts": [
            0,
            67,
            152,
            232,
            308,
            380,
            385,
            440,
            545,
            550,
            552,
            554,
            577,
            579,
            616,
            618,
            666,
            698,
            724,
            769,
            819,
            842,
            862,
            878,
            910,
            923,
            925,
            940,
            999,
            1026,
            1050,
            1098,
            1109,
            1116,
            1140
        ],
        "length": 1140
    }
}<|MERGE_RESOLUTION|>--- conflicted
+++ resolved
@@ -252,12 +252,8 @@
                                         "start": 591,
                                         "end": 613,
                                         "fullWidth": 22,
-<<<<<<< HEAD
                                         "width": 22,
-                                        "identifier": {
-=======
                                         "propertyName": {
->>>>>>> 85e84683
                                             "kind": "IdentifierName",
                                             "fullStart": 591,
                                             "fullEnd": 595,
