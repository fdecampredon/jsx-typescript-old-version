--- conflicted
+++ resolved
@@ -652,12 +652,8 @@
                                         "start": 665,
                                         "end": 678,
                                         "fullWidth": 13,
-<<<<<<< HEAD
                                         "width": 13,
-                                        "identifier": {
-=======
                                         "propertyName": {
->>>>>>> 85e84683
                                             "kind": "IdentifierName",
                                             "fullStart": 665,
                                             "fullEnd": 667,
@@ -1195,12 +1191,8 @@
                                         "start": 1588,
                                         "end": 1599,
                                         "fullWidth": 11,
-<<<<<<< HEAD
                                         "width": 11,
-                                        "identifier": {
-=======
                                         "propertyName": {
->>>>>>> 85e84683
                                             "kind": "IdentifierName",
                                             "fullStart": 1588,
                                             "fullEnd": 1596,
@@ -1523,12 +1515,8 @@
                                         "start": 1636,
                                         "end": 1653,
                                         "fullWidth": 17,
-<<<<<<< HEAD
                                         "width": 17,
-                                        "identifier": {
-=======
                                         "propertyName": {
->>>>>>> 85e84683
                                             "kind": "IdentifierName",
                                             "fullStart": 1636,
                                             "fullEnd": 1638,
