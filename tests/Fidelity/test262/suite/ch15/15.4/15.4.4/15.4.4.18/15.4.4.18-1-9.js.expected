{
    "isDeclaration": false,
    "languageVersion": "EcmaScript5",
    "parseOptions": {
        "allowAutomaticSemicolonInsertion": true
    },
    "sourceUnit": {
        "kind": "SourceUnit",
        "fullStart": 0,
        "fullEnd": 906,
        "start": 516,
        "end": 906,
        "fullWidth": 906,
        "width": 390,
        "isIncrementallyUnusable": true,
        "moduleElements": [
            {
                "kind": "FunctionDeclaration",
                "fullStart": 0,
                "fullEnd": 882,
                "start": 516,
                "end": 880,
                "fullWidth": 882,
                "width": 364,
                "modifiers": [],
                "functionKeyword": {
                    "kind": "FunctionKeyword",
                    "fullStart": 0,
                    "fullEnd": 525,
                    "start": 516,
                    "end": 524,
                    "fullWidth": 525,
                    "width": 8,
                    "text": "function",
                    "value": "function",
                    "valueText": "function",
                    "hasLeadingTrivia": true,
                    "hasLeadingComment": true,
                    "hasLeadingNewLine": true,
                    "hasTrailingTrivia": true,
                    "leadingTrivia": [
                        {
                            "kind": "SingleLineCommentTrivia",
                            "text": "/// Copyright (c) 2012 Ecma International.  All rights reserved. "
                        },
                        {
                            "kind": "NewLineTrivia",
                            "text": "\r\n"
                        },
                        {
                            "kind": "SingleLineCommentTrivia",
                            "text": "/// Ecma International makes this code available under the terms and conditions set"
                        },
                        {
                            "kind": "NewLineTrivia",
                            "text": "\r\n"
                        },
                        {
                            "kind": "SingleLineCommentTrivia",
                            "text": "/// forth on http://hg.ecmascript.org/tests/test262/raw-file/tip/LICENSE (the "
                        },
                        {
                            "kind": "NewLineTrivia",
                            "text": "\r\n"
                        },
                        {
                            "kind": "SingleLineCommentTrivia",
                            "text": "/// \"Use Terms\").   Any redistribution of this code must retain the above "
                        },
                        {
                            "kind": "NewLineTrivia",
                            "text": "\r\n"
                        },
                        {
                            "kind": "SingleLineCommentTrivia",
                            "text": "/// copyright and this notice and otherwise comply with the Use Terms."
                        },
                        {
                            "kind": "NewLineTrivia",
                            "text": "\r\n"
                        },
                        {
                            "kind": "MultiLineCommentTrivia",
                            "text": "/**\r\n * @path ch15/15.4/15.4.4/15.4.4.18/15.4.4.18-1-9.js\r\n * @description Array.prototype.forEach applied to Function object\r\n */"
                        },
                        {
                            "kind": "NewLineTrivia",
                            "text": "\r\n"
                        },
                        {
                            "kind": "NewLineTrivia",
                            "text": "\r\n"
                        },
                        {
                            "kind": "NewLineTrivia",
                            "text": "\r\n"
                        }
                    ],
                    "trailingTrivia": [
                        {
                            "kind": "WhitespaceTrivia",
                            "text": " "
                        }
                    ]
                },
                "identifier": {
                    "kind": "IdentifierName",
                    "fullStart": 525,
                    "fullEnd": 533,
                    "start": 525,
                    "end": 533,
                    "fullWidth": 8,
                    "width": 8,
                    "text": "testcase",
                    "value": "testcase",
                    "valueText": "testcase"
                },
                "callSignature": {
                    "kind": "CallSignature",
                    "fullStart": 533,
                    "fullEnd": 536,
                    "start": 533,
                    "end": 535,
                    "fullWidth": 3,
                    "width": 2,
                    "parameterList": {
                        "kind": "ParameterList",
                        "fullStart": 533,
                        "fullEnd": 536,
                        "start": 533,
                        "end": 535,
                        "fullWidth": 3,
                        "width": 2,
                        "openParenToken": {
                            "kind": "OpenParenToken",
                            "fullStart": 533,
                            "fullEnd": 534,
                            "start": 533,
                            "end": 534,
                            "fullWidth": 1,
                            "width": 1,
                            "text": "(",
                            "value": "(",
                            "valueText": "("
                        },
                        "parameters": [],
                        "closeParenToken": {
                            "kind": "CloseParenToken",
                            "fullStart": 534,
                            "fullEnd": 536,
                            "start": 534,
                            "end": 535,
                            "fullWidth": 2,
                            "width": 1,
                            "text": ")",
                            "value": ")",
                            "valueText": ")",
                            "hasTrailingTrivia": true,
                            "trailingTrivia": [
                                {
                                    "kind": "WhitespaceTrivia",
                                    "text": " "
                                }
                            ]
                        }
                    }
                },
                "block": {
                    "kind": "Block",
                    "fullStart": 536,
                    "fullEnd": 882,
                    "start": 536,
                    "end": 880,
                    "fullWidth": 346,
                    "width": 344,
                    "openBraceToken": {
                        "kind": "OpenBraceToken",
                        "fullStart": 536,
                        "fullEnd": 539,
                        "start": 536,
                        "end": 537,
                        "fullWidth": 3,
                        "width": 1,
                        "text": "{",
                        "value": "{",
                        "valueText": "{",
                        "hasTrailingTrivia": true,
                        "hasTrailingNewLine": true,
                        "trailingTrivia": [
                            {
                                "kind": "NewLineTrivia",
                                "text": "\r\n"
                            }
                        ]
                    },
                    "statements": [
                        {
                            "kind": "VariableStatement",
                            "fullStart": 539,
                            "fullEnd": 568,
                            "start": 547,
                            "end": 566,
                            "fullWidth": 29,
                            "width": 19,
                            "modifiers": [],
                            "variableDeclaration": {
                                "kind": "VariableDeclaration",
                                "fullStart": 539,
                                "fullEnd": 565,
                                "start": 547,
                                "end": 565,
                                "fullWidth": 26,
                                "width": 18,
                                "varKeyword": {
                                    "kind": "VarKeyword",
                                    "fullStart": 539,
                                    "fullEnd": 551,
                                    "start": 547,
                                    "end": 550,
                                    "fullWidth": 12,
                                    "width": 3,
                                    "text": "var",
                                    "value": "var",
                                    "valueText": "var",
                                    "hasLeadingTrivia": true,
                                    "hasTrailingTrivia": true,
                                    "leadingTrivia": [
                                        {
                                            "kind": "WhitespaceTrivia",
                                            "text": "        "
                                        }
                                    ],
                                    "trailingTrivia": [
                                        {
                                            "kind": "WhitespaceTrivia",
                                            "text": " "
                                        }
                                    ]
                                },
                                "variableDeclarators": [
                                    {
                                        "kind": "VariableDeclarator",
                                        "fullStart": 551,
                                        "fullEnd": 565,
                                        "start": 551,
                                        "end": 565,
                                        "fullWidth": 14,
<<<<<<< HEAD
                                        "width": 14,
                                        "identifier": {
=======
                                        "propertyName": {
>>>>>>> 85e84683
                                            "kind": "IdentifierName",
                                            "fullStart": 551,
                                            "fullEnd": 558,
                                            "start": 551,
                                            "end": 557,
                                            "fullWidth": 7,
                                            "width": 6,
                                            "text": "result",
                                            "value": "result",
                                            "valueText": "result",
                                            "hasTrailingTrivia": true,
                                            "trailingTrivia": [
                                                {
                                                    "kind": "WhitespaceTrivia",
                                                    "text": " "
                                                }
                                            ]
                                        },
                                        "equalsValueClause": {
                                            "kind": "EqualsValueClause",
                                            "fullStart": 558,
                                            "fullEnd": 565,
                                            "start": 558,
                                            "end": 565,
                                            "fullWidth": 7,
                                            "width": 7,
                                            "equalsToken": {
                                                "kind": "EqualsToken",
                                                "fullStart": 558,
                                                "fullEnd": 560,
                                                "start": 558,
                                                "end": 559,
                                                "fullWidth": 2,
                                                "width": 1,
                                                "text": "=",
                                                "value": "=",
                                                "valueText": "=",
                                                "hasTrailingTrivia": true,
                                                "trailingTrivia": [
                                                    {
                                                        "kind": "WhitespaceTrivia",
                                                        "text": " "
                                                    }
                                                ]
                                            },
                                            "value": {
                                                "kind": "FalseKeyword",
                                                "fullStart": 560,
                                                "fullEnd": 565,
                                                "start": 560,
                                                "end": 565,
                                                "fullWidth": 5,
                                                "width": 5,
                                                "text": "false",
                                                "value": false,
                                                "valueText": "false"
                                            }
                                        }
                                    }
                                ]
                            },
                            "semicolonToken": {
                                "kind": "SemicolonToken",
                                "fullStart": 565,
                                "fullEnd": 568,
                                "start": 565,
                                "end": 566,
                                "fullWidth": 3,
                                "width": 1,
                                "text": ";",
                                "value": ";",
                                "valueText": ";",
                                "hasTrailingTrivia": true,
                                "hasTrailingNewLine": true,
                                "trailingTrivia": [
                                    {
                                        "kind": "NewLineTrivia",
                                        "text": "\r\n"
                                    }
                                ]
                            }
                        },
                        {
                            "kind": "FunctionDeclaration",
                            "fullStart": 568,
                            "fullEnd": 672,
                            "start": 576,
                            "end": 670,
                            "fullWidth": 104,
                            "width": 94,
                            "modifiers": [],
                            "functionKeyword": {
                                "kind": "FunctionKeyword",
                                "fullStart": 568,
                                "fullEnd": 585,
                                "start": 576,
                                "end": 584,
                                "fullWidth": 17,
                                "width": 8,
                                "text": "function",
                                "value": "function",
                                "valueText": "function",
                                "hasLeadingTrivia": true,
                                "hasTrailingTrivia": true,
                                "leadingTrivia": [
                                    {
                                        "kind": "WhitespaceTrivia",
                                        "text": "        "
                                    }
                                ],
                                "trailingTrivia": [
                                    {
                                        "kind": "WhitespaceTrivia",
                                        "text": " "
                                    }
                                ]
                            },
                            "identifier": {
                                "kind": "IdentifierName",
                                "fullStart": 585,
                                "fullEnd": 595,
                                "start": 585,
                                "end": 595,
                                "fullWidth": 10,
                                "width": 10,
                                "text": "callbackfn",
                                "value": "callbackfn",
                                "valueText": "callbackfn"
                            },
                            "callSignature": {
                                "kind": "CallSignature",
                                "fullStart": 595,
                                "fullEnd": 611,
                                "start": 595,
                                "end": 610,
                                "fullWidth": 16,
                                "width": 15,
                                "parameterList": {
                                    "kind": "ParameterList",
                                    "fullStart": 595,
                                    "fullEnd": 611,
                                    "start": 595,
                                    "end": 610,
                                    "fullWidth": 16,
                                    "width": 15,
                                    "openParenToken": {
                                        "kind": "OpenParenToken",
                                        "fullStart": 595,
                                        "fullEnd": 596,
                                        "start": 595,
                                        "end": 596,
                                        "fullWidth": 1,
                                        "width": 1,
                                        "text": "(",
                                        "value": "(",
                                        "valueText": "("
                                    },
                                    "parameters": [
                                        {
                                            "kind": "Parameter",
                                            "fullStart": 596,
                                            "fullEnd": 599,
                                            "start": 596,
                                            "end": 599,
                                            "fullWidth": 3,
                                            "width": 3,
                                            "modifiers": [],
                                            "identifier": {
                                                "kind": "IdentifierName",
                                                "fullStart": 596,
                                                "fullEnd": 599,
                                                "start": 596,
                                                "end": 599,
                                                "fullWidth": 3,
                                                "width": 3,
                                                "text": "val",
                                                "value": "val",
                                                "valueText": "val"
                                            }
                                        },
                                        {
                                            "kind": "CommaToken",
                                            "fullStart": 599,
                                            "fullEnd": 601,
                                            "start": 599,
                                            "end": 600,
                                            "fullWidth": 2,
                                            "width": 1,
                                            "text": ",",
                                            "value": ",",
                                            "valueText": ",",
                                            "hasTrailingTrivia": true,
                                            "trailingTrivia": [
                                                {
                                                    "kind": "WhitespaceTrivia",
                                                    "text": " "
                                                }
                                            ]
                                        },
                                        {
                                            "kind": "Parameter",
                                            "fullStart": 601,
                                            "fullEnd": 604,
                                            "start": 601,
                                            "end": 604,
                                            "fullWidth": 3,
                                            "width": 3,
                                            "modifiers": [],
                                            "identifier": {
                                                "kind": "IdentifierName",
                                                "fullStart": 601,
                                                "fullEnd": 604,
                                                "start": 601,
                                                "end": 604,
                                                "fullWidth": 3,
                                                "width": 3,
                                                "text": "idx",
                                                "value": "idx",
                                                "valueText": "idx"
                                            }
                                        },
                                        {
                                            "kind": "CommaToken",
                                            "fullStart": 604,
                                            "fullEnd": 606,
                                            "start": 604,
                                            "end": 605,
                                            "fullWidth": 2,
                                            "width": 1,
                                            "text": ",",
                                            "value": ",",
                                            "valueText": ",",
                                            "hasTrailingTrivia": true,
                                            "trailingTrivia": [
                                                {
                                                    "kind": "WhitespaceTrivia",
                                                    "text": " "
                                                }
                                            ]
                                        },
                                        {
                                            "kind": "Parameter",
                                            "fullStart": 606,
                                            "fullEnd": 609,
                                            "start": 606,
                                            "end": 609,
                                            "fullWidth": 3,
                                            "width": 3,
                                            "modifiers": [],
                                            "identifier": {
                                                "kind": "IdentifierName",
                                                "fullStart": 606,
                                                "fullEnd": 609,
                                                "start": 606,
                                                "end": 609,
                                                "fullWidth": 3,
                                                "width": 3,
                                                "text": "obj",
                                                "value": "obj",
                                                "valueText": "obj"
                                            }
                                        }
                                    ],
                                    "closeParenToken": {
                                        "kind": "CloseParenToken",
                                        "fullStart": 609,
                                        "fullEnd": 611,
                                        "start": 609,
                                        "end": 610,
                                        "fullWidth": 2,
                                        "width": 1,
                                        "text": ")",
                                        "value": ")",
                                        "valueText": ")",
                                        "hasTrailingTrivia": true,
                                        "trailingTrivia": [
                                            {
                                                "kind": "WhitespaceTrivia",
                                                "text": " "
                                            }
                                        ]
                                    }
                                }
                            },
                            "block": {
                                "kind": "Block",
                                "fullStart": 611,
                                "fullEnd": 672,
                                "start": 611,
                                "end": 670,
                                "fullWidth": 61,
                                "width": 59,
                                "openBraceToken": {
                                    "kind": "OpenBraceToken",
                                    "fullStart": 611,
                                    "fullEnd": 614,
                                    "start": 611,
                                    "end": 612,
                                    "fullWidth": 3,
                                    "width": 1,
                                    "text": "{",
                                    "value": "{",
                                    "valueText": "{",
                                    "hasTrailingTrivia": true,
                                    "hasTrailingNewLine": true,
                                    "trailingTrivia": [
                                        {
                                            "kind": "NewLineTrivia",
                                            "text": "\r\n"
                                        }
                                    ]
                                },
                                "statements": [
                                    {
                                        "kind": "ExpressionStatement",
                                        "fullStart": 614,
                                        "fullEnd": 661,
                                        "start": 626,
                                        "end": 659,
                                        "fullWidth": 47,
                                        "width": 33,
                                        "expression": {
                                            "kind": "AssignmentExpression",
                                            "fullStart": 614,
                                            "fullEnd": 658,
                                            "start": 626,
                                            "end": 658,
                                            "fullWidth": 44,
                                            "width": 32,
                                            "left": {
                                                "kind": "IdentifierName",
                                                "fullStart": 614,
                                                "fullEnd": 633,
                                                "start": 626,
                                                "end": 632,
                                                "fullWidth": 19,
                                                "width": 6,
                                                "text": "result",
                                                "value": "result",
                                                "valueText": "result",
                                                "hasLeadingTrivia": true,
                                                "hasTrailingTrivia": true,
                                                "leadingTrivia": [
                                                    {
                                                        "kind": "WhitespaceTrivia",
                                                        "text": "            "
                                                    }
                                                ],
                                                "trailingTrivia": [
                                                    {
                                                        "kind": "WhitespaceTrivia",
                                                        "text": " "
                                                    }
                                                ]
                                            },
                                            "operatorToken": {
                                                "kind": "EqualsToken",
                                                "fullStart": 633,
                                                "fullEnd": 635,
                                                "start": 633,
                                                "end": 634,
                                                "fullWidth": 2,
                                                "width": 1,
                                                "text": "=",
                                                "value": "=",
                                                "valueText": "=",
                                                "hasTrailingTrivia": true,
                                                "trailingTrivia": [
                                                    {
                                                        "kind": "WhitespaceTrivia",
                                                        "text": " "
                                                    }
                                                ]
                                            },
                                            "right": {
                                                "kind": "InstanceOfExpression",
                                                "fullStart": 635,
                                                "fullEnd": 658,
                                                "start": 635,
                                                "end": 658,
                                                "fullWidth": 23,
                                                "width": 23,
                                                "left": {
                                                    "kind": "IdentifierName",
                                                    "fullStart": 635,
                                                    "fullEnd": 639,
                                                    "start": 635,
                                                    "end": 638,
                                                    "fullWidth": 4,
                                                    "width": 3,
                                                    "text": "obj",
                                                    "value": "obj",
                                                    "valueText": "obj",
                                                    "hasTrailingTrivia": true,
                                                    "trailingTrivia": [
                                                        {
                                                            "kind": "WhitespaceTrivia",
                                                            "text": " "
                                                        }
                                                    ]
                                                },
                                                "operatorToken": {
                                                    "kind": "InstanceOfKeyword",
                                                    "fullStart": 639,
                                                    "fullEnd": 650,
                                                    "start": 639,
                                                    "end": 649,
                                                    "fullWidth": 11,
                                                    "width": 10,
                                                    "text": "instanceof",
                                                    "value": "instanceof",
                                                    "valueText": "instanceof",
                                                    "hasTrailingTrivia": true,
                                                    "trailingTrivia": [
                                                        {
                                                            "kind": "WhitespaceTrivia",
                                                            "text": " "
                                                        }
                                                    ]
                                                },
                                                "right": {
                                                    "kind": "IdentifierName",
                                                    "fullStart": 650,
                                                    "fullEnd": 658,
                                                    "start": 650,
                                                    "end": 658,
                                                    "fullWidth": 8,
                                                    "width": 8,
                                                    "text": "Function",
                                                    "value": "Function",
                                                    "valueText": "Function"
                                                }
                                            }
                                        },
                                        "semicolonToken": {
                                            "kind": "SemicolonToken",
                                            "fullStart": 658,
                                            "fullEnd": 661,
                                            "start": 658,
                                            "end": 659,
                                            "fullWidth": 3,
                                            "width": 1,
                                            "text": ";",
                                            "value": ";",
                                            "valueText": ";",
                                            "hasTrailingTrivia": true,
                                            "hasTrailingNewLine": true,
                                            "trailingTrivia": [
                                                {
                                                    "kind": "NewLineTrivia",
                                                    "text": "\r\n"
                                                }
                                            ]
                                        }
                                    }
                                ],
                                "closeBraceToken": {
                                    "kind": "CloseBraceToken",
                                    "fullStart": 661,
                                    "fullEnd": 672,
                                    "start": 669,
                                    "end": 670,
                                    "fullWidth": 11,
                                    "width": 1,
                                    "text": "}",
                                    "value": "}",
                                    "valueText": "}",
                                    "hasLeadingTrivia": true,
                                    "hasTrailingTrivia": true,
                                    "hasTrailingNewLine": true,
                                    "leadingTrivia": [
                                        {
                                            "kind": "WhitespaceTrivia",
                                            "text": "        "
                                        }
                                    ],
                                    "trailingTrivia": [
                                        {
                                            "kind": "NewLineTrivia",
                                            "text": "\r\n"
                                        }
                                    ]
                                }
                            }
                        },
                        {
                            "kind": "VariableStatement",
                            "fullStart": 672,
                            "fullEnd": 750,
                            "start": 682,
                            "end": 748,
                            "fullWidth": 78,
                            "width": 66,
                            "modifiers": [],
                            "variableDeclaration": {
                                "kind": "VariableDeclaration",
                                "fullStart": 672,
                                "fullEnd": 747,
                                "start": 682,
                                "end": 747,
                                "fullWidth": 75,
                                "width": 65,
                                "varKeyword": {
                                    "kind": "VarKeyword",
                                    "fullStart": 672,
                                    "fullEnd": 686,
                                    "start": 682,
                                    "end": 685,
                                    "fullWidth": 14,
                                    "width": 3,
                                    "text": "var",
                                    "value": "var",
                                    "valueText": "var",
                                    "hasLeadingTrivia": true,
                                    "hasLeadingNewLine": true,
                                    "hasTrailingTrivia": true,
                                    "leadingTrivia": [
                                        {
                                            "kind": "NewLineTrivia",
                                            "text": "\r\n"
                                        },
                                        {
                                            "kind": "WhitespaceTrivia",
                                            "text": "        "
                                        }
                                    ],
                                    "trailingTrivia": [
                                        {
                                            "kind": "WhitespaceTrivia",
                                            "text": " "
                                        }
                                    ]
                                },
                                "variableDeclarators": [
                                    {
                                        "kind": "VariableDeclarator",
                                        "fullStart": 686,
                                        "fullEnd": 747,
                                        "start": 686,
                                        "end": 747,
                                        "fullWidth": 61,
<<<<<<< HEAD
                                        "width": 61,
                                        "identifier": {
=======
                                        "propertyName": {
>>>>>>> 85e84683
                                            "kind": "IdentifierName",
                                            "fullStart": 686,
                                            "fullEnd": 690,
                                            "start": 686,
                                            "end": 689,
                                            "fullWidth": 4,
                                            "width": 3,
                                            "text": "obj",
                                            "value": "obj",
                                            "valueText": "obj",
                                            "hasTrailingTrivia": true,
                                            "trailingTrivia": [
                                                {
                                                    "kind": "WhitespaceTrivia",
                                                    "text": " "
                                                }
                                            ]
                                        },
                                        "equalsValueClause": {
                                            "kind": "EqualsValueClause",
                                            "fullStart": 690,
                                            "fullEnd": 747,
                                            "start": 690,
                                            "end": 747,
                                            "fullWidth": 57,
                                            "width": 57,
                                            "equalsToken": {
                                                "kind": "EqualsToken",
                                                "fullStart": 690,
                                                "fullEnd": 692,
                                                "start": 690,
                                                "end": 691,
                                                "fullWidth": 2,
                                                "width": 1,
                                                "text": "=",
                                                "value": "=",
                                                "valueText": "=",
                                                "hasTrailingTrivia": true,
                                                "trailingTrivia": [
                                                    {
                                                        "kind": "WhitespaceTrivia",
                                                        "text": " "
                                                    }
                                                ]
                                            },
                                            "value": {
                                                "kind": "FunctionExpression",
                                                "fullStart": 692,
                                                "fullEnd": 747,
                                                "start": 692,
                                                "end": 747,
                                                "fullWidth": 55,
                                                "width": 55,
                                                "functionKeyword": {
                                                    "kind": "FunctionKeyword",
                                                    "fullStart": 692,
                                                    "fullEnd": 701,
                                                    "start": 692,
                                                    "end": 700,
                                                    "fullWidth": 9,
                                                    "width": 8,
                                                    "text": "function",
                                                    "value": "function",
                                                    "valueText": "function",
                                                    "hasTrailingTrivia": true,
                                                    "trailingTrivia": [
                                                        {
                                                            "kind": "WhitespaceTrivia",
                                                            "text": " "
                                                        }
                                                    ]
                                                },
                                                "callSignature": {
                                                    "kind": "CallSignature",
                                                    "fullStart": 701,
                                                    "fullEnd": 708,
                                                    "start": 701,
                                                    "end": 707,
                                                    "fullWidth": 7,
                                                    "width": 6,
                                                    "parameterList": {
                                                        "kind": "ParameterList",
                                                        "fullStart": 701,
                                                        "fullEnd": 708,
                                                        "start": 701,
                                                        "end": 707,
                                                        "fullWidth": 7,
                                                        "width": 6,
                                                        "openParenToken": {
                                                            "kind": "OpenParenToken",
                                                            "fullStart": 701,
                                                            "fullEnd": 702,
                                                            "start": 701,
                                                            "end": 702,
                                                            "fullWidth": 1,
                                                            "width": 1,
                                                            "text": "(",
                                                            "value": "(",
                                                            "valueText": "("
                                                        },
                                                        "parameters": [
                                                            {
                                                                "kind": "Parameter",
                                                                "fullStart": 702,
                                                                "fullEnd": 703,
                                                                "start": 702,
                                                                "end": 703,
                                                                "fullWidth": 1,
                                                                "width": 1,
                                                                "modifiers": [],
                                                                "identifier": {
                                                                    "kind": "IdentifierName",
                                                                    "fullStart": 702,
                                                                    "fullEnd": 703,
                                                                    "start": 702,
                                                                    "end": 703,
                                                                    "fullWidth": 1,
                                                                    "width": 1,
                                                                    "text": "a",
                                                                    "value": "a",
                                                                    "valueText": "a"
                                                                }
                                                            },
                                                            {
                                                                "kind": "CommaToken",
                                                                "fullStart": 703,
                                                                "fullEnd": 705,
                                                                "start": 703,
                                                                "end": 704,
                                                                "fullWidth": 2,
                                                                "width": 1,
                                                                "text": ",",
                                                                "value": ",",
                                                                "valueText": ",",
                                                                "hasTrailingTrivia": true,
                                                                "trailingTrivia": [
                                                                    {
                                                                        "kind": "WhitespaceTrivia",
                                                                        "text": " "
                                                                    }
                                                                ]
                                                            },
                                                            {
                                                                "kind": "Parameter",
                                                                "fullStart": 705,
                                                                "fullEnd": 706,
                                                                "start": 705,
                                                                "end": 706,
                                                                "fullWidth": 1,
                                                                "width": 1,
                                                                "modifiers": [],
                                                                "identifier": {
                                                                    "kind": "IdentifierName",
                                                                    "fullStart": 705,
                                                                    "fullEnd": 706,
                                                                    "start": 705,
                                                                    "end": 706,
                                                                    "fullWidth": 1,
                                                                    "width": 1,
                                                                    "text": "b",
                                                                    "value": "b",
                                                                    "valueText": "b"
                                                                }
                                                            }
                                                        ],
                                                        "closeParenToken": {
                                                            "kind": "CloseParenToken",
                                                            "fullStart": 706,
                                                            "fullEnd": 708,
                                                            "start": 706,
                                                            "end": 707,
                                                            "fullWidth": 2,
                                                            "width": 1,
                                                            "text": ")",
                                                            "value": ")",
                                                            "valueText": ")",
                                                            "hasTrailingTrivia": true,
                                                            "trailingTrivia": [
                                                                {
                                                                    "kind": "WhitespaceTrivia",
                                                                    "text": " "
                                                                }
                                                            ]
                                                        }
                                                    }
                                                },
                                                "block": {
                                                    "kind": "Block",
                                                    "fullStart": 708,
                                                    "fullEnd": 747,
                                                    "start": 708,
                                                    "end": 747,
                                                    "fullWidth": 39,
                                                    "width": 39,
                                                    "openBraceToken": {
                                                        "kind": "OpenBraceToken",
                                                        "fullStart": 708,
                                                        "fullEnd": 711,
                                                        "start": 708,
                                                        "end": 709,
                                                        "fullWidth": 3,
                                                        "width": 1,
                                                        "text": "{",
                                                        "value": "{",
                                                        "valueText": "{",
                                                        "hasTrailingTrivia": true,
                                                        "hasTrailingNewLine": true,
                                                        "trailingTrivia": [
                                                            {
                                                                "kind": "NewLineTrivia",
                                                                "text": "\r\n"
                                                            }
                                                        ]
                                                    },
                                                    "statements": [
                                                        {
                                                            "kind": "ReturnStatement",
                                                            "fullStart": 711,
                                                            "fullEnd": 738,
                                                            "start": 723,
                                                            "end": 736,
                                                            "fullWidth": 27,
                                                            "width": 13,
                                                            "returnKeyword": {
                                                                "kind": "ReturnKeyword",
                                                                "fullStart": 711,
                                                                "fullEnd": 730,
                                                                "start": 723,
                                                                "end": 729,
                                                                "fullWidth": 19,
                                                                "width": 6,
                                                                "text": "return",
                                                                "value": "return",
                                                                "valueText": "return",
                                                                "hasLeadingTrivia": true,
                                                                "hasTrailingTrivia": true,
                                                                "leadingTrivia": [
                                                                    {
                                                                        "kind": "WhitespaceTrivia",
                                                                        "text": "            "
                                                                    }
                                                                ],
                                                                "trailingTrivia": [
                                                                    {
                                                                        "kind": "WhitespaceTrivia",
                                                                        "text": " "
                                                                    }
                                                                ]
                                                            },
                                                            "expression": {
                                                                "kind": "AddExpression",
                                                                "fullStart": 730,
                                                                "fullEnd": 735,
                                                                "start": 730,
                                                                "end": 735,
                                                                "fullWidth": 5,
                                                                "width": 5,
                                                                "left": {
                                                                    "kind": "IdentifierName",
                                                                    "fullStart": 730,
                                                                    "fullEnd": 732,
                                                                    "start": 730,
                                                                    "end": 731,
                                                                    "fullWidth": 2,
                                                                    "width": 1,
                                                                    "text": "a",
                                                                    "value": "a",
                                                                    "valueText": "a",
                                                                    "hasTrailingTrivia": true,
                                                                    "trailingTrivia": [
                                                                        {
                                                                            "kind": "WhitespaceTrivia",
                                                                            "text": " "
                                                                        }
                                                                    ]
                                                                },
                                                                "operatorToken": {
                                                                    "kind": "PlusToken",
                                                                    "fullStart": 732,
                                                                    "fullEnd": 734,
                                                                    "start": 732,
                                                                    "end": 733,
                                                                    "fullWidth": 2,
                                                                    "width": 1,
                                                                    "text": "+",
                                                                    "value": "+",
                                                                    "valueText": "+",
                                                                    "hasTrailingTrivia": true,
                                                                    "trailingTrivia": [
                                                                        {
                                                                            "kind": "WhitespaceTrivia",
                                                                            "text": " "
                                                                        }
                                                                    ]
                                                                },
                                                                "right": {
                                                                    "kind": "IdentifierName",
                                                                    "fullStart": 734,
                                                                    "fullEnd": 735,
                                                                    "start": 734,
                                                                    "end": 735,
                                                                    "fullWidth": 1,
                                                                    "width": 1,
                                                                    "text": "b",
                                                                    "value": "b",
                                                                    "valueText": "b"
                                                                }
                                                            },
                                                            "semicolonToken": {
                                                                "kind": "SemicolonToken",
                                                                "fullStart": 735,
                                                                "fullEnd": 738,
                                                                "start": 735,
                                                                "end": 736,
                                                                "fullWidth": 3,
                                                                "width": 1,
                                                                "text": ";",
                                                                "value": ";",
                                                                "valueText": ";",
                                                                "hasTrailingTrivia": true,
                                                                "hasTrailingNewLine": true,
                                                                "trailingTrivia": [
                                                                    {
                                                                        "kind": "NewLineTrivia",
                                                                        "text": "\r\n"
                                                                    }
                                                                ]
                                                            }
                                                        }
                                                    ],
                                                    "closeBraceToken": {
                                                        "kind": "CloseBraceToken",
                                                        "fullStart": 738,
                                                        "fullEnd": 747,
                                                        "start": 746,
                                                        "end": 747,
                                                        "fullWidth": 9,
                                                        "width": 1,
                                                        "text": "}",
                                                        "value": "}",
                                                        "valueText": "}",
                                                        "hasLeadingTrivia": true,
                                                        "leadingTrivia": [
                                                            {
                                                                "kind": "WhitespaceTrivia",
                                                                "text": "        "
                                                            }
                                                        ]
                                                    }
                                                }
                                            }
                                        }
                                    }
                                ]
                            },
                            "semicolonToken": {
                                "kind": "SemicolonToken",
                                "fullStart": 747,
                                "fullEnd": 750,
                                "start": 747,
                                "end": 748,
                                "fullWidth": 3,
                                "width": 1,
                                "text": ";",
                                "value": ";",
                                "valueText": ";",
                                "hasTrailingTrivia": true,
                                "hasTrailingNewLine": true,
                                "trailingTrivia": [
                                    {
                                        "kind": "NewLineTrivia",
                                        "text": "\r\n"
                                    }
                                ]
                            }
                        },
                        {
                            "kind": "ExpressionStatement",
                            "fullStart": 750,
                            "fullEnd": 772,
                            "start": 758,
                            "end": 770,
                            "fullWidth": 22,
                            "width": 12,
                            "expression": {
                                "kind": "AssignmentExpression",
                                "fullStart": 750,
                                "fullEnd": 769,
                                "start": 758,
                                "end": 769,
                                "fullWidth": 19,
                                "width": 11,
                                "left": {
                                    "kind": "ElementAccessExpression",
                                    "fullStart": 750,
                                    "fullEnd": 765,
                                    "start": 758,
                                    "end": 764,
                                    "fullWidth": 15,
                                    "width": 6,
                                    "expression": {
                                        "kind": "IdentifierName",
                                        "fullStart": 750,
                                        "fullEnd": 761,
                                        "start": 758,
                                        "end": 761,
                                        "fullWidth": 11,
                                        "width": 3,
                                        "text": "obj",
                                        "value": "obj",
                                        "valueText": "obj",
                                        "hasLeadingTrivia": true,
                                        "leadingTrivia": [
                                            {
                                                "kind": "WhitespaceTrivia",
                                                "text": "        "
                                            }
                                        ]
                                    },
                                    "openBracketToken": {
                                        "kind": "OpenBracketToken",
                                        "fullStart": 761,
                                        "fullEnd": 762,
                                        "start": 761,
                                        "end": 762,
                                        "fullWidth": 1,
                                        "width": 1,
                                        "text": "[",
                                        "value": "[",
                                        "valueText": "["
                                    },
                                    "argumentExpression": {
                                        "kind": "NumericLiteral",
                                        "fullStart": 762,
                                        "fullEnd": 763,
                                        "start": 762,
                                        "end": 763,
                                        "fullWidth": 1,
                                        "width": 1,
                                        "text": "0",
                                        "value": 0,
                                        "valueText": "0"
                                    },
                                    "closeBracketToken": {
                                        "kind": "CloseBracketToken",
                                        "fullStart": 763,
                                        "fullEnd": 765,
                                        "start": 763,
                                        "end": 764,
                                        "fullWidth": 2,
                                        "width": 1,
                                        "text": "]",
                                        "value": "]",
                                        "valueText": "]",
                                        "hasTrailingTrivia": true,
                                        "trailingTrivia": [
                                            {
                                                "kind": "WhitespaceTrivia",
                                                "text": " "
                                            }
                                        ]
                                    }
                                },
                                "operatorToken": {
                                    "kind": "EqualsToken",
                                    "fullStart": 765,
                                    "fullEnd": 767,
                                    "start": 765,
                                    "end": 766,
                                    "fullWidth": 2,
                                    "width": 1,
                                    "text": "=",
                                    "value": "=",
                                    "valueText": "=",
                                    "hasTrailingTrivia": true,
                                    "trailingTrivia": [
                                        {
                                            "kind": "WhitespaceTrivia",
                                            "text": " "
                                        }
                                    ]
                                },
                                "right": {
                                    "kind": "NumericLiteral",
                                    "fullStart": 767,
                                    "fullEnd": 769,
                                    "start": 767,
                                    "end": 769,
                                    "fullWidth": 2,
                                    "width": 2,
                                    "text": "11",
                                    "value": 11,
                                    "valueText": "11"
                                }
                            },
                            "semicolonToken": {
                                "kind": "SemicolonToken",
                                "fullStart": 769,
                                "fullEnd": 772,
                                "start": 769,
                                "end": 770,
                                "fullWidth": 3,
                                "width": 1,
                                "text": ";",
                                "value": ";",
                                "valueText": ";",
                                "hasTrailingTrivia": true,
                                "hasTrailingNewLine": true,
                                "trailingTrivia": [
                                    {
                                        "kind": "NewLineTrivia",
                                        "text": "\r\n"
                                    }
                                ]
                            }
                        },
                        {
                            "kind": "ExpressionStatement",
                            "fullStart": 772,
                            "fullEnd": 793,
                            "start": 780,
                            "end": 791,
                            "fullWidth": 21,
                            "width": 11,
                            "expression": {
                                "kind": "AssignmentExpression",
                                "fullStart": 772,
                                "fullEnd": 790,
                                "start": 780,
                                "end": 790,
                                "fullWidth": 18,
                                "width": 10,
                                "left": {
                                    "kind": "ElementAccessExpression",
                                    "fullStart": 772,
                                    "fullEnd": 787,
                                    "start": 780,
                                    "end": 786,
                                    "fullWidth": 15,
                                    "width": 6,
                                    "expression": {
                                        "kind": "IdentifierName",
                                        "fullStart": 772,
                                        "fullEnd": 783,
                                        "start": 780,
                                        "end": 783,
                                        "fullWidth": 11,
                                        "width": 3,
                                        "text": "obj",
                                        "value": "obj",
                                        "valueText": "obj",
                                        "hasLeadingTrivia": true,
                                        "leadingTrivia": [
                                            {
                                                "kind": "WhitespaceTrivia",
                                                "text": "        "
                                            }
                                        ]
                                    },
                                    "openBracketToken": {
                                        "kind": "OpenBracketToken",
                                        "fullStart": 783,
                                        "fullEnd": 784,
                                        "start": 783,
                                        "end": 784,
                                        "fullWidth": 1,
                                        "width": 1,
                                        "text": "[",
                                        "value": "[",
                                        "valueText": "["
                                    },
                                    "argumentExpression": {
                                        "kind": "NumericLiteral",
                                        "fullStart": 784,
                                        "fullEnd": 785,
                                        "start": 784,
                                        "end": 785,
                                        "fullWidth": 1,
                                        "width": 1,
                                        "text": "1",
                                        "value": 1,
                                        "valueText": "1"
                                    },
                                    "closeBracketToken": {
                                        "kind": "CloseBracketToken",
                                        "fullStart": 785,
                                        "fullEnd": 787,
                                        "start": 785,
                                        "end": 786,
                                        "fullWidth": 2,
                                        "width": 1,
                                        "text": "]",
                                        "value": "]",
                                        "valueText": "]",
                                        "hasTrailingTrivia": true,
                                        "trailingTrivia": [
                                            {
                                                "kind": "WhitespaceTrivia",
                                                "text": " "
                                            }
                                        ]
                                    }
                                },
                                "operatorToken": {
                                    "kind": "EqualsToken",
                                    "fullStart": 787,
                                    "fullEnd": 789,
                                    "start": 787,
                                    "end": 788,
                                    "fullWidth": 2,
                                    "width": 1,
                                    "text": "=",
                                    "value": "=",
                                    "valueText": "=",
                                    "hasTrailingTrivia": true,
                                    "trailingTrivia": [
                                        {
                                            "kind": "WhitespaceTrivia",
                                            "text": " "
                                        }
                                    ]
                                },
                                "right": {
                                    "kind": "NumericLiteral",
                                    "fullStart": 789,
                                    "fullEnd": 790,
                                    "start": 789,
                                    "end": 790,
                                    "fullWidth": 1,
                                    "width": 1,
                                    "text": "9",
                                    "value": 9,
                                    "valueText": "9"
                                }
                            },
                            "semicolonToken": {
                                "kind": "SemicolonToken",
                                "fullStart": 790,
                                "fullEnd": 793,
                                "start": 790,
                                "end": 791,
                                "fullWidth": 3,
                                "width": 1,
                                "text": ";",
                                "value": ";",
                                "valueText": ";",
                                "hasTrailingTrivia": true,
                                "hasTrailingNewLine": true,
                                "trailingTrivia": [
                                    {
                                        "kind": "NewLineTrivia",
                                        "text": "\r\n"
                                    }
                                ]
                            }
                        },
                        {
                            "kind": "ExpressionStatement",
                            "fullStart": 793,
                            "fullEnd": 851,
                            "start": 803,
                            "end": 849,
                            "fullWidth": 58,
                            "width": 46,
                            "expression": {
                                "kind": "InvocationExpression",
                                "fullStart": 793,
                                "fullEnd": 848,
                                "start": 803,
                                "end": 848,
                                "fullWidth": 55,
                                "width": 45,
                                "expression": {
                                    "kind": "MemberAccessExpression",
                                    "fullStart": 793,
                                    "fullEnd": 831,
                                    "start": 803,
                                    "end": 831,
                                    "fullWidth": 38,
                                    "width": 28,
                                    "expression": {
                                        "kind": "MemberAccessExpression",
                                        "fullStart": 793,
                                        "fullEnd": 826,
                                        "start": 803,
                                        "end": 826,
                                        "fullWidth": 33,
                                        "width": 23,
                                        "expression": {
                                            "kind": "MemberAccessExpression",
                                            "fullStart": 793,
                                            "fullEnd": 818,
                                            "start": 803,
                                            "end": 818,
                                            "fullWidth": 25,
                                            "width": 15,
                                            "expression": {
                                                "kind": "IdentifierName",
                                                "fullStart": 793,
                                                "fullEnd": 808,
                                                "start": 803,
                                                "end": 808,
                                                "fullWidth": 15,
                                                "width": 5,
                                                "text": "Array",
                                                "value": "Array",
                                                "valueText": "Array",
                                                "hasLeadingTrivia": true,
                                                "hasLeadingNewLine": true,
                                                "leadingTrivia": [
                                                    {
                                                        "kind": "NewLineTrivia",
                                                        "text": "\r\n"
                                                    },
                                                    {
                                                        "kind": "WhitespaceTrivia",
                                                        "text": "        "
                                                    }
                                                ]
                                            },
                                            "dotToken": {
                                                "kind": "DotToken",
                                                "fullStart": 808,
                                                "fullEnd": 809,
                                                "start": 808,
                                                "end": 809,
                                                "fullWidth": 1,
                                                "width": 1,
                                                "text": ".",
                                                "value": ".",
                                                "valueText": "."
                                            },
                                            "name": {
                                                "kind": "IdentifierName",
                                                "fullStart": 809,
                                                "fullEnd": 818,
                                                "start": 809,
                                                "end": 818,
                                                "fullWidth": 9,
                                                "width": 9,
                                                "text": "prototype",
                                                "value": "prototype",
                                                "valueText": "prototype"
                                            }
                                        },
                                        "dotToken": {
                                            "kind": "DotToken",
                                            "fullStart": 818,
                                            "fullEnd": 819,
                                            "start": 818,
                                            "end": 819,
                                            "fullWidth": 1,
                                            "width": 1,
                                            "text": ".",
                                            "value": ".",
                                            "valueText": "."
                                        },
                                        "name": {
                                            "kind": "IdentifierName",
                                            "fullStart": 819,
                                            "fullEnd": 826,
                                            "start": 819,
                                            "end": 826,
                                            "fullWidth": 7,
                                            "width": 7,
                                            "text": "forEach",
                                            "value": "forEach",
                                            "valueText": "forEach"
                                        }
                                    },
                                    "dotToken": {
                                        "kind": "DotToken",
                                        "fullStart": 826,
                                        "fullEnd": 827,
                                        "start": 826,
                                        "end": 827,
                                        "fullWidth": 1,
                                        "width": 1,
                                        "text": ".",
                                        "value": ".",
                                        "valueText": "."
                                    },
                                    "name": {
                                        "kind": "IdentifierName",
                                        "fullStart": 827,
                                        "fullEnd": 831,
                                        "start": 827,
                                        "end": 831,
                                        "fullWidth": 4,
                                        "width": 4,
                                        "text": "call",
                                        "value": "call",
                                        "valueText": "call"
                                    }
                                },
                                "argumentList": {
                                    "kind": "ArgumentList",
                                    "fullStart": 831,
                                    "fullEnd": 848,
                                    "start": 831,
                                    "end": 848,
                                    "fullWidth": 17,
                                    "width": 17,
                                    "openParenToken": {
                                        "kind": "OpenParenToken",
                                        "fullStart": 831,
                                        "fullEnd": 832,
                                        "start": 831,
                                        "end": 832,
                                        "fullWidth": 1,
                                        "width": 1,
                                        "text": "(",
                                        "value": "(",
                                        "valueText": "("
                                    },
                                    "arguments": [
                                        {
                                            "kind": "IdentifierName",
                                            "fullStart": 832,
                                            "fullEnd": 835,
                                            "start": 832,
                                            "end": 835,
                                            "fullWidth": 3,
                                            "width": 3,
                                            "text": "obj",
                                            "value": "obj",
                                            "valueText": "obj"
                                        },
                                        {
                                            "kind": "CommaToken",
                                            "fullStart": 835,
                                            "fullEnd": 837,
                                            "start": 835,
                                            "end": 836,
                                            "fullWidth": 2,
                                            "width": 1,
                                            "text": ",",
                                            "value": ",",
                                            "valueText": ",",
                                            "hasTrailingTrivia": true,
                                            "trailingTrivia": [
                                                {
                                                    "kind": "WhitespaceTrivia",
                                                    "text": " "
                                                }
                                            ]
                                        },
                                        {
                                            "kind": "IdentifierName",
                                            "fullStart": 837,
                                            "fullEnd": 847,
                                            "start": 837,
                                            "end": 847,
                                            "fullWidth": 10,
                                            "width": 10,
                                            "text": "callbackfn",
                                            "value": "callbackfn",
                                            "valueText": "callbackfn"
                                        }
                                    ],
                                    "closeParenToken": {
                                        "kind": "CloseParenToken",
                                        "fullStart": 847,
                                        "fullEnd": 848,
                                        "start": 847,
                                        "end": 848,
                                        "fullWidth": 1,
                                        "width": 1,
                                        "text": ")",
                                        "value": ")",
                                        "valueText": ")"
                                    }
                                }
                            },
                            "semicolonToken": {
                                "kind": "SemicolonToken",
                                "fullStart": 848,
                                "fullEnd": 851,
                                "start": 848,
                                "end": 849,
                                "fullWidth": 3,
                                "width": 1,
                                "text": ";",
                                "value": ";",
                                "valueText": ";",
                                "hasTrailingTrivia": true,
                                "hasTrailingNewLine": true,
                                "trailingTrivia": [
                                    {
                                        "kind": "NewLineTrivia",
                                        "text": "\r\n"
                                    }
                                ]
                            }
                        },
                        {
                            "kind": "ReturnStatement",
                            "fullStart": 851,
                            "fullEnd": 875,
                            "start": 859,
                            "end": 873,
                            "fullWidth": 24,
                            "width": 14,
                            "returnKeyword": {
                                "kind": "ReturnKeyword",
                                "fullStart": 851,
                                "fullEnd": 866,
                                "start": 859,
                                "end": 865,
                                "fullWidth": 15,
                                "width": 6,
                                "text": "return",
                                "value": "return",
                                "valueText": "return",
                                "hasLeadingTrivia": true,
                                "hasTrailingTrivia": true,
                                "leadingTrivia": [
                                    {
                                        "kind": "WhitespaceTrivia",
                                        "text": "        "
                                    }
                                ],
                                "trailingTrivia": [
                                    {
                                        "kind": "WhitespaceTrivia",
                                        "text": " "
                                    }
                                ]
                            },
                            "expression": {
                                "kind": "IdentifierName",
                                "fullStart": 866,
                                "fullEnd": 872,
                                "start": 866,
                                "end": 872,
                                "fullWidth": 6,
                                "width": 6,
                                "text": "result",
                                "value": "result",
                                "valueText": "result"
                            },
                            "semicolonToken": {
                                "kind": "SemicolonToken",
                                "fullStart": 872,
                                "fullEnd": 875,
                                "start": 872,
                                "end": 873,
                                "fullWidth": 3,
                                "width": 1,
                                "text": ";",
                                "value": ";",
                                "valueText": ";",
                                "hasTrailingTrivia": true,
                                "hasTrailingNewLine": true,
                                "trailingTrivia": [
                                    {
                                        "kind": "NewLineTrivia",
                                        "text": "\r\n"
                                    }
                                ]
                            }
                        }
                    ],
                    "closeBraceToken": {
                        "kind": "CloseBraceToken",
                        "fullStart": 875,
                        "fullEnd": 882,
                        "start": 879,
                        "end": 880,
                        "fullWidth": 7,
                        "width": 1,
                        "text": "}",
                        "value": "}",
                        "valueText": "}",
                        "hasLeadingTrivia": true,
                        "hasTrailingTrivia": true,
                        "hasTrailingNewLine": true,
                        "leadingTrivia": [
                            {
                                "kind": "WhitespaceTrivia",
                                "text": "    "
                            }
                        ],
                        "trailingTrivia": [
                            {
                                "kind": "NewLineTrivia",
                                "text": "\r\n"
                            }
                        ]
                    }
                }
            },
            {
                "kind": "ExpressionStatement",
                "fullStart": 882,
                "fullEnd": 906,
                "start": 882,
                "end": 904,
                "fullWidth": 24,
                "width": 22,
                "expression": {
                    "kind": "InvocationExpression",
                    "fullStart": 882,
                    "fullEnd": 903,
                    "start": 882,
                    "end": 903,
                    "fullWidth": 21,
                    "width": 21,
                    "expression": {
                        "kind": "IdentifierName",
                        "fullStart": 882,
                        "fullEnd": 893,
                        "start": 882,
                        "end": 893,
                        "fullWidth": 11,
                        "width": 11,
                        "text": "runTestCase",
                        "value": "runTestCase",
                        "valueText": "runTestCase"
                    },
                    "argumentList": {
                        "kind": "ArgumentList",
                        "fullStart": 893,
                        "fullEnd": 903,
                        "start": 893,
                        "end": 903,
                        "fullWidth": 10,
                        "width": 10,
                        "openParenToken": {
                            "kind": "OpenParenToken",
                            "fullStart": 893,
                            "fullEnd": 894,
                            "start": 893,
                            "end": 894,
                            "fullWidth": 1,
                            "width": 1,
                            "text": "(",
                            "value": "(",
                            "valueText": "("
                        },
                        "arguments": [
                            {
                                "kind": "IdentifierName",
                                "fullStart": 894,
                                "fullEnd": 902,
                                "start": 894,
                                "end": 902,
                                "fullWidth": 8,
                                "width": 8,
                                "text": "testcase",
                                "value": "testcase",
                                "valueText": "testcase"
                            }
                        ],
                        "closeParenToken": {
                            "kind": "CloseParenToken",
                            "fullStart": 902,
                            "fullEnd": 903,
                            "start": 902,
                            "end": 903,
                            "fullWidth": 1,
                            "width": 1,
                            "text": ")",
                            "value": ")",
                            "valueText": ")"
                        }
                    }
                },
                "semicolonToken": {
                    "kind": "SemicolonToken",
                    "fullStart": 903,
                    "fullEnd": 906,
                    "start": 903,
                    "end": 904,
                    "fullWidth": 3,
                    "width": 1,
                    "text": ";",
                    "value": ";",
                    "valueText": ";",
                    "hasTrailingTrivia": true,
                    "hasTrailingNewLine": true,
                    "trailingTrivia": [
                        {
                            "kind": "NewLineTrivia",
                            "text": "\r\n"
                        }
                    ]
                }
            }
        ],
        "endOfFileToken": {
            "kind": "EndOfFileToken",
            "fullStart": 906,
            "fullEnd": 906,
            "start": 906,
            "end": 906,
            "fullWidth": 0,
            "width": 0,
            "text": ""
        }
    },
    "lineMap": {
        "lineStarts": [
            0,
            67,
            152,
            232,
            308,
            380,
            385,
            439,
            507,
            512,
            514,
            516,
            539,
            568,
            614,
            661,
            672,
            674,
            711,
            738,
            750,
            772,
            793,
            795,
            851,
            875,
            882,
            906
        ],
        "length": 906
    }
}<|MERGE_RESOLUTION|>--- conflicted
+++ resolved
@@ -245,12 +245,8 @@
                                         "start": 551,
                                         "end": 565,
                                         "fullWidth": 14,
-<<<<<<< HEAD
                                         "width": 14,
-                                        "identifier": {
-=======
                                         "propertyName": {
->>>>>>> 85e84683
                                             "kind": "IdentifierName",
                                             "fullStart": 551,
                                             "fullEnd": 558,
@@ -792,12 +788,8 @@
                                         "start": 686,
                                         "end": 747,
                                         "fullWidth": 61,
-<<<<<<< HEAD
                                         "width": 61,
-                                        "identifier": {
-=======
                                         "propertyName": {
->>>>>>> 85e84683
                                             "kind": "IdentifierName",
                                             "fullStart": 686,
                                             "fullEnd": 690,
