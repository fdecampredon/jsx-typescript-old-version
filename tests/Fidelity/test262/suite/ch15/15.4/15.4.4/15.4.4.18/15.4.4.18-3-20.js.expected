{
    "isDeclaration": false,
    "languageVersion": "EcmaScript5",
    "parseOptions": {
        "allowAutomaticSemicolonInsertion": true
    },
    "sourceUnit": {
        "kind": "SourceUnit",
        "fullStart": 0,
        "fullEnd": 1032,
        "start": 556,
        "end": 1032,
        "fullWidth": 1032,
        "width": 476,
        "isIncrementallyUnusable": true,
        "moduleElements": [
            {
                "kind": "FunctionDeclaration",
                "fullStart": 0,
                "fullEnd": 1008,
                "start": 556,
                "end": 1006,
                "fullWidth": 1008,
                "width": 450,
                "modifiers": [],
                "functionKeyword": {
                    "kind": "FunctionKeyword",
                    "fullStart": 0,
                    "fullEnd": 565,
                    "start": 556,
                    "end": 564,
                    "fullWidth": 565,
                    "width": 8,
                    "text": "function",
                    "value": "function",
                    "valueText": "function",
                    "hasLeadingTrivia": true,
                    "hasLeadingComment": true,
                    "hasLeadingNewLine": true,
                    "hasTrailingTrivia": true,
                    "leadingTrivia": [
                        {
                            "kind": "SingleLineCommentTrivia",
                            "text": "/// Copyright (c) 2012 Ecma International.  All rights reserved. "
                        },
                        {
                            "kind": "NewLineTrivia",
                            "text": "\r\n"
                        },
                        {
                            "kind": "SingleLineCommentTrivia",
                            "text": "/// Ecma International makes this code available under the terms and conditions set"
                        },
                        {
                            "kind": "NewLineTrivia",
                            "text": "\r\n"
                        },
                        {
                            "kind": "SingleLineCommentTrivia",
                            "text": "/// forth on http://hg.ecmascript.org/tests/test262/raw-file/tip/LICENSE (the "
                        },
                        {
                            "kind": "NewLineTrivia",
                            "text": "\r\n"
                        },
                        {
                            "kind": "SingleLineCommentTrivia",
                            "text": "/// \"Use Terms\").   Any redistribution of this code must retain the above "
                        },
                        {
                            "kind": "NewLineTrivia",
                            "text": "\r\n"
                        },
                        {
                            "kind": "SingleLineCommentTrivia",
                            "text": "/// copyright and this notice and otherwise comply with the Use Terms."
                        },
                        {
                            "kind": "NewLineTrivia",
                            "text": "\r\n"
                        },
                        {
                            "kind": "MultiLineCommentTrivia",
                            "text": "/**\r\n * @path ch15/15.4/15.4.4/15.4.4.18/15.4.4.18-3-20.js\r\n * @description Array.prototype.forEach - value of 'length' is an Object which has an own valueOf method.\r\n */"
                        },
                        {
                            "kind": "NewLineTrivia",
                            "text": "\r\n"
                        },
                        {
                            "kind": "NewLineTrivia",
                            "text": "\r\n"
                        },
                        {
                            "kind": "NewLineTrivia",
                            "text": "\r\n"
                        }
                    ],
                    "trailingTrivia": [
                        {
                            "kind": "WhitespaceTrivia",
                            "text": " "
                        }
                    ]
                },
                "identifier": {
                    "kind": "IdentifierName",
                    "fullStart": 565,
                    "fullEnd": 573,
                    "start": 565,
                    "end": 573,
                    "fullWidth": 8,
                    "width": 8,
                    "text": "testcase",
                    "value": "testcase",
                    "valueText": "testcase"
                },
                "callSignature": {
                    "kind": "CallSignature",
                    "fullStart": 573,
                    "fullEnd": 576,
                    "start": 573,
                    "end": 575,
                    "fullWidth": 3,
                    "width": 2,
                    "parameterList": {
                        "kind": "ParameterList",
                        "fullStart": 573,
                        "fullEnd": 576,
                        "start": 573,
                        "end": 575,
                        "fullWidth": 3,
                        "width": 2,
                        "openParenToken": {
                            "kind": "OpenParenToken",
                            "fullStart": 573,
                            "fullEnd": 574,
                            "start": 573,
                            "end": 574,
                            "fullWidth": 1,
                            "width": 1,
                            "text": "(",
                            "value": "(",
                            "valueText": "("
                        },
                        "parameters": [],
                        "closeParenToken": {
                            "kind": "CloseParenToken",
                            "fullStart": 574,
                            "fullEnd": 576,
                            "start": 574,
                            "end": 575,
                            "fullWidth": 2,
                            "width": 1,
                            "text": ")",
                            "value": ")",
                            "valueText": ")",
                            "hasTrailingTrivia": true,
                            "trailingTrivia": [
                                {
                                    "kind": "WhitespaceTrivia",
                                    "text": " "
                                }
                            ]
                        }
                    }
                },
                "block": {
                    "kind": "Block",
                    "fullStart": 576,
                    "fullEnd": 1008,
                    "start": 576,
                    "end": 1006,
                    "fullWidth": 432,
                    "width": 430,
                    "openBraceToken": {
                        "kind": "OpenBraceToken",
                        "fullStart": 576,
                        "fullEnd": 579,
                        "start": 576,
                        "end": 577,
                        "fullWidth": 3,
                        "width": 1,
                        "text": "{",
                        "value": "{",
                        "valueText": "{",
                        "hasTrailingTrivia": true,
                        "hasTrailingNewLine": true,
                        "trailingTrivia": [
                            {
                                "kind": "NewLineTrivia",
                                "text": "\r\n"
                            }
                        ]
                    },
                    "statements": [
                        {
                            "kind": "VariableStatement",
                            "fullStart": 579,
                            "fullEnd": 614,
                            "start": 589,
                            "end": 612,
                            "fullWidth": 35,
                            "width": 23,
                            "modifiers": [],
                            "variableDeclaration": {
                                "kind": "VariableDeclaration",
                                "fullStart": 579,
                                "fullEnd": 611,
                                "start": 589,
                                "end": 611,
                                "fullWidth": 32,
                                "width": 22,
                                "varKeyword": {
                                    "kind": "VarKeyword",
                                    "fullStart": 579,
                                    "fullEnd": 593,
                                    "start": 589,
                                    "end": 592,
                                    "fullWidth": 14,
                                    "width": 3,
                                    "text": "var",
                                    "value": "var",
                                    "valueText": "var",
                                    "hasLeadingTrivia": true,
                                    "hasLeadingNewLine": true,
                                    "hasTrailingTrivia": true,
                                    "leadingTrivia": [
                                        {
                                            "kind": "NewLineTrivia",
                                            "text": "\r\n"
                                        },
                                        {
                                            "kind": "WhitespaceTrivia",
                                            "text": "        "
                                        }
                                    ],
                                    "trailingTrivia": [
                                        {
                                            "kind": "WhitespaceTrivia",
                                            "text": " "
                                        }
                                    ]
                                },
                                "variableDeclarators": [
                                    {
                                        "kind": "VariableDeclarator",
                                        "fullStart": 593,
                                        "fullEnd": 611,
                                        "start": 593,
                                        "end": 611,
                                        "fullWidth": 18,
<<<<<<< HEAD
                                        "width": 18,
                                        "identifier": {
=======
                                        "propertyName": {
>>>>>>> 85e84683
                                            "kind": "IdentifierName",
                                            "fullStart": 593,
                                            "fullEnd": 604,
                                            "start": 593,
                                            "end": 603,
                                            "fullWidth": 11,
                                            "width": 10,
                                            "text": "testResult",
                                            "value": "testResult",
                                            "valueText": "testResult",
                                            "hasTrailingTrivia": true,
                                            "trailingTrivia": [
                                                {
                                                    "kind": "WhitespaceTrivia",
                                                    "text": " "
                                                }
                                            ]
                                        },
                                        "equalsValueClause": {
                                            "kind": "EqualsValueClause",
                                            "fullStart": 604,
                                            "fullEnd": 611,
                                            "start": 604,
                                            "end": 611,
                                            "fullWidth": 7,
                                            "width": 7,
                                            "equalsToken": {
                                                "kind": "EqualsToken",
                                                "fullStart": 604,
                                                "fullEnd": 606,
                                                "start": 604,
                                                "end": 605,
                                                "fullWidth": 2,
                                                "width": 1,
                                                "text": "=",
                                                "value": "=",
                                                "valueText": "=",
                                                "hasTrailingTrivia": true,
                                                "trailingTrivia": [
                                                    {
                                                        "kind": "WhitespaceTrivia",
                                                        "text": " "
                                                    }
                                                ]
                                            },
                                            "value": {
                                                "kind": "FalseKeyword",
                                                "fullStart": 606,
                                                "fullEnd": 611,
                                                "start": 606,
                                                "end": 611,
                                                "fullWidth": 5,
                                                "width": 5,
                                                "text": "false",
                                                "value": false,
                                                "valueText": "false"
                                            }
                                        }
                                    }
                                ]
                            },
                            "semicolonToken": {
                                "kind": "SemicolonToken",
                                "fullStart": 611,
                                "fullEnd": 614,
                                "start": 611,
                                "end": 612,
                                "fullWidth": 3,
                                "width": 1,
                                "text": ";",
                                "value": ";",
                                "valueText": ";",
                                "hasTrailingTrivia": true,
                                "hasTrailingNewLine": true,
                                "trailingTrivia": [
                                    {
                                        "kind": "NewLineTrivia",
                                        "text": "\r\n"
                                    }
                                ]
                            }
                        },
                        {
                            "kind": "FunctionDeclaration",
                            "fullStart": 614,
                            "fullEnd": 711,
                            "start": 624,
                            "end": 709,
                            "fullWidth": 97,
                            "width": 85,
                            "modifiers": [],
                            "functionKeyword": {
                                "kind": "FunctionKeyword",
                                "fullStart": 614,
                                "fullEnd": 633,
                                "start": 624,
                                "end": 632,
                                "fullWidth": 19,
                                "width": 8,
                                "text": "function",
                                "value": "function",
                                "valueText": "function",
                                "hasLeadingTrivia": true,
                                "hasLeadingNewLine": true,
                                "hasTrailingTrivia": true,
                                "leadingTrivia": [
                                    {
                                        "kind": "NewLineTrivia",
                                        "text": "\r\n"
                                    },
                                    {
                                        "kind": "WhitespaceTrivia",
                                        "text": "        "
                                    }
                                ],
                                "trailingTrivia": [
                                    {
                                        "kind": "WhitespaceTrivia",
                                        "text": " "
                                    }
                                ]
                            },
                            "identifier": {
                                "kind": "IdentifierName",
                                "fullStart": 633,
                                "fullEnd": 643,
                                "start": 633,
                                "end": 643,
                                "fullWidth": 10,
                                "width": 10,
                                "text": "callbackfn",
                                "value": "callbackfn",
                                "valueText": "callbackfn"
                            },
                            "callSignature": {
                                "kind": "CallSignature",
                                "fullStart": 643,
                                "fullEnd": 659,
                                "start": 643,
                                "end": 658,
                                "fullWidth": 16,
                                "width": 15,
                                "parameterList": {
                                    "kind": "ParameterList",
                                    "fullStart": 643,
                                    "fullEnd": 659,
                                    "start": 643,
                                    "end": 658,
                                    "fullWidth": 16,
                                    "width": 15,
                                    "openParenToken": {
                                        "kind": "OpenParenToken",
                                        "fullStart": 643,
                                        "fullEnd": 644,
                                        "start": 643,
                                        "end": 644,
                                        "fullWidth": 1,
                                        "width": 1,
                                        "text": "(",
                                        "value": "(",
                                        "valueText": "("
                                    },
                                    "parameters": [
                                        {
                                            "kind": "Parameter",
                                            "fullStart": 644,
                                            "fullEnd": 647,
                                            "start": 644,
                                            "end": 647,
                                            "fullWidth": 3,
                                            "width": 3,
                                            "modifiers": [],
                                            "identifier": {
                                                "kind": "IdentifierName",
                                                "fullStart": 644,
                                                "fullEnd": 647,
                                                "start": 644,
                                                "end": 647,
                                                "fullWidth": 3,
                                                "width": 3,
                                                "text": "val",
                                                "value": "val",
                                                "valueText": "val"
                                            }
                                        },
                                        {
                                            "kind": "CommaToken",
                                            "fullStart": 647,
                                            "fullEnd": 649,
                                            "start": 647,
                                            "end": 648,
                                            "fullWidth": 2,
                                            "width": 1,
                                            "text": ",",
                                            "value": ",",
                                            "valueText": ",",
                                            "hasTrailingTrivia": true,
                                            "trailingTrivia": [
                                                {
                                                    "kind": "WhitespaceTrivia",
                                                    "text": " "
                                                }
                                            ]
                                        },
                                        {
                                            "kind": "Parameter",
                                            "fullStart": 649,
                                            "fullEnd": 652,
                                            "start": 649,
                                            "end": 652,
                                            "fullWidth": 3,
                                            "width": 3,
                                            "modifiers": [],
                                            "identifier": {
                                                "kind": "IdentifierName",
                                                "fullStart": 649,
                                                "fullEnd": 652,
                                                "start": 649,
                                                "end": 652,
                                                "fullWidth": 3,
                                                "width": 3,
                                                "text": "idx",
                                                "value": "idx",
                                                "valueText": "idx"
                                            }
                                        },
                                        {
                                            "kind": "CommaToken",
                                            "fullStart": 652,
                                            "fullEnd": 654,
                                            "start": 652,
                                            "end": 653,
                                            "fullWidth": 2,
                                            "width": 1,
                                            "text": ",",
                                            "value": ",",
                                            "valueText": ",",
                                            "hasTrailingTrivia": true,
                                            "trailingTrivia": [
                                                {
                                                    "kind": "WhitespaceTrivia",
                                                    "text": " "
                                                }
                                            ]
                                        },
                                        {
                                            "kind": "Parameter",
                                            "fullStart": 654,
                                            "fullEnd": 657,
                                            "start": 654,
                                            "end": 657,
                                            "fullWidth": 3,
                                            "width": 3,
                                            "modifiers": [],
                                            "identifier": {
                                                "kind": "IdentifierName",
                                                "fullStart": 654,
                                                "fullEnd": 657,
                                                "start": 654,
                                                "end": 657,
                                                "fullWidth": 3,
                                                "width": 3,
                                                "text": "obj",
                                                "value": "obj",
                                                "valueText": "obj"
                                            }
                                        }
                                    ],
                                    "closeParenToken": {
                                        "kind": "CloseParenToken",
                                        "fullStart": 657,
                                        "fullEnd": 659,
                                        "start": 657,
                                        "end": 658,
                                        "fullWidth": 2,
                                        "width": 1,
                                        "text": ")",
                                        "value": ")",
                                        "valueText": ")",
                                        "hasTrailingTrivia": true,
                                        "trailingTrivia": [
                                            {
                                                "kind": "WhitespaceTrivia",
                                                "text": " "
                                            }
                                        ]
                                    }
                                }
                            },
                            "block": {
                                "kind": "Block",
                                "fullStart": 659,
                                "fullEnd": 711,
                                "start": 659,
                                "end": 709,
                                "fullWidth": 52,
                                "width": 50,
                                "openBraceToken": {
                                    "kind": "OpenBraceToken",
                                    "fullStart": 659,
                                    "fullEnd": 662,
                                    "start": 659,
                                    "end": 660,
                                    "fullWidth": 3,
                                    "width": 1,
                                    "text": "{",
                                    "value": "{",
                                    "valueText": "{",
                                    "hasTrailingTrivia": true,
                                    "hasTrailingNewLine": true,
                                    "trailingTrivia": [
                                        {
                                            "kind": "NewLineTrivia",
                                            "text": "\r\n"
                                        }
                                    ]
                                },
                                "statements": [
                                    {
                                        "kind": "ExpressionStatement",
                                        "fullStart": 662,
                                        "fullEnd": 700,
                                        "start": 674,
                                        "end": 698,
                                        "fullWidth": 38,
                                        "width": 24,
                                        "expression": {
                                            "kind": "AssignmentExpression",
                                            "fullStart": 662,
                                            "fullEnd": 697,
                                            "start": 674,
                                            "end": 697,
                                            "fullWidth": 35,
                                            "width": 23,
                                            "left": {
                                                "kind": "IdentifierName",
                                                "fullStart": 662,
                                                "fullEnd": 685,
                                                "start": 674,
                                                "end": 684,
                                                "fullWidth": 23,
                                                "width": 10,
                                                "text": "testResult",
                                                "value": "testResult",
                                                "valueText": "testResult",
                                                "hasLeadingTrivia": true,
                                                "hasTrailingTrivia": true,
                                                "leadingTrivia": [
                                                    {
                                                        "kind": "WhitespaceTrivia",
                                                        "text": "            "
                                                    }
                                                ],
                                                "trailingTrivia": [
                                                    {
                                                        "kind": "WhitespaceTrivia",
                                                        "text": " "
                                                    }
                                                ]
                                            },
                                            "operatorToken": {
                                                "kind": "EqualsToken",
                                                "fullStart": 685,
                                                "fullEnd": 687,
                                                "start": 685,
                                                "end": 686,
                                                "fullWidth": 2,
                                                "width": 1,
                                                "text": "=",
                                                "value": "=",
                                                "valueText": "=",
                                                "hasTrailingTrivia": true,
                                                "trailingTrivia": [
                                                    {
                                                        "kind": "WhitespaceTrivia",
                                                        "text": " "
                                                    }
                                                ]
                                            },
                                            "right": {
                                                "kind": "ParenthesizedExpression",
                                                "fullStart": 687,
                                                "fullEnd": 697,
                                                "start": 687,
                                                "end": 697,
                                                "fullWidth": 10,
                                                "width": 10,
                                                "openParenToken": {
                                                    "kind": "OpenParenToken",
                                                    "fullStart": 687,
                                                    "fullEnd": 688,
                                                    "start": 687,
                                                    "end": 688,
                                                    "fullWidth": 1,
                                                    "width": 1,
                                                    "text": "(",
                                                    "value": "(",
                                                    "valueText": "("
                                                },
                                                "expression": {
                                                    "kind": "GreaterThanExpression",
                                                    "fullStart": 688,
                                                    "fullEnd": 696,
                                                    "start": 688,
                                                    "end": 696,
                                                    "fullWidth": 8,
                                                    "width": 8,
                                                    "left": {
                                                        "kind": "IdentifierName",
                                                        "fullStart": 688,
                                                        "fullEnd": 692,
                                                        "start": 688,
                                                        "end": 691,
                                                        "fullWidth": 4,
                                                        "width": 3,
                                                        "text": "val",
                                                        "value": "val",
                                                        "valueText": "val",
                                                        "hasTrailingTrivia": true,
                                                        "trailingTrivia": [
                                                            {
                                                                "kind": "WhitespaceTrivia",
                                                                "text": " "
                                                            }
                                                        ]
                                                    },
                                                    "operatorToken": {
                                                        "kind": "GreaterThanToken",
                                                        "fullStart": 692,
                                                        "fullEnd": 694,
                                                        "start": 692,
                                                        "end": 693,
                                                        "fullWidth": 2,
                                                        "width": 1,
                                                        "text": ">",
                                                        "value": ">",
                                                        "valueText": ">",
                                                        "hasTrailingTrivia": true,
                                                        "trailingTrivia": [
                                                            {
                                                                "kind": "WhitespaceTrivia",
                                                                "text": " "
                                                            }
                                                        ]
                                                    },
                                                    "right": {
                                                        "kind": "NumericLiteral",
                                                        "fullStart": 694,
                                                        "fullEnd": 696,
                                                        "start": 694,
                                                        "end": 696,
                                                        "fullWidth": 2,
                                                        "width": 2,
                                                        "text": "10",
                                                        "value": 10,
                                                        "valueText": "10"
                                                    }
                                                },
                                                "closeParenToken": {
                                                    "kind": "CloseParenToken",
                                                    "fullStart": 696,
                                                    "fullEnd": 697,
                                                    "start": 696,
                                                    "end": 697,
                                                    "fullWidth": 1,
                                                    "width": 1,
                                                    "text": ")",
                                                    "value": ")",
                                                    "valueText": ")"
                                                }
                                            }
                                        },
                                        "semicolonToken": {
                                            "kind": "SemicolonToken",
                                            "fullStart": 697,
                                            "fullEnd": 700,
                                            "start": 697,
                                            "end": 698,
                                            "fullWidth": 3,
                                            "width": 1,
                                            "text": ";",
                                            "value": ";",
                                            "valueText": ";",
                                            "hasTrailingTrivia": true,
                                            "hasTrailingNewLine": true,
                                            "trailingTrivia": [
                                                {
                                                    "kind": "NewLineTrivia",
                                                    "text": "\r\n"
                                                }
                                            ]
                                        }
                                    }
                                ],
                                "closeBraceToken": {
                                    "kind": "CloseBraceToken",
                                    "fullStart": 700,
                                    "fullEnd": 711,
                                    "start": 708,
                                    "end": 709,
                                    "fullWidth": 11,
                                    "width": 1,
                                    "text": "}",
                                    "value": "}",
                                    "valueText": "}",
                                    "hasLeadingTrivia": true,
                                    "hasTrailingTrivia": true,
                                    "hasTrailingNewLine": true,
                                    "leadingTrivia": [
                                        {
                                            "kind": "WhitespaceTrivia",
                                            "text": "        "
                                        }
                                    ],
                                    "trailingTrivia": [
                                        {
                                            "kind": "NewLineTrivia",
                                            "text": "\r\n"
                                        }
                                    ]
                                }
                            }
                        },
                        {
                            "kind": "VariableStatement",
                            "fullStart": 711,
                            "fullEnd": 913,
                            "start": 721,
                            "end": 911,
                            "fullWidth": 202,
                            "width": 190,
                            "modifiers": [],
                            "variableDeclaration": {
                                "kind": "VariableDeclaration",
                                "fullStart": 711,
                                "fullEnd": 910,
                                "start": 721,
                                "end": 910,
                                "fullWidth": 199,
                                "width": 189,
                                "varKeyword": {
                                    "kind": "VarKeyword",
                                    "fullStart": 711,
                                    "fullEnd": 725,
                                    "start": 721,
                                    "end": 724,
                                    "fullWidth": 14,
                                    "width": 3,
                                    "text": "var",
                                    "value": "var",
                                    "valueText": "var",
                                    "hasLeadingTrivia": true,
                                    "hasLeadingNewLine": true,
                                    "hasTrailingTrivia": true,
                                    "leadingTrivia": [
                                        {
                                            "kind": "NewLineTrivia",
                                            "text": "\r\n"
                                        },
                                        {
                                            "kind": "WhitespaceTrivia",
                                            "text": "        "
                                        }
                                    ],
                                    "trailingTrivia": [
                                        {
                                            "kind": "WhitespaceTrivia",
                                            "text": " "
                                        }
                                    ]
                                },
                                "variableDeclarators": [
                                    {
                                        "kind": "VariableDeclarator",
                                        "fullStart": 725,
                                        "fullEnd": 910,
                                        "start": 725,
                                        "end": 910,
                                        "fullWidth": 185,
<<<<<<< HEAD
                                        "width": 185,
                                        "identifier": {
=======
                                        "propertyName": {
>>>>>>> 85e84683
                                            "kind": "IdentifierName",
                                            "fullStart": 725,
                                            "fullEnd": 729,
                                            "start": 725,
                                            "end": 728,
                                            "fullWidth": 4,
                                            "width": 3,
                                            "text": "obj",
                                            "value": "obj",
                                            "valueText": "obj",
                                            "hasTrailingTrivia": true,
                                            "trailingTrivia": [
                                                {
                                                    "kind": "WhitespaceTrivia",
                                                    "text": " "
                                                }
                                            ]
                                        },
                                        "equalsValueClause": {
                                            "kind": "EqualsValueClause",
                                            "fullStart": 729,
                                            "fullEnd": 910,
                                            "start": 729,
                                            "end": 910,
                                            "fullWidth": 181,
                                            "width": 181,
                                            "equalsToken": {
                                                "kind": "EqualsToken",
                                                "fullStart": 729,
                                                "fullEnd": 731,
                                                "start": 729,
                                                "end": 730,
                                                "fullWidth": 2,
                                                "width": 1,
                                                "text": "=",
                                                "value": "=",
                                                "valueText": "=",
                                                "hasTrailingTrivia": true,
                                                "trailingTrivia": [
                                                    {
                                                        "kind": "WhitespaceTrivia",
                                                        "text": " "
                                                    }
                                                ]
                                            },
                                            "value": {
                                                "kind": "ObjectLiteralExpression",
                                                "fullStart": 731,
                                                "fullEnd": 910,
                                                "start": 731,
                                                "end": 910,
                                                "fullWidth": 179,
                                                "width": 179,
                                                "openBraceToken": {
                                                    "kind": "OpenBraceToken",
                                                    "fullStart": 731,
                                                    "fullEnd": 734,
                                                    "start": 731,
                                                    "end": 732,
                                                    "fullWidth": 3,
                                                    "width": 1,
                                                    "text": "{",
                                                    "value": "{",
                                                    "valueText": "{",
                                                    "hasTrailingTrivia": true,
                                                    "hasTrailingNewLine": true,
                                                    "trailingTrivia": [
                                                        {
                                                            "kind": "NewLineTrivia",
                                                            "text": "\r\n"
                                                        }
                                                    ]
                                                },
                                                "propertyAssignments": [
                                                    {
                                                        "kind": "SimplePropertyAssignment",
                                                        "fullStart": 734,
                                                        "fullEnd": 751,
                                                        "start": 746,
                                                        "end": 751,
                                                        "fullWidth": 17,
                                                        "width": 5,
                                                        "propertyName": {
                                                            "kind": "NumericLiteral",
                                                            "fullStart": 734,
                                                            "fullEnd": 747,
                                                            "start": 746,
                                                            "end": 747,
                                                            "fullWidth": 13,
                                                            "width": 1,
                                                            "text": "1",
                                                            "value": 1,
                                                            "valueText": "1",
                                                            "hasLeadingTrivia": true,
                                                            "leadingTrivia": [
                                                                {
                                                                    "kind": "WhitespaceTrivia",
                                                                    "text": "            "
                                                                }
                                                            ]
                                                        },
                                                        "colonToken": {
                                                            "kind": "ColonToken",
                                                            "fullStart": 747,
                                                            "fullEnd": 749,
                                                            "start": 747,
                                                            "end": 748,
                                                            "fullWidth": 2,
                                                            "width": 1,
                                                            "text": ":",
                                                            "value": ":",
                                                            "valueText": ":",
                                                            "hasTrailingTrivia": true,
                                                            "trailingTrivia": [
                                                                {
                                                                    "kind": "WhitespaceTrivia",
                                                                    "text": " "
                                                                }
                                                            ]
                                                        },
                                                        "expression": {
                                                            "kind": "NumericLiteral",
                                                            "fullStart": 749,
                                                            "fullEnd": 751,
                                                            "start": 749,
                                                            "end": 751,
                                                            "fullWidth": 2,
                                                            "width": 2,
                                                            "text": "11",
                                                            "value": 11,
                                                            "valueText": "11"
                                                        }
                                                    },
                                                    {
                                                        "kind": "CommaToken",
                                                        "fullStart": 751,
                                                        "fullEnd": 754,
                                                        "start": 751,
                                                        "end": 752,
                                                        "fullWidth": 3,
                                                        "width": 1,
                                                        "text": ",",
                                                        "value": ",",
                                                        "valueText": ",",
                                                        "hasTrailingTrivia": true,
                                                        "hasTrailingNewLine": true,
                                                        "trailingTrivia": [
                                                            {
                                                                "kind": "NewLineTrivia",
                                                                "text": "\r\n"
                                                            }
                                                        ]
                                                    },
                                                    {
                                                        "kind": "SimplePropertyAssignment",
                                                        "fullStart": 754,
                                                        "fullEnd": 770,
                                                        "start": 766,
                                                        "end": 770,
                                                        "fullWidth": 16,
                                                        "width": 4,
                                                        "propertyName": {
                                                            "kind": "NumericLiteral",
                                                            "fullStart": 754,
                                                            "fullEnd": 767,
                                                            "start": 766,
                                                            "end": 767,
                                                            "fullWidth": 13,
                                                            "width": 1,
                                                            "text": "2",
                                                            "value": 2,
                                                            "valueText": "2",
                                                            "hasLeadingTrivia": true,
                                                            "leadingTrivia": [
                                                                {
                                                                    "kind": "WhitespaceTrivia",
                                                                    "text": "            "
                                                                }
                                                            ]
                                                        },
                                                        "colonToken": {
                                                            "kind": "ColonToken",
                                                            "fullStart": 767,
                                                            "fullEnd": 769,
                                                            "start": 767,
                                                            "end": 768,
                                                            "fullWidth": 2,
                                                            "width": 1,
                                                            "text": ":",
                                                            "value": ":",
                                                            "valueText": ":",
                                                            "hasTrailingTrivia": true,
                                                            "trailingTrivia": [
                                                                {
                                                                    "kind": "WhitespaceTrivia",
                                                                    "text": " "
                                                                }
                                                            ]
                                                        },
                                                        "expression": {
                                                            "kind": "NumericLiteral",
                                                            "fullStart": 769,
                                                            "fullEnd": 770,
                                                            "start": 769,
                                                            "end": 770,
                                                            "fullWidth": 1,
                                                            "width": 1,
                                                            "text": "9",
                                                            "value": 9,
                                                            "valueText": "9"
                                                        }
                                                    },
                                                    {
                                                        "kind": "CommaToken",
                                                        "fullStart": 770,
                                                        "fullEnd": 773,
                                                        "start": 770,
                                                        "end": 771,
                                                        "fullWidth": 3,
                                                        "width": 1,
                                                        "text": ",",
                                                        "value": ",",
                                                        "valueText": ",",
                                                        "hasTrailingTrivia": true,
                                                        "hasTrailingNewLine": true,
                                                        "trailingTrivia": [
                                                            {
                                                                "kind": "NewLineTrivia",
                                                                "text": "\r\n"
                                                            }
                                                        ]
                                                    },
                                                    {
                                                        "kind": "SimplePropertyAssignment",
                                                        "fullStart": 773,
                                                        "fullEnd": 901,
                                                        "start": 785,
                                                        "end": 899,
                                                        "fullWidth": 128,
                                                        "width": 114,
                                                        "propertyName": {
                                                            "kind": "IdentifierName",
                                                            "fullStart": 773,
                                                            "fullEnd": 791,
                                                            "start": 785,
                                                            "end": 791,
                                                            "fullWidth": 18,
                                                            "width": 6,
                                                            "text": "length",
                                                            "value": "length",
                                                            "valueText": "length",
                                                            "hasLeadingTrivia": true,
                                                            "leadingTrivia": [
                                                                {
                                                                    "kind": "WhitespaceTrivia",
                                                                    "text": "            "
                                                                }
                                                            ]
                                                        },
                                                        "colonToken": {
                                                            "kind": "ColonToken",
                                                            "fullStart": 791,
                                                            "fullEnd": 793,
                                                            "start": 791,
                                                            "end": 792,
                                                            "fullWidth": 2,
                                                            "width": 1,
                                                            "text": ":",
                                                            "value": ":",
                                                            "valueText": ":",
                                                            "hasTrailingTrivia": true,
                                                            "trailingTrivia": [
                                                                {
                                                                    "kind": "WhitespaceTrivia",
                                                                    "text": " "
                                                                }
                                                            ]
                                                        },
                                                        "expression": {
                                                            "kind": "ObjectLiteralExpression",
                                                            "fullStart": 793,
                                                            "fullEnd": 901,
                                                            "start": 793,
                                                            "end": 899,
                                                            "fullWidth": 108,
                                                            "width": 106,
                                                            "openBraceToken": {
                                                                "kind": "OpenBraceToken",
                                                                "fullStart": 793,
                                                                "fullEnd": 796,
                                                                "start": 793,
                                                                "end": 794,
                                                                "fullWidth": 3,
                                                                "width": 1,
                                                                "text": "{",
                                                                "value": "{",
                                                                "valueText": "{",
                                                                "hasTrailingTrivia": true,
                                                                "hasTrailingNewLine": true,
                                                                "trailingTrivia": [
                                                                    {
                                                                        "kind": "NewLineTrivia",
                                                                        "text": "\r\n"
                                                                    }
                                                                ]
                                                            },
                                                            "propertyAssignments": [
                                                                {
                                                                    "kind": "SimplePropertyAssignment",
                                                                    "fullStart": 796,
                                                                    "fullEnd": 886,
                                                                    "start": 812,
                                                                    "end": 884,
                                                                    "fullWidth": 90,
                                                                    "width": 72,
                                                                    "propertyName": {
                                                                        "kind": "IdentifierName",
                                                                        "fullStart": 796,
                                                                        "fullEnd": 819,
                                                                        "start": 812,
                                                                        "end": 819,
                                                                        "fullWidth": 23,
                                                                        "width": 7,
                                                                        "text": "valueOf",
                                                                        "value": "valueOf",
                                                                        "valueText": "valueOf",
                                                                        "hasLeadingTrivia": true,
                                                                        "leadingTrivia": [
                                                                            {
                                                                                "kind": "WhitespaceTrivia",
                                                                                "text": "                "
                                                                            }
                                                                        ]
                                                                    },
                                                                    "colonToken": {
                                                                        "kind": "ColonToken",
                                                                        "fullStart": 819,
                                                                        "fullEnd": 821,
                                                                        "start": 819,
                                                                        "end": 820,
                                                                        "fullWidth": 2,
                                                                        "width": 1,
                                                                        "text": ":",
                                                                        "value": ":",
                                                                        "valueText": ":",
                                                                        "hasTrailingTrivia": true,
                                                                        "trailingTrivia": [
                                                                            {
                                                                                "kind": "WhitespaceTrivia",
                                                                                "text": " "
                                                                            }
                                                                        ]
                                                                    },
                                                                    "expression": {
                                                                        "kind": "FunctionExpression",
                                                                        "fullStart": 821,
                                                                        "fullEnd": 886,
                                                                        "start": 821,
                                                                        "end": 884,
                                                                        "fullWidth": 65,
                                                                        "width": 63,
                                                                        "functionKeyword": {
                                                                            "kind": "FunctionKeyword",
                                                                            "fullStart": 821,
                                                                            "fullEnd": 830,
                                                                            "start": 821,
                                                                            "end": 829,
                                                                            "fullWidth": 9,
                                                                            "width": 8,
                                                                            "text": "function",
                                                                            "value": "function",
                                                                            "valueText": "function",
                                                                            "hasTrailingTrivia": true,
                                                                            "trailingTrivia": [
                                                                                {
                                                                                    "kind": "WhitespaceTrivia",
                                                                                    "text": " "
                                                                                }
                                                                            ]
                                                                        },
                                                                        "callSignature": {
                                                                            "kind": "CallSignature",
                                                                            "fullStart": 830,
                                                                            "fullEnd": 833,
                                                                            "start": 830,
                                                                            "end": 832,
                                                                            "fullWidth": 3,
                                                                            "width": 2,
                                                                            "parameterList": {
                                                                                "kind": "ParameterList",
                                                                                "fullStart": 830,
                                                                                "fullEnd": 833,
                                                                                "start": 830,
                                                                                "end": 832,
                                                                                "fullWidth": 3,
                                                                                "width": 2,
                                                                                "openParenToken": {
                                                                                    "kind": "OpenParenToken",
                                                                                    "fullStart": 830,
                                                                                    "fullEnd": 831,
                                                                                    "start": 830,
                                                                                    "end": 831,
                                                                                    "fullWidth": 1,
                                                                                    "width": 1,
                                                                                    "text": "(",
                                                                                    "value": "(",
                                                                                    "valueText": "("
                                                                                },
                                                                                "parameters": [],
                                                                                "closeParenToken": {
                                                                                    "kind": "CloseParenToken",
                                                                                    "fullStart": 831,
                                                                                    "fullEnd": 833,
                                                                                    "start": 831,
                                                                                    "end": 832,
                                                                                    "fullWidth": 2,
                                                                                    "width": 1,
                                                                                    "text": ")",
                                                                                    "value": ")",
                                                                                    "valueText": ")",
                                                                                    "hasTrailingTrivia": true,
                                                                                    "trailingTrivia": [
                                                                                        {
                                                                                            "kind": "WhitespaceTrivia",
                                                                                            "text": " "
                                                                                        }
                                                                                    ]
                                                                                }
                                                                            }
                                                                        },
                                                                        "block": {
                                                                            "kind": "Block",
                                                                            "fullStart": 833,
                                                                            "fullEnd": 886,
                                                                            "start": 833,
                                                                            "end": 884,
                                                                            "fullWidth": 53,
                                                                            "width": 51,
                                                                            "openBraceToken": {
                                                                                "kind": "OpenBraceToken",
                                                                                "fullStart": 833,
                                                                                "fullEnd": 836,
                                                                                "start": 833,
                                                                                "end": 834,
                                                                                "fullWidth": 3,
                                                                                "width": 1,
                                                                                "text": "{",
                                                                                "value": "{",
                                                                                "valueText": "{",
                                                                                "hasTrailingTrivia": true,
                                                                                "hasTrailingNewLine": true,
                                                                                "trailingTrivia": [
                                                                                    {
                                                                                        "kind": "NewLineTrivia",
                                                                                        "text": "\r\n"
                                                                                    }
                                                                                ]
                                                                            },
                                                                            "statements": [
                                                                                {
                                                                                    "kind": "ReturnStatement",
                                                                                    "fullStart": 836,
                                                                                    "fullEnd": 867,
                                                                                    "start": 856,
                                                                                    "end": 865,
                                                                                    "fullWidth": 31,
                                                                                    "width": 9,
                                                                                    "returnKeyword": {
                                                                                        "kind": "ReturnKeyword",
                                                                                        "fullStart": 836,
                                                                                        "fullEnd": 863,
                                                                                        "start": 856,
                                                                                        "end": 862,
                                                                                        "fullWidth": 27,
                                                                                        "width": 6,
                                                                                        "text": "return",
                                                                                        "value": "return",
                                                                                        "valueText": "return",
                                                                                        "hasLeadingTrivia": true,
                                                                                        "hasTrailingTrivia": true,
                                                                                        "leadingTrivia": [
                                                                                            {
                                                                                                "kind": "WhitespaceTrivia",
                                                                                                "text": "                    "
                                                                                            }
                                                                                        ],
                                                                                        "trailingTrivia": [
                                                                                            {
                                                                                                "kind": "WhitespaceTrivia",
                                                                                                "text": " "
                                                                                            }
                                                                                        ]
                                                                                    },
                                                                                    "expression": {
                                                                                        "kind": "NumericLiteral",
                                                                                        "fullStart": 863,
                                                                                        "fullEnd": 864,
                                                                                        "start": 863,
                                                                                        "end": 864,
                                                                                        "fullWidth": 1,
                                                                                        "width": 1,
                                                                                        "text": "2",
                                                                                        "value": 2,
                                                                                        "valueText": "2"
                                                                                    },
                                                                                    "semicolonToken": {
                                                                                        "kind": "SemicolonToken",
                                                                                        "fullStart": 864,
                                                                                        "fullEnd": 867,
                                                                                        "start": 864,
                                                                                        "end": 865,
                                                                                        "fullWidth": 3,
                                                                                        "width": 1,
                                                                                        "text": ";",
                                                                                        "value": ";",
                                                                                        "valueText": ";",
                                                                                        "hasTrailingTrivia": true,
                                                                                        "hasTrailingNewLine": true,
                                                                                        "trailingTrivia": [
                                                                                            {
                                                                                                "kind": "NewLineTrivia",
                                                                                                "text": "\r\n"
                                                                                            }
                                                                                        ]
                                                                                    }
                                                                                }
                                                                            ],
                                                                            "closeBraceToken": {
                                                                                "kind": "CloseBraceToken",
                                                                                "fullStart": 867,
                                                                                "fullEnd": 886,
                                                                                "start": 883,
                                                                                "end": 884,
                                                                                "fullWidth": 19,
                                                                                "width": 1,
                                                                                "text": "}",
                                                                                "value": "}",
                                                                                "valueText": "}",
                                                                                "hasLeadingTrivia": true,
                                                                                "hasTrailingTrivia": true,
                                                                                "hasTrailingNewLine": true,
                                                                                "leadingTrivia": [
                                                                                    {
                                                                                        "kind": "WhitespaceTrivia",
                                                                                        "text": "                "
                                                                                    }
                                                                                ],
                                                                                "trailingTrivia": [
                                                                                    {
                                                                                        "kind": "NewLineTrivia",
                                                                                        "text": "\r\n"
                                                                                    }
                                                                                ]
                                                                            }
                                                                        }
                                                                    }
                                                                }
                                                            ],
                                                            "closeBraceToken": {
                                                                "kind": "CloseBraceToken",
                                                                "fullStart": 886,
                                                                "fullEnd": 901,
                                                                "start": 898,
                                                                "end": 899,
                                                                "fullWidth": 15,
                                                                "width": 1,
                                                                "text": "}",
                                                                "value": "}",
                                                                "valueText": "}",
                                                                "hasLeadingTrivia": true,
                                                                "hasTrailingTrivia": true,
                                                                "hasTrailingNewLine": true,
                                                                "leadingTrivia": [
                                                                    {
                                                                        "kind": "WhitespaceTrivia",
                                                                        "text": "            "
                                                                    }
                                                                ],
                                                                "trailingTrivia": [
                                                                    {
                                                                        "kind": "NewLineTrivia",
                                                                        "text": "\r\n"
                                                                    }
                                                                ]
                                                            }
                                                        }
                                                    }
                                                ],
                                                "closeBraceToken": {
                                                    "kind": "CloseBraceToken",
                                                    "fullStart": 901,
                                                    "fullEnd": 910,
                                                    "start": 909,
                                                    "end": 910,
                                                    "fullWidth": 9,
                                                    "width": 1,
                                                    "text": "}",
                                                    "value": "}",
                                                    "valueText": "}",
                                                    "hasLeadingTrivia": true,
                                                    "leadingTrivia": [
                                                        {
                                                            "kind": "WhitespaceTrivia",
                                                            "text": "        "
                                                        }
                                                    ]
                                                }
                                            }
                                        }
                                    }
                                ]
                            },
                            "semicolonToken": {
                                "kind": "SemicolonToken",
                                "fullStart": 910,
                                "fullEnd": 913,
                                "start": 910,
                                "end": 911,
                                "fullWidth": 3,
                                "width": 1,
                                "text": ";",
                                "value": ";",
                                "valueText": ";",
                                "hasTrailingTrivia": true,
                                "hasTrailingNewLine": true,
                                "trailingTrivia": [
                                    {
                                        "kind": "NewLineTrivia",
                                        "text": "\r\n"
                                    }
                                ]
                            }
                        },
                        {
                            "kind": "ExpressionStatement",
                            "fullStart": 913,
                            "fullEnd": 971,
                            "start": 923,
                            "end": 969,
                            "fullWidth": 58,
                            "width": 46,
                            "expression": {
                                "kind": "InvocationExpression",
                                "fullStart": 913,
                                "fullEnd": 968,
                                "start": 923,
                                "end": 968,
                                "fullWidth": 55,
                                "width": 45,
                                "expression": {
                                    "kind": "MemberAccessExpression",
                                    "fullStart": 913,
                                    "fullEnd": 951,
                                    "start": 923,
                                    "end": 951,
                                    "fullWidth": 38,
                                    "width": 28,
                                    "expression": {
                                        "kind": "MemberAccessExpression",
                                        "fullStart": 913,
                                        "fullEnd": 946,
                                        "start": 923,
                                        "end": 946,
                                        "fullWidth": 33,
                                        "width": 23,
                                        "expression": {
                                            "kind": "MemberAccessExpression",
                                            "fullStart": 913,
                                            "fullEnd": 938,
                                            "start": 923,
                                            "end": 938,
                                            "fullWidth": 25,
                                            "width": 15,
                                            "expression": {
                                                "kind": "IdentifierName",
                                                "fullStart": 913,
                                                "fullEnd": 928,
                                                "start": 923,
                                                "end": 928,
                                                "fullWidth": 15,
                                                "width": 5,
                                                "text": "Array",
                                                "value": "Array",
                                                "valueText": "Array",
                                                "hasLeadingTrivia": true,
                                                "hasLeadingNewLine": true,
                                                "leadingTrivia": [
                                                    {
                                                        "kind": "NewLineTrivia",
                                                        "text": "\r\n"
                                                    },
                                                    {
                                                        "kind": "WhitespaceTrivia",
                                                        "text": "        "
                                                    }
                                                ]
                                            },
                                            "dotToken": {
                                                "kind": "DotToken",
                                                "fullStart": 928,
                                                "fullEnd": 929,
                                                "start": 928,
                                                "end": 929,
                                                "fullWidth": 1,
                                                "width": 1,
                                                "text": ".",
                                                "value": ".",
                                                "valueText": "."
                                            },
                                            "name": {
                                                "kind": "IdentifierName",
                                                "fullStart": 929,
                                                "fullEnd": 938,
                                                "start": 929,
                                                "end": 938,
                                                "fullWidth": 9,
                                                "width": 9,
                                                "text": "prototype",
                                                "value": "prototype",
                                                "valueText": "prototype"
                                            }
                                        },
                                        "dotToken": {
                                            "kind": "DotToken",
                                            "fullStart": 938,
                                            "fullEnd": 939,
                                            "start": 938,
                                            "end": 939,
                                            "fullWidth": 1,
                                            "width": 1,
                                            "text": ".",
                                            "value": ".",
                                            "valueText": "."
                                        },
                                        "name": {
                                            "kind": "IdentifierName",
                                            "fullStart": 939,
                                            "fullEnd": 946,
                                            "start": 939,
                                            "end": 946,
                                            "fullWidth": 7,
                                            "width": 7,
                                            "text": "forEach",
                                            "value": "forEach",
                                            "valueText": "forEach"
                                        }
                                    },
                                    "dotToken": {
                                        "kind": "DotToken",
                                        "fullStart": 946,
                                        "fullEnd": 947,
                                        "start": 946,
                                        "end": 947,
                                        "fullWidth": 1,
                                        "width": 1,
                                        "text": ".",
                                        "value": ".",
                                        "valueText": "."
                                    },
                                    "name": {
                                        "kind": "IdentifierName",
                                        "fullStart": 947,
                                        "fullEnd": 951,
                                        "start": 947,
                                        "end": 951,
                                        "fullWidth": 4,
                                        "width": 4,
                                        "text": "call",
                                        "value": "call",
                                        "valueText": "call"
                                    }
                                },
                                "argumentList": {
                                    "kind": "ArgumentList",
                                    "fullStart": 951,
                                    "fullEnd": 968,
                                    "start": 951,
                                    "end": 968,
                                    "fullWidth": 17,
                                    "width": 17,
                                    "openParenToken": {
                                        "kind": "OpenParenToken",
                                        "fullStart": 951,
                                        "fullEnd": 952,
                                        "start": 951,
                                        "end": 952,
                                        "fullWidth": 1,
                                        "width": 1,
                                        "text": "(",
                                        "value": "(",
                                        "valueText": "("
                                    },
                                    "arguments": [
                                        {
                                            "kind": "IdentifierName",
                                            "fullStart": 952,
                                            "fullEnd": 955,
                                            "start": 952,
                                            "end": 955,
                                            "fullWidth": 3,
                                            "width": 3,
                                            "text": "obj",
                                            "value": "obj",
                                            "valueText": "obj"
                                        },
                                        {
                                            "kind": "CommaToken",
                                            "fullStart": 955,
                                            "fullEnd": 957,
                                            "start": 955,
                                            "end": 956,
                                            "fullWidth": 2,
                                            "width": 1,
                                            "text": ",",
                                            "value": ",",
                                            "valueText": ",",
                                            "hasTrailingTrivia": true,
                                            "trailingTrivia": [
                                                {
                                                    "kind": "WhitespaceTrivia",
                                                    "text": " "
                                                }
                                            ]
                                        },
                                        {
                                            "kind": "IdentifierName",
                                            "fullStart": 957,
                                            "fullEnd": 967,
                                            "start": 957,
                                            "end": 967,
                                            "fullWidth": 10,
                                            "width": 10,
                                            "text": "callbackfn",
                                            "value": "callbackfn",
                                            "valueText": "callbackfn"
                                        }
                                    ],
                                    "closeParenToken": {
                                        "kind": "CloseParenToken",
                                        "fullStart": 967,
                                        "fullEnd": 968,
                                        "start": 967,
                                        "end": 968,
                                        "fullWidth": 1,
                                        "width": 1,
                                        "text": ")",
                                        "value": ")",
                                        "valueText": ")"
                                    }
                                }
                            },
                            "semicolonToken": {
                                "kind": "SemicolonToken",
                                "fullStart": 968,
                                "fullEnd": 971,
                                "start": 968,
                                "end": 969,
                                "fullWidth": 3,
                                "width": 1,
                                "text": ";",
                                "value": ";",
                                "valueText": ";",
                                "hasTrailingTrivia": true,
                                "hasTrailingNewLine": true,
                                "trailingTrivia": [
                                    {
                                        "kind": "NewLineTrivia",
                                        "text": "\r\n"
                                    }
                                ]
                            }
                        },
                        {
                            "kind": "ReturnStatement",
                            "fullStart": 971,
                            "fullEnd": 1001,
                            "start": 981,
                            "end": 999,
                            "fullWidth": 30,
                            "width": 18,
                            "returnKeyword": {
                                "kind": "ReturnKeyword",
                                "fullStart": 971,
                                "fullEnd": 988,
                                "start": 981,
                                "end": 987,
                                "fullWidth": 17,
                                "width": 6,
                                "text": "return",
                                "value": "return",
                                "valueText": "return",
                                "hasLeadingTrivia": true,
                                "hasLeadingNewLine": true,
                                "hasTrailingTrivia": true,
                                "leadingTrivia": [
                                    {
                                        "kind": "NewLineTrivia",
                                        "text": "\r\n"
                                    },
                                    {
                                        "kind": "WhitespaceTrivia",
                                        "text": "        "
                                    }
                                ],
                                "trailingTrivia": [
                                    {
                                        "kind": "WhitespaceTrivia",
                                        "text": " "
                                    }
                                ]
                            },
                            "expression": {
                                "kind": "IdentifierName",
                                "fullStart": 988,
                                "fullEnd": 998,
                                "start": 988,
                                "end": 998,
                                "fullWidth": 10,
                                "width": 10,
                                "text": "testResult",
                                "value": "testResult",
                                "valueText": "testResult"
                            },
                            "semicolonToken": {
                                "kind": "SemicolonToken",
                                "fullStart": 998,
                                "fullEnd": 1001,
                                "start": 998,
                                "end": 999,
                                "fullWidth": 3,
                                "width": 1,
                                "text": ";",
                                "value": ";",
                                "valueText": ";",
                                "hasTrailingTrivia": true,
                                "hasTrailingNewLine": true,
                                "trailingTrivia": [
                                    {
                                        "kind": "NewLineTrivia",
                                        "text": "\r\n"
                                    }
                                ]
                            }
                        }
                    ],
                    "closeBraceToken": {
                        "kind": "CloseBraceToken",
                        "fullStart": 1001,
                        "fullEnd": 1008,
                        "start": 1005,
                        "end": 1006,
                        "fullWidth": 7,
                        "width": 1,
                        "text": "}",
                        "value": "}",
                        "valueText": "}",
                        "hasLeadingTrivia": true,
                        "hasTrailingTrivia": true,
                        "hasTrailingNewLine": true,
                        "leadingTrivia": [
                            {
                                "kind": "WhitespaceTrivia",
                                "text": "    "
                            }
                        ],
                        "trailingTrivia": [
                            {
                                "kind": "NewLineTrivia",
                                "text": "\r\n"
                            }
                        ]
                    }
                }
            },
            {
                "kind": "ExpressionStatement",
                "fullStart": 1008,
                "fullEnd": 1032,
                "start": 1008,
                "end": 1030,
                "fullWidth": 24,
                "width": 22,
                "expression": {
                    "kind": "InvocationExpression",
                    "fullStart": 1008,
                    "fullEnd": 1029,
                    "start": 1008,
                    "end": 1029,
                    "fullWidth": 21,
                    "width": 21,
                    "expression": {
                        "kind": "IdentifierName",
                        "fullStart": 1008,
                        "fullEnd": 1019,
                        "start": 1008,
                        "end": 1019,
                        "fullWidth": 11,
                        "width": 11,
                        "text": "runTestCase",
                        "value": "runTestCase",
                        "valueText": "runTestCase"
                    },
                    "argumentList": {
                        "kind": "ArgumentList",
                        "fullStart": 1019,
                        "fullEnd": 1029,
                        "start": 1019,
                        "end": 1029,
                        "fullWidth": 10,
                        "width": 10,
                        "openParenToken": {
                            "kind": "OpenParenToken",
                            "fullStart": 1019,
                            "fullEnd": 1020,
                            "start": 1019,
                            "end": 1020,
                            "fullWidth": 1,
                            "width": 1,
                            "text": "(",
                            "value": "(",
                            "valueText": "("
                        },
                        "arguments": [
                            {
                                "kind": "IdentifierName",
                                "fullStart": 1020,
                                "fullEnd": 1028,
                                "start": 1020,
                                "end": 1028,
                                "fullWidth": 8,
                                "width": 8,
                                "text": "testcase",
                                "value": "testcase",
                                "valueText": "testcase"
                            }
                        ],
                        "closeParenToken": {
                            "kind": "CloseParenToken",
                            "fullStart": 1028,
                            "fullEnd": 1029,
                            "start": 1028,
                            "end": 1029,
                            "fullWidth": 1,
                            "width": 1,
                            "text": ")",
                            "value": ")",
                            "valueText": ")"
                        }
                    }
                },
                "semicolonToken": {
                    "kind": "SemicolonToken",
                    "fullStart": 1029,
                    "fullEnd": 1032,
                    "start": 1029,
                    "end": 1030,
                    "fullWidth": 3,
                    "width": 1,
                    "text": ";",
                    "value": ";",
                    "valueText": ";",
                    "hasTrailingTrivia": true,
                    "hasTrailingNewLine": true,
                    "trailingTrivia": [
                        {
                            "kind": "NewLineTrivia",
                            "text": "\r\n"
                        }
                    ]
                }
            }
        ],
        "endOfFileToken": {
            "kind": "EndOfFileToken",
            "fullStart": 1032,
            "fullEnd": 1032,
            "start": 1032,
            "end": 1032,
            "fullWidth": 0,
            "width": 0,
            "text": ""
        }
    },
    "lineMap": {
        "lineStarts": [
            0,
            67,
            152,
            232,
            308,
            380,
            385,
            440,
            547,
            552,
            554,
            556,
            579,
            581,
            614,
            616,
            662,
            700,
            711,
            713,
            734,
            754,
            773,
            796,
            836,
            867,
            886,
            901,
            913,
            915,
            971,
            973,
            1001,
            1008,
            1032
        ],
        "length": 1032
    }
}<|MERGE_RESOLUTION|>--- conflicted
+++ resolved
@@ -250,12 +250,8 @@
                                         "start": 593,
                                         "end": 611,
                                         "fullWidth": 18,
-<<<<<<< HEAD
                                         "width": 18,
-                                        "identifier": {
-=======
                                         "propertyName": {
->>>>>>> 85e84683
                                             "kind": "IdentifierName",
                                             "fullStart": 593,
                                             "fullEnd": 604,
@@ -835,12 +831,8 @@
                                         "start": 725,
                                         "end": 910,
                                         "fullWidth": 185,
-<<<<<<< HEAD
                                         "width": 185,
-                                        "identifier": {
-=======
                                         "propertyName": {
->>>>>>> 85e84683
                                             "kind": "IdentifierName",
                                             "fullStart": 725,
                                             "fullEnd": 729,
