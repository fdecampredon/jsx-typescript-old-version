{
    "isDeclaration": false,
    "languageVersion": "EcmaScript5",
    "parseOptions": {
        "allowAutomaticSemicolonInsertion": true
    },
    "sourceUnit": {
        "kind": "SourceUnit",
        "fullStart": 0,
        "fullEnd": 1467,
        "start": 598,
        "end": 1467,
        "fullWidth": 1467,
        "width": 869,
        "isIncrementallyUnusable": true,
        "moduleElements": [
            {
                "kind": "FunctionDeclaration",
                "fullStart": 0,
                "fullEnd": 1443,
                "start": 598,
                "end": 1441,
                "fullWidth": 1443,
                "width": 843,
                "modifiers": [],
                "functionKeyword": {
                    "kind": "FunctionKeyword",
                    "fullStart": 0,
                    "fullEnd": 607,
                    "start": 598,
                    "end": 606,
                    "fullWidth": 607,
                    "width": 8,
                    "text": "function",
                    "value": "function",
                    "valueText": "function",
                    "hasLeadingTrivia": true,
                    "hasLeadingComment": true,
                    "hasLeadingNewLine": true,
                    "hasTrailingTrivia": true,
                    "leadingTrivia": [
                        {
                            "kind": "SingleLineCommentTrivia",
                            "text": "/// Copyright (c) 2012 Ecma International.  All rights reserved. "
                        },
                        {
                            "kind": "NewLineTrivia",
                            "text": "\r\n"
                        },
                        {
                            "kind": "SingleLineCommentTrivia",
                            "text": "/// Ecma International makes this code available under the terms and conditions set"
                        },
                        {
                            "kind": "NewLineTrivia",
                            "text": "\r\n"
                        },
                        {
                            "kind": "SingleLineCommentTrivia",
                            "text": "/// forth on http://hg.ecmascript.org/tests/test262/raw-file/tip/LICENSE (the "
                        },
                        {
                            "kind": "NewLineTrivia",
                            "text": "\r\n"
                        },
                        {
                            "kind": "SingleLineCommentTrivia",
                            "text": "/// \"Use Terms\").   Any redistribution of this code must retain the above "
                        },
                        {
                            "kind": "NewLineTrivia",
                            "text": "\r\n"
                        },
                        {
                            "kind": "SingleLineCommentTrivia",
                            "text": "/// copyright and this notice and otherwise comply with the Use Terms."
                        },
                        {
                            "kind": "NewLineTrivia",
                            "text": "\r\n"
                        },
                        {
                            "kind": "MultiLineCommentTrivia",
                            "text": "/**\r\n * @path ch15/15.4/15.4.4/15.4.4.18/15.4.4.18-3-23.js\r\n * @description Array.prototype.forEach uses inherited valueOf method when 'length' is an object with an own toString and inherited valueOf methods\r\n */"
                        },
                        {
                            "kind": "NewLineTrivia",
                            "text": "\r\n"
                        },
                        {
                            "kind": "NewLineTrivia",
                            "text": "\r\n"
                        },
                        {
                            "kind": "NewLineTrivia",
                            "text": "\r\n"
                        }
                    ],
                    "trailingTrivia": [
                        {
                            "kind": "WhitespaceTrivia",
                            "text": " "
                        }
                    ]
                },
                "identifier": {
                    "kind": "IdentifierName",
                    "fullStart": 607,
                    "fullEnd": 615,
                    "start": 607,
                    "end": 615,
                    "fullWidth": 8,
                    "width": 8,
                    "text": "testcase",
                    "value": "testcase",
                    "valueText": "testcase"
                },
                "callSignature": {
                    "kind": "CallSignature",
                    "fullStart": 615,
                    "fullEnd": 618,
                    "start": 615,
                    "end": 617,
                    "fullWidth": 3,
                    "width": 2,
                    "parameterList": {
                        "kind": "ParameterList",
                        "fullStart": 615,
                        "fullEnd": 618,
                        "start": 615,
                        "end": 617,
                        "fullWidth": 3,
                        "width": 2,
                        "openParenToken": {
                            "kind": "OpenParenToken",
                            "fullStart": 615,
                            "fullEnd": 616,
                            "start": 615,
                            "end": 616,
                            "fullWidth": 1,
                            "width": 1,
                            "text": "(",
                            "value": "(",
                            "valueText": "("
                        },
                        "parameters": [],
                        "closeParenToken": {
                            "kind": "CloseParenToken",
                            "fullStart": 616,
                            "fullEnd": 618,
                            "start": 616,
                            "end": 617,
                            "fullWidth": 2,
                            "width": 1,
                            "text": ")",
                            "value": ")",
                            "valueText": ")",
                            "hasTrailingTrivia": true,
                            "trailingTrivia": [
                                {
                                    "kind": "WhitespaceTrivia",
                                    "text": " "
                                }
                            ]
                        }
                    }
                },
                "block": {
                    "kind": "Block",
                    "fullStart": 618,
                    "fullEnd": 1443,
                    "start": 618,
                    "end": 1441,
                    "fullWidth": 825,
                    "width": 823,
                    "openBraceToken": {
                        "kind": "OpenBraceToken",
                        "fullStart": 618,
                        "fullEnd": 621,
                        "start": 618,
                        "end": 619,
                        "fullWidth": 3,
                        "width": 1,
                        "text": "{",
                        "value": "{",
                        "valueText": "{",
                        "hasTrailingTrivia": true,
                        "hasTrailingNewLine": true,
                        "trailingTrivia": [
                            {
                                "kind": "NewLineTrivia",
                                "text": "\r\n"
                            }
                        ]
                    },
                    "statements": [
                        {
                            "kind": "VariableStatement",
                            "fullStart": 621,
                            "fullEnd": 656,
                            "start": 631,
                            "end": 654,
                            "fullWidth": 35,
                            "width": 23,
                            "modifiers": [],
                            "variableDeclaration": {
                                "kind": "VariableDeclaration",
                                "fullStart": 621,
                                "fullEnd": 653,
                                "start": 631,
                                "end": 653,
                                "fullWidth": 32,
                                "width": 22,
                                "varKeyword": {
                                    "kind": "VarKeyword",
                                    "fullStart": 621,
                                    "fullEnd": 635,
                                    "start": 631,
                                    "end": 634,
                                    "fullWidth": 14,
                                    "width": 3,
                                    "text": "var",
                                    "value": "var",
                                    "valueText": "var",
                                    "hasLeadingTrivia": true,
                                    "hasLeadingNewLine": true,
                                    "hasTrailingTrivia": true,
                                    "leadingTrivia": [
                                        {
                                            "kind": "NewLineTrivia",
                                            "text": "\r\n"
                                        },
                                        {
                                            "kind": "WhitespaceTrivia",
                                            "text": "        "
                                        }
                                    ],
                                    "trailingTrivia": [
                                        {
                                            "kind": "WhitespaceTrivia",
                                            "text": " "
                                        }
                                    ]
                                },
                                "variableDeclarators": [
                                    {
                                        "kind": "VariableDeclarator",
                                        "fullStart": 635,
                                        "fullEnd": 653,
                                        "start": 635,
                                        "end": 653,
                                        "fullWidth": 18,
                                        "width": 18,
                                        "identifier": {
                                            "kind": "IdentifierName",
                                            "fullStart": 635,
                                            "fullEnd": 646,
                                            "start": 635,
                                            "end": 645,
                                            "fullWidth": 11,
                                            "width": 10,
                                            "text": "testResult",
                                            "value": "testResult",
                                            "valueText": "testResult",
                                            "hasTrailingTrivia": true,
                                            "trailingTrivia": [
                                                {
                                                    "kind": "WhitespaceTrivia",
                                                    "text": " "
                                                }
                                            ]
                                        },
                                        "equalsValueClause": {
                                            "kind": "EqualsValueClause",
                                            "fullStart": 646,
                                            "fullEnd": 653,
                                            "start": 646,
                                            "end": 653,
                                            "fullWidth": 7,
                                            "width": 7,
                                            "equalsToken": {
                                                "kind": "EqualsToken",
                                                "fullStart": 646,
                                                "fullEnd": 648,
                                                "start": 646,
                                                "end": 647,
                                                "fullWidth": 2,
                                                "width": 1,
                                                "text": "=",
                                                "value": "=",
                                                "valueText": "=",
                                                "hasTrailingTrivia": true,
                                                "trailingTrivia": [
                                                    {
                                                        "kind": "WhitespaceTrivia",
                                                        "text": " "
                                                    }
                                                ]
                                            },
                                            "value": {
                                                "kind": "FalseKeyword",
                                                "fullStart": 648,
                                                "fullEnd": 653,
                                                "start": 648,
                                                "end": 653,
                                                "fullWidth": 5,
                                                "width": 5,
                                                "text": "false",
                                                "value": false,
                                                "valueText": "false"
                                            }
                                        }
                                    }
                                ]
                            },
                            "semicolonToken": {
                                "kind": "SemicolonToken",
                                "fullStart": 653,
                                "fullEnd": 656,
                                "start": 653,
                                "end": 654,
                                "fullWidth": 3,
                                "width": 1,
                                "text": ";",
                                "value": ";",
                                "valueText": ";",
                                "hasTrailingTrivia": true,
                                "hasTrailingNewLine": true,
                                "trailingTrivia": [
                                    {
                                        "kind": "NewLineTrivia",
                                        "text": "\r\n"
                                    }
                                ]
                            }
                        },
                        {
                            "kind": "VariableStatement",
                            "fullStart": 656,
                            "fullEnd": 694,
                            "start": 664,
                            "end": 692,
                            "fullWidth": 38,
                            "width": 28,
                            "modifiers": [],
                            "variableDeclaration": {
                                "kind": "VariableDeclaration",
                                "fullStart": 656,
                                "fullEnd": 691,
                                "start": 664,
                                "end": 691,
                                "fullWidth": 35,
                                "width": 27,
                                "varKeyword": {
                                    "kind": "VarKeyword",
                                    "fullStart": 656,
                                    "fullEnd": 668,
                                    "start": 664,
                                    "end": 667,
                                    "fullWidth": 12,
                                    "width": 3,
                                    "text": "var",
                                    "value": "var",
                                    "valueText": "var",
                                    "hasLeadingTrivia": true,
                                    "hasTrailingTrivia": true,
                                    "leadingTrivia": [
                                        {
                                            "kind": "WhitespaceTrivia",
                                            "text": "        "
                                        }
                                    ],
                                    "trailingTrivia": [
                                        {
                                            "kind": "WhitespaceTrivia",
                                            "text": " "
                                        }
                                    ]
                                },
                                "variableDeclarators": [
                                    {
                                        "kind": "VariableDeclarator",
                                        "fullStart": 668,
                                        "fullEnd": 691,
                                        "start": 668,
                                        "end": 691,
                                        "fullWidth": 23,
                                        "width": 23,
                                        "identifier": {
                                            "kind": "IdentifierName",
                                            "fullStart": 668,
                                            "fullEnd": 684,
                                            "start": 668,
                                            "end": 683,
                                            "fullWidth": 16,
                                            "width": 15,
                                            "text": "valueOfAccessed",
                                            "value": "valueOfAccessed",
                                            "valueText": "valueOfAccessed",
                                            "hasTrailingTrivia": true,
                                            "trailingTrivia": [
                                                {
                                                    "kind": "WhitespaceTrivia",
                                                    "text": " "
                                                }
                                            ]
                                        },
                                        "equalsValueClause": {
                                            "kind": "EqualsValueClause",
                                            "fullStart": 684,
                                            "fullEnd": 691,
                                            "start": 684,
                                            "end": 691,
                                            "fullWidth": 7,
                                            "width": 7,
                                            "equalsToken": {
                                                "kind": "EqualsToken",
                                                "fullStart": 684,
                                                "fullEnd": 686,
                                                "start": 684,
                                                "end": 685,
                                                "fullWidth": 2,
                                                "width": 1,
                                                "text": "=",
                                                "value": "=",
                                                "valueText": "=",
                                                "hasTrailingTrivia": true,
                                                "trailingTrivia": [
                                                    {
                                                        "kind": "WhitespaceTrivia",
                                                        "text": " "
                                                    }
                                                ]
                                            },
                                            "value": {
                                                "kind": "FalseKeyword",
                                                "fullStart": 686,
                                                "fullEnd": 691,
                                                "start": 686,
                                                "end": 691,
                                                "fullWidth": 5,
                                                "width": 5,
                                                "text": "false",
                                                "value": false,
                                                "valueText": "false"
                                            }
                                        }
                                    }
                                ]
                            },
                            "semicolonToken": {
                                "kind": "SemicolonToken",
                                "fullStart": 691,
                                "fullEnd": 694,
                                "start": 691,
                                "end": 692,
                                "fullWidth": 3,
                                "width": 1,
                                "text": ";",
                                "value": ";",
                                "valueText": ";",
                                "hasTrailingTrivia": true,
                                "hasTrailingNewLine": true,
                                "trailingTrivia": [
                                    {
                                        "kind": "NewLineTrivia",
                                        "text": "\r\n"
                                    }
                                ]
                            }
                        },
                        {
                            "kind": "VariableStatement",
                            "fullStart": 694,
                            "fullEnd": 733,
                            "start": 702,
                            "end": 731,
                            "fullWidth": 39,
                            "width": 29,
                            "modifiers": [],
                            "variableDeclaration": {
                                "kind": "VariableDeclaration",
                                "fullStart": 694,
                                "fullEnd": 730,
                                "start": 702,
                                "end": 730,
                                "fullWidth": 36,
                                "width": 28,
                                "varKeyword": {
                                    "kind": "VarKeyword",
                                    "fullStart": 694,
                                    "fullEnd": 706,
                                    "start": 702,
                                    "end": 705,
                                    "fullWidth": 12,
                                    "width": 3,
                                    "text": "var",
                                    "value": "var",
                                    "valueText": "var",
                                    "hasLeadingTrivia": true,
                                    "hasTrailingTrivia": true,
                                    "leadingTrivia": [
                                        {
                                            "kind": "WhitespaceTrivia",
                                            "text": "        "
                                        }
                                    ],
                                    "trailingTrivia": [
                                        {
                                            "kind": "WhitespaceTrivia",
                                            "text": " "
                                        }
                                    ]
                                },
                                "variableDeclarators": [
                                    {
                                        "kind": "VariableDeclarator",
                                        "fullStart": 706,
                                        "fullEnd": 730,
                                        "start": 706,
                                        "end": 730,
                                        "fullWidth": 24,
                                        "width": 24,
                                        "identifier": {
                                            "kind": "IdentifierName",
                                            "fullStart": 706,
                                            "fullEnd": 723,
                                            "start": 706,
                                            "end": 722,
                                            "fullWidth": 17,
                                            "width": 16,
                                            "text": "toStringAccessed",
                                            "value": "toStringAccessed",
                                            "valueText": "toStringAccessed",
                                            "hasTrailingTrivia": true,
                                            "trailingTrivia": [
                                                {
                                                    "kind": "WhitespaceTrivia",
                                                    "text": " "
                                                }
                                            ]
                                        },
                                        "equalsValueClause": {
                                            "kind": "EqualsValueClause",
                                            "fullStart": 723,
                                            "fullEnd": 730,
                                            "start": 723,
                                            "end": 730,
                                            "fullWidth": 7,
                                            "width": 7,
                                            "equalsToken": {
                                                "kind": "EqualsToken",
                                                "fullStart": 723,
                                                "fullEnd": 725,
                                                "start": 723,
                                                "end": 724,
                                                "fullWidth": 2,
                                                "width": 1,
                                                "text": "=",
                                                "value": "=",
                                                "valueText": "=",
                                                "hasTrailingTrivia": true,
                                                "trailingTrivia": [
                                                    {
                                                        "kind": "WhitespaceTrivia",
                                                        "text": " "
                                                    }
                                                ]
                                            },
                                            "value": {
                                                "kind": "FalseKeyword",
                                                "fullStart": 725,
                                                "fullEnd": 730,
                                                "start": 725,
                                                "end": 730,
                                                "fullWidth": 5,
                                                "width": 5,
                                                "text": "false",
                                                "value": false,
                                                "valueText": "false"
                                            }
                                        }
                                    }
                                ]
                            },
                            "semicolonToken": {
                                "kind": "SemicolonToken",
                                "fullStart": 730,
                                "fullEnd": 733,
                                "start": 730,
                                "end": 731,
                                "fullWidth": 3,
                                "width": 1,
                                "text": ";",
                                "value": ";",
                                "valueText": ";",
                                "hasTrailingTrivia": true,
                                "hasTrailingNewLine": true,
                                "trailingTrivia": [
                                    {
                                        "kind": "NewLineTrivia",
                                        "text": "\r\n"
                                    }
                                ]
                            }
                        },
                        {
                            "kind": "FunctionDeclaration",
                            "fullStart": 733,
                            "fullEnd": 830,
                            "start": 743,
                            "end": 828,
                            "fullWidth": 97,
                            "width": 85,
                            "modifiers": [],
                            "functionKeyword": {
                                "kind": "FunctionKeyword",
                                "fullStart": 733,
                                "fullEnd": 752,
                                "start": 743,
                                "end": 751,
                                "fullWidth": 19,
                                "width": 8,
                                "text": "function",
                                "value": "function",
                                "valueText": "function",
                                "hasLeadingTrivia": true,
                                "hasLeadingNewLine": true,
                                "hasTrailingTrivia": true,
                                "leadingTrivia": [
                                    {
                                        "kind": "NewLineTrivia",
                                        "text": "\r\n"
                                    },
                                    {
                                        "kind": "WhitespaceTrivia",
                                        "text": "        "
                                    }
                                ],
                                "trailingTrivia": [
                                    {
                                        "kind": "WhitespaceTrivia",
                                        "text": " "
                                    }
                                ]
                            },
                            "identifier": {
                                "kind": "IdentifierName",
                                "fullStart": 752,
                                "fullEnd": 762,
                                "start": 752,
                                "end": 762,
                                "fullWidth": 10,
                                "width": 10,
                                "text": "callbackfn",
                                "value": "callbackfn",
                                "valueText": "callbackfn"
                            },
                            "callSignature": {
                                "kind": "CallSignature",
                                "fullStart": 762,
                                "fullEnd": 778,
                                "start": 762,
                                "end": 777,
                                "fullWidth": 16,
                                "width": 15,
                                "parameterList": {
                                    "kind": "ParameterList",
                                    "fullStart": 762,
                                    "fullEnd": 778,
                                    "start": 762,
                                    "end": 777,
                                    "fullWidth": 16,
                                    "width": 15,
                                    "openParenToken": {
                                        "kind": "OpenParenToken",
                                        "fullStart": 762,
                                        "fullEnd": 763,
                                        "start": 762,
                                        "end": 763,
                                        "fullWidth": 1,
                                        "width": 1,
                                        "text": "(",
                                        "value": "(",
                                        "valueText": "("
                                    },
                                    "parameters": [
                                        {
                                            "kind": "Parameter",
                                            "fullStart": 763,
                                            "fullEnd": 766,
                                            "start": 763,
                                            "end": 766,
                                            "fullWidth": 3,
<<<<<<< HEAD
                                            "width": 3,
=======
                                            "modifiers": [],
>>>>>>> e3c38734
                                            "identifier": {
                                                "kind": "IdentifierName",
                                                "fullStart": 763,
                                                "fullEnd": 766,
                                                "start": 763,
                                                "end": 766,
                                                "fullWidth": 3,
                                                "width": 3,
                                                "text": "val",
                                                "value": "val",
                                                "valueText": "val"
                                            }
                                        },
                                        {
                                            "kind": "CommaToken",
                                            "fullStart": 766,
                                            "fullEnd": 768,
                                            "start": 766,
                                            "end": 767,
                                            "fullWidth": 2,
                                            "width": 1,
                                            "text": ",",
                                            "value": ",",
                                            "valueText": ",",
                                            "hasTrailingTrivia": true,
                                            "trailingTrivia": [
                                                {
                                                    "kind": "WhitespaceTrivia",
                                                    "text": " "
                                                }
                                            ]
                                        },
                                        {
                                            "kind": "Parameter",
                                            "fullStart": 768,
                                            "fullEnd": 771,
                                            "start": 768,
                                            "end": 771,
                                            "fullWidth": 3,
<<<<<<< HEAD
                                            "width": 3,
=======
                                            "modifiers": [],
>>>>>>> e3c38734
                                            "identifier": {
                                                "kind": "IdentifierName",
                                                "fullStart": 768,
                                                "fullEnd": 771,
                                                "start": 768,
                                                "end": 771,
                                                "fullWidth": 3,
                                                "width": 3,
                                                "text": "idx",
                                                "value": "idx",
                                                "valueText": "idx"
                                            }
                                        },
                                        {
                                            "kind": "CommaToken",
                                            "fullStart": 771,
                                            "fullEnd": 773,
                                            "start": 771,
                                            "end": 772,
                                            "fullWidth": 2,
                                            "width": 1,
                                            "text": ",",
                                            "value": ",",
                                            "valueText": ",",
                                            "hasTrailingTrivia": true,
                                            "trailingTrivia": [
                                                {
                                                    "kind": "WhitespaceTrivia",
                                                    "text": " "
                                                }
                                            ]
                                        },
                                        {
                                            "kind": "Parameter",
                                            "fullStart": 773,
                                            "fullEnd": 776,
                                            "start": 773,
                                            "end": 776,
                                            "fullWidth": 3,
<<<<<<< HEAD
                                            "width": 3,
=======
                                            "modifiers": [],
>>>>>>> e3c38734
                                            "identifier": {
                                                "kind": "IdentifierName",
                                                "fullStart": 773,
                                                "fullEnd": 776,
                                                "start": 773,
                                                "end": 776,
                                                "fullWidth": 3,
                                                "width": 3,
                                                "text": "obj",
                                                "value": "obj",
                                                "valueText": "obj"
                                            }
                                        }
                                    ],
                                    "closeParenToken": {
                                        "kind": "CloseParenToken",
                                        "fullStart": 776,
                                        "fullEnd": 778,
                                        "start": 776,
                                        "end": 777,
                                        "fullWidth": 2,
                                        "width": 1,
                                        "text": ")",
                                        "value": ")",
                                        "valueText": ")",
                                        "hasTrailingTrivia": true,
                                        "trailingTrivia": [
                                            {
                                                "kind": "WhitespaceTrivia",
                                                "text": " "
                                            }
                                        ]
                                    }
                                }
                            },
                            "block": {
                                "kind": "Block",
                                "fullStart": 778,
                                "fullEnd": 830,
                                "start": 778,
                                "end": 828,
                                "fullWidth": 52,
                                "width": 50,
                                "openBraceToken": {
                                    "kind": "OpenBraceToken",
                                    "fullStart": 778,
                                    "fullEnd": 781,
                                    "start": 778,
                                    "end": 779,
                                    "fullWidth": 3,
                                    "width": 1,
                                    "text": "{",
                                    "value": "{",
                                    "valueText": "{",
                                    "hasTrailingTrivia": true,
                                    "hasTrailingNewLine": true,
                                    "trailingTrivia": [
                                        {
                                            "kind": "NewLineTrivia",
                                            "text": "\r\n"
                                        }
                                    ]
                                },
                                "statements": [
                                    {
                                        "kind": "ExpressionStatement",
                                        "fullStart": 781,
                                        "fullEnd": 819,
                                        "start": 793,
                                        "end": 817,
                                        "fullWidth": 38,
                                        "width": 24,
                                        "expression": {
                                            "kind": "AssignmentExpression",
                                            "fullStart": 781,
                                            "fullEnd": 816,
                                            "start": 793,
                                            "end": 816,
                                            "fullWidth": 35,
                                            "width": 23,
                                            "left": {
                                                "kind": "IdentifierName",
                                                "fullStart": 781,
                                                "fullEnd": 804,
                                                "start": 793,
                                                "end": 803,
                                                "fullWidth": 23,
                                                "width": 10,
                                                "text": "testResult",
                                                "value": "testResult",
                                                "valueText": "testResult",
                                                "hasLeadingTrivia": true,
                                                "hasTrailingTrivia": true,
                                                "leadingTrivia": [
                                                    {
                                                        "kind": "WhitespaceTrivia",
                                                        "text": "            "
                                                    }
                                                ],
                                                "trailingTrivia": [
                                                    {
                                                        "kind": "WhitespaceTrivia",
                                                        "text": " "
                                                    }
                                                ]
                                            },
                                            "operatorToken": {
                                                "kind": "EqualsToken",
                                                "fullStart": 804,
                                                "fullEnd": 806,
                                                "start": 804,
                                                "end": 805,
                                                "fullWidth": 2,
                                                "width": 1,
                                                "text": "=",
                                                "value": "=",
                                                "valueText": "=",
                                                "hasTrailingTrivia": true,
                                                "trailingTrivia": [
                                                    {
                                                        "kind": "WhitespaceTrivia",
                                                        "text": " "
                                                    }
                                                ]
                                            },
                                            "right": {
                                                "kind": "ParenthesizedExpression",
                                                "fullStart": 806,
                                                "fullEnd": 816,
                                                "start": 806,
                                                "end": 816,
                                                "fullWidth": 10,
                                                "width": 10,
                                                "openParenToken": {
                                                    "kind": "OpenParenToken",
                                                    "fullStart": 806,
                                                    "fullEnd": 807,
                                                    "start": 806,
                                                    "end": 807,
                                                    "fullWidth": 1,
                                                    "width": 1,
                                                    "text": "(",
                                                    "value": "(",
                                                    "valueText": "("
                                                },
                                                "expression": {
                                                    "kind": "GreaterThanExpression",
                                                    "fullStart": 807,
                                                    "fullEnd": 815,
                                                    "start": 807,
                                                    "end": 815,
                                                    "fullWidth": 8,
                                                    "width": 8,
                                                    "left": {
                                                        "kind": "IdentifierName",
                                                        "fullStart": 807,
                                                        "fullEnd": 811,
                                                        "start": 807,
                                                        "end": 810,
                                                        "fullWidth": 4,
                                                        "width": 3,
                                                        "text": "val",
                                                        "value": "val",
                                                        "valueText": "val",
                                                        "hasTrailingTrivia": true,
                                                        "trailingTrivia": [
                                                            {
                                                                "kind": "WhitespaceTrivia",
                                                                "text": " "
                                                            }
                                                        ]
                                                    },
                                                    "operatorToken": {
                                                        "kind": "GreaterThanToken",
                                                        "fullStart": 811,
                                                        "fullEnd": 813,
                                                        "start": 811,
                                                        "end": 812,
                                                        "fullWidth": 2,
                                                        "width": 1,
                                                        "text": ">",
                                                        "value": ">",
                                                        "valueText": ">",
                                                        "hasTrailingTrivia": true,
                                                        "trailingTrivia": [
                                                            {
                                                                "kind": "WhitespaceTrivia",
                                                                "text": " "
                                                            }
                                                        ]
                                                    },
                                                    "right": {
                                                        "kind": "NumericLiteral",
                                                        "fullStart": 813,
                                                        "fullEnd": 815,
                                                        "start": 813,
                                                        "end": 815,
                                                        "fullWidth": 2,
                                                        "width": 2,
                                                        "text": "10",
                                                        "value": 10,
                                                        "valueText": "10"
                                                    }
                                                },
                                                "closeParenToken": {
                                                    "kind": "CloseParenToken",
                                                    "fullStart": 815,
                                                    "fullEnd": 816,
                                                    "start": 815,
                                                    "end": 816,
                                                    "fullWidth": 1,
                                                    "width": 1,
                                                    "text": ")",
                                                    "value": ")",
                                                    "valueText": ")"
                                                }
                                            }
                                        },
                                        "semicolonToken": {
                                            "kind": "SemicolonToken",
                                            "fullStart": 816,
                                            "fullEnd": 819,
                                            "start": 816,
                                            "end": 817,
                                            "fullWidth": 3,
                                            "width": 1,
                                            "text": ";",
                                            "value": ";",
                                            "valueText": ";",
                                            "hasTrailingTrivia": true,
                                            "hasTrailingNewLine": true,
                                            "trailingTrivia": [
                                                {
                                                    "kind": "NewLineTrivia",
                                                    "text": "\r\n"
                                                }
                                            ]
                                        }
                                    }
                                ],
                                "closeBraceToken": {
                                    "kind": "CloseBraceToken",
                                    "fullStart": 819,
                                    "fullEnd": 830,
                                    "start": 827,
                                    "end": 828,
                                    "fullWidth": 11,
                                    "width": 1,
                                    "text": "}",
                                    "value": "}",
                                    "valueText": "}",
                                    "hasLeadingTrivia": true,
                                    "hasTrailingTrivia": true,
                                    "hasTrailingNewLine": true,
                                    "leadingTrivia": [
                                        {
                                            "kind": "WhitespaceTrivia",
                                            "text": "        "
                                        }
                                    ],
                                    "trailingTrivia": [
                                        {
                                            "kind": "NewLineTrivia",
                                            "text": "\r\n"
                                        }
                                    ]
                                }
                            }
                        },
                        {
                            "kind": "VariableStatement",
                            "fullStart": 830,
                            "fullEnd": 986,
                            "start": 840,
                            "end": 984,
                            "fullWidth": 156,
                            "width": 144,
                            "modifiers": [],
                            "variableDeclaration": {
                                "kind": "VariableDeclaration",
                                "fullStart": 830,
                                "fullEnd": 983,
                                "start": 840,
                                "end": 983,
                                "fullWidth": 153,
                                "width": 143,
                                "varKeyword": {
                                    "kind": "VarKeyword",
                                    "fullStart": 830,
                                    "fullEnd": 844,
                                    "start": 840,
                                    "end": 843,
                                    "fullWidth": 14,
                                    "width": 3,
                                    "text": "var",
                                    "value": "var",
                                    "valueText": "var",
                                    "hasLeadingTrivia": true,
                                    "hasLeadingNewLine": true,
                                    "hasTrailingTrivia": true,
                                    "leadingTrivia": [
                                        {
                                            "kind": "NewLineTrivia",
                                            "text": "\r\n"
                                        },
                                        {
                                            "kind": "WhitespaceTrivia",
                                            "text": "        "
                                        }
                                    ],
                                    "trailingTrivia": [
                                        {
                                            "kind": "WhitespaceTrivia",
                                            "text": " "
                                        }
                                    ]
                                },
                                "variableDeclarators": [
                                    {
                                        "kind": "VariableDeclarator",
                                        "fullStart": 844,
                                        "fullEnd": 983,
                                        "start": 844,
                                        "end": 983,
                                        "fullWidth": 139,
                                        "width": 139,
                                        "identifier": {
                                            "kind": "IdentifierName",
                                            "fullStart": 844,
                                            "fullEnd": 850,
                                            "start": 844,
                                            "end": 849,
                                            "fullWidth": 6,
                                            "width": 5,
                                            "text": "proto",
                                            "value": "proto",
                                            "valueText": "proto",
                                            "hasTrailingTrivia": true,
                                            "trailingTrivia": [
                                                {
                                                    "kind": "WhitespaceTrivia",
                                                    "text": " "
                                                }
                                            ]
                                        },
                                        "equalsValueClause": {
                                            "kind": "EqualsValueClause",
                                            "fullStart": 850,
                                            "fullEnd": 983,
                                            "start": 850,
                                            "end": 983,
                                            "fullWidth": 133,
                                            "width": 133,
                                            "equalsToken": {
                                                "kind": "EqualsToken",
                                                "fullStart": 850,
                                                "fullEnd": 852,
                                                "start": 850,
                                                "end": 851,
                                                "fullWidth": 2,
                                                "width": 1,
                                                "text": "=",
                                                "value": "=",
                                                "valueText": "=",
                                                "hasTrailingTrivia": true,
                                                "trailingTrivia": [
                                                    {
                                                        "kind": "WhitespaceTrivia",
                                                        "text": " "
                                                    }
                                                ]
                                            },
                                            "value": {
                                                "kind": "ObjectLiteralExpression",
                                                "fullStart": 852,
                                                "fullEnd": 983,
                                                "start": 852,
                                                "end": 983,
                                                "fullWidth": 131,
                                                "width": 131,
                                                "openBraceToken": {
                                                    "kind": "OpenBraceToken",
                                                    "fullStart": 852,
                                                    "fullEnd": 855,
                                                    "start": 852,
                                                    "end": 853,
                                                    "fullWidth": 3,
                                                    "width": 1,
                                                    "text": "{",
                                                    "value": "{",
                                                    "valueText": "{",
                                                    "hasTrailingTrivia": true,
                                                    "hasTrailingNewLine": true,
                                                    "trailingTrivia": [
                                                        {
                                                            "kind": "NewLineTrivia",
                                                            "text": "\r\n"
                                                        }
                                                    ]
                                                },
                                                "propertyAssignments": [
                                                    {
                                                        "kind": "SimplePropertyAssignment",
                                                        "fullStart": 855,
                                                        "fullEnd": 974,
                                                        "start": 867,
                                                        "end": 972,
                                                        "fullWidth": 119,
                                                        "width": 105,
                                                        "propertyName": {
                                                            "kind": "IdentifierName",
                                                            "fullStart": 855,
                                                            "fullEnd": 874,
                                                            "start": 867,
                                                            "end": 874,
                                                            "fullWidth": 19,
                                                            "width": 7,
                                                            "text": "valueOf",
                                                            "value": "valueOf",
                                                            "valueText": "valueOf",
                                                            "hasLeadingTrivia": true,
                                                            "leadingTrivia": [
                                                                {
                                                                    "kind": "WhitespaceTrivia",
                                                                    "text": "            "
                                                                }
                                                            ]
                                                        },
                                                        "colonToken": {
                                                            "kind": "ColonToken",
                                                            "fullStart": 874,
                                                            "fullEnd": 876,
                                                            "start": 874,
                                                            "end": 875,
                                                            "fullWidth": 2,
                                                            "width": 1,
                                                            "text": ":",
                                                            "value": ":",
                                                            "valueText": ":",
                                                            "hasTrailingTrivia": true,
                                                            "trailingTrivia": [
                                                                {
                                                                    "kind": "WhitespaceTrivia",
                                                                    "text": " "
                                                                }
                                                            ]
                                                        },
                                                        "expression": {
                                                            "kind": "FunctionExpression",
                                                            "fullStart": 876,
                                                            "fullEnd": 974,
                                                            "start": 876,
                                                            "end": 972,
                                                            "fullWidth": 98,
                                                            "width": 96,
                                                            "functionKeyword": {
                                                                "kind": "FunctionKeyword",
                                                                "fullStart": 876,
                                                                "fullEnd": 885,
                                                                "start": 876,
                                                                "end": 884,
                                                                "fullWidth": 9,
                                                                "width": 8,
                                                                "text": "function",
                                                                "value": "function",
                                                                "valueText": "function",
                                                                "hasTrailingTrivia": true,
                                                                "trailingTrivia": [
                                                                    {
                                                                        "kind": "WhitespaceTrivia",
                                                                        "text": " "
                                                                    }
                                                                ]
                                                            },
                                                            "callSignature": {
                                                                "kind": "CallSignature",
                                                                "fullStart": 885,
                                                                "fullEnd": 888,
                                                                "start": 885,
                                                                "end": 887,
                                                                "fullWidth": 3,
                                                                "width": 2,
                                                                "parameterList": {
                                                                    "kind": "ParameterList",
                                                                    "fullStart": 885,
                                                                    "fullEnd": 888,
                                                                    "start": 885,
                                                                    "end": 887,
                                                                    "fullWidth": 3,
                                                                    "width": 2,
                                                                    "openParenToken": {
                                                                        "kind": "OpenParenToken",
                                                                        "fullStart": 885,
                                                                        "fullEnd": 886,
                                                                        "start": 885,
                                                                        "end": 886,
                                                                        "fullWidth": 1,
                                                                        "width": 1,
                                                                        "text": "(",
                                                                        "value": "(",
                                                                        "valueText": "("
                                                                    },
                                                                    "parameters": [],
                                                                    "closeParenToken": {
                                                                        "kind": "CloseParenToken",
                                                                        "fullStart": 886,
                                                                        "fullEnd": 888,
                                                                        "start": 886,
                                                                        "end": 887,
                                                                        "fullWidth": 2,
                                                                        "width": 1,
                                                                        "text": ")",
                                                                        "value": ")",
                                                                        "valueText": ")",
                                                                        "hasTrailingTrivia": true,
                                                                        "trailingTrivia": [
                                                                            {
                                                                                "kind": "WhitespaceTrivia",
                                                                                "text": " "
                                                                            }
                                                                        ]
                                                                    }
                                                                }
                                                            },
                                                            "block": {
                                                                "kind": "Block",
                                                                "fullStart": 888,
                                                                "fullEnd": 974,
                                                                "start": 888,
                                                                "end": 972,
                                                                "fullWidth": 86,
                                                                "width": 84,
                                                                "openBraceToken": {
                                                                    "kind": "OpenBraceToken",
                                                                    "fullStart": 888,
                                                                    "fullEnd": 891,
                                                                    "start": 888,
                                                                    "end": 889,
                                                                    "fullWidth": 3,
                                                                    "width": 1,
                                                                    "text": "{",
                                                                    "value": "{",
                                                                    "valueText": "{",
                                                                    "hasTrailingTrivia": true,
                                                                    "hasTrailingNewLine": true,
                                                                    "trailingTrivia": [
                                                                        {
                                                                            "kind": "NewLineTrivia",
                                                                            "text": "\r\n"
                                                                        }
                                                                    ]
                                                                },
                                                                "statements": [
                                                                    {
                                                                        "kind": "ExpressionStatement",
                                                                        "fullStart": 891,
                                                                        "fullEnd": 932,
                                                                        "start": 907,
                                                                        "end": 930,
                                                                        "fullWidth": 41,
                                                                        "width": 23,
                                                                        "expression": {
                                                                            "kind": "AssignmentExpression",
                                                                            "fullStart": 891,
                                                                            "fullEnd": 929,
                                                                            "start": 907,
                                                                            "end": 929,
                                                                            "fullWidth": 38,
                                                                            "width": 22,
                                                                            "left": {
                                                                                "kind": "IdentifierName",
                                                                                "fullStart": 891,
                                                                                "fullEnd": 923,
                                                                                "start": 907,
                                                                                "end": 922,
                                                                                "fullWidth": 32,
                                                                                "width": 15,
                                                                                "text": "valueOfAccessed",
                                                                                "value": "valueOfAccessed",
                                                                                "valueText": "valueOfAccessed",
                                                                                "hasLeadingTrivia": true,
                                                                                "hasTrailingTrivia": true,
                                                                                "leadingTrivia": [
                                                                                    {
                                                                                        "kind": "WhitespaceTrivia",
                                                                                        "text": "                "
                                                                                    }
                                                                                ],
                                                                                "trailingTrivia": [
                                                                                    {
                                                                                        "kind": "WhitespaceTrivia",
                                                                                        "text": " "
                                                                                    }
                                                                                ]
                                                                            },
                                                                            "operatorToken": {
                                                                                "kind": "EqualsToken",
                                                                                "fullStart": 923,
                                                                                "fullEnd": 925,
                                                                                "start": 923,
                                                                                "end": 924,
                                                                                "fullWidth": 2,
                                                                                "width": 1,
                                                                                "text": "=",
                                                                                "value": "=",
                                                                                "valueText": "=",
                                                                                "hasTrailingTrivia": true,
                                                                                "trailingTrivia": [
                                                                                    {
                                                                                        "kind": "WhitespaceTrivia",
                                                                                        "text": " "
                                                                                    }
                                                                                ]
                                                                            },
                                                                            "right": {
                                                                                "kind": "TrueKeyword",
                                                                                "fullStart": 925,
                                                                                "fullEnd": 929,
                                                                                "start": 925,
                                                                                "end": 929,
                                                                                "fullWidth": 4,
                                                                                "width": 4,
                                                                                "text": "true",
                                                                                "value": true,
                                                                                "valueText": "true"
                                                                            }
                                                                        },
                                                                        "semicolonToken": {
                                                                            "kind": "SemicolonToken",
                                                                            "fullStart": 929,
                                                                            "fullEnd": 932,
                                                                            "start": 929,
                                                                            "end": 930,
                                                                            "fullWidth": 3,
                                                                            "width": 1,
                                                                            "text": ";",
                                                                            "value": ";",
                                                                            "valueText": ";",
                                                                            "hasTrailingTrivia": true,
                                                                            "hasTrailingNewLine": true,
                                                                            "trailingTrivia": [
                                                                                {
                                                                                    "kind": "NewLineTrivia",
                                                                                    "text": "\r\n"
                                                                                }
                                                                            ]
                                                                        }
                                                                    },
                                                                    {
                                                                        "kind": "ReturnStatement",
                                                                        "fullStart": 932,
                                                                        "fullEnd": 959,
                                                                        "start": 948,
                                                                        "end": 957,
                                                                        "fullWidth": 27,
                                                                        "width": 9,
                                                                        "returnKeyword": {
                                                                            "kind": "ReturnKeyword",
                                                                            "fullStart": 932,
                                                                            "fullEnd": 955,
                                                                            "start": 948,
                                                                            "end": 954,
                                                                            "fullWidth": 23,
                                                                            "width": 6,
                                                                            "text": "return",
                                                                            "value": "return",
                                                                            "valueText": "return",
                                                                            "hasLeadingTrivia": true,
                                                                            "hasTrailingTrivia": true,
                                                                            "leadingTrivia": [
                                                                                {
                                                                                    "kind": "WhitespaceTrivia",
                                                                                    "text": "                "
                                                                                }
                                                                            ],
                                                                            "trailingTrivia": [
                                                                                {
                                                                                    "kind": "WhitespaceTrivia",
                                                                                    "text": " "
                                                                                }
                                                                            ]
                                                                        },
                                                                        "expression": {
                                                                            "kind": "NumericLiteral",
                                                                            "fullStart": 955,
                                                                            "fullEnd": 956,
                                                                            "start": 955,
                                                                            "end": 956,
                                                                            "fullWidth": 1,
                                                                            "width": 1,
                                                                            "text": "2",
                                                                            "value": 2,
                                                                            "valueText": "2"
                                                                        },
                                                                        "semicolonToken": {
                                                                            "kind": "SemicolonToken",
                                                                            "fullStart": 956,
                                                                            "fullEnd": 959,
                                                                            "start": 956,
                                                                            "end": 957,
                                                                            "fullWidth": 3,
                                                                            "width": 1,
                                                                            "text": ";",
                                                                            "value": ";",
                                                                            "valueText": ";",
                                                                            "hasTrailingTrivia": true,
                                                                            "hasTrailingNewLine": true,
                                                                            "trailingTrivia": [
                                                                                {
                                                                                    "kind": "NewLineTrivia",
                                                                                    "text": "\r\n"
                                                                                }
                                                                            ]
                                                                        }
                                                                    }
                                                                ],
                                                                "closeBraceToken": {
                                                                    "kind": "CloseBraceToken",
                                                                    "fullStart": 959,
                                                                    "fullEnd": 974,
                                                                    "start": 971,
                                                                    "end": 972,
                                                                    "fullWidth": 15,
                                                                    "width": 1,
                                                                    "text": "}",
                                                                    "value": "}",
                                                                    "valueText": "}",
                                                                    "hasLeadingTrivia": true,
                                                                    "hasTrailingTrivia": true,
                                                                    "hasTrailingNewLine": true,
                                                                    "leadingTrivia": [
                                                                        {
                                                                            "kind": "WhitespaceTrivia",
                                                                            "text": "            "
                                                                        }
                                                                    ],
                                                                    "trailingTrivia": [
                                                                        {
                                                                            "kind": "NewLineTrivia",
                                                                            "text": "\r\n"
                                                                        }
                                                                    ]
                                                                }
                                                            }
                                                        }
                                                    }
                                                ],
                                                "closeBraceToken": {
                                                    "kind": "CloseBraceToken",
                                                    "fullStart": 974,
                                                    "fullEnd": 983,
                                                    "start": 982,
                                                    "end": 983,
                                                    "fullWidth": 9,
                                                    "width": 1,
                                                    "text": "}",
                                                    "value": "}",
                                                    "valueText": "}",
                                                    "hasLeadingTrivia": true,
                                                    "leadingTrivia": [
                                                        {
                                                            "kind": "WhitespaceTrivia",
                                                            "text": "        "
                                                        }
                                                    ]
                                                }
                                            }
                                        }
                                    }
                                ]
                            },
                            "semicolonToken": {
                                "kind": "SemicolonToken",
                                "fullStart": 983,
                                "fullEnd": 986,
                                "start": 983,
                                "end": 984,
                                "fullWidth": 3,
                                "width": 1,
                                "text": ";",
                                "value": ";",
                                "valueText": ";",
                                "hasTrailingTrivia": true,
                                "hasTrailingNewLine": true,
                                "trailingTrivia": [
                                    {
                                        "kind": "NewLineTrivia",
                                        "text": "\r\n"
                                    }
                                ]
                            }
                        },
                        {
                            "kind": "VariableStatement",
                            "fullStart": 986,
                            "fullEnd": 1024,
                            "start": 996,
                            "end": 1022,
                            "fullWidth": 38,
                            "width": 26,
                            "modifiers": [],
                            "variableDeclaration": {
                                "kind": "VariableDeclaration",
                                "fullStart": 986,
                                "fullEnd": 1021,
                                "start": 996,
                                "end": 1021,
                                "fullWidth": 35,
                                "width": 25,
                                "varKeyword": {
                                    "kind": "VarKeyword",
                                    "fullStart": 986,
                                    "fullEnd": 1000,
                                    "start": 996,
                                    "end": 999,
                                    "fullWidth": 14,
                                    "width": 3,
                                    "text": "var",
                                    "value": "var",
                                    "valueText": "var",
                                    "hasLeadingTrivia": true,
                                    "hasLeadingNewLine": true,
                                    "hasTrailingTrivia": true,
                                    "leadingTrivia": [
                                        {
                                            "kind": "NewLineTrivia",
                                            "text": "\r\n"
                                        },
                                        {
                                            "kind": "WhitespaceTrivia",
                                            "text": "        "
                                        }
                                    ],
                                    "trailingTrivia": [
                                        {
                                            "kind": "WhitespaceTrivia",
                                            "text": " "
                                        }
                                    ]
                                },
                                "variableDeclarators": [
                                    {
                                        "kind": "VariableDeclarator",
                                        "fullStart": 1000,
                                        "fullEnd": 1021,
                                        "start": 1000,
                                        "end": 1021,
                                        "fullWidth": 21,
                                        "width": 21,
                                        "identifier": {
                                            "kind": "IdentifierName",
                                            "fullStart": 1000,
                                            "fullEnd": 1004,
                                            "start": 1000,
                                            "end": 1003,
                                            "fullWidth": 4,
                                            "width": 3,
                                            "text": "Con",
                                            "value": "Con",
                                            "valueText": "Con",
                                            "hasTrailingTrivia": true,
                                            "trailingTrivia": [
                                                {
                                                    "kind": "WhitespaceTrivia",
                                                    "text": " "
                                                }
                                            ]
                                        },
                                        "equalsValueClause": {
                                            "kind": "EqualsValueClause",
                                            "fullStart": 1004,
                                            "fullEnd": 1021,
                                            "start": 1004,
                                            "end": 1021,
                                            "fullWidth": 17,
                                            "width": 17,
                                            "equalsToken": {
                                                "kind": "EqualsToken",
                                                "fullStart": 1004,
                                                "fullEnd": 1006,
                                                "start": 1004,
                                                "end": 1005,
                                                "fullWidth": 2,
                                                "width": 1,
                                                "text": "=",
                                                "value": "=",
                                                "valueText": "=",
                                                "hasTrailingTrivia": true,
                                                "trailingTrivia": [
                                                    {
                                                        "kind": "WhitespaceTrivia",
                                                        "text": " "
                                                    }
                                                ]
                                            },
                                            "value": {
                                                "kind": "FunctionExpression",
                                                "fullStart": 1006,
                                                "fullEnd": 1021,
                                                "start": 1006,
                                                "end": 1021,
                                                "fullWidth": 15,
                                                "width": 15,
                                                "functionKeyword": {
                                                    "kind": "FunctionKeyword",
                                                    "fullStart": 1006,
                                                    "fullEnd": 1015,
                                                    "start": 1006,
                                                    "end": 1014,
                                                    "fullWidth": 9,
                                                    "width": 8,
                                                    "text": "function",
                                                    "value": "function",
                                                    "valueText": "function",
                                                    "hasTrailingTrivia": true,
                                                    "trailingTrivia": [
                                                        {
                                                            "kind": "WhitespaceTrivia",
                                                            "text": " "
                                                        }
                                                    ]
                                                },
                                                "callSignature": {
                                                    "kind": "CallSignature",
                                                    "fullStart": 1015,
                                                    "fullEnd": 1018,
                                                    "start": 1015,
                                                    "end": 1017,
                                                    "fullWidth": 3,
                                                    "width": 2,
                                                    "parameterList": {
                                                        "kind": "ParameterList",
                                                        "fullStart": 1015,
                                                        "fullEnd": 1018,
                                                        "start": 1015,
                                                        "end": 1017,
                                                        "fullWidth": 3,
                                                        "width": 2,
                                                        "openParenToken": {
                                                            "kind": "OpenParenToken",
                                                            "fullStart": 1015,
                                                            "fullEnd": 1016,
                                                            "start": 1015,
                                                            "end": 1016,
                                                            "fullWidth": 1,
                                                            "width": 1,
                                                            "text": "(",
                                                            "value": "(",
                                                            "valueText": "("
                                                        },
                                                        "parameters": [],
                                                        "closeParenToken": {
                                                            "kind": "CloseParenToken",
                                                            "fullStart": 1016,
                                                            "fullEnd": 1018,
                                                            "start": 1016,
                                                            "end": 1017,
                                                            "fullWidth": 2,
                                                            "width": 1,
                                                            "text": ")",
                                                            "value": ")",
                                                            "valueText": ")",
                                                            "hasTrailingTrivia": true,
                                                            "trailingTrivia": [
                                                                {
                                                                    "kind": "WhitespaceTrivia",
                                                                    "text": " "
                                                                }
                                                            ]
                                                        }
                                                    }
                                                },
                                                "block": {
                                                    "kind": "Block",
                                                    "fullStart": 1018,
                                                    "fullEnd": 1021,
                                                    "start": 1018,
                                                    "end": 1021,
                                                    "fullWidth": 3,
                                                    "width": 3,
                                                    "openBraceToken": {
                                                        "kind": "OpenBraceToken",
                                                        "fullStart": 1018,
                                                        "fullEnd": 1020,
                                                        "start": 1018,
                                                        "end": 1019,
                                                        "fullWidth": 2,
                                                        "width": 1,
                                                        "text": "{",
                                                        "value": "{",
                                                        "valueText": "{",
                                                        "hasTrailingTrivia": true,
                                                        "trailingTrivia": [
                                                            {
                                                                "kind": "WhitespaceTrivia",
                                                                "text": " "
                                                            }
                                                        ]
                                                    },
                                                    "statements": [],
                                                    "closeBraceToken": {
                                                        "kind": "CloseBraceToken",
                                                        "fullStart": 1020,
                                                        "fullEnd": 1021,
                                                        "start": 1020,
                                                        "end": 1021,
                                                        "fullWidth": 1,
                                                        "width": 1,
                                                        "text": "}",
                                                        "value": "}",
                                                        "valueText": "}"
                                                    }
                                                }
                                            }
                                        }
                                    }
                                ]
                            },
                            "semicolonToken": {
                                "kind": "SemicolonToken",
                                "fullStart": 1021,
                                "fullEnd": 1024,
                                "start": 1021,
                                "end": 1022,
                                "fullWidth": 3,
                                "width": 1,
                                "text": ";",
                                "value": ";",
                                "valueText": ";",
                                "hasTrailingTrivia": true,
                                "hasTrailingNewLine": true,
                                "trailingTrivia": [
                                    {
                                        "kind": "NewLineTrivia",
                                        "text": "\r\n"
                                    }
                                ]
                            }
                        },
                        {
                            "kind": "ExpressionStatement",
                            "fullStart": 1024,
                            "fullEnd": 1056,
                            "start": 1032,
                            "end": 1054,
                            "fullWidth": 32,
                            "width": 22,
                            "expression": {
                                "kind": "AssignmentExpression",
                                "fullStart": 1024,
                                "fullEnd": 1053,
                                "start": 1032,
                                "end": 1053,
                                "fullWidth": 29,
                                "width": 21,
                                "left": {
                                    "kind": "MemberAccessExpression",
                                    "fullStart": 1024,
                                    "fullEnd": 1046,
                                    "start": 1032,
                                    "end": 1045,
                                    "fullWidth": 22,
                                    "width": 13,
                                    "expression": {
                                        "kind": "IdentifierName",
                                        "fullStart": 1024,
                                        "fullEnd": 1035,
                                        "start": 1032,
                                        "end": 1035,
                                        "fullWidth": 11,
                                        "width": 3,
                                        "text": "Con",
                                        "value": "Con",
                                        "valueText": "Con",
                                        "hasLeadingTrivia": true,
                                        "leadingTrivia": [
                                            {
                                                "kind": "WhitespaceTrivia",
                                                "text": "        "
                                            }
                                        ]
                                    },
                                    "dotToken": {
                                        "kind": "DotToken",
                                        "fullStart": 1035,
                                        "fullEnd": 1036,
                                        "start": 1035,
                                        "end": 1036,
                                        "fullWidth": 1,
                                        "width": 1,
                                        "text": ".",
                                        "value": ".",
                                        "valueText": "."
                                    },
                                    "name": {
                                        "kind": "IdentifierName",
                                        "fullStart": 1036,
                                        "fullEnd": 1046,
                                        "start": 1036,
                                        "end": 1045,
                                        "fullWidth": 10,
                                        "width": 9,
                                        "text": "prototype",
                                        "value": "prototype",
                                        "valueText": "prototype",
                                        "hasTrailingTrivia": true,
                                        "trailingTrivia": [
                                            {
                                                "kind": "WhitespaceTrivia",
                                                "text": " "
                                            }
                                        ]
                                    }
                                },
                                "operatorToken": {
                                    "kind": "EqualsToken",
                                    "fullStart": 1046,
                                    "fullEnd": 1048,
                                    "start": 1046,
                                    "end": 1047,
                                    "fullWidth": 2,
                                    "width": 1,
                                    "text": "=",
                                    "value": "=",
                                    "valueText": "=",
                                    "hasTrailingTrivia": true,
                                    "trailingTrivia": [
                                        {
                                            "kind": "WhitespaceTrivia",
                                            "text": " "
                                        }
                                    ]
                                },
                                "right": {
                                    "kind": "IdentifierName",
                                    "fullStart": 1048,
                                    "fullEnd": 1053,
                                    "start": 1048,
                                    "end": 1053,
                                    "fullWidth": 5,
                                    "width": 5,
                                    "text": "proto",
                                    "value": "proto",
                                    "valueText": "proto"
                                }
                            },
                            "semicolonToken": {
                                "kind": "SemicolonToken",
                                "fullStart": 1053,
                                "fullEnd": 1056,
                                "start": 1053,
                                "end": 1054,
                                "fullWidth": 3,
                                "width": 1,
                                "text": ";",
                                "value": ";",
                                "valueText": ";",
                                "hasTrailingTrivia": true,
                                "hasTrailingNewLine": true,
                                "trailingTrivia": [
                                    {
                                        "kind": "NewLineTrivia",
                                        "text": "\r\n"
                                    }
                                ]
                            }
                        },
                        {
                            "kind": "VariableStatement",
                            "fullStart": 1056,
                            "fullEnd": 1090,
                            "start": 1066,
                            "end": 1088,
                            "fullWidth": 34,
                            "width": 22,
                            "modifiers": [],
                            "variableDeclaration": {
                                "kind": "VariableDeclaration",
                                "fullStart": 1056,
                                "fullEnd": 1087,
                                "start": 1066,
                                "end": 1087,
                                "fullWidth": 31,
                                "width": 21,
                                "varKeyword": {
                                    "kind": "VarKeyword",
                                    "fullStart": 1056,
                                    "fullEnd": 1070,
                                    "start": 1066,
                                    "end": 1069,
                                    "fullWidth": 14,
                                    "width": 3,
                                    "text": "var",
                                    "value": "var",
                                    "valueText": "var",
                                    "hasLeadingTrivia": true,
                                    "hasLeadingNewLine": true,
                                    "hasTrailingTrivia": true,
                                    "leadingTrivia": [
                                        {
                                            "kind": "NewLineTrivia",
                                            "text": "\r\n"
                                        },
                                        {
                                            "kind": "WhitespaceTrivia",
                                            "text": "        "
                                        }
                                    ],
                                    "trailingTrivia": [
                                        {
                                            "kind": "WhitespaceTrivia",
                                            "text": " "
                                        }
                                    ]
                                },
                                "variableDeclarators": [
                                    {
                                        "kind": "VariableDeclarator",
                                        "fullStart": 1070,
                                        "fullEnd": 1087,
                                        "start": 1070,
                                        "end": 1087,
                                        "fullWidth": 17,
                                        "width": 17,
                                        "identifier": {
                                            "kind": "IdentifierName",
                                            "fullStart": 1070,
                                            "fullEnd": 1076,
                                            "start": 1070,
                                            "end": 1075,
                                            "fullWidth": 6,
                                            "width": 5,
                                            "text": "child",
                                            "value": "child",
                                            "valueText": "child",
                                            "hasTrailingTrivia": true,
                                            "trailingTrivia": [
                                                {
                                                    "kind": "WhitespaceTrivia",
                                                    "text": " "
                                                }
                                            ]
                                        },
                                        "equalsValueClause": {
                                            "kind": "EqualsValueClause",
                                            "fullStart": 1076,
                                            "fullEnd": 1087,
                                            "start": 1076,
                                            "end": 1087,
                                            "fullWidth": 11,
                                            "width": 11,
                                            "equalsToken": {
                                                "kind": "EqualsToken",
                                                "fullStart": 1076,
                                                "fullEnd": 1078,
                                                "start": 1076,
                                                "end": 1077,
                                                "fullWidth": 2,
                                                "width": 1,
                                                "text": "=",
                                                "value": "=",
                                                "valueText": "=",
                                                "hasTrailingTrivia": true,
                                                "trailingTrivia": [
                                                    {
                                                        "kind": "WhitespaceTrivia",
                                                        "text": " "
                                                    }
                                                ]
                                            },
                                            "value": {
                                                "kind": "ObjectCreationExpression",
                                                "fullStart": 1078,
                                                "fullEnd": 1087,
                                                "start": 1078,
                                                "end": 1087,
                                                "fullWidth": 9,
                                                "width": 9,
                                                "newKeyword": {
                                                    "kind": "NewKeyword",
                                                    "fullStart": 1078,
                                                    "fullEnd": 1082,
                                                    "start": 1078,
                                                    "end": 1081,
                                                    "fullWidth": 4,
                                                    "width": 3,
                                                    "text": "new",
                                                    "value": "new",
                                                    "valueText": "new",
                                                    "hasTrailingTrivia": true,
                                                    "trailingTrivia": [
                                                        {
                                                            "kind": "WhitespaceTrivia",
                                                            "text": " "
                                                        }
                                                    ]
                                                },
                                                "expression": {
                                                    "kind": "IdentifierName",
                                                    "fullStart": 1082,
                                                    "fullEnd": 1085,
                                                    "start": 1082,
                                                    "end": 1085,
                                                    "fullWidth": 3,
                                                    "width": 3,
                                                    "text": "Con",
                                                    "value": "Con",
                                                    "valueText": "Con"
                                                },
                                                "argumentList": {
                                                    "kind": "ArgumentList",
                                                    "fullStart": 1085,
                                                    "fullEnd": 1087,
                                                    "start": 1085,
                                                    "end": 1087,
                                                    "fullWidth": 2,
                                                    "width": 2,
                                                    "openParenToken": {
                                                        "kind": "OpenParenToken",
                                                        "fullStart": 1085,
                                                        "fullEnd": 1086,
                                                        "start": 1085,
                                                        "end": 1086,
                                                        "fullWidth": 1,
                                                        "width": 1,
                                                        "text": "(",
                                                        "value": "(",
                                                        "valueText": "("
                                                    },
                                                    "arguments": [],
                                                    "closeParenToken": {
                                                        "kind": "CloseParenToken",
                                                        "fullStart": 1086,
                                                        "fullEnd": 1087,
                                                        "start": 1086,
                                                        "end": 1087,
                                                        "fullWidth": 1,
                                                        "width": 1,
                                                        "text": ")",
                                                        "value": ")",
                                                        "valueText": ")"
                                                    }
                                                }
                                            }
                                        }
                                    }
                                ]
                            },
                            "semicolonToken": {
                                "kind": "SemicolonToken",
                                "fullStart": 1087,
                                "fullEnd": 1090,
                                "start": 1087,
                                "end": 1088,
                                "fullWidth": 3,
                                "width": 1,
                                "text": ";",
                                "value": ";",
                                "valueText": ";",
                                "hasTrailingTrivia": true,
                                "hasTrailingNewLine": true,
                                "trailingTrivia": [
                                    {
                                        "kind": "NewLineTrivia",
                                        "text": "\r\n"
                                    }
                                ]
                            }
                        },
                        {
                            "kind": "ExpressionStatement",
                            "fullStart": 1090,
                            "fullEnd": 1207,
                            "start": 1100,
                            "end": 1205,
                            "fullWidth": 117,
                            "width": 105,
                            "expression": {
                                "kind": "AssignmentExpression",
                                "fullStart": 1090,
                                "fullEnd": 1204,
                                "start": 1100,
                                "end": 1204,
                                "fullWidth": 114,
                                "width": 104,
                                "left": {
                                    "kind": "MemberAccessExpression",
                                    "fullStart": 1090,
                                    "fullEnd": 1115,
                                    "start": 1100,
                                    "end": 1114,
                                    "fullWidth": 25,
                                    "width": 14,
                                    "expression": {
                                        "kind": "IdentifierName",
                                        "fullStart": 1090,
                                        "fullEnd": 1105,
                                        "start": 1100,
                                        "end": 1105,
                                        "fullWidth": 15,
                                        "width": 5,
                                        "text": "child",
                                        "value": "child",
                                        "valueText": "child",
                                        "hasLeadingTrivia": true,
                                        "hasLeadingNewLine": true,
                                        "leadingTrivia": [
                                            {
                                                "kind": "NewLineTrivia",
                                                "text": "\r\n"
                                            },
                                            {
                                                "kind": "WhitespaceTrivia",
                                                "text": "        "
                                            }
                                        ]
                                    },
                                    "dotToken": {
                                        "kind": "DotToken",
                                        "fullStart": 1105,
                                        "fullEnd": 1106,
                                        "start": 1105,
                                        "end": 1106,
                                        "fullWidth": 1,
                                        "width": 1,
                                        "text": ".",
                                        "value": ".",
                                        "valueText": "."
                                    },
                                    "name": {
                                        "kind": "IdentifierName",
                                        "fullStart": 1106,
                                        "fullEnd": 1115,
                                        "start": 1106,
                                        "end": 1114,
                                        "fullWidth": 9,
                                        "width": 8,
                                        "text": "toString",
                                        "value": "toString",
                                        "valueText": "toString",
                                        "hasTrailingTrivia": true,
                                        "trailingTrivia": [
                                            {
                                                "kind": "WhitespaceTrivia",
                                                "text": " "
                                            }
                                        ]
                                    }
                                },
                                "operatorToken": {
                                    "kind": "EqualsToken",
                                    "fullStart": 1115,
                                    "fullEnd": 1117,
                                    "start": 1115,
                                    "end": 1116,
                                    "fullWidth": 2,
                                    "width": 1,
                                    "text": "=",
                                    "value": "=",
                                    "valueText": "=",
                                    "hasTrailingTrivia": true,
                                    "trailingTrivia": [
                                        {
                                            "kind": "WhitespaceTrivia",
                                            "text": " "
                                        }
                                    ]
                                },
                                "right": {
                                    "kind": "FunctionExpression",
                                    "fullStart": 1117,
                                    "fullEnd": 1204,
                                    "start": 1117,
                                    "end": 1204,
                                    "fullWidth": 87,
                                    "width": 87,
                                    "functionKeyword": {
                                        "kind": "FunctionKeyword",
                                        "fullStart": 1117,
                                        "fullEnd": 1126,
                                        "start": 1117,
                                        "end": 1125,
                                        "fullWidth": 9,
                                        "width": 8,
                                        "text": "function",
                                        "value": "function",
                                        "valueText": "function",
                                        "hasTrailingTrivia": true,
                                        "trailingTrivia": [
                                            {
                                                "kind": "WhitespaceTrivia",
                                                "text": " "
                                            }
                                        ]
                                    },
                                    "callSignature": {
                                        "kind": "CallSignature",
                                        "fullStart": 1126,
                                        "fullEnd": 1129,
                                        "start": 1126,
                                        "end": 1128,
                                        "fullWidth": 3,
                                        "width": 2,
                                        "parameterList": {
                                            "kind": "ParameterList",
                                            "fullStart": 1126,
                                            "fullEnd": 1129,
                                            "start": 1126,
                                            "end": 1128,
                                            "fullWidth": 3,
                                            "width": 2,
                                            "openParenToken": {
                                                "kind": "OpenParenToken",
                                                "fullStart": 1126,
                                                "fullEnd": 1127,
                                                "start": 1126,
                                                "end": 1127,
                                                "fullWidth": 1,
                                                "width": 1,
                                                "text": "(",
                                                "value": "(",
                                                "valueText": "("
                                            },
                                            "parameters": [],
                                            "closeParenToken": {
                                                "kind": "CloseParenToken",
                                                "fullStart": 1127,
                                                "fullEnd": 1129,
                                                "start": 1127,
                                                "end": 1128,
                                                "fullWidth": 2,
                                                "width": 1,
                                                "text": ")",
                                                "value": ")",
                                                "valueText": ")",
                                                "hasTrailingTrivia": true,
                                                "trailingTrivia": [
                                                    {
                                                        "kind": "WhitespaceTrivia",
                                                        "text": " "
                                                    }
                                                ]
                                            }
                                        }
                                    },
                                    "block": {
                                        "kind": "Block",
                                        "fullStart": 1129,
                                        "fullEnd": 1204,
                                        "start": 1129,
                                        "end": 1204,
                                        "fullWidth": 75,
                                        "width": 75,
                                        "openBraceToken": {
                                            "kind": "OpenBraceToken",
                                            "fullStart": 1129,
                                            "fullEnd": 1132,
                                            "start": 1129,
                                            "end": 1130,
                                            "fullWidth": 3,
                                            "width": 1,
                                            "text": "{",
                                            "value": "{",
                                            "valueText": "{",
                                            "hasTrailingTrivia": true,
                                            "hasTrailingNewLine": true,
                                            "trailingTrivia": [
                                                {
                                                    "kind": "NewLineTrivia",
                                                    "text": "\r\n"
                                                }
                                            ]
                                        },
                                        "statements": [
                                            {
                                                "kind": "ExpressionStatement",
                                                "fullStart": 1132,
                                                "fullEnd": 1170,
                                                "start": 1144,
                                                "end": 1168,
                                                "fullWidth": 38,
                                                "width": 24,
                                                "expression": {
                                                    "kind": "AssignmentExpression",
                                                    "fullStart": 1132,
                                                    "fullEnd": 1167,
                                                    "start": 1144,
                                                    "end": 1167,
                                                    "fullWidth": 35,
                                                    "width": 23,
                                                    "left": {
                                                        "kind": "IdentifierName",
                                                        "fullStart": 1132,
                                                        "fullEnd": 1161,
                                                        "start": 1144,
                                                        "end": 1160,
                                                        "fullWidth": 29,
                                                        "width": 16,
                                                        "text": "toStringAccessed",
                                                        "value": "toStringAccessed",
                                                        "valueText": "toStringAccessed",
                                                        "hasLeadingTrivia": true,
                                                        "hasTrailingTrivia": true,
                                                        "leadingTrivia": [
                                                            {
                                                                "kind": "WhitespaceTrivia",
                                                                "text": "            "
                                                            }
                                                        ],
                                                        "trailingTrivia": [
                                                            {
                                                                "kind": "WhitespaceTrivia",
                                                                "text": " "
                                                            }
                                                        ]
                                                    },
                                                    "operatorToken": {
                                                        "kind": "EqualsToken",
                                                        "fullStart": 1161,
                                                        "fullEnd": 1163,
                                                        "start": 1161,
                                                        "end": 1162,
                                                        "fullWidth": 2,
                                                        "width": 1,
                                                        "text": "=",
                                                        "value": "=",
                                                        "valueText": "=",
                                                        "hasTrailingTrivia": true,
                                                        "trailingTrivia": [
                                                            {
                                                                "kind": "WhitespaceTrivia",
                                                                "text": " "
                                                            }
                                                        ]
                                                    },
                                                    "right": {
                                                        "kind": "TrueKeyword",
                                                        "fullStart": 1163,
                                                        "fullEnd": 1167,
                                                        "start": 1163,
                                                        "end": 1167,
                                                        "fullWidth": 4,
                                                        "width": 4,
                                                        "text": "true",
                                                        "value": true,
                                                        "valueText": "true"
                                                    }
                                                },
                                                "semicolonToken": {
                                                    "kind": "SemicolonToken",
                                                    "fullStart": 1167,
                                                    "fullEnd": 1170,
                                                    "start": 1167,
                                                    "end": 1168,
                                                    "fullWidth": 3,
                                                    "width": 1,
                                                    "text": ";",
                                                    "value": ";",
                                                    "valueText": ";",
                                                    "hasTrailingTrivia": true,
                                                    "hasTrailingNewLine": true,
                                                    "trailingTrivia": [
                                                        {
                                                            "kind": "NewLineTrivia",
                                                            "text": "\r\n"
                                                        }
                                                    ]
                                                }
                                            },
                                            {
                                                "kind": "ReturnStatement",
                                                "fullStart": 1170,
                                                "fullEnd": 1195,
                                                "start": 1182,
                                                "end": 1193,
                                                "fullWidth": 25,
                                                "width": 11,
                                                "returnKeyword": {
                                                    "kind": "ReturnKeyword",
                                                    "fullStart": 1170,
                                                    "fullEnd": 1189,
                                                    "start": 1182,
                                                    "end": 1188,
                                                    "fullWidth": 19,
                                                    "width": 6,
                                                    "text": "return",
                                                    "value": "return",
                                                    "valueText": "return",
                                                    "hasLeadingTrivia": true,
                                                    "hasTrailingTrivia": true,
                                                    "leadingTrivia": [
                                                        {
                                                            "kind": "WhitespaceTrivia",
                                                            "text": "            "
                                                        }
                                                    ],
                                                    "trailingTrivia": [
                                                        {
                                                            "kind": "WhitespaceTrivia",
                                                            "text": " "
                                                        }
                                                    ]
                                                },
                                                "expression": {
                                                    "kind": "StringLiteral",
                                                    "fullStart": 1189,
                                                    "fullEnd": 1192,
                                                    "start": 1189,
                                                    "end": 1192,
                                                    "fullWidth": 3,
                                                    "width": 3,
                                                    "text": "'1'",
                                                    "value": "1",
                                                    "valueText": "1"
                                                },
                                                "semicolonToken": {
                                                    "kind": "SemicolonToken",
                                                    "fullStart": 1192,
                                                    "fullEnd": 1195,
                                                    "start": 1192,
                                                    "end": 1193,
                                                    "fullWidth": 3,
                                                    "width": 1,
                                                    "text": ";",
                                                    "value": ";",
                                                    "valueText": ";",
                                                    "hasTrailingTrivia": true,
                                                    "hasTrailingNewLine": true,
                                                    "trailingTrivia": [
                                                        {
                                                            "kind": "NewLineTrivia",
                                                            "text": "\r\n"
                                                        }
                                                    ]
                                                }
                                            }
                                        ],
                                        "closeBraceToken": {
                                            "kind": "CloseBraceToken",
                                            "fullStart": 1195,
                                            "fullEnd": 1204,
                                            "start": 1203,
                                            "end": 1204,
                                            "fullWidth": 9,
                                            "width": 1,
                                            "text": "}",
                                            "value": "}",
                                            "valueText": "}",
                                            "hasLeadingTrivia": true,
                                            "leadingTrivia": [
                                                {
                                                    "kind": "WhitespaceTrivia",
                                                    "text": "        "
                                                }
                                            ]
                                        }
                                    }
                                }
                            },
                            "semicolonToken": {
                                "kind": "SemicolonToken",
                                "fullStart": 1204,
                                "fullEnd": 1207,
                                "start": 1204,
                                "end": 1205,
                                "fullWidth": 3,
                                "width": 1,
                                "text": ";",
                                "value": ";",
                                "valueText": ";",
                                "hasTrailingTrivia": true,
                                "hasTrailingNewLine": true,
                                "trailingTrivia": [
                                    {
                                        "kind": "NewLineTrivia",
                                        "text": "\r\n"
                                    }
                                ]
                            }
                        },
                        {
                            "kind": "VariableStatement",
                            "fullStart": 1207,
                            "fullEnd": 1308,
                            "start": 1217,
                            "end": 1306,
                            "fullWidth": 101,
                            "width": 89,
                            "modifiers": [],
                            "variableDeclaration": {
                                "kind": "VariableDeclaration",
                                "fullStart": 1207,
                                "fullEnd": 1305,
                                "start": 1217,
                                "end": 1305,
                                "fullWidth": 98,
                                "width": 88,
                                "varKeyword": {
                                    "kind": "VarKeyword",
                                    "fullStart": 1207,
                                    "fullEnd": 1221,
                                    "start": 1217,
                                    "end": 1220,
                                    "fullWidth": 14,
                                    "width": 3,
                                    "text": "var",
                                    "value": "var",
                                    "valueText": "var",
                                    "hasLeadingTrivia": true,
                                    "hasLeadingNewLine": true,
                                    "hasTrailingTrivia": true,
                                    "leadingTrivia": [
                                        {
                                            "kind": "NewLineTrivia",
                                            "text": "\r\n"
                                        },
                                        {
                                            "kind": "WhitespaceTrivia",
                                            "text": "        "
                                        }
                                    ],
                                    "trailingTrivia": [
                                        {
                                            "kind": "WhitespaceTrivia",
                                            "text": " "
                                        }
                                    ]
                                },
                                "variableDeclarators": [
                                    {
                                        "kind": "VariableDeclarator",
                                        "fullStart": 1221,
                                        "fullEnd": 1305,
                                        "start": 1221,
                                        "end": 1305,
                                        "fullWidth": 84,
                                        "width": 84,
                                        "identifier": {
                                            "kind": "IdentifierName",
                                            "fullStart": 1221,
                                            "fullEnd": 1225,
                                            "start": 1221,
                                            "end": 1224,
                                            "fullWidth": 4,
                                            "width": 3,
                                            "text": "obj",
                                            "value": "obj",
                                            "valueText": "obj",
                                            "hasTrailingTrivia": true,
                                            "trailingTrivia": [
                                                {
                                                    "kind": "WhitespaceTrivia",
                                                    "text": " "
                                                }
                                            ]
                                        },
                                        "equalsValueClause": {
                                            "kind": "EqualsValueClause",
                                            "fullStart": 1225,
                                            "fullEnd": 1305,
                                            "start": 1225,
                                            "end": 1305,
                                            "fullWidth": 80,
                                            "width": 80,
                                            "equalsToken": {
                                                "kind": "EqualsToken",
                                                "fullStart": 1225,
                                                "fullEnd": 1227,
                                                "start": 1225,
                                                "end": 1226,
                                                "fullWidth": 2,
                                                "width": 1,
                                                "text": "=",
                                                "value": "=",
                                                "valueText": "=",
                                                "hasTrailingTrivia": true,
                                                "trailingTrivia": [
                                                    {
                                                        "kind": "WhitespaceTrivia",
                                                        "text": " "
                                                    }
                                                ]
                                            },
                                            "value": {
                                                "kind": "ObjectLiteralExpression",
                                                "fullStart": 1227,
                                                "fullEnd": 1305,
                                                "start": 1227,
                                                "end": 1305,
                                                "fullWidth": 78,
                                                "width": 78,
                                                "openBraceToken": {
                                                    "kind": "OpenBraceToken",
                                                    "fullStart": 1227,
                                                    "fullEnd": 1230,
                                                    "start": 1227,
                                                    "end": 1228,
                                                    "fullWidth": 3,
                                                    "width": 1,
                                                    "text": "{",
                                                    "value": "{",
                                                    "valueText": "{",
                                                    "hasTrailingTrivia": true,
                                                    "hasTrailingNewLine": true,
                                                    "trailingTrivia": [
                                                        {
                                                            "kind": "NewLineTrivia",
                                                            "text": "\r\n"
                                                        }
                                                    ]
                                                },
                                                "propertyAssignments": [
                                                    {
                                                        "kind": "SimplePropertyAssignment",
                                                        "fullStart": 1230,
                                                        "fullEnd": 1247,
                                                        "start": 1242,
                                                        "end": 1247,
                                                        "fullWidth": 17,
                                                        "width": 5,
                                                        "propertyName": {
                                                            "kind": "NumericLiteral",
                                                            "fullStart": 1230,
                                                            "fullEnd": 1243,
                                                            "start": 1242,
                                                            "end": 1243,
                                                            "fullWidth": 13,
                                                            "width": 1,
                                                            "text": "1",
                                                            "value": 1,
                                                            "valueText": "1",
                                                            "hasLeadingTrivia": true,
                                                            "leadingTrivia": [
                                                                {
                                                                    "kind": "WhitespaceTrivia",
                                                                    "text": "            "
                                                                }
                                                            ]
                                                        },
                                                        "colonToken": {
                                                            "kind": "ColonToken",
                                                            "fullStart": 1243,
                                                            "fullEnd": 1245,
                                                            "start": 1243,
                                                            "end": 1244,
                                                            "fullWidth": 2,
                                                            "width": 1,
                                                            "text": ":",
                                                            "value": ":",
                                                            "valueText": ":",
                                                            "hasTrailingTrivia": true,
                                                            "trailingTrivia": [
                                                                {
                                                                    "kind": "WhitespaceTrivia",
                                                                    "text": " "
                                                                }
                                                            ]
                                                        },
                                                        "expression": {
                                                            "kind": "NumericLiteral",
                                                            "fullStart": 1245,
                                                            "fullEnd": 1247,
                                                            "start": 1245,
                                                            "end": 1247,
                                                            "fullWidth": 2,
                                                            "width": 2,
                                                            "text": "11",
                                                            "value": 11,
                                                            "valueText": "11"
                                                        }
                                                    },
                                                    {
                                                        "kind": "CommaToken",
                                                        "fullStart": 1247,
                                                        "fullEnd": 1250,
                                                        "start": 1247,
                                                        "end": 1248,
                                                        "fullWidth": 3,
                                                        "width": 1,
                                                        "text": ",",
                                                        "value": ",",
                                                        "valueText": ",",
                                                        "hasTrailingTrivia": true,
                                                        "hasTrailingNewLine": true,
                                                        "trailingTrivia": [
                                                            {
                                                                "kind": "NewLineTrivia",
                                                                "text": "\r\n"
                                                            }
                                                        ]
                                                    },
                                                    {
                                                        "kind": "SimplePropertyAssignment",
                                                        "fullStart": 1250,
                                                        "fullEnd": 1266,
                                                        "start": 1262,
                                                        "end": 1266,
                                                        "fullWidth": 16,
                                                        "width": 4,
                                                        "propertyName": {
                                                            "kind": "NumericLiteral",
                                                            "fullStart": 1250,
                                                            "fullEnd": 1263,
                                                            "start": 1262,
                                                            "end": 1263,
                                                            "fullWidth": 13,
                                                            "width": 1,
                                                            "text": "2",
                                                            "value": 2,
                                                            "valueText": "2",
                                                            "hasLeadingTrivia": true,
                                                            "leadingTrivia": [
                                                                {
                                                                    "kind": "WhitespaceTrivia",
                                                                    "text": "            "
                                                                }
                                                            ]
                                                        },
                                                        "colonToken": {
                                                            "kind": "ColonToken",
                                                            "fullStart": 1263,
                                                            "fullEnd": 1265,
                                                            "start": 1263,
                                                            "end": 1264,
                                                            "fullWidth": 2,
                                                            "width": 1,
                                                            "text": ":",
                                                            "value": ":",
                                                            "valueText": ":",
                                                            "hasTrailingTrivia": true,
                                                            "trailingTrivia": [
                                                                {
                                                                    "kind": "WhitespaceTrivia",
                                                                    "text": " "
                                                                }
                                                            ]
                                                        },
                                                        "expression": {
                                                            "kind": "NumericLiteral",
                                                            "fullStart": 1265,
                                                            "fullEnd": 1266,
                                                            "start": 1265,
                                                            "end": 1266,
                                                            "fullWidth": 1,
                                                            "width": 1,
                                                            "text": "9",
                                                            "value": 9,
                                                            "valueText": "9"
                                                        }
                                                    },
                                                    {
                                                        "kind": "CommaToken",
                                                        "fullStart": 1266,
                                                        "fullEnd": 1269,
                                                        "start": 1266,
                                                        "end": 1267,
                                                        "fullWidth": 3,
                                                        "width": 1,
                                                        "text": ",",
                                                        "value": ",",
                                                        "valueText": ",",
                                                        "hasTrailingTrivia": true,
                                                        "hasTrailingNewLine": true,
                                                        "trailingTrivia": [
                                                            {
                                                                "kind": "NewLineTrivia",
                                                                "text": "\r\n"
                                                            }
                                                        ]
                                                    },
                                                    {
                                                        "kind": "SimplePropertyAssignment",
                                                        "fullStart": 1269,
                                                        "fullEnd": 1296,
                                                        "start": 1281,
                                                        "end": 1294,
                                                        "fullWidth": 27,
                                                        "width": 13,
                                                        "propertyName": {
                                                            "kind": "IdentifierName",
                                                            "fullStart": 1269,
                                                            "fullEnd": 1287,
                                                            "start": 1281,
                                                            "end": 1287,
                                                            "fullWidth": 18,
                                                            "width": 6,
                                                            "text": "length",
                                                            "value": "length",
                                                            "valueText": "length",
                                                            "hasLeadingTrivia": true,
                                                            "leadingTrivia": [
                                                                {
                                                                    "kind": "WhitespaceTrivia",
                                                                    "text": "            "
                                                                }
                                                            ]
                                                        },
                                                        "colonToken": {
                                                            "kind": "ColonToken",
                                                            "fullStart": 1287,
                                                            "fullEnd": 1289,
                                                            "start": 1287,
                                                            "end": 1288,
                                                            "fullWidth": 2,
                                                            "width": 1,
                                                            "text": ":",
                                                            "value": ":",
                                                            "valueText": ":",
                                                            "hasTrailingTrivia": true,
                                                            "trailingTrivia": [
                                                                {
                                                                    "kind": "WhitespaceTrivia",
                                                                    "text": " "
                                                                }
                                                            ]
                                                        },
                                                        "expression": {
                                                            "kind": "IdentifierName",
                                                            "fullStart": 1289,
                                                            "fullEnd": 1296,
                                                            "start": 1289,
                                                            "end": 1294,
                                                            "fullWidth": 7,
                                                            "width": 5,
                                                            "text": "child",
                                                            "value": "child",
                                                            "valueText": "child",
                                                            "hasTrailingTrivia": true,
                                                            "hasTrailingNewLine": true,
                                                            "trailingTrivia": [
                                                                {
                                                                    "kind": "NewLineTrivia",
                                                                    "text": "\r\n"
                                                                }
                                                            ]
                                                        }
                                                    }
                                                ],
                                                "closeBraceToken": {
                                                    "kind": "CloseBraceToken",
                                                    "fullStart": 1296,
                                                    "fullEnd": 1305,
                                                    "start": 1304,
                                                    "end": 1305,
                                                    "fullWidth": 9,
                                                    "width": 1,
                                                    "text": "}",
                                                    "value": "}",
                                                    "valueText": "}",
                                                    "hasLeadingTrivia": true,
                                                    "leadingTrivia": [
                                                        {
                                                            "kind": "WhitespaceTrivia",
                                                            "text": "        "
                                                        }
                                                    ]
                                                }
                                            }
                                        }
                                    }
                                ]
                            },
                            "semicolonToken": {
                                "kind": "SemicolonToken",
                                "fullStart": 1305,
                                "fullEnd": 1308,
                                "start": 1305,
                                "end": 1306,
                                "fullWidth": 3,
                                "width": 1,
                                "text": ";",
                                "value": ";",
                                "valueText": ";",
                                "hasTrailingTrivia": true,
                                "hasTrailingNewLine": true,
                                "trailingTrivia": [
                                    {
                                        "kind": "NewLineTrivia",
                                        "text": "\r\n"
                                    }
                                ]
                            }
                        },
                        {
                            "kind": "ExpressionStatement",
                            "fullStart": 1308,
                            "fullEnd": 1366,
                            "start": 1318,
                            "end": 1364,
                            "fullWidth": 58,
                            "width": 46,
                            "expression": {
                                "kind": "InvocationExpression",
                                "fullStart": 1308,
                                "fullEnd": 1363,
                                "start": 1318,
                                "end": 1363,
                                "fullWidth": 55,
                                "width": 45,
                                "expression": {
                                    "kind": "MemberAccessExpression",
                                    "fullStart": 1308,
                                    "fullEnd": 1346,
                                    "start": 1318,
                                    "end": 1346,
                                    "fullWidth": 38,
                                    "width": 28,
                                    "expression": {
                                        "kind": "MemberAccessExpression",
                                        "fullStart": 1308,
                                        "fullEnd": 1341,
                                        "start": 1318,
                                        "end": 1341,
                                        "fullWidth": 33,
                                        "width": 23,
                                        "expression": {
                                            "kind": "MemberAccessExpression",
                                            "fullStart": 1308,
                                            "fullEnd": 1333,
                                            "start": 1318,
                                            "end": 1333,
                                            "fullWidth": 25,
                                            "width": 15,
                                            "expression": {
                                                "kind": "IdentifierName",
                                                "fullStart": 1308,
                                                "fullEnd": 1323,
                                                "start": 1318,
                                                "end": 1323,
                                                "fullWidth": 15,
                                                "width": 5,
                                                "text": "Array",
                                                "value": "Array",
                                                "valueText": "Array",
                                                "hasLeadingTrivia": true,
                                                "hasLeadingNewLine": true,
                                                "leadingTrivia": [
                                                    {
                                                        "kind": "NewLineTrivia",
                                                        "text": "\r\n"
                                                    },
                                                    {
                                                        "kind": "WhitespaceTrivia",
                                                        "text": "        "
                                                    }
                                                ]
                                            },
                                            "dotToken": {
                                                "kind": "DotToken",
                                                "fullStart": 1323,
                                                "fullEnd": 1324,
                                                "start": 1323,
                                                "end": 1324,
                                                "fullWidth": 1,
                                                "width": 1,
                                                "text": ".",
                                                "value": ".",
                                                "valueText": "."
                                            },
                                            "name": {
                                                "kind": "IdentifierName",
                                                "fullStart": 1324,
                                                "fullEnd": 1333,
                                                "start": 1324,
                                                "end": 1333,
                                                "fullWidth": 9,
                                                "width": 9,
                                                "text": "prototype",
                                                "value": "prototype",
                                                "valueText": "prototype"
                                            }
                                        },
                                        "dotToken": {
                                            "kind": "DotToken",
                                            "fullStart": 1333,
                                            "fullEnd": 1334,
                                            "start": 1333,
                                            "end": 1334,
                                            "fullWidth": 1,
                                            "width": 1,
                                            "text": ".",
                                            "value": ".",
                                            "valueText": "."
                                        },
                                        "name": {
                                            "kind": "IdentifierName",
                                            "fullStart": 1334,
                                            "fullEnd": 1341,
                                            "start": 1334,
                                            "end": 1341,
                                            "fullWidth": 7,
                                            "width": 7,
                                            "text": "forEach",
                                            "value": "forEach",
                                            "valueText": "forEach"
                                        }
                                    },
                                    "dotToken": {
                                        "kind": "DotToken",
                                        "fullStart": 1341,
                                        "fullEnd": 1342,
                                        "start": 1341,
                                        "end": 1342,
                                        "fullWidth": 1,
                                        "width": 1,
                                        "text": ".",
                                        "value": ".",
                                        "valueText": "."
                                    },
                                    "name": {
                                        "kind": "IdentifierName",
                                        "fullStart": 1342,
                                        "fullEnd": 1346,
                                        "start": 1342,
                                        "end": 1346,
                                        "fullWidth": 4,
                                        "width": 4,
                                        "text": "call",
                                        "value": "call",
                                        "valueText": "call"
                                    }
                                },
                                "argumentList": {
                                    "kind": "ArgumentList",
                                    "fullStart": 1346,
                                    "fullEnd": 1363,
                                    "start": 1346,
                                    "end": 1363,
                                    "fullWidth": 17,
                                    "width": 17,
                                    "openParenToken": {
                                        "kind": "OpenParenToken",
                                        "fullStart": 1346,
                                        "fullEnd": 1347,
                                        "start": 1346,
                                        "end": 1347,
                                        "fullWidth": 1,
                                        "width": 1,
                                        "text": "(",
                                        "value": "(",
                                        "valueText": "("
                                    },
                                    "arguments": [
                                        {
                                            "kind": "IdentifierName",
                                            "fullStart": 1347,
                                            "fullEnd": 1350,
                                            "start": 1347,
                                            "end": 1350,
                                            "fullWidth": 3,
                                            "width": 3,
                                            "text": "obj",
                                            "value": "obj",
                                            "valueText": "obj"
                                        },
                                        {
                                            "kind": "CommaToken",
                                            "fullStart": 1350,
                                            "fullEnd": 1352,
                                            "start": 1350,
                                            "end": 1351,
                                            "fullWidth": 2,
                                            "width": 1,
                                            "text": ",",
                                            "value": ",",
                                            "valueText": ",",
                                            "hasTrailingTrivia": true,
                                            "trailingTrivia": [
                                                {
                                                    "kind": "WhitespaceTrivia",
                                                    "text": " "
                                                }
                                            ]
                                        },
                                        {
                                            "kind": "IdentifierName",
                                            "fullStart": 1352,
                                            "fullEnd": 1362,
                                            "start": 1352,
                                            "end": 1362,
                                            "fullWidth": 10,
                                            "width": 10,
                                            "text": "callbackfn",
                                            "value": "callbackfn",
                                            "valueText": "callbackfn"
                                        }
                                    ],
                                    "closeParenToken": {
                                        "kind": "CloseParenToken",
                                        "fullStart": 1362,
                                        "fullEnd": 1363,
                                        "start": 1362,
                                        "end": 1363,
                                        "fullWidth": 1,
                                        "width": 1,
                                        "text": ")",
                                        "value": ")",
                                        "valueText": ")"
                                    }
                                }
                            },
                            "semicolonToken": {
                                "kind": "SemicolonToken",
                                "fullStart": 1363,
                                "fullEnd": 1366,
                                "start": 1363,
                                "end": 1364,
                                "fullWidth": 3,
                                "width": 1,
                                "text": ";",
                                "value": ";",
                                "valueText": ";",
                                "hasTrailingTrivia": true,
                                "hasTrailingNewLine": true,
                                "trailingTrivia": [
                                    {
                                        "kind": "NewLineTrivia",
                                        "text": "\r\n"
                                    }
                                ]
                            }
                        },
                        {
                            "kind": "ReturnStatement",
                            "fullStart": 1366,
                            "fullEnd": 1436,
                            "start": 1376,
                            "end": 1434,
                            "fullWidth": 70,
                            "width": 58,
                            "returnKeyword": {
                                "kind": "ReturnKeyword",
                                "fullStart": 1366,
                                "fullEnd": 1383,
                                "start": 1376,
                                "end": 1382,
                                "fullWidth": 17,
                                "width": 6,
                                "text": "return",
                                "value": "return",
                                "valueText": "return",
                                "hasLeadingTrivia": true,
                                "hasLeadingNewLine": true,
                                "hasTrailingTrivia": true,
                                "leadingTrivia": [
                                    {
                                        "kind": "NewLineTrivia",
                                        "text": "\r\n"
                                    },
                                    {
                                        "kind": "WhitespaceTrivia",
                                        "text": "        "
                                    }
                                ],
                                "trailingTrivia": [
                                    {
                                        "kind": "WhitespaceTrivia",
                                        "text": " "
                                    }
                                ]
                            },
                            "expression": {
                                "kind": "LogicalAndExpression",
                                "fullStart": 1383,
                                "fullEnd": 1433,
                                "start": 1383,
                                "end": 1433,
                                "fullWidth": 50,
                                "width": 50,
                                "left": {
                                    "kind": "LogicalAndExpression",
                                    "fullStart": 1383,
                                    "fullEnd": 1413,
                                    "start": 1383,
                                    "end": 1412,
                                    "fullWidth": 30,
                                    "width": 29,
                                    "left": {
                                        "kind": "IdentifierName",
                                        "fullStart": 1383,
                                        "fullEnd": 1394,
                                        "start": 1383,
                                        "end": 1393,
                                        "fullWidth": 11,
                                        "width": 10,
                                        "text": "testResult",
                                        "value": "testResult",
                                        "valueText": "testResult",
                                        "hasTrailingTrivia": true,
                                        "trailingTrivia": [
                                            {
                                                "kind": "WhitespaceTrivia",
                                                "text": " "
                                            }
                                        ]
                                    },
                                    "operatorToken": {
                                        "kind": "AmpersandAmpersandToken",
                                        "fullStart": 1394,
                                        "fullEnd": 1397,
                                        "start": 1394,
                                        "end": 1396,
                                        "fullWidth": 3,
                                        "width": 2,
                                        "text": "&&",
                                        "value": "&&",
                                        "valueText": "&&",
                                        "hasTrailingTrivia": true,
                                        "trailingTrivia": [
                                            {
                                                "kind": "WhitespaceTrivia",
                                                "text": " "
                                            }
                                        ]
                                    },
                                    "right": {
                                        "kind": "IdentifierName",
                                        "fullStart": 1397,
                                        "fullEnd": 1413,
                                        "start": 1397,
                                        "end": 1412,
                                        "fullWidth": 16,
                                        "width": 15,
                                        "text": "valueOfAccessed",
                                        "value": "valueOfAccessed",
                                        "valueText": "valueOfAccessed",
                                        "hasTrailingTrivia": true,
                                        "trailingTrivia": [
                                            {
                                                "kind": "WhitespaceTrivia",
                                                "text": " "
                                            }
                                        ]
                                    }
                                },
                                "operatorToken": {
                                    "kind": "AmpersandAmpersandToken",
                                    "fullStart": 1413,
                                    "fullEnd": 1416,
                                    "start": 1413,
                                    "end": 1415,
                                    "fullWidth": 3,
                                    "width": 2,
                                    "text": "&&",
                                    "value": "&&",
                                    "valueText": "&&",
                                    "hasTrailingTrivia": true,
                                    "trailingTrivia": [
                                        {
                                            "kind": "WhitespaceTrivia",
                                            "text": " "
                                        }
                                    ]
                                },
                                "right": {
                                    "kind": "LogicalNotExpression",
                                    "fullStart": 1416,
                                    "fullEnd": 1433,
                                    "start": 1416,
                                    "end": 1433,
                                    "fullWidth": 17,
                                    "width": 17,
                                    "operatorToken": {
                                        "kind": "ExclamationToken",
                                        "fullStart": 1416,
                                        "fullEnd": 1417,
                                        "start": 1416,
                                        "end": 1417,
                                        "fullWidth": 1,
                                        "width": 1,
                                        "text": "!",
                                        "value": "!",
                                        "valueText": "!"
                                    },
                                    "operand": {
                                        "kind": "IdentifierName",
                                        "fullStart": 1417,
                                        "fullEnd": 1433,
                                        "start": 1417,
                                        "end": 1433,
                                        "fullWidth": 16,
                                        "width": 16,
                                        "text": "toStringAccessed",
                                        "value": "toStringAccessed",
                                        "valueText": "toStringAccessed"
                                    }
                                }
                            },
                            "semicolonToken": {
                                "kind": "SemicolonToken",
                                "fullStart": 1433,
                                "fullEnd": 1436,
                                "start": 1433,
                                "end": 1434,
                                "fullWidth": 3,
                                "width": 1,
                                "text": ";",
                                "value": ";",
                                "valueText": ";",
                                "hasTrailingTrivia": true,
                                "hasTrailingNewLine": true,
                                "trailingTrivia": [
                                    {
                                        "kind": "NewLineTrivia",
                                        "text": "\r\n"
                                    }
                                ]
                            }
                        }
                    ],
                    "closeBraceToken": {
                        "kind": "CloseBraceToken",
                        "fullStart": 1436,
                        "fullEnd": 1443,
                        "start": 1440,
                        "end": 1441,
                        "fullWidth": 7,
                        "width": 1,
                        "text": "}",
                        "value": "}",
                        "valueText": "}",
                        "hasLeadingTrivia": true,
                        "hasTrailingTrivia": true,
                        "hasTrailingNewLine": true,
                        "leadingTrivia": [
                            {
                                "kind": "WhitespaceTrivia",
                                "text": "    "
                            }
                        ],
                        "trailingTrivia": [
                            {
                                "kind": "NewLineTrivia",
                                "text": "\r\n"
                            }
                        ]
                    }
                }
            },
            {
                "kind": "ExpressionStatement",
                "fullStart": 1443,
                "fullEnd": 1467,
                "start": 1443,
                "end": 1465,
                "fullWidth": 24,
                "width": 22,
                "expression": {
                    "kind": "InvocationExpression",
                    "fullStart": 1443,
                    "fullEnd": 1464,
                    "start": 1443,
                    "end": 1464,
                    "fullWidth": 21,
                    "width": 21,
                    "expression": {
                        "kind": "IdentifierName",
                        "fullStart": 1443,
                        "fullEnd": 1454,
                        "start": 1443,
                        "end": 1454,
                        "fullWidth": 11,
                        "width": 11,
                        "text": "runTestCase",
                        "value": "runTestCase",
                        "valueText": "runTestCase"
                    },
                    "argumentList": {
                        "kind": "ArgumentList",
                        "fullStart": 1454,
                        "fullEnd": 1464,
                        "start": 1454,
                        "end": 1464,
                        "fullWidth": 10,
                        "width": 10,
                        "openParenToken": {
                            "kind": "OpenParenToken",
                            "fullStart": 1454,
                            "fullEnd": 1455,
                            "start": 1454,
                            "end": 1455,
                            "fullWidth": 1,
                            "width": 1,
                            "text": "(",
                            "value": "(",
                            "valueText": "("
                        },
                        "arguments": [
                            {
                                "kind": "IdentifierName",
                                "fullStart": 1455,
                                "fullEnd": 1463,
                                "start": 1455,
                                "end": 1463,
                                "fullWidth": 8,
                                "width": 8,
                                "text": "testcase",
                                "value": "testcase",
                                "valueText": "testcase"
                            }
                        ],
                        "closeParenToken": {
                            "kind": "CloseParenToken",
                            "fullStart": 1463,
                            "fullEnd": 1464,
                            "start": 1463,
                            "end": 1464,
                            "fullWidth": 1,
                            "width": 1,
                            "text": ")",
                            "value": ")",
                            "valueText": ")"
                        }
                    }
                },
                "semicolonToken": {
                    "kind": "SemicolonToken",
                    "fullStart": 1464,
                    "fullEnd": 1467,
                    "start": 1464,
                    "end": 1465,
                    "fullWidth": 3,
                    "width": 1,
                    "text": ";",
                    "value": ";",
                    "valueText": ";",
                    "hasTrailingTrivia": true,
                    "hasTrailingNewLine": true,
                    "trailingTrivia": [
                        {
                            "kind": "NewLineTrivia",
                            "text": "\r\n"
                        }
                    ]
                }
            }
        ],
        "endOfFileToken": {
            "kind": "EndOfFileToken",
            "fullStart": 1467,
            "fullEnd": 1467,
            "start": 1467,
            "end": 1467,
            "fullWidth": 0,
            "width": 0,
            "text": ""
        }
    },
    "lineMap": {
        "lineStarts": [
            0,
            67,
            152,
            232,
            308,
            380,
            385,
            440,
            589,
            594,
            596,
            598,
            621,
            623,
            656,
            694,
            733,
            735,
            781,
            819,
            830,
            832,
            855,
            891,
            932,
            959,
            974,
            986,
            988,
            1024,
            1056,
            1058,
            1090,
            1092,
            1132,
            1170,
            1195,
            1207,
            1209,
            1230,
            1250,
            1269,
            1296,
            1308,
            1310,
            1366,
            1368,
            1436,
            1443,
            1467
        ],
        "length": 1467
    }
}<|MERGE_RESOLUTION|>--- conflicted
+++ resolved
@@ -692,11 +692,8 @@
                                             "start": 763,
                                             "end": 766,
                                             "fullWidth": 3,
-<<<<<<< HEAD
                                             "width": 3,
-=======
                                             "modifiers": [],
->>>>>>> e3c38734
                                             "identifier": {
                                                 "kind": "IdentifierName",
                                                 "fullStart": 763,
@@ -736,11 +733,8 @@
                                             "start": 768,
                                             "end": 771,
                                             "fullWidth": 3,
-<<<<<<< HEAD
                                             "width": 3,
-=======
                                             "modifiers": [],
->>>>>>> e3c38734
                                             "identifier": {
                                                 "kind": "IdentifierName",
                                                 "fullStart": 768,
@@ -780,11 +774,8 @@
                                             "start": 773,
                                             "end": 776,
                                             "fullWidth": 3,
-<<<<<<< HEAD
                                             "width": 3,
-=======
                                             "modifiers": [],
->>>>>>> e3c38734
                                             "identifier": {
                                                 "kind": "IdentifierName",
                                                 "fullStart": 773,
