{
    "isDeclaration": false,
    "languageVersion": "EcmaScript5",
    "parseOptions": {
        "allowAutomaticSemicolonInsertion": true
    },
    "sourceUnit": {
        "kind": "SourceUnit",
        "fullStart": 0,
        "fullEnd": 920,
        "start": 522,
        "end": 920,
        "fullWidth": 920,
        "width": 398,
        "isIncrementallyUnusable": true,
        "moduleElements": [
            {
                "kind": "FunctionDeclaration",
                "fullStart": 0,
                "fullEnd": 896,
                "start": 522,
                "end": 894,
                "fullWidth": 896,
                "width": 372,
                "modifiers": [],
                "functionKeyword": {
                    "kind": "FunctionKeyword",
                    "fullStart": 0,
                    "fullEnd": 531,
                    "start": 522,
                    "end": 530,
                    "fullWidth": 531,
                    "width": 8,
                    "text": "function",
                    "value": "function",
                    "valueText": "function",
                    "hasLeadingTrivia": true,
                    "hasLeadingComment": true,
                    "hasLeadingNewLine": true,
                    "hasTrailingTrivia": true,
                    "leadingTrivia": [
                        {
                            "kind": "SingleLineCommentTrivia",
                            "text": "/// Copyright (c) 2012 Ecma International.  All rights reserved. "
                        },
                        {
                            "kind": "NewLineTrivia",
                            "text": "\r\n"
                        },
                        {
                            "kind": "SingleLineCommentTrivia",
                            "text": "/// Ecma International makes this code available under the terms and conditions set"
                        },
                        {
                            "kind": "NewLineTrivia",
                            "text": "\r\n"
                        },
                        {
                            "kind": "SingleLineCommentTrivia",
                            "text": "/// forth on http://hg.ecmascript.org/tests/test262/raw-file/tip/LICENSE (the "
                        },
                        {
                            "kind": "NewLineTrivia",
                            "text": "\r\n"
                        },
                        {
                            "kind": "SingleLineCommentTrivia",
                            "text": "/// \"Use Terms\").   Any redistribution of this code must retain the above "
                        },
                        {
                            "kind": "NewLineTrivia",
                            "text": "\r\n"
                        },
                        {
                            "kind": "SingleLineCommentTrivia",
                            "text": "/// copyright and this notice and otherwise comply with the Use Terms."
                        },
                        {
                            "kind": "NewLineTrivia",
                            "text": "\r\n"
                        },
                        {
                            "kind": "MultiLineCommentTrivia",
                            "text": "/**\r\n * @path ch15/15.4/15.4.4/15.4.4.18/15.4.4.18-1-15.js\r\n * @description Array.prototype.forEach applied to the Arguments object\r\n */"
                        },
                        {
                            "kind": "NewLineTrivia",
                            "text": "\r\n"
                        },
                        {
                            "kind": "NewLineTrivia",
                            "text": "\r\n"
                        },
                        {
                            "kind": "NewLineTrivia",
                            "text": "\r\n"
                        }
                    ],
                    "trailingTrivia": [
                        {
                            "kind": "WhitespaceTrivia",
                            "text": " "
                        }
                    ]
                },
                "identifier": {
                    "kind": "IdentifierName",
                    "fullStart": 531,
                    "fullEnd": 539,
                    "start": 531,
                    "end": 539,
                    "fullWidth": 8,
                    "width": 8,
                    "text": "testcase",
                    "value": "testcase",
                    "valueText": "testcase"
                },
                "callSignature": {
                    "kind": "CallSignature",
                    "fullStart": 539,
                    "fullEnd": 542,
                    "start": 539,
                    "end": 541,
                    "fullWidth": 3,
                    "width": 2,
                    "parameterList": {
                        "kind": "ParameterList",
                        "fullStart": 539,
                        "fullEnd": 542,
                        "start": 539,
                        "end": 541,
                        "fullWidth": 3,
                        "width": 2,
                        "openParenToken": {
                            "kind": "OpenParenToken",
                            "fullStart": 539,
                            "fullEnd": 540,
                            "start": 539,
                            "end": 540,
                            "fullWidth": 1,
                            "width": 1,
                            "text": "(",
                            "value": "(",
                            "valueText": "("
                        },
                        "parameters": [],
                        "closeParenToken": {
                            "kind": "CloseParenToken",
                            "fullStart": 540,
                            "fullEnd": 542,
                            "start": 540,
                            "end": 541,
                            "fullWidth": 2,
                            "width": 1,
                            "text": ")",
                            "value": ")",
                            "valueText": ")",
                            "hasTrailingTrivia": true,
                            "trailingTrivia": [
                                {
                                    "kind": "WhitespaceTrivia",
                                    "text": " "
                                }
                            ]
                        }
                    }
                },
                "block": {
                    "kind": "Block",
                    "fullStart": 542,
                    "fullEnd": 896,
                    "start": 542,
                    "end": 894,
                    "fullWidth": 354,
                    "width": 352,
                    "openBraceToken": {
                        "kind": "OpenBraceToken",
                        "fullStart": 542,
                        "fullEnd": 545,
                        "start": 542,
                        "end": 543,
                        "fullWidth": 3,
                        "width": 1,
                        "text": "{",
                        "value": "{",
                        "valueText": "{",
                        "hasTrailingTrivia": true,
                        "hasTrailingNewLine": true,
                        "trailingTrivia": [
                            {
                                "kind": "NewLineTrivia",
                                "text": "\r\n"
                            }
                        ]
                    },
                    "statements": [
                        {
                            "kind": "VariableStatement",
                            "fullStart": 545,
                            "fullEnd": 574,
                            "start": 553,
                            "end": 572,
                            "fullWidth": 29,
                            "width": 19,
                            "modifiers": [],
                            "variableDeclaration": {
                                "kind": "VariableDeclaration",
                                "fullStart": 545,
                                "fullEnd": 571,
                                "start": 553,
                                "end": 571,
                                "fullWidth": 26,
                                "width": 18,
                                "varKeyword": {
                                    "kind": "VarKeyword",
                                    "fullStart": 545,
                                    "fullEnd": 557,
                                    "start": 553,
                                    "end": 556,
                                    "fullWidth": 12,
                                    "width": 3,
                                    "text": "var",
                                    "value": "var",
                                    "valueText": "var",
                                    "hasLeadingTrivia": true,
                                    "hasTrailingTrivia": true,
                                    "leadingTrivia": [
                                        {
                                            "kind": "WhitespaceTrivia",
                                            "text": "        "
                                        }
                                    ],
                                    "trailingTrivia": [
                                        {
                                            "kind": "WhitespaceTrivia",
                                            "text": " "
                                        }
                                    ]
                                },
                                "variableDeclarators": [
                                    {
                                        "kind": "VariableDeclarator",
                                        "fullStart": 557,
                                        "fullEnd": 571,
                                        "start": 557,
                                        "end": 571,
                                        "fullWidth": 14,
<<<<<<< HEAD
                                        "width": 14,
                                        "identifier": {
=======
                                        "propertyName": {
>>>>>>> 85e84683
                                            "kind": "IdentifierName",
                                            "fullStart": 557,
                                            "fullEnd": 564,
                                            "start": 557,
                                            "end": 563,
                                            "fullWidth": 7,
                                            "width": 6,
                                            "text": "result",
                                            "value": "result",
                                            "valueText": "result",
                                            "hasTrailingTrivia": true,
                                            "trailingTrivia": [
                                                {
                                                    "kind": "WhitespaceTrivia",
                                                    "text": " "
                                                }
                                            ]
                                        },
                                        "equalsValueClause": {
                                            "kind": "EqualsValueClause",
                                            "fullStart": 564,
                                            "fullEnd": 571,
                                            "start": 564,
                                            "end": 571,
                                            "fullWidth": 7,
                                            "width": 7,
                                            "equalsToken": {
                                                "kind": "EqualsToken",
                                                "fullStart": 564,
                                                "fullEnd": 566,
                                                "start": 564,
                                                "end": 565,
                                                "fullWidth": 2,
                                                "width": 1,
                                                "text": "=",
                                                "value": "=",
                                                "valueText": "=",
                                                "hasTrailingTrivia": true,
                                                "trailingTrivia": [
                                                    {
                                                        "kind": "WhitespaceTrivia",
                                                        "text": " "
                                                    }
                                                ]
                                            },
                                            "value": {
                                                "kind": "FalseKeyword",
                                                "fullStart": 566,
                                                "fullEnd": 571,
                                                "start": 566,
                                                "end": 571,
                                                "fullWidth": 5,
                                                "width": 5,
                                                "text": "false",
                                                "value": false,
                                                "valueText": "false"
                                            }
                                        }
                                    }
                                ]
                            },
                            "semicolonToken": {
                                "kind": "SemicolonToken",
                                "fullStart": 571,
                                "fullEnd": 574,
                                "start": 571,
                                "end": 572,
                                "fullWidth": 3,
                                "width": 1,
                                "text": ";",
                                "value": ";",
                                "valueText": ";",
                                "hasTrailingTrivia": true,
                                "hasTrailingNewLine": true,
                                "trailingTrivia": [
                                    {
                                        "kind": "NewLineTrivia",
                                        "text": "\r\n"
                                    }
                                ]
                            }
                        },
                        {
                            "kind": "FunctionDeclaration",
                            "fullStart": 574,
                            "fullEnd": 717,
                            "start": 582,
                            "end": 715,
                            "fullWidth": 143,
                            "width": 133,
                            "modifiers": [],
                            "functionKeyword": {
                                "kind": "FunctionKeyword",
                                "fullStart": 574,
                                "fullEnd": 591,
                                "start": 582,
                                "end": 590,
                                "fullWidth": 17,
                                "width": 8,
                                "text": "function",
                                "value": "function",
                                "valueText": "function",
                                "hasLeadingTrivia": true,
                                "hasTrailingTrivia": true,
                                "leadingTrivia": [
                                    {
                                        "kind": "WhitespaceTrivia",
                                        "text": "        "
                                    }
                                ],
                                "trailingTrivia": [
                                    {
                                        "kind": "WhitespaceTrivia",
                                        "text": " "
                                    }
                                ]
                            },
                            "identifier": {
                                "kind": "IdentifierName",
                                "fullStart": 591,
                                "fullEnd": 601,
                                "start": 591,
                                "end": 601,
                                "fullWidth": 10,
                                "width": 10,
                                "text": "callbackfn",
                                "value": "callbackfn",
                                "valueText": "callbackfn"
                            },
                            "callSignature": {
                                "kind": "CallSignature",
                                "fullStart": 601,
                                "fullEnd": 617,
                                "start": 601,
                                "end": 616,
                                "fullWidth": 16,
                                "width": 15,
                                "parameterList": {
                                    "kind": "ParameterList",
                                    "fullStart": 601,
                                    "fullEnd": 617,
                                    "start": 601,
                                    "end": 616,
                                    "fullWidth": 16,
                                    "width": 15,
                                    "openParenToken": {
                                        "kind": "OpenParenToken",
                                        "fullStart": 601,
                                        "fullEnd": 602,
                                        "start": 601,
                                        "end": 602,
                                        "fullWidth": 1,
                                        "width": 1,
                                        "text": "(",
                                        "value": "(",
                                        "valueText": "("
                                    },
                                    "parameters": [
                                        {
                                            "kind": "Parameter",
                                            "fullStart": 602,
                                            "fullEnd": 605,
                                            "start": 602,
                                            "end": 605,
                                            "fullWidth": 3,
                                            "width": 3,
                                            "modifiers": [],
                                            "identifier": {
                                                "kind": "IdentifierName",
                                                "fullStart": 602,
                                                "fullEnd": 605,
                                                "start": 602,
                                                "end": 605,
                                                "fullWidth": 3,
                                                "width": 3,
                                                "text": "val",
                                                "value": "val",
                                                "valueText": "val"
                                            }
                                        },
                                        {
                                            "kind": "CommaToken",
                                            "fullStart": 605,
                                            "fullEnd": 607,
                                            "start": 605,
                                            "end": 606,
                                            "fullWidth": 2,
                                            "width": 1,
                                            "text": ",",
                                            "value": ",",
                                            "valueText": ",",
                                            "hasTrailingTrivia": true,
                                            "trailingTrivia": [
                                                {
                                                    "kind": "WhitespaceTrivia",
                                                    "text": " "
                                                }
                                            ]
                                        },
                                        {
                                            "kind": "Parameter",
                                            "fullStart": 607,
                                            "fullEnd": 610,
                                            "start": 607,
                                            "end": 610,
                                            "fullWidth": 3,
                                            "width": 3,
                                            "modifiers": [],
                                            "identifier": {
                                                "kind": "IdentifierName",
                                                "fullStart": 607,
                                                "fullEnd": 610,
                                                "start": 607,
                                                "end": 610,
                                                "fullWidth": 3,
                                                "width": 3,
                                                "text": "idx",
                                                "value": "idx",
                                                "valueText": "idx"
                                            }
                                        },
                                        {
                                            "kind": "CommaToken",
                                            "fullStart": 610,
                                            "fullEnd": 612,
                                            "start": 610,
                                            "end": 611,
                                            "fullWidth": 2,
                                            "width": 1,
                                            "text": ",",
                                            "value": ",",
                                            "valueText": ",",
                                            "hasTrailingTrivia": true,
                                            "trailingTrivia": [
                                                {
                                                    "kind": "WhitespaceTrivia",
                                                    "text": " "
                                                }
                                            ]
                                        },
                                        {
                                            "kind": "Parameter",
                                            "fullStart": 612,
                                            "fullEnd": 615,
                                            "start": 612,
                                            "end": 615,
                                            "fullWidth": 3,
                                            "width": 3,
                                            "modifiers": [],
                                            "identifier": {
                                                "kind": "IdentifierName",
                                                "fullStart": 612,
                                                "fullEnd": 615,
                                                "start": 612,
                                                "end": 615,
                                                "fullWidth": 3,
                                                "width": 3,
                                                "text": "obj",
                                                "value": "obj",
                                                "valueText": "obj"
                                            }
                                        }
                                    ],
                                    "closeParenToken": {
                                        "kind": "CloseParenToken",
                                        "fullStart": 615,
                                        "fullEnd": 617,
                                        "start": 615,
                                        "end": 616,
                                        "fullWidth": 2,
                                        "width": 1,
                                        "text": ")",
                                        "value": ")",
                                        "valueText": ")",
                                        "hasTrailingTrivia": true,
                                        "trailingTrivia": [
                                            {
                                                "kind": "WhitespaceTrivia",
                                                "text": " "
                                            }
                                        ]
                                    }
                                }
                            },
                            "block": {
                                "kind": "Block",
                                "fullStart": 617,
                                "fullEnd": 717,
                                "start": 617,
                                "end": 715,
                                "fullWidth": 100,
                                "width": 98,
                                "openBraceToken": {
                                    "kind": "OpenBraceToken",
                                    "fullStart": 617,
                                    "fullEnd": 620,
                                    "start": 617,
                                    "end": 618,
                                    "fullWidth": 3,
                                    "width": 1,
                                    "text": "{",
                                    "value": "{",
                                    "valueText": "{",
                                    "hasTrailingTrivia": true,
                                    "hasTrailingNewLine": true,
                                    "trailingTrivia": [
                                        {
                                            "kind": "NewLineTrivia",
                                            "text": "\r\n"
                                        }
                                    ]
                                },
                                "statements": [
                                    {
                                        "kind": "ExpressionStatement",
                                        "fullStart": 620,
                                        "fullEnd": 706,
                                        "start": 632,
                                        "end": 704,
                                        "fullWidth": 86,
                                        "width": 72,
                                        "expression": {
                                            "kind": "AssignmentExpression",
                                            "fullStart": 620,
                                            "fullEnd": 703,
                                            "start": 632,
                                            "end": 703,
                                            "fullWidth": 83,
                                            "width": 71,
                                            "left": {
                                                "kind": "IdentifierName",
                                                "fullStart": 620,
                                                "fullEnd": 639,
                                                "start": 632,
                                                "end": 638,
                                                "fullWidth": 19,
                                                "width": 6,
                                                "text": "result",
                                                "value": "result",
                                                "valueText": "result",
                                                "hasLeadingTrivia": true,
                                                "hasTrailingTrivia": true,
                                                "leadingTrivia": [
                                                    {
                                                        "kind": "WhitespaceTrivia",
                                                        "text": "            "
                                                    }
                                                ],
                                                "trailingTrivia": [
                                                    {
                                                        "kind": "WhitespaceTrivia",
                                                        "text": " "
                                                    }
                                                ]
                                            },
                                            "operatorToken": {
                                                "kind": "EqualsToken",
                                                "fullStart": 639,
                                                "fullEnd": 641,
                                                "start": 639,
                                                "end": 640,
                                                "fullWidth": 2,
                                                "width": 1,
                                                "text": "=",
                                                "value": "=",
                                                "valueText": "=",
                                                "hasTrailingTrivia": true,
                                                "trailingTrivia": [
                                                    {
                                                        "kind": "WhitespaceTrivia",
                                                        "text": " "
                                                    }
                                                ]
                                            },
                                            "right": {
                                                "kind": "ParenthesizedExpression",
                                                "fullStart": 641,
                                                "fullEnd": 703,
                                                "start": 641,
                                                "end": 703,
                                                "fullWidth": 62,
                                                "width": 62,
                                                "openParenToken": {
                                                    "kind": "OpenParenToken",
                                                    "fullStart": 641,
                                                    "fullEnd": 642,
                                                    "start": 641,
                                                    "end": 642,
                                                    "fullWidth": 1,
                                                    "width": 1,
                                                    "text": "(",
                                                    "value": "(",
                                                    "valueText": "("
                                                },
                                                "expression": {
                                                    "kind": "EqualsExpression",
                                                    "fullStart": 642,
                                                    "fullEnd": 702,
                                                    "start": 642,
                                                    "end": 702,
                                                    "fullWidth": 60,
                                                    "width": 60,
                                                    "left": {
                                                        "kind": "StringLiteral",
                                                        "fullStart": 642,
                                                        "fullEnd": 663,
                                                        "start": 642,
                                                        "end": 662,
                                                        "fullWidth": 21,
                                                        "width": 20,
                                                        "text": "'[object Arguments]'",
                                                        "value": "[object Arguments]",
                                                        "valueText": "[object Arguments]",
                                                        "hasTrailingTrivia": true,
                                                        "trailingTrivia": [
                                                            {
                                                                "kind": "WhitespaceTrivia",
                                                                "text": " "
                                                            }
                                                        ]
                                                    },
                                                    "operatorToken": {
                                                        "kind": "EqualsEqualsEqualsToken",
                                                        "fullStart": 663,
                                                        "fullEnd": 667,
                                                        "start": 663,
                                                        "end": 666,
                                                        "fullWidth": 4,
                                                        "width": 3,
                                                        "text": "===",
                                                        "value": "===",
                                                        "valueText": "===",
                                                        "hasTrailingTrivia": true,
                                                        "trailingTrivia": [
                                                            {
                                                                "kind": "WhitespaceTrivia",
                                                                "text": " "
                                                            }
                                                        ]
                                                    },
                                                    "right": {
                                                        "kind": "InvocationExpression",
                                                        "fullStart": 667,
                                                        "fullEnd": 702,
                                                        "start": 667,
                                                        "end": 702,
                                                        "fullWidth": 35,
                                                        "width": 35,
                                                        "expression": {
                                                            "kind": "MemberAccessExpression",
                                                            "fullStart": 667,
                                                            "fullEnd": 697,
                                                            "start": 667,
                                                            "end": 697,
                                                            "fullWidth": 30,
                                                            "width": 30,
                                                            "expression": {
                                                                "kind": "MemberAccessExpression",
                                                                "fullStart": 667,
                                                                "fullEnd": 692,
                                                                "start": 667,
                                                                "end": 692,
                                                                "fullWidth": 25,
                                                                "width": 25,
                                                                "expression": {
                                                                    "kind": "MemberAccessExpression",
                                                                    "fullStart": 667,
                                                                    "fullEnd": 683,
                                                                    "start": 667,
                                                                    "end": 683,
                                                                    "fullWidth": 16,
                                                                    "width": 16,
                                                                    "expression": {
                                                                        "kind": "IdentifierName",
                                                                        "fullStart": 667,
                                                                        "fullEnd": 673,
                                                                        "start": 667,
                                                                        "end": 673,
                                                                        "fullWidth": 6,
                                                                        "width": 6,
                                                                        "text": "Object",
                                                                        "value": "Object",
                                                                        "valueText": "Object"
                                                                    },
                                                                    "dotToken": {
                                                                        "kind": "DotToken",
                                                                        "fullStart": 673,
                                                                        "fullEnd": 674,
                                                                        "start": 673,
                                                                        "end": 674,
                                                                        "fullWidth": 1,
                                                                        "width": 1,
                                                                        "text": ".",
                                                                        "value": ".",
                                                                        "valueText": "."
                                                                    },
                                                                    "name": {
                                                                        "kind": "IdentifierName",
                                                                        "fullStart": 674,
                                                                        "fullEnd": 683,
                                                                        "start": 674,
                                                                        "end": 683,
                                                                        "fullWidth": 9,
                                                                        "width": 9,
                                                                        "text": "prototype",
                                                                        "value": "prototype",
                                                                        "valueText": "prototype"
                                                                    }
                                                                },
                                                                "dotToken": {
                                                                    "kind": "DotToken",
                                                                    "fullStart": 683,
                                                                    "fullEnd": 684,
                                                                    "start": 683,
                                                                    "end": 684,
                                                                    "fullWidth": 1,
                                                                    "width": 1,
                                                                    "text": ".",
                                                                    "value": ".",
                                                                    "valueText": "."
                                                                },
                                                                "name": {
                                                                    "kind": "IdentifierName",
                                                                    "fullStart": 684,
                                                                    "fullEnd": 692,
                                                                    "start": 684,
                                                                    "end": 692,
                                                                    "fullWidth": 8,
                                                                    "width": 8,
                                                                    "text": "toString",
                                                                    "value": "toString",
                                                                    "valueText": "toString"
                                                                }
                                                            },
                                                            "dotToken": {
                                                                "kind": "DotToken",
                                                                "fullStart": 692,
                                                                "fullEnd": 693,
                                                                "start": 692,
                                                                "end": 693,
                                                                "fullWidth": 1,
                                                                "width": 1,
                                                                "text": ".",
                                                                "value": ".",
                                                                "valueText": "."
                                                            },
                                                            "name": {
                                                                "kind": "IdentifierName",
                                                                "fullStart": 693,
                                                                "fullEnd": 697,
                                                                "start": 693,
                                                                "end": 697,
                                                                "fullWidth": 4,
                                                                "width": 4,
                                                                "text": "call",
                                                                "value": "call",
                                                                "valueText": "call"
                                                            }
                                                        },
                                                        "argumentList": {
                                                            "kind": "ArgumentList",
                                                            "fullStart": 697,
                                                            "fullEnd": 702,
                                                            "start": 697,
                                                            "end": 702,
                                                            "fullWidth": 5,
                                                            "width": 5,
                                                            "openParenToken": {
                                                                "kind": "OpenParenToken",
                                                                "fullStart": 697,
                                                                "fullEnd": 698,
                                                                "start": 697,
                                                                "end": 698,
                                                                "fullWidth": 1,
                                                                "width": 1,
                                                                "text": "(",
                                                                "value": "(",
                                                                "valueText": "("
                                                            },
                                                            "arguments": [
                                                                {
                                                                    "kind": "IdentifierName",
                                                                    "fullStart": 698,
                                                                    "fullEnd": 701,
                                                                    "start": 698,
                                                                    "end": 701,
                                                                    "fullWidth": 3,
                                                                    "width": 3,
                                                                    "text": "obj",
                                                                    "value": "obj",
                                                                    "valueText": "obj"
                                                                }
                                                            ],
                                                            "closeParenToken": {
                                                                "kind": "CloseParenToken",
                                                                "fullStart": 701,
                                                                "fullEnd": 702,
                                                                "start": 701,
                                                                "end": 702,
                                                                "fullWidth": 1,
                                                                "width": 1,
                                                                "text": ")",
                                                                "value": ")",
                                                                "valueText": ")"
                                                            }
                                                        }
                                                    }
                                                },
                                                "closeParenToken": {
                                                    "kind": "CloseParenToken",
                                                    "fullStart": 702,
                                                    "fullEnd": 703,
                                                    "start": 702,
                                                    "end": 703,
                                                    "fullWidth": 1,
                                                    "width": 1,
                                                    "text": ")",
                                                    "value": ")",
                                                    "valueText": ")"
                                                }
                                            }
                                        },
                                        "semicolonToken": {
                                            "kind": "SemicolonToken",
                                            "fullStart": 703,
                                            "fullEnd": 706,
                                            "start": 703,
                                            "end": 704,
                                            "fullWidth": 3,
                                            "width": 1,
                                            "text": ";",
                                            "value": ";",
                                            "valueText": ";",
                                            "hasTrailingTrivia": true,
                                            "hasTrailingNewLine": true,
                                            "trailingTrivia": [
                                                {
                                                    "kind": "NewLineTrivia",
                                                    "text": "\r\n"
                                                }
                                            ]
                                        }
                                    }
                                ],
                                "closeBraceToken": {
                                    "kind": "CloseBraceToken",
                                    "fullStart": 706,
                                    "fullEnd": 717,
                                    "start": 714,
                                    "end": 715,
                                    "fullWidth": 11,
                                    "width": 1,
                                    "text": "}",
                                    "value": "}",
                                    "valueText": "}",
                                    "hasLeadingTrivia": true,
                                    "hasTrailingTrivia": true,
                                    "hasTrailingNewLine": true,
                                    "leadingTrivia": [
                                        {
                                            "kind": "WhitespaceTrivia",
                                            "text": "        "
                                        }
                                    ],
                                    "trailingTrivia": [
                                        {
                                            "kind": "NewLineTrivia",
                                            "text": "\r\n"
                                        }
                                    ]
                                }
                            }
                        },
                        {
                            "kind": "VariableStatement",
                            "fullStart": 717,
                            "fullEnd": 807,
                            "start": 727,
                            "end": 805,
                            "fullWidth": 90,
                            "width": 78,
                            "modifiers": [],
                            "variableDeclaration": {
                                "kind": "VariableDeclaration",
                                "fullStart": 717,
                                "fullEnd": 804,
                                "start": 727,
                                "end": 804,
                                "fullWidth": 87,
                                "width": 77,
                                "varKeyword": {
                                    "kind": "VarKeyword",
                                    "fullStart": 717,
                                    "fullEnd": 731,
                                    "start": 727,
                                    "end": 730,
                                    "fullWidth": 14,
                                    "width": 3,
                                    "text": "var",
                                    "value": "var",
                                    "valueText": "var",
                                    "hasLeadingTrivia": true,
                                    "hasLeadingNewLine": true,
                                    "hasTrailingTrivia": true,
                                    "leadingTrivia": [
                                        {
                                            "kind": "NewLineTrivia",
                                            "text": "\r\n"
                                        },
                                        {
                                            "kind": "WhitespaceTrivia",
                                            "text": "        "
                                        }
                                    ],
                                    "trailingTrivia": [
                                        {
                                            "kind": "WhitespaceTrivia",
                                            "text": " "
                                        }
                                    ]
                                },
                                "variableDeclarators": [
                                    {
                                        "kind": "VariableDeclarator",
                                        "fullStart": 731,
                                        "fullEnd": 804,
                                        "start": 731,
                                        "end": 804,
                                        "fullWidth": 73,
<<<<<<< HEAD
                                        "width": 73,
                                        "identifier": {
=======
                                        "propertyName": {
>>>>>>> 85e84683
                                            "kind": "IdentifierName",
                                            "fullStart": 731,
                                            "fullEnd": 735,
                                            "start": 731,
                                            "end": 734,
                                            "fullWidth": 4,
                                            "width": 3,
                                            "text": "obj",
                                            "value": "obj",
                                            "valueText": "obj",
                                            "hasTrailingTrivia": true,
                                            "trailingTrivia": [
                                                {
                                                    "kind": "WhitespaceTrivia",
                                                    "text": " "
                                                }
                                            ]
                                        },
                                        "equalsValueClause": {
                                            "kind": "EqualsValueClause",
                                            "fullStart": 735,
                                            "fullEnd": 804,
                                            "start": 735,
                                            "end": 804,
                                            "fullWidth": 69,
                                            "width": 69,
                                            "equalsToken": {
                                                "kind": "EqualsToken",
                                                "fullStart": 735,
                                                "fullEnd": 737,
                                                "start": 735,
                                                "end": 736,
                                                "fullWidth": 2,
                                                "width": 1,
                                                "text": "=",
                                                "value": "=",
                                                "valueText": "=",
                                                "hasTrailingTrivia": true,
                                                "trailingTrivia": [
                                                    {
                                                        "kind": "WhitespaceTrivia",
                                                        "text": " "
                                                    }
                                                ]
                                            },
                                            "value": {
                                                "kind": "ParenthesizedExpression",
                                                "fullStart": 737,
                                                "fullEnd": 804,
                                                "start": 737,
                                                "end": 804,
                                                "fullWidth": 67,
                                                "width": 67,
                                                "openParenToken": {
                                                    "kind": "OpenParenToken",
                                                    "fullStart": 737,
                                                    "fullEnd": 738,
                                                    "start": 737,
                                                    "end": 738,
                                                    "fullWidth": 1,
                                                    "width": 1,
                                                    "text": "(",
                                                    "value": "(",
                                                    "valueText": "("
                                                },
                                                "expression": {
                                                    "kind": "InvocationExpression",
                                                    "fullStart": 738,
                                                    "fullEnd": 803,
                                                    "start": 738,
                                                    "end": 803,
                                                    "fullWidth": 65,
                                                    "width": 65,
                                                    "expression": {
                                                        "kind": "FunctionExpression",
                                                        "fullStart": 738,
                                                        "fullEnd": 793,
                                                        "start": 738,
                                                        "end": 793,
                                                        "fullWidth": 55,
                                                        "width": 55,
                                                        "functionKeyword": {
                                                            "kind": "FunctionKeyword",
                                                            "fullStart": 738,
                                                            "fullEnd": 747,
                                                            "start": 738,
                                                            "end": 746,
                                                            "fullWidth": 9,
                                                            "width": 8,
                                                            "text": "function",
                                                            "value": "function",
                                                            "valueText": "function",
                                                            "hasTrailingTrivia": true,
                                                            "trailingTrivia": [
                                                                {
                                                                    "kind": "WhitespaceTrivia",
                                                                    "text": " "
                                                                }
                                                            ]
                                                        },
                                                        "callSignature": {
                                                            "kind": "CallSignature",
                                                            "fullStart": 747,
                                                            "fullEnd": 750,
                                                            "start": 747,
                                                            "end": 749,
                                                            "fullWidth": 3,
                                                            "width": 2,
                                                            "parameterList": {
                                                                "kind": "ParameterList",
                                                                "fullStart": 747,
                                                                "fullEnd": 750,
                                                                "start": 747,
                                                                "end": 749,
                                                                "fullWidth": 3,
                                                                "width": 2,
                                                                "openParenToken": {
                                                                    "kind": "OpenParenToken",
                                                                    "fullStart": 747,
                                                                    "fullEnd": 748,
                                                                    "start": 747,
                                                                    "end": 748,
                                                                    "fullWidth": 1,
                                                                    "width": 1,
                                                                    "text": "(",
                                                                    "value": "(",
                                                                    "valueText": "("
                                                                },
                                                                "parameters": [],
                                                                "closeParenToken": {
                                                                    "kind": "CloseParenToken",
                                                                    "fullStart": 748,
                                                                    "fullEnd": 750,
                                                                    "start": 748,
                                                                    "end": 749,
                                                                    "fullWidth": 2,
                                                                    "width": 1,
                                                                    "text": ")",
                                                                    "value": ")",
                                                                    "valueText": ")",
                                                                    "hasTrailingTrivia": true,
                                                                    "trailingTrivia": [
                                                                        {
                                                                            "kind": "WhitespaceTrivia",
                                                                            "text": " "
                                                                        }
                                                                    ]
                                                                }
                                                            }
                                                        },
                                                        "block": {
                                                            "kind": "Block",
                                                            "fullStart": 750,
                                                            "fullEnd": 793,
                                                            "start": 750,
                                                            "end": 793,
                                                            "fullWidth": 43,
                                                            "width": 43,
                                                            "openBraceToken": {
                                                                "kind": "OpenBraceToken",
                                                                "fullStart": 750,
                                                                "fullEnd": 753,
                                                                "start": 750,
                                                                "end": 751,
                                                                "fullWidth": 3,
                                                                "width": 1,
                                                                "text": "{",
                                                                "value": "{",
                                                                "valueText": "{",
                                                                "hasTrailingTrivia": true,
                                                                "hasTrailingNewLine": true,
                                                                "trailingTrivia": [
                                                                    {
                                                                        "kind": "NewLineTrivia",
                                                                        "text": "\r\n"
                                                                    }
                                                                ]
                                                            },
                                                            "statements": [
                                                                {
                                                                    "kind": "ReturnStatement",
                                                                    "fullStart": 753,
                                                                    "fullEnd": 784,
                                                                    "start": 765,
                                                                    "end": 782,
                                                                    "fullWidth": 31,
                                                                    "width": 17,
                                                                    "returnKeyword": {
                                                                        "kind": "ReturnKeyword",
                                                                        "fullStart": 753,
                                                                        "fullEnd": 772,
                                                                        "start": 765,
                                                                        "end": 771,
                                                                        "fullWidth": 19,
                                                                        "width": 6,
                                                                        "text": "return",
                                                                        "value": "return",
                                                                        "valueText": "return",
                                                                        "hasLeadingTrivia": true,
                                                                        "hasTrailingTrivia": true,
                                                                        "leadingTrivia": [
                                                                            {
                                                                                "kind": "WhitespaceTrivia",
                                                                                "text": "            "
                                                                            }
                                                                        ],
                                                                        "trailingTrivia": [
                                                                            {
                                                                                "kind": "WhitespaceTrivia",
                                                                                "text": " "
                                                                            }
                                                                        ]
                                                                    },
                                                                    "expression": {
                                                                        "kind": "IdentifierName",
                                                                        "fullStart": 772,
                                                                        "fullEnd": 781,
                                                                        "start": 772,
                                                                        "end": 781,
                                                                        "fullWidth": 9,
                                                                        "width": 9,
                                                                        "text": "arguments",
                                                                        "value": "arguments",
                                                                        "valueText": "arguments"
                                                                    },
                                                                    "semicolonToken": {
                                                                        "kind": "SemicolonToken",
                                                                        "fullStart": 781,
                                                                        "fullEnd": 784,
                                                                        "start": 781,
                                                                        "end": 782,
                                                                        "fullWidth": 3,
                                                                        "width": 1,
                                                                        "text": ";",
                                                                        "value": ";",
                                                                        "valueText": ";",
                                                                        "hasTrailingTrivia": true,
                                                                        "hasTrailingNewLine": true,
                                                                        "trailingTrivia": [
                                                                            {
                                                                                "kind": "NewLineTrivia",
                                                                                "text": "\r\n"
                                                                            }
                                                                        ]
                                                                    }
                                                                }
                                                            ],
                                                            "closeBraceToken": {
                                                                "kind": "CloseBraceToken",
                                                                "fullStart": 784,
                                                                "fullEnd": 793,
                                                                "start": 792,
                                                                "end": 793,
                                                                "fullWidth": 9,
                                                                "width": 1,
                                                                "text": "}",
                                                                "value": "}",
                                                                "valueText": "}",
                                                                "hasLeadingTrivia": true,
                                                                "leadingTrivia": [
                                                                    {
                                                                        "kind": "WhitespaceTrivia",
                                                                        "text": "        "
                                                                    }
                                                                ]
                                                            }
                                                        }
                                                    },
                                                    "argumentList": {
                                                        "kind": "ArgumentList",
                                                        "fullStart": 793,
                                                        "fullEnd": 803,
                                                        "start": 793,
                                                        "end": 803,
                                                        "fullWidth": 10,
                                                        "width": 10,
                                                        "openParenToken": {
                                                            "kind": "OpenParenToken",
                                                            "fullStart": 793,
                                                            "fullEnd": 794,
                                                            "start": 793,
                                                            "end": 794,
                                                            "fullWidth": 1,
                                                            "width": 1,
                                                            "text": "(",
                                                            "value": "(",
                                                            "valueText": "("
                                                        },
                                                        "arguments": [
                                                            {
                                                                "kind": "StringLiteral",
                                                                "fullStart": 794,
                                                                "fullEnd": 797,
                                                                "start": 794,
                                                                "end": 797,
                                                                "fullWidth": 3,
                                                                "width": 3,
                                                                "text": "\"a\"",
                                                                "value": "a",
                                                                "valueText": "a"
                                                            },
                                                            {
                                                                "kind": "CommaToken",
                                                                "fullStart": 797,
                                                                "fullEnd": 799,
                                                                "start": 797,
                                                                "end": 798,
                                                                "fullWidth": 2,
                                                                "width": 1,
                                                                "text": ",",
                                                                "value": ",",
                                                                "valueText": ",",
                                                                "hasTrailingTrivia": true,
                                                                "trailingTrivia": [
                                                                    {
                                                                        "kind": "WhitespaceTrivia",
                                                                        "text": " "
                                                                    }
                                                                ]
                                                            },
                                                            {
                                                                "kind": "StringLiteral",
                                                                "fullStart": 799,
                                                                "fullEnd": 802,
                                                                "start": 799,
                                                                "end": 802,
                                                                "fullWidth": 3,
                                                                "width": 3,
                                                                "text": "\"b\"",
                                                                "value": "b",
                                                                "valueText": "b"
                                                            }
                                                        ],
                                                        "closeParenToken": {
                                                            "kind": "CloseParenToken",
                                                            "fullStart": 802,
                                                            "fullEnd": 803,
                                                            "start": 802,
                                                            "end": 803,
                                                            "fullWidth": 1,
                                                            "width": 1,
                                                            "text": ")",
                                                            "value": ")",
                                                            "valueText": ")"
                                                        }
                                                    }
                                                },
                                                "closeParenToken": {
                                                    "kind": "CloseParenToken",
                                                    "fullStart": 803,
                                                    "fullEnd": 804,
                                                    "start": 803,
                                                    "end": 804,
                                                    "fullWidth": 1,
                                                    "width": 1,
                                                    "text": ")",
                                                    "value": ")",
                                                    "valueText": ")"
                                                }
                                            }
                                        }
                                    }
                                ]
                            },
                            "semicolonToken": {
                                "kind": "SemicolonToken",
                                "fullStart": 804,
                                "fullEnd": 807,
                                "start": 804,
                                "end": 805,
                                "fullWidth": 3,
                                "width": 1,
                                "text": ";",
                                "value": ";",
                                "valueText": ";",
                                "hasTrailingTrivia": true,
                                "hasTrailingNewLine": true,
                                "trailingTrivia": [
                                    {
                                        "kind": "NewLineTrivia",
                                        "text": "\r\n"
                                    }
                                ]
                            }
                        },
                        {
                            "kind": "ExpressionStatement",
                            "fullStart": 807,
                            "fullEnd": 865,
                            "start": 817,
                            "end": 863,
                            "fullWidth": 58,
                            "width": 46,
                            "expression": {
                                "kind": "InvocationExpression",
                                "fullStart": 807,
                                "fullEnd": 862,
                                "start": 817,
                                "end": 862,
                                "fullWidth": 55,
                                "width": 45,
                                "expression": {
                                    "kind": "MemberAccessExpression",
                                    "fullStart": 807,
                                    "fullEnd": 845,
                                    "start": 817,
                                    "end": 845,
                                    "fullWidth": 38,
                                    "width": 28,
                                    "expression": {
                                        "kind": "MemberAccessExpression",
                                        "fullStart": 807,
                                        "fullEnd": 840,
                                        "start": 817,
                                        "end": 840,
                                        "fullWidth": 33,
                                        "width": 23,
                                        "expression": {
                                            "kind": "MemberAccessExpression",
                                            "fullStart": 807,
                                            "fullEnd": 832,
                                            "start": 817,
                                            "end": 832,
                                            "fullWidth": 25,
                                            "width": 15,
                                            "expression": {
                                                "kind": "IdentifierName",
                                                "fullStart": 807,
                                                "fullEnd": 822,
                                                "start": 817,
                                                "end": 822,
                                                "fullWidth": 15,
                                                "width": 5,
                                                "text": "Array",
                                                "value": "Array",
                                                "valueText": "Array",
                                                "hasLeadingTrivia": true,
                                                "hasLeadingNewLine": true,
                                                "leadingTrivia": [
                                                    {
                                                        "kind": "NewLineTrivia",
                                                        "text": "\r\n"
                                                    },
                                                    {
                                                        "kind": "WhitespaceTrivia",
                                                        "text": "        "
                                                    }
                                                ]
                                            },
                                            "dotToken": {
                                                "kind": "DotToken",
                                                "fullStart": 822,
                                                "fullEnd": 823,
                                                "start": 822,
                                                "end": 823,
                                                "fullWidth": 1,
                                                "width": 1,
                                                "text": ".",
                                                "value": ".",
                                                "valueText": "."
                                            },
                                            "name": {
                                                "kind": "IdentifierName",
                                                "fullStart": 823,
                                                "fullEnd": 832,
                                                "start": 823,
                                                "end": 832,
                                                "fullWidth": 9,
                                                "width": 9,
                                                "text": "prototype",
                                                "value": "prototype",
                                                "valueText": "prototype"
                                            }
                                        },
                                        "dotToken": {
                                            "kind": "DotToken",
                                            "fullStart": 832,
                                            "fullEnd": 833,
                                            "start": 832,
                                            "end": 833,
                                            "fullWidth": 1,
                                            "width": 1,
                                            "text": ".",
                                            "value": ".",
                                            "valueText": "."
                                        },
                                        "name": {
                                            "kind": "IdentifierName",
                                            "fullStart": 833,
                                            "fullEnd": 840,
                                            "start": 833,
                                            "end": 840,
                                            "fullWidth": 7,
                                            "width": 7,
                                            "text": "forEach",
                                            "value": "forEach",
                                            "valueText": "forEach"
                                        }
                                    },
                                    "dotToken": {
                                        "kind": "DotToken",
                                        "fullStart": 840,
                                        "fullEnd": 841,
                                        "start": 840,
                                        "end": 841,
                                        "fullWidth": 1,
                                        "width": 1,
                                        "text": ".",
                                        "value": ".",
                                        "valueText": "."
                                    },
                                    "name": {
                                        "kind": "IdentifierName",
                                        "fullStart": 841,
                                        "fullEnd": 845,
                                        "start": 841,
                                        "end": 845,
                                        "fullWidth": 4,
                                        "width": 4,
                                        "text": "call",
                                        "value": "call",
                                        "valueText": "call"
                                    }
                                },
                                "argumentList": {
                                    "kind": "ArgumentList",
                                    "fullStart": 845,
                                    "fullEnd": 862,
                                    "start": 845,
                                    "end": 862,
                                    "fullWidth": 17,
                                    "width": 17,
                                    "openParenToken": {
                                        "kind": "OpenParenToken",
                                        "fullStart": 845,
                                        "fullEnd": 846,
                                        "start": 845,
                                        "end": 846,
                                        "fullWidth": 1,
                                        "width": 1,
                                        "text": "(",
                                        "value": "(",
                                        "valueText": "("
                                    },
                                    "arguments": [
                                        {
                                            "kind": "IdentifierName",
                                            "fullStart": 846,
                                            "fullEnd": 849,
                                            "start": 846,
                                            "end": 849,
                                            "fullWidth": 3,
                                            "width": 3,
                                            "text": "obj",
                                            "value": "obj",
                                            "valueText": "obj"
                                        },
                                        {
                                            "kind": "CommaToken",
                                            "fullStart": 849,
                                            "fullEnd": 851,
                                            "start": 849,
                                            "end": 850,
                                            "fullWidth": 2,
                                            "width": 1,
                                            "text": ",",
                                            "value": ",",
                                            "valueText": ",",
                                            "hasTrailingTrivia": true,
                                            "trailingTrivia": [
                                                {
                                                    "kind": "WhitespaceTrivia",
                                                    "text": " "
                                                }
                                            ]
                                        },
                                        {
                                            "kind": "IdentifierName",
                                            "fullStart": 851,
                                            "fullEnd": 861,
                                            "start": 851,
                                            "end": 861,
                                            "fullWidth": 10,
                                            "width": 10,
                                            "text": "callbackfn",
                                            "value": "callbackfn",
                                            "valueText": "callbackfn"
                                        }
                                    ],
                                    "closeParenToken": {
                                        "kind": "CloseParenToken",
                                        "fullStart": 861,
                                        "fullEnd": 862,
                                        "start": 861,
                                        "end": 862,
                                        "fullWidth": 1,
                                        "width": 1,
                                        "text": ")",
                                        "value": ")",
                                        "valueText": ")"
                                    }
                                }
                            },
                            "semicolonToken": {
                                "kind": "SemicolonToken",
                                "fullStart": 862,
                                "fullEnd": 865,
                                "start": 862,
                                "end": 863,
                                "fullWidth": 3,
                                "width": 1,
                                "text": ";",
                                "value": ";",
                                "valueText": ";",
                                "hasTrailingTrivia": true,
                                "hasTrailingNewLine": true,
                                "trailingTrivia": [
                                    {
                                        "kind": "NewLineTrivia",
                                        "text": "\r\n"
                                    }
                                ]
                            }
                        },
                        {
                            "kind": "ReturnStatement",
                            "fullStart": 865,
                            "fullEnd": 889,
                            "start": 873,
                            "end": 887,
                            "fullWidth": 24,
                            "width": 14,
                            "returnKeyword": {
                                "kind": "ReturnKeyword",
                                "fullStart": 865,
                                "fullEnd": 880,
                                "start": 873,
                                "end": 879,
                                "fullWidth": 15,
                                "width": 6,
                                "text": "return",
                                "value": "return",
                                "valueText": "return",
                                "hasLeadingTrivia": true,
                                "hasTrailingTrivia": true,
                                "leadingTrivia": [
                                    {
                                        "kind": "WhitespaceTrivia",
                                        "text": "        "
                                    }
                                ],
                                "trailingTrivia": [
                                    {
                                        "kind": "WhitespaceTrivia",
                                        "text": " "
                                    }
                                ]
                            },
                            "expression": {
                                "kind": "IdentifierName",
                                "fullStart": 880,
                                "fullEnd": 886,
                                "start": 880,
                                "end": 886,
                                "fullWidth": 6,
                                "width": 6,
                                "text": "result",
                                "value": "result",
                                "valueText": "result"
                            },
                            "semicolonToken": {
                                "kind": "SemicolonToken",
                                "fullStart": 886,
                                "fullEnd": 889,
                                "start": 886,
                                "end": 887,
                                "fullWidth": 3,
                                "width": 1,
                                "text": ";",
                                "value": ";",
                                "valueText": ";",
                                "hasTrailingTrivia": true,
                                "hasTrailingNewLine": true,
                                "trailingTrivia": [
                                    {
                                        "kind": "NewLineTrivia",
                                        "text": "\r\n"
                                    }
                                ]
                            }
                        }
                    ],
                    "closeBraceToken": {
                        "kind": "CloseBraceToken",
                        "fullStart": 889,
                        "fullEnd": 896,
                        "start": 893,
                        "end": 894,
                        "fullWidth": 7,
                        "width": 1,
                        "text": "}",
                        "value": "}",
                        "valueText": "}",
                        "hasLeadingTrivia": true,
                        "hasTrailingTrivia": true,
                        "hasTrailingNewLine": true,
                        "leadingTrivia": [
                            {
                                "kind": "WhitespaceTrivia",
                                "text": "    "
                            }
                        ],
                        "trailingTrivia": [
                            {
                                "kind": "NewLineTrivia",
                                "text": "\r\n"
                            }
                        ]
                    }
                }
            },
            {
                "kind": "ExpressionStatement",
                "fullStart": 896,
                "fullEnd": 920,
                "start": 896,
                "end": 918,
                "fullWidth": 24,
                "width": 22,
                "expression": {
                    "kind": "InvocationExpression",
                    "fullStart": 896,
                    "fullEnd": 917,
                    "start": 896,
                    "end": 917,
                    "fullWidth": 21,
                    "width": 21,
                    "expression": {
                        "kind": "IdentifierName",
                        "fullStart": 896,
                        "fullEnd": 907,
                        "start": 896,
                        "end": 907,
                        "fullWidth": 11,
                        "width": 11,
                        "text": "runTestCase",
                        "value": "runTestCase",
                        "valueText": "runTestCase"
                    },
                    "argumentList": {
                        "kind": "ArgumentList",
                        "fullStart": 907,
                        "fullEnd": 917,
                        "start": 907,
                        "end": 917,
                        "fullWidth": 10,
                        "width": 10,
                        "openParenToken": {
                            "kind": "OpenParenToken",
                            "fullStart": 907,
                            "fullEnd": 908,
                            "start": 907,
                            "end": 908,
                            "fullWidth": 1,
                            "width": 1,
                            "text": "(",
                            "value": "(",
                            "valueText": "("
                        },
                        "arguments": [
                            {
                                "kind": "IdentifierName",
                                "fullStart": 908,
                                "fullEnd": 916,
                                "start": 908,
                                "end": 916,
                                "fullWidth": 8,
                                "width": 8,
                                "text": "testcase",
                                "value": "testcase",
                                "valueText": "testcase"
                            }
                        ],
                        "closeParenToken": {
                            "kind": "CloseParenToken",
                            "fullStart": 916,
                            "fullEnd": 917,
                            "start": 916,
                            "end": 917,
                            "fullWidth": 1,
                            "width": 1,
                            "text": ")",
                            "value": ")",
                            "valueText": ")"
                        }
                    }
                },
                "semicolonToken": {
                    "kind": "SemicolonToken",
                    "fullStart": 917,
                    "fullEnd": 920,
                    "start": 917,
                    "end": 918,
                    "fullWidth": 3,
                    "width": 1,
                    "text": ";",
                    "value": ";",
                    "valueText": ";",
                    "hasTrailingTrivia": true,
                    "hasTrailingNewLine": true,
                    "trailingTrivia": [
                        {
                            "kind": "NewLineTrivia",
                            "text": "\r\n"
                        }
                    ]
                }
            }
        ],
        "endOfFileToken": {
            "kind": "EndOfFileToken",
            "fullStart": 920,
            "fullEnd": 920,
            "start": 920,
            "end": 920,
            "fullWidth": 0,
            "width": 0,
            "text": ""
        }
    },
    "lineMap": {
        "lineStarts": [
            0,
            67,
            152,
            232,
            308,
            380,
            385,
            440,
            513,
            518,
            520,
            522,
            545,
            574,
            620,
            706,
            717,
            719,
            753,
            784,
            807,
            809,
            865,
            889,
            896,
            920
        ],
        "length": 920
    }
}<|MERGE_RESOLUTION|>--- conflicted
+++ resolved
@@ -245,12 +245,8 @@
                                         "start": 557,
                                         "end": 571,
                                         "fullWidth": 14,
-<<<<<<< HEAD
                                         "width": 14,
-                                        "identifier": {
-=======
                                         "propertyName": {
->>>>>>> 85e84683
                                             "kind": "IdentifierName",
                                             "fullStart": 557,
                                             "fullEnd": 564,
@@ -980,12 +976,8 @@
                                         "start": 731,
                                         "end": 804,
                                         "fullWidth": 73,
-<<<<<<< HEAD
                                         "width": 73,
-                                        "identifier": {
-=======
                                         "propertyName": {
->>>>>>> 85e84683
                                             "kind": "IdentifierName",
                                             "fullStart": 731,
                                             "fullEnd": 735,
