{
    "isDeclaration": false,
    "languageVersion": "EcmaScript5",
    "parseOptions": {
        "allowAutomaticSemicolonInsertion": true
    },
    "sourceUnit": {
        "kind": "SourceUnit",
        "fullStart": 0,
        "fullEnd": 1393,
        "start": 626,
        "end": 1393,
        "fullWidth": 1393,
        "width": 767,
        "isIncrementallyUnusable": true,
        "moduleElements": [
            {
                "kind": "FunctionDeclaration",
                "fullStart": 0,
                "fullEnd": 1369,
                "start": 626,
                "end": 1367,
                "fullWidth": 1369,
                "width": 741,
                "isIncrementallyUnusable": true,
                "modifiers": [],
                "functionKeyword": {
                    "kind": "FunctionKeyword",
                    "fullStart": 0,
                    "fullEnd": 635,
                    "start": 626,
                    "end": 634,
                    "fullWidth": 635,
                    "width": 8,
                    "text": "function",
                    "value": "function",
                    "valueText": "function",
                    "hasLeadingTrivia": true,
                    "hasLeadingComment": true,
                    "hasLeadingNewLine": true,
                    "hasTrailingTrivia": true,
                    "leadingTrivia": [
                        {
                            "kind": "SingleLineCommentTrivia",
                            "text": "/// Copyright (c) 2012 Ecma International.  All rights reserved. "
                        },
                        {
                            "kind": "NewLineTrivia",
                            "text": "\r\n"
                        },
                        {
                            "kind": "SingleLineCommentTrivia",
                            "text": "/// Ecma International makes this code available under the terms and conditions set"
                        },
                        {
                            "kind": "NewLineTrivia",
                            "text": "\r\n"
                        },
                        {
                            "kind": "SingleLineCommentTrivia",
                            "text": "/// forth on http://hg.ecmascript.org/tests/test262/raw-file/tip/LICENSE (the "
                        },
                        {
                            "kind": "NewLineTrivia",
                            "text": "\r\n"
                        },
                        {
                            "kind": "SingleLineCommentTrivia",
                            "text": "/// \"Use Terms\").   Any redistribution of this code must retain the above "
                        },
                        {
                            "kind": "NewLineTrivia",
                            "text": "\r\n"
                        },
                        {
                            "kind": "SingleLineCommentTrivia",
                            "text": "/// copyright and this notice and otherwise comply with the Use Terms."
                        },
                        {
                            "kind": "NewLineTrivia",
                            "text": "\r\n"
                        },
                        {
                            "kind": "MultiLineCommentTrivia",
                            "text": "/**\r\n * @path ch15/15.4/15.4.4/15.4.4.18/15.4.4.18-7-c-i-20.js\r\n * @description Array.prototype.forEach - element to be retrieved is own accessor property without a get function that overrides an inherited accessor property on an Array\r\n */"
                        },
                        {
                            "kind": "NewLineTrivia",
                            "text": "\r\n"
                        },
                        {
                            "kind": "NewLineTrivia",
                            "text": "\r\n"
                        },
                        {
                            "kind": "NewLineTrivia",
                            "text": "\r\n"
                        }
                    ],
                    "trailingTrivia": [
                        {
                            "kind": "WhitespaceTrivia",
                            "text": " "
                        }
                    ]
                },
                "identifier": {
                    "kind": "IdentifierName",
                    "fullStart": 635,
                    "fullEnd": 643,
                    "start": 635,
                    "end": 643,
                    "fullWidth": 8,
                    "width": 8,
                    "text": "testcase",
                    "value": "testcase",
                    "valueText": "testcase"
                },
                "callSignature": {
                    "kind": "CallSignature",
                    "fullStart": 643,
                    "fullEnd": 646,
                    "start": 643,
                    "end": 645,
                    "fullWidth": 3,
                    "width": 2,
                    "parameterList": {
                        "kind": "ParameterList",
                        "fullStart": 643,
                        "fullEnd": 646,
                        "start": 643,
                        "end": 645,
                        "fullWidth": 3,
                        "width": 2,
                        "openParenToken": {
                            "kind": "OpenParenToken",
                            "fullStart": 643,
                            "fullEnd": 644,
                            "start": 643,
                            "end": 644,
                            "fullWidth": 1,
                            "width": 1,
                            "text": "(",
                            "value": "(",
                            "valueText": "("
                        },
                        "parameters": [],
                        "closeParenToken": {
                            "kind": "CloseParenToken",
                            "fullStart": 644,
                            "fullEnd": 646,
                            "start": 644,
                            "end": 645,
                            "fullWidth": 2,
                            "width": 1,
                            "text": ")",
                            "value": ")",
                            "valueText": ")",
                            "hasTrailingTrivia": true,
                            "trailingTrivia": [
                                {
                                    "kind": "WhitespaceTrivia",
                                    "text": " "
                                }
                            ]
                        }
                    }
                },
                "block": {
                    "kind": "Block",
                    "fullStart": 646,
                    "fullEnd": 1369,
                    "start": 646,
                    "end": 1367,
                    "fullWidth": 723,
                    "width": 721,
                    "isIncrementallyUnusable": true,
                    "openBraceToken": {
                        "kind": "OpenBraceToken",
                        "fullStart": 646,
                        "fullEnd": 649,
                        "start": 646,
                        "end": 647,
                        "fullWidth": 3,
                        "width": 1,
                        "text": "{",
                        "value": "{",
                        "valueText": "{",
                        "hasTrailingTrivia": true,
                        "hasTrailingNewLine": true,
                        "trailingTrivia": [
                            {
                                "kind": "NewLineTrivia",
                                "text": "\r\n"
                            }
                        ]
                    },
                    "statements": [
                        {
                            "kind": "VariableStatement",
                            "fullStart": 649,
                            "fullEnd": 684,
                            "start": 659,
                            "end": 682,
                            "fullWidth": 35,
                            "width": 23,
                            "modifiers": [],
                            "variableDeclaration": {
                                "kind": "VariableDeclaration",
                                "fullStart": 649,
                                "fullEnd": 681,
                                "start": 659,
                                "end": 681,
                                "fullWidth": 32,
                                "width": 22,
                                "varKeyword": {
                                    "kind": "VarKeyword",
                                    "fullStart": 649,
                                    "fullEnd": 663,
                                    "start": 659,
                                    "end": 662,
                                    "fullWidth": 14,
                                    "width": 3,
                                    "text": "var",
                                    "value": "var",
                                    "valueText": "var",
                                    "hasLeadingTrivia": true,
                                    "hasLeadingNewLine": true,
                                    "hasTrailingTrivia": true,
                                    "leadingTrivia": [
                                        {
                                            "kind": "NewLineTrivia",
                                            "text": "\r\n"
                                        },
                                        {
                                            "kind": "WhitespaceTrivia",
                                            "text": "        "
                                        }
                                    ],
                                    "trailingTrivia": [
                                        {
                                            "kind": "WhitespaceTrivia",
                                            "text": " "
                                        }
                                    ]
                                },
                                "variableDeclarators": [
                                    {
                                        "kind": "VariableDeclarator",
                                        "fullStart": 663,
                                        "fullEnd": 681,
                                        "start": 663,
                                        "end": 681,
                                        "fullWidth": 18,
<<<<<<< HEAD
                                        "width": 18,
                                        "identifier": {
=======
                                        "propertyName": {
>>>>>>> 85e84683
                                            "kind": "IdentifierName",
                                            "fullStart": 663,
                                            "fullEnd": 674,
                                            "start": 663,
                                            "end": 673,
                                            "fullWidth": 11,
                                            "width": 10,
                                            "text": "testResult",
                                            "value": "testResult",
                                            "valueText": "testResult",
                                            "hasTrailingTrivia": true,
                                            "trailingTrivia": [
                                                {
                                                    "kind": "WhitespaceTrivia",
                                                    "text": " "
                                                }
                                            ]
                                        },
                                        "equalsValueClause": {
                                            "kind": "EqualsValueClause",
                                            "fullStart": 674,
                                            "fullEnd": 681,
                                            "start": 674,
                                            "end": 681,
                                            "fullWidth": 7,
                                            "width": 7,
                                            "equalsToken": {
                                                "kind": "EqualsToken",
                                                "fullStart": 674,
                                                "fullEnd": 676,
                                                "start": 674,
                                                "end": 675,
                                                "fullWidth": 2,
                                                "width": 1,
                                                "text": "=",
                                                "value": "=",
                                                "valueText": "=",
                                                "hasTrailingTrivia": true,
                                                "trailingTrivia": [
                                                    {
                                                        "kind": "WhitespaceTrivia",
                                                        "text": " "
                                                    }
                                                ]
                                            },
                                            "value": {
                                                "kind": "FalseKeyword",
                                                "fullStart": 676,
                                                "fullEnd": 681,
                                                "start": 676,
                                                "end": 681,
                                                "fullWidth": 5,
                                                "width": 5,
                                                "text": "false",
                                                "value": false,
                                                "valueText": "false"
                                            }
                                        }
                                    }
                                ]
                            },
                            "semicolonToken": {
                                "kind": "SemicolonToken",
                                "fullStart": 681,
                                "fullEnd": 684,
                                "start": 681,
                                "end": 682,
                                "fullWidth": 3,
                                "width": 1,
                                "text": ";",
                                "value": ";",
                                "valueText": ";",
                                "hasTrailingTrivia": true,
                                "hasTrailingNewLine": true,
                                "trailingTrivia": [
                                    {
                                        "kind": "NewLineTrivia",
                                        "text": "\r\n"
                                    }
                                ]
                            }
                        },
                        {
                            "kind": "FunctionDeclaration",
                            "fullStart": 684,
                            "fullEnd": 848,
                            "start": 694,
                            "end": 846,
                            "fullWidth": 164,
                            "width": 152,
                            "modifiers": [],
                            "functionKeyword": {
                                "kind": "FunctionKeyword",
                                "fullStart": 684,
                                "fullEnd": 703,
                                "start": 694,
                                "end": 702,
                                "fullWidth": 19,
                                "width": 8,
                                "text": "function",
                                "value": "function",
                                "valueText": "function",
                                "hasLeadingTrivia": true,
                                "hasLeadingNewLine": true,
                                "hasTrailingTrivia": true,
                                "leadingTrivia": [
                                    {
                                        "kind": "NewLineTrivia",
                                        "text": "\r\n"
                                    },
                                    {
                                        "kind": "WhitespaceTrivia",
                                        "text": "        "
                                    }
                                ],
                                "trailingTrivia": [
                                    {
                                        "kind": "WhitespaceTrivia",
                                        "text": " "
                                    }
                                ]
                            },
                            "identifier": {
                                "kind": "IdentifierName",
                                "fullStart": 703,
                                "fullEnd": 713,
                                "start": 703,
                                "end": 713,
                                "fullWidth": 10,
                                "width": 10,
                                "text": "callbackfn",
                                "value": "callbackfn",
                                "valueText": "callbackfn"
                            },
                            "callSignature": {
                                "kind": "CallSignature",
                                "fullStart": 713,
                                "fullEnd": 729,
                                "start": 713,
                                "end": 728,
                                "fullWidth": 16,
                                "width": 15,
                                "parameterList": {
                                    "kind": "ParameterList",
                                    "fullStart": 713,
                                    "fullEnd": 729,
                                    "start": 713,
                                    "end": 728,
                                    "fullWidth": 16,
                                    "width": 15,
                                    "openParenToken": {
                                        "kind": "OpenParenToken",
                                        "fullStart": 713,
                                        "fullEnd": 714,
                                        "start": 713,
                                        "end": 714,
                                        "fullWidth": 1,
                                        "width": 1,
                                        "text": "(",
                                        "value": "(",
                                        "valueText": "("
                                    },
                                    "parameters": [
                                        {
                                            "kind": "Parameter",
                                            "fullStart": 714,
                                            "fullEnd": 717,
                                            "start": 714,
                                            "end": 717,
                                            "fullWidth": 3,
                                            "width": 3,
                                            "modifiers": [],
                                            "identifier": {
                                                "kind": "IdentifierName",
                                                "fullStart": 714,
                                                "fullEnd": 717,
                                                "start": 714,
                                                "end": 717,
                                                "fullWidth": 3,
                                                "width": 3,
                                                "text": "val",
                                                "value": "val",
                                                "valueText": "val"
                                            }
                                        },
                                        {
                                            "kind": "CommaToken",
                                            "fullStart": 717,
                                            "fullEnd": 719,
                                            "start": 717,
                                            "end": 718,
                                            "fullWidth": 2,
                                            "width": 1,
                                            "text": ",",
                                            "value": ",",
                                            "valueText": ",",
                                            "hasTrailingTrivia": true,
                                            "trailingTrivia": [
                                                {
                                                    "kind": "WhitespaceTrivia",
                                                    "text": " "
                                                }
                                            ]
                                        },
                                        {
                                            "kind": "Parameter",
                                            "fullStart": 719,
                                            "fullEnd": 722,
                                            "start": 719,
                                            "end": 722,
                                            "fullWidth": 3,
                                            "width": 3,
                                            "modifiers": [],
                                            "identifier": {
                                                "kind": "IdentifierName",
                                                "fullStart": 719,
                                                "fullEnd": 722,
                                                "start": 719,
                                                "end": 722,
                                                "fullWidth": 3,
                                                "width": 3,
                                                "text": "idx",
                                                "value": "idx",
                                                "valueText": "idx"
                                            }
                                        },
                                        {
                                            "kind": "CommaToken",
                                            "fullStart": 722,
                                            "fullEnd": 724,
                                            "start": 722,
                                            "end": 723,
                                            "fullWidth": 2,
                                            "width": 1,
                                            "text": ",",
                                            "value": ",",
                                            "valueText": ",",
                                            "hasTrailingTrivia": true,
                                            "trailingTrivia": [
                                                {
                                                    "kind": "WhitespaceTrivia",
                                                    "text": " "
                                                }
                                            ]
                                        },
                                        {
                                            "kind": "Parameter",
                                            "fullStart": 724,
                                            "fullEnd": 727,
                                            "start": 724,
                                            "end": 727,
                                            "fullWidth": 3,
                                            "width": 3,
                                            "modifiers": [],
                                            "identifier": {
                                                "kind": "IdentifierName",
                                                "fullStart": 724,
                                                "fullEnd": 727,
                                                "start": 724,
                                                "end": 727,
                                                "fullWidth": 3,
                                                "width": 3,
                                                "text": "obj",
                                                "value": "obj",
                                                "valueText": "obj"
                                            }
                                        }
                                    ],
                                    "closeParenToken": {
                                        "kind": "CloseParenToken",
                                        "fullStart": 727,
                                        "fullEnd": 729,
                                        "start": 727,
                                        "end": 728,
                                        "fullWidth": 2,
                                        "width": 1,
                                        "text": ")",
                                        "value": ")",
                                        "valueText": ")",
                                        "hasTrailingTrivia": true,
                                        "trailingTrivia": [
                                            {
                                                "kind": "WhitespaceTrivia",
                                                "text": " "
                                            }
                                        ]
                                    }
                                }
                            },
                            "block": {
                                "kind": "Block",
                                "fullStart": 729,
                                "fullEnd": 848,
                                "start": 729,
                                "end": 846,
                                "fullWidth": 119,
                                "width": 117,
                                "openBraceToken": {
                                    "kind": "OpenBraceToken",
                                    "fullStart": 729,
                                    "fullEnd": 732,
                                    "start": 729,
                                    "end": 730,
                                    "fullWidth": 3,
                                    "width": 1,
                                    "text": "{",
                                    "value": "{",
                                    "valueText": "{",
                                    "hasTrailingTrivia": true,
                                    "hasTrailingNewLine": true,
                                    "trailingTrivia": [
                                        {
                                            "kind": "NewLineTrivia",
                                            "text": "\r\n"
                                        }
                                    ]
                                },
                                "statements": [
                                    {
                                        "kind": "IfStatement",
                                        "fullStart": 732,
                                        "fullEnd": 837,
                                        "start": 744,
                                        "end": 835,
                                        "fullWidth": 105,
                                        "width": 91,
                                        "ifKeyword": {
                                            "kind": "IfKeyword",
                                            "fullStart": 732,
                                            "fullEnd": 747,
                                            "start": 744,
                                            "end": 746,
                                            "fullWidth": 15,
                                            "width": 2,
                                            "text": "if",
                                            "value": "if",
                                            "valueText": "if",
                                            "hasLeadingTrivia": true,
                                            "hasTrailingTrivia": true,
                                            "leadingTrivia": [
                                                {
                                                    "kind": "WhitespaceTrivia",
                                                    "text": "            "
                                                }
                                            ],
                                            "trailingTrivia": [
                                                {
                                                    "kind": "WhitespaceTrivia",
                                                    "text": " "
                                                }
                                            ]
                                        },
                                        "openParenToken": {
                                            "kind": "OpenParenToken",
                                            "fullStart": 747,
                                            "fullEnd": 748,
                                            "start": 747,
                                            "end": 748,
                                            "fullWidth": 1,
                                            "width": 1,
                                            "text": "(",
                                            "value": "(",
                                            "valueText": "("
                                        },
                                        "condition": {
                                            "kind": "EqualsExpression",
                                            "fullStart": 748,
                                            "fullEnd": 757,
                                            "start": 748,
                                            "end": 757,
                                            "fullWidth": 9,
                                            "width": 9,
                                            "left": {
                                                "kind": "IdentifierName",
                                                "fullStart": 748,
                                                "fullEnd": 752,
                                                "start": 748,
                                                "end": 751,
                                                "fullWidth": 4,
                                                "width": 3,
                                                "text": "idx",
                                                "value": "idx",
                                                "valueText": "idx",
                                                "hasTrailingTrivia": true,
                                                "trailingTrivia": [
                                                    {
                                                        "kind": "WhitespaceTrivia",
                                                        "text": " "
                                                    }
                                                ]
                                            },
                                            "operatorToken": {
                                                "kind": "EqualsEqualsEqualsToken",
                                                "fullStart": 752,
                                                "fullEnd": 756,
                                                "start": 752,
                                                "end": 755,
                                                "fullWidth": 4,
                                                "width": 3,
                                                "text": "===",
                                                "value": "===",
                                                "valueText": "===",
                                                "hasTrailingTrivia": true,
                                                "trailingTrivia": [
                                                    {
                                                        "kind": "WhitespaceTrivia",
                                                        "text": " "
                                                    }
                                                ]
                                            },
                                            "right": {
                                                "kind": "NumericLiteral",
                                                "fullStart": 756,
                                                "fullEnd": 757,
                                                "start": 756,
                                                "end": 757,
                                                "fullWidth": 1,
                                                "width": 1,
                                                "text": "0",
                                                "value": 0,
                                                "valueText": "0"
                                            }
                                        },
                                        "closeParenToken": {
                                            "kind": "CloseParenToken",
                                            "fullStart": 757,
                                            "fullEnd": 759,
                                            "start": 757,
                                            "end": 758,
                                            "fullWidth": 2,
                                            "width": 1,
                                            "text": ")",
                                            "value": ")",
                                            "valueText": ")",
                                            "hasTrailingTrivia": true,
                                            "trailingTrivia": [
                                                {
                                                    "kind": "WhitespaceTrivia",
                                                    "text": " "
                                                }
                                            ]
                                        },
                                        "statement": {
                                            "kind": "Block",
                                            "fullStart": 759,
                                            "fullEnd": 837,
                                            "start": 759,
                                            "end": 835,
                                            "fullWidth": 78,
                                            "width": 76,
                                            "openBraceToken": {
                                                "kind": "OpenBraceToken",
                                                "fullStart": 759,
                                                "fullEnd": 762,
                                                "start": 759,
                                                "end": 760,
                                                "fullWidth": 3,
                                                "width": 1,
                                                "text": "{",
                                                "value": "{",
                                                "valueText": "{",
                                                "hasTrailingTrivia": true,
                                                "hasTrailingNewLine": true,
                                                "trailingTrivia": [
                                                    {
                                                        "kind": "NewLineTrivia",
                                                        "text": "\r\n"
                                                    }
                                                ]
                                            },
                                            "statements": [
                                                {
                                                    "kind": "ExpressionStatement",
                                                    "fullStart": 762,
                                                    "fullEnd": 822,
                                                    "start": 778,
                                                    "end": 820,
                                                    "fullWidth": 60,
                                                    "width": 42,
                                                    "expression": {
                                                        "kind": "AssignmentExpression",
                                                        "fullStart": 762,
                                                        "fullEnd": 819,
                                                        "start": 778,
                                                        "end": 819,
                                                        "fullWidth": 57,
                                                        "width": 41,
                                                        "left": {
                                                            "kind": "IdentifierName",
                                                            "fullStart": 762,
                                                            "fullEnd": 789,
                                                            "start": 778,
                                                            "end": 788,
                                                            "fullWidth": 27,
                                                            "width": 10,
                                                            "text": "testResult",
                                                            "value": "testResult",
                                                            "valueText": "testResult",
                                                            "hasLeadingTrivia": true,
                                                            "hasTrailingTrivia": true,
                                                            "leadingTrivia": [
                                                                {
                                                                    "kind": "WhitespaceTrivia",
                                                                    "text": "                "
                                                                }
                                                            ],
                                                            "trailingTrivia": [
                                                                {
                                                                    "kind": "WhitespaceTrivia",
                                                                    "text": " "
                                                                }
                                                            ]
                                                        },
                                                        "operatorToken": {
                                                            "kind": "EqualsToken",
                                                            "fullStart": 789,
                                                            "fullEnd": 791,
                                                            "start": 789,
                                                            "end": 790,
                                                            "fullWidth": 2,
                                                            "width": 1,
                                                            "text": "=",
                                                            "value": "=",
                                                            "valueText": "=",
                                                            "hasTrailingTrivia": true,
                                                            "trailingTrivia": [
                                                                {
                                                                    "kind": "WhitespaceTrivia",
                                                                    "text": " "
                                                                }
                                                            ]
                                                        },
                                                        "right": {
                                                            "kind": "ParenthesizedExpression",
                                                            "fullStart": 791,
                                                            "fullEnd": 819,
                                                            "start": 791,
                                                            "end": 819,
                                                            "fullWidth": 28,
                                                            "width": 28,
                                                            "openParenToken": {
                                                                "kind": "OpenParenToken",
                                                                "fullStart": 791,
                                                                "fullEnd": 792,
                                                                "start": 791,
                                                                "end": 792,
                                                                "fullWidth": 1,
                                                                "width": 1,
                                                                "text": "(",
                                                                "value": "(",
                                                                "valueText": "("
                                                            },
                                                            "expression": {
                                                                "kind": "EqualsExpression",
                                                                "fullStart": 792,
                                                                "fullEnd": 818,
                                                                "start": 792,
                                                                "end": 818,
                                                                "fullWidth": 26,
                                                                "width": 26,
                                                                "left": {
                                                                    "kind": "TypeOfExpression",
                                                                    "fullStart": 792,
                                                                    "fullEnd": 803,
                                                                    "start": 792,
                                                                    "end": 802,
                                                                    "fullWidth": 11,
                                                                    "width": 10,
                                                                    "typeOfKeyword": {
                                                                        "kind": "TypeOfKeyword",
                                                                        "fullStart": 792,
                                                                        "fullEnd": 799,
                                                                        "start": 792,
                                                                        "end": 798,
                                                                        "fullWidth": 7,
                                                                        "width": 6,
                                                                        "text": "typeof",
                                                                        "value": "typeof",
                                                                        "valueText": "typeof",
                                                                        "hasTrailingTrivia": true,
                                                                        "trailingTrivia": [
                                                                            {
                                                                                "kind": "WhitespaceTrivia",
                                                                                "text": " "
                                                                            }
                                                                        ]
                                                                    },
                                                                    "expression": {
                                                                        "kind": "IdentifierName",
                                                                        "fullStart": 799,
                                                                        "fullEnd": 803,
                                                                        "start": 799,
                                                                        "end": 802,
                                                                        "fullWidth": 4,
                                                                        "width": 3,
                                                                        "text": "val",
                                                                        "value": "val",
                                                                        "valueText": "val",
                                                                        "hasTrailingTrivia": true,
                                                                        "trailingTrivia": [
                                                                            {
                                                                                "kind": "WhitespaceTrivia",
                                                                                "text": " "
                                                                            }
                                                                        ]
                                                                    }
                                                                },
                                                                "operatorToken": {
                                                                    "kind": "EqualsEqualsEqualsToken",
                                                                    "fullStart": 803,
                                                                    "fullEnd": 807,
                                                                    "start": 803,
                                                                    "end": 806,
                                                                    "fullWidth": 4,
                                                                    "width": 3,
                                                                    "text": "===",
                                                                    "value": "===",
                                                                    "valueText": "===",
                                                                    "hasTrailingTrivia": true,
                                                                    "trailingTrivia": [
                                                                        {
                                                                            "kind": "WhitespaceTrivia",
                                                                            "text": " "
                                                                        }
                                                                    ]
                                                                },
                                                                "right": {
                                                                    "kind": "StringLiteral",
                                                                    "fullStart": 807,
                                                                    "fullEnd": 818,
                                                                    "start": 807,
                                                                    "end": 818,
                                                                    "fullWidth": 11,
                                                                    "width": 11,
                                                                    "text": "\"undefined\"",
                                                                    "value": "undefined",
                                                                    "valueText": "undefined"
                                                                }
                                                            },
                                                            "closeParenToken": {
                                                                "kind": "CloseParenToken",
                                                                "fullStart": 818,
                                                                "fullEnd": 819,
                                                                "start": 818,
                                                                "end": 819,
                                                                "fullWidth": 1,
                                                                "width": 1,
                                                                "text": ")",
                                                                "value": ")",
                                                                "valueText": ")"
                                                            }
                                                        }
                                                    },
                                                    "semicolonToken": {
                                                        "kind": "SemicolonToken",
                                                        "fullStart": 819,
                                                        "fullEnd": 822,
                                                        "start": 819,
                                                        "end": 820,
                                                        "fullWidth": 3,
                                                        "width": 1,
                                                        "text": ";",
                                                        "value": ";",
                                                        "valueText": ";",
                                                        "hasTrailingTrivia": true,
                                                        "hasTrailingNewLine": true,
                                                        "trailingTrivia": [
                                                            {
                                                                "kind": "NewLineTrivia",
                                                                "text": "\r\n"
                                                            }
                                                        ]
                                                    }
                                                }
                                            ],
                                            "closeBraceToken": {
                                                "kind": "CloseBraceToken",
                                                "fullStart": 822,
                                                "fullEnd": 837,
                                                "start": 834,
                                                "end": 835,
                                                "fullWidth": 15,
                                                "width": 1,
                                                "text": "}",
                                                "value": "}",
                                                "valueText": "}",
                                                "hasLeadingTrivia": true,
                                                "hasTrailingTrivia": true,
                                                "hasTrailingNewLine": true,
                                                "leadingTrivia": [
                                                    {
                                                        "kind": "WhitespaceTrivia",
                                                        "text": "            "
                                                    }
                                                ],
                                                "trailingTrivia": [
                                                    {
                                                        "kind": "NewLineTrivia",
                                                        "text": "\r\n"
                                                    }
                                                ]
                                            }
                                        }
                                    }
                                ],
                                "closeBraceToken": {
                                    "kind": "CloseBraceToken",
                                    "fullStart": 837,
                                    "fullEnd": 848,
                                    "start": 845,
                                    "end": 846,
                                    "fullWidth": 11,
                                    "width": 1,
                                    "text": "}",
                                    "value": "}",
                                    "valueText": "}",
                                    "hasLeadingTrivia": true,
                                    "hasTrailingTrivia": true,
                                    "hasTrailingNewLine": true,
                                    "leadingTrivia": [
                                        {
                                            "kind": "WhitespaceTrivia",
                                            "text": "        "
                                        }
                                    ],
                                    "trailingTrivia": [
                                        {
                                            "kind": "NewLineTrivia",
                                            "text": "\r\n"
                                        }
                                    ]
                                }
                            }
                        },
                        {
                            "kind": "VariableStatement",
                            "fullStart": 848,
                            "fullEnd": 873,
                            "start": 858,
                            "end": 871,
                            "fullWidth": 25,
                            "width": 13,
                            "modifiers": [],
                            "variableDeclaration": {
                                "kind": "VariableDeclaration",
                                "fullStart": 848,
                                "fullEnd": 870,
                                "start": 858,
                                "end": 870,
                                "fullWidth": 22,
                                "width": 12,
                                "varKeyword": {
                                    "kind": "VarKeyword",
                                    "fullStart": 848,
                                    "fullEnd": 862,
                                    "start": 858,
                                    "end": 861,
                                    "fullWidth": 14,
                                    "width": 3,
                                    "text": "var",
                                    "value": "var",
                                    "valueText": "var",
                                    "hasLeadingTrivia": true,
                                    "hasLeadingNewLine": true,
                                    "hasTrailingTrivia": true,
                                    "leadingTrivia": [
                                        {
                                            "kind": "NewLineTrivia",
                                            "text": "\r\n"
                                        },
                                        {
                                            "kind": "WhitespaceTrivia",
                                            "text": "        "
                                        }
                                    ],
                                    "trailingTrivia": [
                                        {
                                            "kind": "WhitespaceTrivia",
                                            "text": " "
                                        }
                                    ]
                                },
                                "variableDeclarators": [
                                    {
                                        "kind": "VariableDeclarator",
                                        "fullStart": 862,
                                        "fullEnd": 870,
                                        "start": 862,
                                        "end": 870,
                                        "fullWidth": 8,
<<<<<<< HEAD
                                        "width": 8,
                                        "identifier": {
=======
                                        "propertyName": {
>>>>>>> 85e84683
                                            "kind": "IdentifierName",
                                            "fullStart": 862,
                                            "fullEnd": 866,
                                            "start": 862,
                                            "end": 865,
                                            "fullWidth": 4,
                                            "width": 3,
                                            "text": "arr",
                                            "value": "arr",
                                            "valueText": "arr",
                                            "hasTrailingTrivia": true,
                                            "trailingTrivia": [
                                                {
                                                    "kind": "WhitespaceTrivia",
                                                    "text": " "
                                                }
                                            ]
                                        },
                                        "equalsValueClause": {
                                            "kind": "EqualsValueClause",
                                            "fullStart": 866,
                                            "fullEnd": 870,
                                            "start": 866,
                                            "end": 870,
                                            "fullWidth": 4,
                                            "width": 4,
                                            "equalsToken": {
                                                "kind": "EqualsToken",
                                                "fullStart": 866,
                                                "fullEnd": 868,
                                                "start": 866,
                                                "end": 867,
                                                "fullWidth": 2,
                                                "width": 1,
                                                "text": "=",
                                                "value": "=",
                                                "valueText": "=",
                                                "hasTrailingTrivia": true,
                                                "trailingTrivia": [
                                                    {
                                                        "kind": "WhitespaceTrivia",
                                                        "text": " "
                                                    }
                                                ]
                                            },
                                            "value": {
                                                "kind": "ArrayLiteralExpression",
                                                "fullStart": 868,
                                                "fullEnd": 870,
                                                "start": 868,
                                                "end": 870,
                                                "fullWidth": 2,
                                                "width": 2,
                                                "openBracketToken": {
                                                    "kind": "OpenBracketToken",
                                                    "fullStart": 868,
                                                    "fullEnd": 869,
                                                    "start": 868,
                                                    "end": 869,
                                                    "fullWidth": 1,
                                                    "width": 1,
                                                    "text": "[",
                                                    "value": "[",
                                                    "valueText": "["
                                                },
                                                "expressions": [],
                                                "closeBracketToken": {
                                                    "kind": "CloseBracketToken",
                                                    "fullStart": 869,
                                                    "fullEnd": 870,
                                                    "start": 869,
                                                    "end": 870,
                                                    "fullWidth": 1,
                                                    "width": 1,
                                                    "text": "]",
                                                    "value": "]",
                                                    "valueText": "]"
                                                }
                                            }
                                        }
                                    }
                                ]
                            },
                            "semicolonToken": {
                                "kind": "SemicolonToken",
                                "fullStart": 870,
                                "fullEnd": 873,
                                "start": 870,
                                "end": 871,
                                "fullWidth": 3,
                                "width": 1,
                                "text": ";",
                                "value": ";",
                                "valueText": ";",
                                "hasTrailingTrivia": true,
                                "hasTrailingNewLine": true,
                                "trailingTrivia": [
                                    {
                                        "kind": "NewLineTrivia",
                                        "text": "\r\n"
                                    }
                                ]
                            }
                        },
                        {
                            "kind": "ExpressionStatement",
                            "fullStart": 873,
                            "fullEnd": 998,
                            "start": 883,
                            "end": 996,
                            "fullWidth": 125,
                            "width": 113,
                            "isIncrementallyUnusable": true,
                            "expression": {
                                "kind": "InvocationExpression",
                                "fullStart": 873,
                                "fullEnd": 995,
                                "start": 883,
                                "end": 995,
                                "fullWidth": 122,
                                "width": 112,
                                "isIncrementallyUnusable": true,
                                "expression": {
                                    "kind": "MemberAccessExpression",
                                    "fullStart": 873,
                                    "fullEnd": 904,
                                    "start": 883,
                                    "end": 904,
                                    "fullWidth": 31,
                                    "width": 21,
                                    "expression": {
                                        "kind": "IdentifierName",
                                        "fullStart": 873,
                                        "fullEnd": 889,
                                        "start": 883,
                                        "end": 889,
                                        "fullWidth": 16,
                                        "width": 6,
                                        "text": "Object",
                                        "value": "Object",
                                        "valueText": "Object",
                                        "hasLeadingTrivia": true,
                                        "hasLeadingNewLine": true,
                                        "leadingTrivia": [
                                            {
                                                "kind": "NewLineTrivia",
                                                "text": "\r\n"
                                            },
                                            {
                                                "kind": "WhitespaceTrivia",
                                                "text": "        "
                                            }
                                        ]
                                    },
                                    "dotToken": {
                                        "kind": "DotToken",
                                        "fullStart": 889,
                                        "fullEnd": 890,
                                        "start": 889,
                                        "end": 890,
                                        "fullWidth": 1,
                                        "width": 1,
                                        "text": ".",
                                        "value": ".",
                                        "valueText": "."
                                    },
                                    "name": {
                                        "kind": "IdentifierName",
                                        "fullStart": 890,
                                        "fullEnd": 904,
                                        "start": 890,
                                        "end": 904,
                                        "fullWidth": 14,
                                        "width": 14,
                                        "text": "defineProperty",
                                        "value": "defineProperty",
                                        "valueText": "defineProperty"
                                    }
                                },
                                "argumentList": {
                                    "kind": "ArgumentList",
                                    "fullStart": 904,
                                    "fullEnd": 995,
                                    "start": 904,
                                    "end": 995,
                                    "fullWidth": 91,
                                    "width": 91,
                                    "isIncrementallyUnusable": true,
                                    "openParenToken": {
                                        "kind": "OpenParenToken",
                                        "fullStart": 904,
                                        "fullEnd": 905,
                                        "start": 904,
                                        "end": 905,
                                        "fullWidth": 1,
                                        "width": 1,
                                        "text": "(",
                                        "value": "(",
                                        "valueText": "("
                                    },
                                    "arguments": [
                                        {
                                            "kind": "IdentifierName",
                                            "fullStart": 905,
                                            "fullEnd": 908,
                                            "start": 905,
                                            "end": 908,
                                            "fullWidth": 3,
                                            "width": 3,
                                            "text": "arr",
                                            "value": "arr",
                                            "valueText": "arr"
                                        },
                                        {
                                            "kind": "CommaToken",
                                            "fullStart": 908,
                                            "fullEnd": 910,
                                            "start": 908,
                                            "end": 909,
                                            "fullWidth": 2,
                                            "width": 1,
                                            "text": ",",
                                            "value": ",",
                                            "valueText": ",",
                                            "hasTrailingTrivia": true,
                                            "trailingTrivia": [
                                                {
                                                    "kind": "WhitespaceTrivia",
                                                    "text": " "
                                                }
                                            ]
                                        },
                                        {
                                            "kind": "StringLiteral",
                                            "fullStart": 910,
                                            "fullEnd": 913,
                                            "start": 910,
                                            "end": 913,
                                            "fullWidth": 3,
                                            "width": 3,
                                            "text": "\"0\"",
                                            "value": "0",
                                            "valueText": "0"
                                        },
                                        {
                                            "kind": "CommaToken",
                                            "fullStart": 913,
                                            "fullEnd": 915,
                                            "start": 913,
                                            "end": 914,
                                            "fullWidth": 2,
                                            "width": 1,
                                            "text": ",",
                                            "value": ",",
                                            "valueText": ",",
                                            "hasTrailingTrivia": true,
                                            "trailingTrivia": [
                                                {
                                                    "kind": "WhitespaceTrivia",
                                                    "text": " "
                                                }
                                            ]
                                        },
                                        {
                                            "kind": "ObjectLiteralExpression",
                                            "fullStart": 915,
                                            "fullEnd": 994,
                                            "start": 915,
                                            "end": 994,
                                            "fullWidth": 79,
                                            "width": 79,
                                            "isIncrementallyUnusable": true,
                                            "openBraceToken": {
                                                "kind": "OpenBraceToken",
                                                "fullStart": 915,
                                                "fullEnd": 918,
                                                "start": 915,
                                                "end": 916,
                                                "fullWidth": 3,
                                                "width": 1,
                                                "text": "{",
                                                "value": "{",
                                                "valueText": "{",
                                                "hasTrailingTrivia": true,
                                                "hasTrailingNewLine": true,
                                                "trailingTrivia": [
                                                    {
                                                        "kind": "NewLineTrivia",
                                                        "text": "\r\n"
                                                    }
                                                ]
                                            },
                                            "propertyAssignments": [
                                                {
                                                    "kind": "SimplePropertyAssignment",
                                                    "fullStart": 918,
                                                    "fullEnd": 950,
                                                    "start": 930,
                                                    "end": 950,
                                                    "fullWidth": 32,
                                                    "width": 20,
                                                    "isIncrementallyUnusable": true,
                                                    "propertyName": {
                                                        "kind": "IdentifierName",
                                                        "fullStart": 918,
                                                        "fullEnd": 933,
                                                        "start": 930,
                                                        "end": 933,
                                                        "fullWidth": 15,
                                                        "width": 3,
                                                        "text": "set",
                                                        "value": "set",
                                                        "valueText": "set",
                                                        "hasLeadingTrivia": true,
                                                        "leadingTrivia": [
                                                            {
                                                                "kind": "WhitespaceTrivia",
                                                                "text": "            "
                                                            }
                                                        ]
                                                    },
                                                    "colonToken": {
                                                        "kind": "ColonToken",
                                                        "fullStart": 933,
                                                        "fullEnd": 935,
                                                        "start": 933,
                                                        "end": 934,
                                                        "fullWidth": 2,
                                                        "width": 1,
                                                        "text": ":",
                                                        "value": ":",
                                                        "valueText": ":",
                                                        "hasTrailingTrivia": true,
                                                        "trailingTrivia": [
                                                            {
                                                                "kind": "WhitespaceTrivia",
                                                                "text": " "
                                                            }
                                                        ]
                                                    },
                                                    "expression": {
                                                        "kind": "FunctionExpression",
                                                        "fullStart": 935,
                                                        "fullEnd": 950,
                                                        "start": 935,
                                                        "end": 950,
                                                        "fullWidth": 15,
                                                        "width": 15,
                                                        "functionKeyword": {
                                                            "kind": "FunctionKeyword",
                                                            "fullStart": 935,
                                                            "fullEnd": 944,
                                                            "start": 935,
                                                            "end": 943,
                                                            "fullWidth": 9,
                                                            "width": 8,
                                                            "text": "function",
                                                            "value": "function",
                                                            "valueText": "function",
                                                            "hasTrailingTrivia": true,
                                                            "trailingTrivia": [
                                                                {
                                                                    "kind": "WhitespaceTrivia",
                                                                    "text": " "
                                                                }
                                                            ]
                                                        },
                                                        "callSignature": {
                                                            "kind": "CallSignature",
                                                            "fullStart": 944,
                                                            "fullEnd": 947,
                                                            "start": 944,
                                                            "end": 946,
                                                            "fullWidth": 3,
                                                            "width": 2,
                                                            "parameterList": {
                                                                "kind": "ParameterList",
                                                                "fullStart": 944,
                                                                "fullEnd": 947,
                                                                "start": 944,
                                                                "end": 946,
                                                                "fullWidth": 3,
                                                                "width": 2,
                                                                "openParenToken": {
                                                                    "kind": "OpenParenToken",
                                                                    "fullStart": 944,
                                                                    "fullEnd": 945,
                                                                    "start": 944,
                                                                    "end": 945,
                                                                    "fullWidth": 1,
                                                                    "width": 1,
                                                                    "text": "(",
                                                                    "value": "(",
                                                                    "valueText": "("
                                                                },
                                                                "parameters": [],
                                                                "closeParenToken": {
                                                                    "kind": "CloseParenToken",
                                                                    "fullStart": 945,
                                                                    "fullEnd": 947,
                                                                    "start": 945,
                                                                    "end": 946,
                                                                    "fullWidth": 2,
                                                                    "width": 1,
                                                                    "text": ")",
                                                                    "value": ")",
                                                                    "valueText": ")",
                                                                    "hasTrailingTrivia": true,
                                                                    "trailingTrivia": [
                                                                        {
                                                                            "kind": "WhitespaceTrivia",
                                                                            "text": " "
                                                                        }
                                                                    ]
                                                                }
                                                            }
                                                        },
                                                        "block": {
                                                            "kind": "Block",
                                                            "fullStart": 947,
                                                            "fullEnd": 950,
                                                            "start": 947,
                                                            "end": 950,
                                                            "fullWidth": 3,
                                                            "width": 3,
                                                            "openBraceToken": {
                                                                "kind": "OpenBraceToken",
                                                                "fullStart": 947,
                                                                "fullEnd": 949,
                                                                "start": 947,
                                                                "end": 948,
                                                                "fullWidth": 2,
                                                                "width": 1,
                                                                "text": "{",
                                                                "value": "{",
                                                                "valueText": "{",
                                                                "hasTrailingTrivia": true,
                                                                "trailingTrivia": [
                                                                    {
                                                                        "kind": "WhitespaceTrivia",
                                                                        "text": " "
                                                                    }
                                                                ]
                                                            },
                                                            "statements": [],
                                                            "closeBraceToken": {
                                                                "kind": "CloseBraceToken",
                                                                "fullStart": 949,
                                                                "fullEnd": 950,
                                                                "start": 949,
                                                                "end": 950,
                                                                "fullWidth": 1,
                                                                "width": 1,
                                                                "text": "}",
                                                                "value": "}",
                                                                "valueText": "}"
                                                            }
                                                        }
                                                    }
                                                },
                                                {
                                                    "kind": "CommaToken",
                                                    "fullStart": 950,
                                                    "fullEnd": 953,
                                                    "start": 950,
                                                    "end": 951,
                                                    "fullWidth": 3,
                                                    "width": 1,
                                                    "text": ",",
                                                    "value": ",",
                                                    "valueText": ",",
                                                    "hasTrailingTrivia": true,
                                                    "hasTrailingNewLine": true,
                                                    "trailingTrivia": [
                                                        {
                                                            "kind": "NewLineTrivia",
                                                            "text": "\r\n"
                                                        }
                                                    ]
                                                },
                                                {
                                                    "kind": "SimplePropertyAssignment",
                                                    "fullStart": 953,
                                                    "fullEnd": 985,
                                                    "start": 965,
                                                    "end": 983,
                                                    "fullWidth": 32,
                                                    "width": 18,
                                                    "propertyName": {
                                                        "kind": "IdentifierName",
                                                        "fullStart": 953,
                                                        "fullEnd": 977,
                                                        "start": 965,
                                                        "end": 977,
                                                        "fullWidth": 24,
                                                        "width": 12,
                                                        "text": "configurable",
                                                        "value": "configurable",
                                                        "valueText": "configurable",
                                                        "hasLeadingTrivia": true,
                                                        "leadingTrivia": [
                                                            {
                                                                "kind": "WhitespaceTrivia",
                                                                "text": "            "
                                                            }
                                                        ]
                                                    },
                                                    "colonToken": {
                                                        "kind": "ColonToken",
                                                        "fullStart": 977,
                                                        "fullEnd": 979,
                                                        "start": 977,
                                                        "end": 978,
                                                        "fullWidth": 2,
                                                        "width": 1,
                                                        "text": ":",
                                                        "value": ":",
                                                        "valueText": ":",
                                                        "hasTrailingTrivia": true,
                                                        "trailingTrivia": [
                                                            {
                                                                "kind": "WhitespaceTrivia",
                                                                "text": " "
                                                            }
                                                        ]
                                                    },
                                                    "expression": {
                                                        "kind": "TrueKeyword",
                                                        "fullStart": 979,
                                                        "fullEnd": 985,
                                                        "start": 979,
                                                        "end": 983,
                                                        "fullWidth": 6,
                                                        "width": 4,
                                                        "text": "true",
                                                        "value": true,
                                                        "valueText": "true",
                                                        "hasTrailingTrivia": true,
                                                        "hasTrailingNewLine": true,
                                                        "trailingTrivia": [
                                                            {
                                                                "kind": "NewLineTrivia",
                                                                "text": "\r\n"
                                                            }
                                                        ]
                                                    }
                                                }
                                            ],
                                            "closeBraceToken": {
                                                "kind": "CloseBraceToken",
                                                "fullStart": 985,
                                                "fullEnd": 994,
                                                "start": 993,
                                                "end": 994,
                                                "fullWidth": 9,
                                                "width": 1,
                                                "text": "}",
                                                "value": "}",
                                                "valueText": "}",
                                                "hasLeadingTrivia": true,
                                                "leadingTrivia": [
                                                    {
                                                        "kind": "WhitespaceTrivia",
                                                        "text": "        "
                                                    }
                                                ]
                                            }
                                        }
                                    ],
                                    "closeParenToken": {
                                        "kind": "CloseParenToken",
                                        "fullStart": 994,
                                        "fullEnd": 995,
                                        "start": 994,
                                        "end": 995,
                                        "fullWidth": 1,
                                        "width": 1,
                                        "text": ")",
                                        "value": ")",
                                        "valueText": ")"
                                    }
                                }
                            },
                            "semicolonToken": {
                                "kind": "SemicolonToken",
                                "fullStart": 995,
                                "fullEnd": 998,
                                "start": 995,
                                "end": 996,
                                "fullWidth": 3,
                                "width": 1,
                                "text": ";",
                                "value": ";",
                                "valueText": ";",
                                "hasTrailingTrivia": true,
                                "hasTrailingNewLine": true,
                                "trailingTrivia": [
                                    {
                                        "kind": "NewLineTrivia",
                                        "text": "\r\n"
                                    }
                                ]
                            }
                        },
                        {
                            "kind": "TryStatement",
                            "fullStart": 998,
                            "fullEnd": 1362,
                            "start": 1008,
                            "end": 1360,
                            "fullWidth": 364,
                            "width": 352,
                            "isIncrementallyUnusable": true,
                            "tryKeyword": {
                                "kind": "TryKeyword",
                                "fullStart": 998,
                                "fullEnd": 1012,
                                "start": 1008,
                                "end": 1011,
                                "fullWidth": 14,
                                "width": 3,
                                "text": "try",
                                "value": "try",
                                "valueText": "try",
                                "hasLeadingTrivia": true,
                                "hasLeadingNewLine": true,
                                "hasTrailingTrivia": true,
                                "leadingTrivia": [
                                    {
                                        "kind": "NewLineTrivia",
                                        "text": "\r\n"
                                    },
                                    {
                                        "kind": "WhitespaceTrivia",
                                        "text": "        "
                                    }
                                ],
                                "trailingTrivia": [
                                    {
                                        "kind": "WhitespaceTrivia",
                                        "text": " "
                                    }
                                ]
                            },
                            "block": {
                                "kind": "Block",
                                "fullStart": 1012,
                                "fullEnd": 1300,
                                "start": 1012,
                                "end": 1299,
                                "fullWidth": 288,
                                "width": 287,
                                "isIncrementallyUnusable": true,
                                "openBraceToken": {
                                    "kind": "OpenBraceToken",
                                    "fullStart": 1012,
                                    "fullEnd": 1015,
                                    "start": 1012,
                                    "end": 1013,
                                    "fullWidth": 3,
                                    "width": 1,
                                    "text": "{",
                                    "value": "{",
                                    "valueText": "{",
                                    "hasTrailingTrivia": true,
                                    "hasTrailingNewLine": true,
                                    "trailingTrivia": [
                                        {
                                            "kind": "NewLineTrivia",
                                            "text": "\r\n"
                                        }
                                    ]
                                },
                                "statements": [
                                    {
                                        "kind": "ExpressionStatement",
                                        "fullStart": 1015,
                                        "fullEnd": 1216,
                                        "start": 1027,
                                        "end": 1214,
                                        "fullWidth": 201,
                                        "width": 187,
                                        "isIncrementallyUnusable": true,
                                        "expression": {
                                            "kind": "InvocationExpression",
                                            "fullStart": 1015,
                                            "fullEnd": 1213,
                                            "start": 1027,
                                            "end": 1213,
                                            "fullWidth": 198,
                                            "width": 186,
                                            "isIncrementallyUnusable": true,
                                            "expression": {
                                                "kind": "MemberAccessExpression",
                                                "fullStart": 1015,
                                                "fullEnd": 1048,
                                                "start": 1027,
                                                "end": 1048,
                                                "fullWidth": 33,
                                                "width": 21,
                                                "expression": {
                                                    "kind": "IdentifierName",
                                                    "fullStart": 1015,
                                                    "fullEnd": 1033,
                                                    "start": 1027,
                                                    "end": 1033,
                                                    "fullWidth": 18,
                                                    "width": 6,
                                                    "text": "Object",
                                                    "value": "Object",
                                                    "valueText": "Object",
                                                    "hasLeadingTrivia": true,
                                                    "leadingTrivia": [
                                                        {
                                                            "kind": "WhitespaceTrivia",
                                                            "text": "            "
                                                        }
                                                    ]
                                                },
                                                "dotToken": {
                                                    "kind": "DotToken",
                                                    "fullStart": 1033,
                                                    "fullEnd": 1034,
                                                    "start": 1033,
                                                    "end": 1034,
                                                    "fullWidth": 1,
                                                    "width": 1,
                                                    "text": ".",
                                                    "value": ".",
                                                    "valueText": "."
                                                },
                                                "name": {
                                                    "kind": "IdentifierName",
                                                    "fullStart": 1034,
                                                    "fullEnd": 1048,
                                                    "start": 1034,
                                                    "end": 1048,
                                                    "fullWidth": 14,
                                                    "width": 14,
                                                    "text": "defineProperty",
                                                    "value": "defineProperty",
                                                    "valueText": "defineProperty"
                                                }
                                            },
                                            "argumentList": {
                                                "kind": "ArgumentList",
                                                "fullStart": 1048,
                                                "fullEnd": 1213,
                                                "start": 1048,
                                                "end": 1213,
                                                "fullWidth": 165,
                                                "width": 165,
                                                "isIncrementallyUnusable": true,
                                                "openParenToken": {
                                                    "kind": "OpenParenToken",
                                                    "fullStart": 1048,
                                                    "fullEnd": 1049,
                                                    "start": 1048,
                                                    "end": 1049,
                                                    "fullWidth": 1,
                                                    "width": 1,
                                                    "text": "(",
                                                    "value": "(",
                                                    "valueText": "("
                                                },
                                                "arguments": [
                                                    {
                                                        "kind": "MemberAccessExpression",
                                                        "fullStart": 1049,
                                                        "fullEnd": 1064,
                                                        "start": 1049,
                                                        "end": 1064,
                                                        "fullWidth": 15,
                                                        "width": 15,
                                                        "expression": {
                                                            "kind": "IdentifierName",
                                                            "fullStart": 1049,
                                                            "fullEnd": 1054,
                                                            "start": 1049,
                                                            "end": 1054,
                                                            "fullWidth": 5,
                                                            "width": 5,
                                                            "text": "Array",
                                                            "value": "Array",
                                                            "valueText": "Array"
                                                        },
                                                        "dotToken": {
                                                            "kind": "DotToken",
                                                            "fullStart": 1054,
                                                            "fullEnd": 1055,
                                                            "start": 1054,
                                                            "end": 1055,
                                                            "fullWidth": 1,
                                                            "width": 1,
                                                            "text": ".",
                                                            "value": ".",
                                                            "valueText": "."
                                                        },
                                                        "name": {
                                                            "kind": "IdentifierName",
                                                            "fullStart": 1055,
                                                            "fullEnd": 1064,
                                                            "start": 1055,
                                                            "end": 1064,
                                                            "fullWidth": 9,
                                                            "width": 9,
                                                            "text": "prototype",
                                                            "value": "prototype",
                                                            "valueText": "prototype"
                                                        }
                                                    },
                                                    {
                                                        "kind": "CommaToken",
                                                        "fullStart": 1064,
                                                        "fullEnd": 1066,
                                                        "start": 1064,
                                                        "end": 1065,
                                                        "fullWidth": 2,
                                                        "width": 1,
                                                        "text": ",",
                                                        "value": ",",
                                                        "valueText": ",",
                                                        "hasTrailingTrivia": true,
                                                        "trailingTrivia": [
                                                            {
                                                                "kind": "WhitespaceTrivia",
                                                                "text": " "
                                                            }
                                                        ]
                                                    },
                                                    {
                                                        "kind": "StringLiteral",
                                                        "fullStart": 1066,
                                                        "fullEnd": 1069,
                                                        "start": 1066,
                                                        "end": 1069,
                                                        "fullWidth": 3,
                                                        "width": 3,
                                                        "text": "\"0\"",
                                                        "value": "0",
                                                        "valueText": "0"
                                                    },
                                                    {
                                                        "kind": "CommaToken",
                                                        "fullStart": 1069,
                                                        "fullEnd": 1071,
                                                        "start": 1069,
                                                        "end": 1070,
                                                        "fullWidth": 2,
                                                        "width": 1,
                                                        "text": ",",
                                                        "value": ",",
                                                        "valueText": ",",
                                                        "hasTrailingTrivia": true,
                                                        "trailingTrivia": [
                                                            {
                                                                "kind": "WhitespaceTrivia",
                                                                "text": " "
                                                            }
                                                        ]
                                                    },
                                                    {
                                                        "kind": "ObjectLiteralExpression",
                                                        "fullStart": 1071,
                                                        "fullEnd": 1212,
                                                        "start": 1071,
                                                        "end": 1212,
                                                        "fullWidth": 141,
                                                        "width": 141,
                                                        "isIncrementallyUnusable": true,
                                                        "openBraceToken": {
                                                            "kind": "OpenBraceToken",
                                                            "fullStart": 1071,
                                                            "fullEnd": 1074,
                                                            "start": 1071,
                                                            "end": 1072,
                                                            "fullWidth": 3,
                                                            "width": 1,
                                                            "text": "{",
                                                            "value": "{",
                                                            "valueText": "{",
                                                            "hasTrailingTrivia": true,
                                                            "hasTrailingNewLine": true,
                                                            "trailingTrivia": [
                                                                {
                                                                    "kind": "NewLineTrivia",
                                                                    "text": "\r\n"
                                                                }
                                                            ]
                                                        },
                                                        "propertyAssignments": [
                                                            {
                                                                "kind": "SimplePropertyAssignment",
                                                                "fullStart": 1074,
                                                                "fullEnd": 1160,
                                                                "start": 1090,
                                                                "end": 1160,
                                                                "fullWidth": 86,
                                                                "width": 70,
                                                                "isIncrementallyUnusable": true,
                                                                "propertyName": {
                                                                    "kind": "IdentifierName",
                                                                    "fullStart": 1074,
                                                                    "fullEnd": 1093,
                                                                    "start": 1090,
                                                                    "end": 1093,
                                                                    "fullWidth": 19,
                                                                    "width": 3,
                                                                    "text": "get",
                                                                    "value": "get",
                                                                    "valueText": "get",
                                                                    "hasLeadingTrivia": true,
                                                                    "leadingTrivia": [
                                                                        {
                                                                            "kind": "WhitespaceTrivia",
                                                                            "text": "                "
                                                                        }
                                                                    ]
                                                                },
                                                                "colonToken": {
                                                                    "kind": "ColonToken",
                                                                    "fullStart": 1093,
                                                                    "fullEnd": 1095,
                                                                    "start": 1093,
                                                                    "end": 1094,
                                                                    "fullWidth": 2,
                                                                    "width": 1,
                                                                    "text": ":",
                                                                    "value": ":",
                                                                    "valueText": ":",
                                                                    "hasTrailingTrivia": true,
                                                                    "trailingTrivia": [
                                                                        {
                                                                            "kind": "WhitespaceTrivia",
                                                                            "text": " "
                                                                        }
                                                                    ]
                                                                },
                                                                "expression": {
                                                                    "kind": "FunctionExpression",
                                                                    "fullStart": 1095,
                                                                    "fullEnd": 1160,
                                                                    "start": 1095,
                                                                    "end": 1160,
                                                                    "fullWidth": 65,
                                                                    "width": 65,
                                                                    "functionKeyword": {
                                                                        "kind": "FunctionKeyword",
                                                                        "fullStart": 1095,
                                                                        "fullEnd": 1104,
                                                                        "start": 1095,
                                                                        "end": 1103,
                                                                        "fullWidth": 9,
                                                                        "width": 8,
                                                                        "text": "function",
                                                                        "value": "function",
                                                                        "valueText": "function",
                                                                        "hasTrailingTrivia": true,
                                                                        "trailingTrivia": [
                                                                            {
                                                                                "kind": "WhitespaceTrivia",
                                                                                "text": " "
                                                                            }
                                                                        ]
                                                                    },
                                                                    "callSignature": {
                                                                        "kind": "CallSignature",
                                                                        "fullStart": 1104,
                                                                        "fullEnd": 1107,
                                                                        "start": 1104,
                                                                        "end": 1106,
                                                                        "fullWidth": 3,
                                                                        "width": 2,
                                                                        "parameterList": {
                                                                            "kind": "ParameterList",
                                                                            "fullStart": 1104,
                                                                            "fullEnd": 1107,
                                                                            "start": 1104,
                                                                            "end": 1106,
                                                                            "fullWidth": 3,
                                                                            "width": 2,
                                                                            "openParenToken": {
                                                                                "kind": "OpenParenToken",
                                                                                "fullStart": 1104,
                                                                                "fullEnd": 1105,
                                                                                "start": 1104,
                                                                                "end": 1105,
                                                                                "fullWidth": 1,
                                                                                "width": 1,
                                                                                "text": "(",
                                                                                "value": "(",
                                                                                "valueText": "("
                                                                            },
                                                                            "parameters": [],
                                                                            "closeParenToken": {
                                                                                "kind": "CloseParenToken",
                                                                                "fullStart": 1105,
                                                                                "fullEnd": 1107,
                                                                                "start": 1105,
                                                                                "end": 1106,
                                                                                "fullWidth": 2,
                                                                                "width": 1,
                                                                                "text": ")",
                                                                                "value": ")",
                                                                                "valueText": ")",
                                                                                "hasTrailingTrivia": true,
                                                                                "trailingTrivia": [
                                                                                    {
                                                                                        "kind": "WhitespaceTrivia",
                                                                                        "text": " "
                                                                                    }
                                                                                ]
                                                                            }
                                                                        }
                                                                    },
                                                                    "block": {
                                                                        "kind": "Block",
                                                                        "fullStart": 1107,
                                                                        "fullEnd": 1160,
                                                                        "start": 1107,
                                                                        "end": 1160,
                                                                        "fullWidth": 53,
                                                                        "width": 53,
                                                                        "openBraceToken": {
                                                                            "kind": "OpenBraceToken",
                                                                            "fullStart": 1107,
                                                                            "fullEnd": 1110,
                                                                            "start": 1107,
                                                                            "end": 1108,
                                                                            "fullWidth": 3,
                                                                            "width": 1,
                                                                            "text": "{",
                                                                            "value": "{",
                                                                            "valueText": "{",
                                                                            "hasTrailingTrivia": true,
                                                                            "hasTrailingNewLine": true,
                                                                            "trailingTrivia": [
                                                                                {
                                                                                    "kind": "NewLineTrivia",
                                                                                    "text": "\r\n"
                                                                                }
                                                                            ]
                                                                        },
                                                                        "statements": [
                                                                            {
                                                                                "kind": "ReturnStatement",
                                                                                "fullStart": 1110,
                                                                                "fullEnd": 1143,
                                                                                "start": 1130,
                                                                                "end": 1141,
                                                                                "fullWidth": 33,
                                                                                "width": 11,
                                                                                "returnKeyword": {
                                                                                    "kind": "ReturnKeyword",
                                                                                    "fullStart": 1110,
                                                                                    "fullEnd": 1137,
                                                                                    "start": 1130,
                                                                                    "end": 1136,
                                                                                    "fullWidth": 27,
                                                                                    "width": 6,
                                                                                    "text": "return",
                                                                                    "value": "return",
                                                                                    "valueText": "return",
                                                                                    "hasLeadingTrivia": true,
                                                                                    "hasTrailingTrivia": true,
                                                                                    "leadingTrivia": [
                                                                                        {
                                                                                            "kind": "WhitespaceTrivia",
                                                                                            "text": "                    "
                                                                                        }
                                                                                    ],
                                                                                    "trailingTrivia": [
                                                                                        {
                                                                                            "kind": "WhitespaceTrivia",
                                                                                            "text": " "
                                                                                        }
                                                                                    ]
                                                                                },
                                                                                "expression": {
                                                                                    "kind": "NumericLiteral",
                                                                                    "fullStart": 1137,
                                                                                    "fullEnd": 1140,
                                                                                    "start": 1137,
                                                                                    "end": 1140,
                                                                                    "fullWidth": 3,
                                                                                    "width": 3,
                                                                                    "text": "100",
                                                                                    "value": 100,
                                                                                    "valueText": "100"
                                                                                },
                                                                                "semicolonToken": {
                                                                                    "kind": "SemicolonToken",
                                                                                    "fullStart": 1140,
                                                                                    "fullEnd": 1143,
                                                                                    "start": 1140,
                                                                                    "end": 1141,
                                                                                    "fullWidth": 3,
                                                                                    "width": 1,
                                                                                    "text": ";",
                                                                                    "value": ";",
                                                                                    "valueText": ";",
                                                                                    "hasTrailingTrivia": true,
                                                                                    "hasTrailingNewLine": true,
                                                                                    "trailingTrivia": [
                                                                                        {
                                                                                            "kind": "NewLineTrivia",
                                                                                            "text": "\r\n"
                                                                                        }
                                                                                    ]
                                                                                }
                                                                            }
                                                                        ],
                                                                        "closeBraceToken": {
                                                                            "kind": "CloseBraceToken",
                                                                            "fullStart": 1143,
                                                                            "fullEnd": 1160,
                                                                            "start": 1159,
                                                                            "end": 1160,
                                                                            "fullWidth": 17,
                                                                            "width": 1,
                                                                            "text": "}",
                                                                            "value": "}",
                                                                            "valueText": "}",
                                                                            "hasLeadingTrivia": true,
                                                                            "leadingTrivia": [
                                                                                {
                                                                                    "kind": "WhitespaceTrivia",
                                                                                    "text": "                "
                                                                                }
                                                                            ]
                                                                        }
                                                                    }
                                                                }
                                                            },
                                                            {
                                                                "kind": "CommaToken",
                                                                "fullStart": 1160,
                                                                "fullEnd": 1163,
                                                                "start": 1160,
                                                                "end": 1161,
                                                                "fullWidth": 3,
                                                                "width": 1,
                                                                "text": ",",
                                                                "value": ",",
                                                                "valueText": ",",
                                                                "hasTrailingTrivia": true,
                                                                "hasTrailingNewLine": true,
                                                                "trailingTrivia": [
                                                                    {
                                                                        "kind": "NewLineTrivia",
                                                                        "text": "\r\n"
                                                                    }
                                                                ]
                                                            },
                                                            {
                                                                "kind": "SimplePropertyAssignment",
                                                                "fullStart": 1163,
                                                                "fullEnd": 1199,
                                                                "start": 1179,
                                                                "end": 1197,
                                                                "fullWidth": 36,
                                                                "width": 18,
                                                                "propertyName": {
                                                                    "kind": "IdentifierName",
                                                                    "fullStart": 1163,
                                                                    "fullEnd": 1191,
                                                                    "start": 1179,
                                                                    "end": 1191,
                                                                    "fullWidth": 28,
                                                                    "width": 12,
                                                                    "text": "configurable",
                                                                    "value": "configurable",
                                                                    "valueText": "configurable",
                                                                    "hasLeadingTrivia": true,
                                                                    "leadingTrivia": [
                                                                        {
                                                                            "kind": "WhitespaceTrivia",
                                                                            "text": "                "
                                                                        }
                                                                    ]
                                                                },
                                                                "colonToken": {
                                                                    "kind": "ColonToken",
                                                                    "fullStart": 1191,
                                                                    "fullEnd": 1193,
                                                                    "start": 1191,
                                                                    "end": 1192,
                                                                    "fullWidth": 2,
                                                                    "width": 1,
                                                                    "text": ":",
                                                                    "value": ":",
                                                                    "valueText": ":",
                                                                    "hasTrailingTrivia": true,
                                                                    "trailingTrivia": [
                                                                        {
                                                                            "kind": "WhitespaceTrivia",
                                                                            "text": " "
                                                                        }
                                                                    ]
                                                                },
                                                                "expression": {
                                                                    "kind": "TrueKeyword",
                                                                    "fullStart": 1193,
                                                                    "fullEnd": 1199,
                                                                    "start": 1193,
                                                                    "end": 1197,
                                                                    "fullWidth": 6,
                                                                    "width": 4,
                                                                    "text": "true",
                                                                    "value": true,
                                                                    "valueText": "true",
                                                                    "hasTrailingTrivia": true,
                                                                    "hasTrailingNewLine": true,
                                                                    "trailingTrivia": [
                                                                        {
                                                                            "kind": "NewLineTrivia",
                                                                            "text": "\r\n"
                                                                        }
                                                                    ]
                                                                }
                                                            }
                                                        ],
                                                        "closeBraceToken": {
                                                            "kind": "CloseBraceToken",
                                                            "fullStart": 1199,
                                                            "fullEnd": 1212,
                                                            "start": 1211,
                                                            "end": 1212,
                                                            "fullWidth": 13,
                                                            "width": 1,
                                                            "text": "}",
                                                            "value": "}",
                                                            "valueText": "}",
                                                            "hasLeadingTrivia": true,
                                                            "leadingTrivia": [
                                                                {
                                                                    "kind": "WhitespaceTrivia",
                                                                    "text": "            "
                                                                }
                                                            ]
                                                        }
                                                    }
                                                ],
                                                "closeParenToken": {
                                                    "kind": "CloseParenToken",
                                                    "fullStart": 1212,
                                                    "fullEnd": 1213,
                                                    "start": 1212,
                                                    "end": 1213,
                                                    "fullWidth": 1,
                                                    "width": 1,
                                                    "text": ")",
                                                    "value": ")",
                                                    "valueText": ")"
                                                }
                                            }
                                        },
                                        "semicolonToken": {
                                            "kind": "SemicolonToken",
                                            "fullStart": 1213,
                                            "fullEnd": 1216,
                                            "start": 1213,
                                            "end": 1214,
                                            "fullWidth": 3,
                                            "width": 1,
                                            "text": ";",
                                            "value": ";",
                                            "valueText": ";",
                                            "hasTrailingTrivia": true,
                                            "hasTrailingNewLine": true,
                                            "trailingTrivia": [
                                                {
                                                    "kind": "NewLineTrivia",
                                                    "text": "\r\n"
                                                }
                                            ]
                                        }
                                    },
                                    {
                                        "kind": "ExpressionStatement",
                                        "fullStart": 1216,
                                        "fullEnd": 1256,
                                        "start": 1230,
                                        "end": 1254,
                                        "fullWidth": 40,
                                        "width": 24,
                                        "expression": {
                                            "kind": "InvocationExpression",
                                            "fullStart": 1216,
                                            "fullEnd": 1253,
                                            "start": 1230,
                                            "end": 1253,
                                            "fullWidth": 37,
                                            "width": 23,
                                            "expression": {
                                                "kind": "MemberAccessExpression",
                                                "fullStart": 1216,
                                                "fullEnd": 1241,
                                                "start": 1230,
                                                "end": 1241,
                                                "fullWidth": 25,
                                                "width": 11,
                                                "expression": {
                                                    "kind": "IdentifierName",
                                                    "fullStart": 1216,
                                                    "fullEnd": 1233,
                                                    "start": 1230,
                                                    "end": 1233,
                                                    "fullWidth": 17,
                                                    "width": 3,
                                                    "text": "arr",
                                                    "value": "arr",
                                                    "valueText": "arr",
                                                    "hasLeadingTrivia": true,
                                                    "hasLeadingNewLine": true,
                                                    "leadingTrivia": [
                                                        {
                                                            "kind": "NewLineTrivia",
                                                            "text": "\r\n"
                                                        },
                                                        {
                                                            "kind": "WhitespaceTrivia",
                                                            "text": "            "
                                                        }
                                                    ]
                                                },
                                                "dotToken": {
                                                    "kind": "DotToken",
                                                    "fullStart": 1233,
                                                    "fullEnd": 1234,
                                                    "start": 1233,
                                                    "end": 1234,
                                                    "fullWidth": 1,
                                                    "width": 1,
                                                    "text": ".",
                                                    "value": ".",
                                                    "valueText": "."
                                                },
                                                "name": {
                                                    "kind": "IdentifierName",
                                                    "fullStart": 1234,
                                                    "fullEnd": 1241,
                                                    "start": 1234,
                                                    "end": 1241,
                                                    "fullWidth": 7,
                                                    "width": 7,
                                                    "text": "forEach",
                                                    "value": "forEach",
                                                    "valueText": "forEach"
                                                }
                                            },
                                            "argumentList": {
                                                "kind": "ArgumentList",
                                                "fullStart": 1241,
                                                "fullEnd": 1253,
                                                "start": 1241,
                                                "end": 1253,
                                                "fullWidth": 12,
                                                "width": 12,
                                                "openParenToken": {
                                                    "kind": "OpenParenToken",
                                                    "fullStart": 1241,
                                                    "fullEnd": 1242,
                                                    "start": 1241,
                                                    "end": 1242,
                                                    "fullWidth": 1,
                                                    "width": 1,
                                                    "text": "(",
                                                    "value": "(",
                                                    "valueText": "("
                                                },
                                                "arguments": [
                                                    {
                                                        "kind": "IdentifierName",
                                                        "fullStart": 1242,
                                                        "fullEnd": 1252,
                                                        "start": 1242,
                                                        "end": 1252,
                                                        "fullWidth": 10,
                                                        "width": 10,
                                                        "text": "callbackfn",
                                                        "value": "callbackfn",
                                                        "valueText": "callbackfn"
                                                    }
                                                ],
                                                "closeParenToken": {
                                                    "kind": "CloseParenToken",
                                                    "fullStart": 1252,
                                                    "fullEnd": 1253,
                                                    "start": 1252,
                                                    "end": 1253,
                                                    "fullWidth": 1,
                                                    "width": 1,
                                                    "text": ")",
                                                    "value": ")",
                                                    "valueText": ")"
                                                }
                                            }
                                        },
                                        "semicolonToken": {
                                            "kind": "SemicolonToken",
                                            "fullStart": 1253,
                                            "fullEnd": 1256,
                                            "start": 1253,
                                            "end": 1254,
                                            "fullWidth": 3,
                                            "width": 1,
                                            "text": ";",
                                            "value": ";",
                                            "valueText": ";",
                                            "hasTrailingTrivia": true,
                                            "hasTrailingNewLine": true,
                                            "trailingTrivia": [
                                                {
                                                    "kind": "NewLineTrivia",
                                                    "text": "\r\n"
                                                }
                                            ]
                                        }
                                    },
                                    {
                                        "kind": "ReturnStatement",
                                        "fullStart": 1256,
                                        "fullEnd": 1290,
                                        "start": 1270,
                                        "end": 1288,
                                        "fullWidth": 34,
                                        "width": 18,
                                        "returnKeyword": {
                                            "kind": "ReturnKeyword",
                                            "fullStart": 1256,
                                            "fullEnd": 1277,
                                            "start": 1270,
                                            "end": 1276,
                                            "fullWidth": 21,
                                            "width": 6,
                                            "text": "return",
                                            "value": "return",
                                            "valueText": "return",
                                            "hasLeadingTrivia": true,
                                            "hasLeadingNewLine": true,
                                            "hasTrailingTrivia": true,
                                            "leadingTrivia": [
                                                {
                                                    "kind": "NewLineTrivia",
                                                    "text": "\r\n"
                                                },
                                                {
                                                    "kind": "WhitespaceTrivia",
                                                    "text": "            "
                                                }
                                            ],
                                            "trailingTrivia": [
                                                {
                                                    "kind": "WhitespaceTrivia",
                                                    "text": " "
                                                }
                                            ]
                                        },
                                        "expression": {
                                            "kind": "IdentifierName",
                                            "fullStart": 1277,
                                            "fullEnd": 1287,
                                            "start": 1277,
                                            "end": 1287,
                                            "fullWidth": 10,
                                            "width": 10,
                                            "text": "testResult",
                                            "value": "testResult",
                                            "valueText": "testResult"
                                        },
                                        "semicolonToken": {
                                            "kind": "SemicolonToken",
                                            "fullStart": 1287,
                                            "fullEnd": 1290,
                                            "start": 1287,
                                            "end": 1288,
                                            "fullWidth": 3,
                                            "width": 1,
                                            "text": ";",
                                            "value": ";",
                                            "valueText": ";",
                                            "hasTrailingTrivia": true,
                                            "hasTrailingNewLine": true,
                                            "trailingTrivia": [
                                                {
                                                    "kind": "NewLineTrivia",
                                                    "text": "\r\n"
                                                }
                                            ]
                                        }
                                    }
                                ],
                                "closeBraceToken": {
                                    "kind": "CloseBraceToken",
                                    "fullStart": 1290,
                                    "fullEnd": 1300,
                                    "start": 1298,
                                    "end": 1299,
                                    "fullWidth": 10,
                                    "width": 1,
                                    "text": "}",
                                    "value": "}",
                                    "valueText": "}",
                                    "hasLeadingTrivia": true,
                                    "hasTrailingTrivia": true,
                                    "leadingTrivia": [
                                        {
                                            "kind": "WhitespaceTrivia",
                                            "text": "        "
                                        }
                                    ],
                                    "trailingTrivia": [
                                        {
                                            "kind": "WhitespaceTrivia",
                                            "text": " "
                                        }
                                    ]
                                }
                            },
                            "finallyClause": {
                                "kind": "FinallyClause",
                                "fullStart": 1300,
                                "fullEnd": 1362,
                                "start": 1300,
                                "end": 1360,
                                "fullWidth": 62,
                                "width": 60,
                                "finallyKeyword": {
                                    "kind": "FinallyKeyword",
                                    "fullStart": 1300,
                                    "fullEnd": 1308,
                                    "start": 1300,
                                    "end": 1307,
                                    "fullWidth": 8,
                                    "width": 7,
                                    "text": "finally",
                                    "value": "finally",
                                    "valueText": "finally",
                                    "hasTrailingTrivia": true,
                                    "trailingTrivia": [
                                        {
                                            "kind": "WhitespaceTrivia",
                                            "text": " "
                                        }
                                    ]
                                },
                                "block": {
                                    "kind": "Block",
                                    "fullStart": 1308,
                                    "fullEnd": 1362,
                                    "start": 1308,
                                    "end": 1360,
                                    "fullWidth": 54,
                                    "width": 52,
                                    "openBraceToken": {
                                        "kind": "OpenBraceToken",
                                        "fullStart": 1308,
                                        "fullEnd": 1311,
                                        "start": 1308,
                                        "end": 1309,
                                        "fullWidth": 3,
                                        "width": 1,
                                        "text": "{",
                                        "value": "{",
                                        "valueText": "{",
                                        "hasTrailingTrivia": true,
                                        "hasTrailingNewLine": true,
                                        "trailingTrivia": [
                                            {
                                                "kind": "NewLineTrivia",
                                                "text": "\r\n"
                                            }
                                        ]
                                    },
                                    "statements": [
                                        {
                                            "kind": "ExpressionStatement",
                                            "fullStart": 1311,
                                            "fullEnd": 1351,
                                            "start": 1323,
                                            "end": 1349,
                                            "fullWidth": 40,
                                            "width": 26,
                                            "expression": {
                                                "kind": "DeleteExpression",
                                                "fullStart": 1311,
                                                "fullEnd": 1348,
                                                "start": 1323,
                                                "end": 1348,
                                                "fullWidth": 37,
                                                "width": 25,
                                                "deleteKeyword": {
                                                    "kind": "DeleteKeyword",
                                                    "fullStart": 1311,
                                                    "fullEnd": 1330,
                                                    "start": 1323,
                                                    "end": 1329,
                                                    "fullWidth": 19,
                                                    "width": 6,
                                                    "text": "delete",
                                                    "value": "delete",
                                                    "valueText": "delete",
                                                    "hasLeadingTrivia": true,
                                                    "hasTrailingTrivia": true,
                                                    "leadingTrivia": [
                                                        {
                                                            "kind": "WhitespaceTrivia",
                                                            "text": "            "
                                                        }
                                                    ],
                                                    "trailingTrivia": [
                                                        {
                                                            "kind": "WhitespaceTrivia",
                                                            "text": " "
                                                        }
                                                    ]
                                                },
                                                "expression": {
                                                    "kind": "ElementAccessExpression",
                                                    "fullStart": 1330,
                                                    "fullEnd": 1348,
                                                    "start": 1330,
                                                    "end": 1348,
                                                    "fullWidth": 18,
                                                    "width": 18,
                                                    "expression": {
                                                        "kind": "MemberAccessExpression",
                                                        "fullStart": 1330,
                                                        "fullEnd": 1345,
                                                        "start": 1330,
                                                        "end": 1345,
                                                        "fullWidth": 15,
                                                        "width": 15,
                                                        "expression": {
                                                            "kind": "IdentifierName",
                                                            "fullStart": 1330,
                                                            "fullEnd": 1335,
                                                            "start": 1330,
                                                            "end": 1335,
                                                            "fullWidth": 5,
                                                            "width": 5,
                                                            "text": "Array",
                                                            "value": "Array",
                                                            "valueText": "Array"
                                                        },
                                                        "dotToken": {
                                                            "kind": "DotToken",
                                                            "fullStart": 1335,
                                                            "fullEnd": 1336,
                                                            "start": 1335,
                                                            "end": 1336,
                                                            "fullWidth": 1,
                                                            "width": 1,
                                                            "text": ".",
                                                            "value": ".",
                                                            "valueText": "."
                                                        },
                                                        "name": {
                                                            "kind": "IdentifierName",
                                                            "fullStart": 1336,
                                                            "fullEnd": 1345,
                                                            "start": 1336,
                                                            "end": 1345,
                                                            "fullWidth": 9,
                                                            "width": 9,
                                                            "text": "prototype",
                                                            "value": "prototype",
                                                            "valueText": "prototype"
                                                        }
                                                    },
                                                    "openBracketToken": {
                                                        "kind": "OpenBracketToken",
                                                        "fullStart": 1345,
                                                        "fullEnd": 1346,
                                                        "start": 1345,
                                                        "end": 1346,
                                                        "fullWidth": 1,
                                                        "width": 1,
                                                        "text": "[",
                                                        "value": "[",
                                                        "valueText": "["
                                                    },
                                                    "argumentExpression": {
                                                        "kind": "NumericLiteral",
                                                        "fullStart": 1346,
                                                        "fullEnd": 1347,
                                                        "start": 1346,
                                                        "end": 1347,
                                                        "fullWidth": 1,
                                                        "width": 1,
                                                        "text": "0",
                                                        "value": 0,
                                                        "valueText": "0"
                                                    },
                                                    "closeBracketToken": {
                                                        "kind": "CloseBracketToken",
                                                        "fullStart": 1347,
                                                        "fullEnd": 1348,
                                                        "start": 1347,
                                                        "end": 1348,
                                                        "fullWidth": 1,
                                                        "width": 1,
                                                        "text": "]",
                                                        "value": "]",
                                                        "valueText": "]"
                                                    }
                                                }
                                            },
                                            "semicolonToken": {
                                                "kind": "SemicolonToken",
                                                "fullStart": 1348,
                                                "fullEnd": 1351,
                                                "start": 1348,
                                                "end": 1349,
                                                "fullWidth": 3,
                                                "width": 1,
                                                "text": ";",
                                                "value": ";",
                                                "valueText": ";",
                                                "hasTrailingTrivia": true,
                                                "hasTrailingNewLine": true,
                                                "trailingTrivia": [
                                                    {
                                                        "kind": "NewLineTrivia",
                                                        "text": "\r\n"
                                                    }
                                                ]
                                            }
                                        }
                                    ],
                                    "closeBraceToken": {
                                        "kind": "CloseBraceToken",
                                        "fullStart": 1351,
                                        "fullEnd": 1362,
                                        "start": 1359,
                                        "end": 1360,
                                        "fullWidth": 11,
                                        "width": 1,
                                        "text": "}",
                                        "value": "}",
                                        "valueText": "}",
                                        "hasLeadingTrivia": true,
                                        "hasTrailingTrivia": true,
                                        "hasTrailingNewLine": true,
                                        "leadingTrivia": [
                                            {
                                                "kind": "WhitespaceTrivia",
                                                "text": "        "
                                            }
                                        ],
                                        "trailingTrivia": [
                                            {
                                                "kind": "NewLineTrivia",
                                                "text": "\r\n"
                                            }
                                        ]
                                    }
                                }
                            }
                        }
                    ],
                    "closeBraceToken": {
                        "kind": "CloseBraceToken",
                        "fullStart": 1362,
                        "fullEnd": 1369,
                        "start": 1366,
                        "end": 1367,
                        "fullWidth": 7,
                        "width": 1,
                        "text": "}",
                        "value": "}",
                        "valueText": "}",
                        "hasLeadingTrivia": true,
                        "hasTrailingTrivia": true,
                        "hasTrailingNewLine": true,
                        "leadingTrivia": [
                            {
                                "kind": "WhitespaceTrivia",
                                "text": "    "
                            }
                        ],
                        "trailingTrivia": [
                            {
                                "kind": "NewLineTrivia",
                                "text": "\r\n"
                            }
                        ]
                    }
                }
            },
            {
                "kind": "ExpressionStatement",
                "fullStart": 1369,
                "fullEnd": 1393,
                "start": 1369,
                "end": 1391,
                "fullWidth": 24,
                "width": 22,
                "expression": {
                    "kind": "InvocationExpression",
                    "fullStart": 1369,
                    "fullEnd": 1390,
                    "start": 1369,
                    "end": 1390,
                    "fullWidth": 21,
                    "width": 21,
                    "expression": {
                        "kind": "IdentifierName",
                        "fullStart": 1369,
                        "fullEnd": 1380,
                        "start": 1369,
                        "end": 1380,
                        "fullWidth": 11,
                        "width": 11,
                        "text": "runTestCase",
                        "value": "runTestCase",
                        "valueText": "runTestCase"
                    },
                    "argumentList": {
                        "kind": "ArgumentList",
                        "fullStart": 1380,
                        "fullEnd": 1390,
                        "start": 1380,
                        "end": 1390,
                        "fullWidth": 10,
                        "width": 10,
                        "openParenToken": {
                            "kind": "OpenParenToken",
                            "fullStart": 1380,
                            "fullEnd": 1381,
                            "start": 1380,
                            "end": 1381,
                            "fullWidth": 1,
                            "width": 1,
                            "text": "(",
                            "value": "(",
                            "valueText": "("
                        },
                        "arguments": [
                            {
                                "kind": "IdentifierName",
                                "fullStart": 1381,
                                "fullEnd": 1389,
                                "start": 1381,
                                "end": 1389,
                                "fullWidth": 8,
                                "width": 8,
                                "text": "testcase",
                                "value": "testcase",
                                "valueText": "testcase"
                            }
                        ],
                        "closeParenToken": {
                            "kind": "CloseParenToken",
                            "fullStart": 1389,
                            "fullEnd": 1390,
                            "start": 1389,
                            "end": 1390,
                            "fullWidth": 1,
                            "width": 1,
                            "text": ")",
                            "value": ")",
                            "valueText": ")"
                        }
                    }
                },
                "semicolonToken": {
                    "kind": "SemicolonToken",
                    "fullStart": 1390,
                    "fullEnd": 1393,
                    "start": 1390,
                    "end": 1391,
                    "fullWidth": 3,
                    "width": 1,
                    "text": ";",
                    "value": ";",
                    "valueText": ";",
                    "hasTrailingTrivia": true,
                    "hasTrailingNewLine": true,
                    "trailingTrivia": [
                        {
                            "kind": "NewLineTrivia",
                            "text": "\r\n"
                        }
                    ]
                }
            }
        ],
        "endOfFileToken": {
            "kind": "EndOfFileToken",
            "fullStart": 1393,
            "fullEnd": 1393,
            "start": 1393,
            "end": 1393,
            "fullWidth": 0,
            "width": 0,
            "text": ""
        }
    },
    "lineMap": {
        "lineStarts": [
            0,
            67,
            152,
            232,
            308,
            380,
            385,
            444,
            617,
            622,
            624,
            626,
            649,
            651,
            684,
            686,
            732,
            762,
            822,
            837,
            848,
            850,
            873,
            875,
            918,
            953,
            985,
            998,
            1000,
            1015,
            1074,
            1110,
            1143,
            1163,
            1199,
            1216,
            1218,
            1256,
            1258,
            1290,
            1311,
            1351,
            1362,
            1369,
            1393
        ],
        "length": 1393
    }
}<|MERGE_RESOLUTION|>--- conflicted
+++ resolved
@@ -252,12 +252,8 @@
                                         "start": 663,
                                         "end": 681,
                                         "fullWidth": 18,
-<<<<<<< HEAD
                                         "width": 18,
-                                        "identifier": {
-=======
                                         "propertyName": {
->>>>>>> 85e84683
                                             "kind": "IdentifierName",
                                             "fullStart": 663,
                                             "fullEnd": 674,
@@ -1048,12 +1044,8 @@
                                         "start": 862,
                                         "end": 870,
                                         "fullWidth": 8,
-<<<<<<< HEAD
                                         "width": 8,
-                                        "identifier": {
-=======
                                         "propertyName": {
->>>>>>> 85e84683
                                             "kind": "IdentifierName",
                                             "fullStart": 862,
                                             "fullEnd": 866,
