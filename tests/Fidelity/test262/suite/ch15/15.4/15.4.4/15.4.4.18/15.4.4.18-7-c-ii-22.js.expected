{
    "isDeclaration": false,
    "languageVersion": "EcmaScript5",
    "parseOptions": {
        "allowAutomaticSemicolonInsertion": true
    },
    "sourceUnit": {
        "kind": "SourceUnit",
        "fullStart": 0,
        "fullEnd": 1071,
        "start": 564,
        "end": 1071,
        "fullWidth": 1071,
        "width": 507,
        "isIncrementallyUnusable": true,
        "moduleElements": [
            {
                "kind": "FunctionDeclaration",
                "fullStart": 0,
                "fullEnd": 1047,
                "start": 564,
                "end": 1045,
                "fullWidth": 1047,
                "width": 481,
                "modifiers": [],
                "functionKeyword": {
                    "kind": "FunctionKeyword",
                    "fullStart": 0,
                    "fullEnd": 573,
                    "start": 564,
                    "end": 572,
                    "fullWidth": 573,
                    "width": 8,
                    "text": "function",
                    "value": "function",
                    "valueText": "function",
                    "hasLeadingTrivia": true,
                    "hasLeadingComment": true,
                    "hasLeadingNewLine": true,
                    "hasTrailingTrivia": true,
                    "leadingTrivia": [
                        {
                            "kind": "SingleLineCommentTrivia",
                            "text": "/// Copyright (c) 2012 Ecma International.  All rights reserved. "
                        },
                        {
                            "kind": "NewLineTrivia",
                            "text": "\r\n"
                        },
                        {
                            "kind": "SingleLineCommentTrivia",
                            "text": "/// Ecma International makes this code available under the terms and conditions set"
                        },
                        {
                            "kind": "NewLineTrivia",
                            "text": "\r\n"
                        },
                        {
                            "kind": "SingleLineCommentTrivia",
                            "text": "/// forth on http://hg.ecmascript.org/tests/test262/raw-file/tip/LICENSE (the "
                        },
                        {
                            "kind": "NewLineTrivia",
                            "text": "\r\n"
                        },
                        {
                            "kind": "SingleLineCommentTrivia",
                            "text": "/// \"Use Terms\").   Any redistribution of this code must retain the above "
                        },
                        {
                            "kind": "NewLineTrivia",
                            "text": "\r\n"
                        },
                        {
                            "kind": "SingleLineCommentTrivia",
                            "text": "/// copyright and this notice and otherwise comply with the Use Terms."
                        },
                        {
                            "kind": "NewLineTrivia",
                            "text": "\r\n"
                        },
                        {
                            "kind": "MultiLineCommentTrivia",
                            "text": "/**\r\n * @path ch15/15.4/15.4.4/15.4.4.18/15.4.4.18-7-c-ii-22.js\r\n * @description Array.prototype.forEach - callbackfn called with correct parameters (the index k is correct)\r\n */"
                        },
                        {
                            "kind": "NewLineTrivia",
                            "text": "\r\n"
                        },
                        {
                            "kind": "NewLineTrivia",
                            "text": "\r\n"
                        },
                        {
                            "kind": "NewLineTrivia",
                            "text": "\r\n"
                        }
                    ],
                    "trailingTrivia": [
                        {
                            "kind": "WhitespaceTrivia",
                            "text": " "
                        }
                    ]
                },
                "identifier": {
                    "kind": "IdentifierName",
                    "fullStart": 573,
                    "fullEnd": 581,
                    "start": 573,
                    "end": 581,
                    "fullWidth": 8,
                    "width": 8,
                    "text": "testcase",
                    "value": "testcase",
                    "valueText": "testcase"
                },
                "callSignature": {
                    "kind": "CallSignature",
                    "fullStart": 581,
                    "fullEnd": 584,
                    "start": 581,
                    "end": 583,
                    "fullWidth": 3,
                    "width": 2,
                    "parameterList": {
                        "kind": "ParameterList",
                        "fullStart": 581,
                        "fullEnd": 584,
                        "start": 581,
                        "end": 583,
                        "fullWidth": 3,
                        "width": 2,
                        "openParenToken": {
                            "kind": "OpenParenToken",
                            "fullStart": 581,
                            "fullEnd": 582,
                            "start": 581,
                            "end": 582,
                            "fullWidth": 1,
                            "width": 1,
                            "text": "(",
                            "value": "(",
                            "valueText": "("
                        },
                        "parameters": [],
                        "closeParenToken": {
                            "kind": "CloseParenToken",
                            "fullStart": 582,
                            "fullEnd": 584,
                            "start": 582,
                            "end": 583,
                            "fullWidth": 2,
                            "width": 1,
                            "text": ")",
                            "value": ")",
                            "valueText": ")",
                            "hasTrailingTrivia": true,
                            "trailingTrivia": [
                                {
                                    "kind": "WhitespaceTrivia",
                                    "text": " "
                                }
                            ]
                        }
                    }
                },
                "block": {
                    "kind": "Block",
                    "fullStart": 584,
                    "fullEnd": 1047,
                    "start": 584,
                    "end": 1045,
                    "fullWidth": 463,
                    "width": 461,
                    "openBraceToken": {
                        "kind": "OpenBraceToken",
                        "fullStart": 584,
                        "fullEnd": 587,
                        "start": 584,
                        "end": 585,
                        "fullWidth": 3,
                        "width": 1,
                        "text": "{",
                        "value": "{",
                        "valueText": "{",
                        "hasTrailingTrivia": true,
                        "hasTrailingNewLine": true,
                        "trailingTrivia": [
                            {
                                "kind": "NewLineTrivia",
                                "text": "\r\n"
                            }
                        ]
                    },
                    "statements": [
                        {
                            "kind": "VariableStatement",
                            "fullStart": 587,
                            "fullEnd": 621,
                            "start": 597,
                            "end": 619,
                            "fullWidth": 34,
                            "width": 22,
                            "modifiers": [],
                            "variableDeclaration": {
                                "kind": "VariableDeclaration",
                                "fullStart": 587,
                                "fullEnd": 618,
                                "start": 597,
                                "end": 618,
                                "fullWidth": 31,
                                "width": 21,
                                "varKeyword": {
                                    "kind": "VarKeyword",
                                    "fullStart": 587,
                                    "fullEnd": 601,
                                    "start": 597,
                                    "end": 600,
                                    "fullWidth": 14,
                                    "width": 3,
                                    "text": "var",
                                    "value": "var",
                                    "valueText": "var",
                                    "hasLeadingTrivia": true,
                                    "hasLeadingNewLine": true,
                                    "hasTrailingTrivia": true,
                                    "leadingTrivia": [
                                        {
                                            "kind": "NewLineTrivia",
                                            "text": "\r\n"
                                        },
                                        {
                                            "kind": "WhitespaceTrivia",
                                            "text": "        "
                                        }
                                    ],
                                    "trailingTrivia": [
                                        {
                                            "kind": "WhitespaceTrivia",
                                            "text": " "
                                        }
                                    ]
                                },
                                "variableDeclarators": [
                                    {
                                        "kind": "VariableDeclarator",
                                        "fullStart": 601,
                                        "fullEnd": 618,
                                        "start": 601,
                                        "end": 618,
                                        "fullWidth": 17,
<<<<<<< HEAD
                                        "width": 17,
                                        "identifier": {
=======
                                        "propertyName": {
>>>>>>> 85e84683
                                            "kind": "IdentifierName",
                                            "fullStart": 601,
                                            "fullEnd": 611,
                                            "start": 601,
                                            "end": 610,
                                            "fullWidth": 10,
                                            "width": 9,
                                            "text": "resultOne",
                                            "value": "resultOne",
                                            "valueText": "resultOne",
                                            "hasTrailingTrivia": true,
                                            "trailingTrivia": [
                                                {
                                                    "kind": "WhitespaceTrivia",
                                                    "text": " "
                                                }
                                            ]
                                        },
                                        "equalsValueClause": {
                                            "kind": "EqualsValueClause",
                                            "fullStart": 611,
                                            "fullEnd": 618,
                                            "start": 611,
                                            "end": 618,
                                            "fullWidth": 7,
                                            "width": 7,
                                            "equalsToken": {
                                                "kind": "EqualsToken",
                                                "fullStart": 611,
                                                "fullEnd": 613,
                                                "start": 611,
                                                "end": 612,
                                                "fullWidth": 2,
                                                "width": 1,
                                                "text": "=",
                                                "value": "=",
                                                "valueText": "=",
                                                "hasTrailingTrivia": true,
                                                "trailingTrivia": [
                                                    {
                                                        "kind": "WhitespaceTrivia",
                                                        "text": " "
                                                    }
                                                ]
                                            },
                                            "value": {
                                                "kind": "FalseKeyword",
                                                "fullStart": 613,
                                                "fullEnd": 618,
                                                "start": 613,
                                                "end": 618,
                                                "fullWidth": 5,
                                                "width": 5,
                                                "text": "false",
                                                "value": false,
                                                "valueText": "false"
                                            }
                                        }
                                    }
                                ]
                            },
                            "semicolonToken": {
                                "kind": "SemicolonToken",
                                "fullStart": 618,
                                "fullEnd": 621,
                                "start": 618,
                                "end": 619,
                                "fullWidth": 3,
                                "width": 1,
                                "text": ";",
                                "value": ";",
                                "valueText": ";",
                                "hasTrailingTrivia": true,
                                "hasTrailingNewLine": true,
                                "trailingTrivia": [
                                    {
                                        "kind": "NewLineTrivia",
                                        "text": "\r\n"
                                    }
                                ]
                            }
                        },
                        {
                            "kind": "VariableStatement",
                            "fullStart": 621,
                            "fullEnd": 653,
                            "start": 629,
                            "end": 651,
                            "fullWidth": 32,
                            "width": 22,
                            "modifiers": [],
                            "variableDeclaration": {
                                "kind": "VariableDeclaration",
                                "fullStart": 621,
                                "fullEnd": 650,
                                "start": 629,
                                "end": 650,
                                "fullWidth": 29,
                                "width": 21,
                                "varKeyword": {
                                    "kind": "VarKeyword",
                                    "fullStart": 621,
                                    "fullEnd": 633,
                                    "start": 629,
                                    "end": 632,
                                    "fullWidth": 12,
                                    "width": 3,
                                    "text": "var",
                                    "value": "var",
                                    "valueText": "var",
                                    "hasLeadingTrivia": true,
                                    "hasTrailingTrivia": true,
                                    "leadingTrivia": [
                                        {
                                            "kind": "WhitespaceTrivia",
                                            "text": "        "
                                        }
                                    ],
                                    "trailingTrivia": [
                                        {
                                            "kind": "WhitespaceTrivia",
                                            "text": " "
                                        }
                                    ]
                                },
                                "variableDeclarators": [
                                    {
                                        "kind": "VariableDeclarator",
                                        "fullStart": 633,
                                        "fullEnd": 650,
                                        "start": 633,
                                        "end": 650,
                                        "fullWidth": 17,
<<<<<<< HEAD
                                        "width": 17,
                                        "identifier": {
=======
                                        "propertyName": {
>>>>>>> 85e84683
                                            "kind": "IdentifierName",
                                            "fullStart": 633,
                                            "fullEnd": 643,
                                            "start": 633,
                                            "end": 642,
                                            "fullWidth": 10,
                                            "width": 9,
                                            "text": "resultTwo",
                                            "value": "resultTwo",
                                            "valueText": "resultTwo",
                                            "hasTrailingTrivia": true,
                                            "trailingTrivia": [
                                                {
                                                    "kind": "WhitespaceTrivia",
                                                    "text": " "
                                                }
                                            ]
                                        },
                                        "equalsValueClause": {
                                            "kind": "EqualsValueClause",
                                            "fullStart": 643,
                                            "fullEnd": 650,
                                            "start": 643,
                                            "end": 650,
                                            "fullWidth": 7,
                                            "width": 7,
                                            "equalsToken": {
                                                "kind": "EqualsToken",
                                                "fullStart": 643,
                                                "fullEnd": 645,
                                                "start": 643,
                                                "end": 644,
                                                "fullWidth": 2,
                                                "width": 1,
                                                "text": "=",
                                                "value": "=",
                                                "valueText": "=",
                                                "hasTrailingTrivia": true,
                                                "trailingTrivia": [
                                                    {
                                                        "kind": "WhitespaceTrivia",
                                                        "text": " "
                                                    }
                                                ]
                                            },
                                            "value": {
                                                "kind": "FalseKeyword",
                                                "fullStart": 645,
                                                "fullEnd": 650,
                                                "start": 645,
                                                "end": 650,
                                                "fullWidth": 5,
                                                "width": 5,
                                                "text": "false",
                                                "value": false,
                                                "valueText": "false"
                                            }
                                        }
                                    }
                                ]
                            },
                            "semicolonToken": {
                                "kind": "SemicolonToken",
                                "fullStart": 650,
                                "fullEnd": 653,
                                "start": 650,
                                "end": 651,
                                "fullWidth": 3,
                                "width": 1,
                                "text": ";",
                                "value": ";",
                                "valueText": ";",
                                "hasTrailingTrivia": true,
                                "hasTrailingNewLine": true,
                                "trailingTrivia": [
                                    {
                                        "kind": "NewLineTrivia",
                                        "text": "\r\n"
                                    }
                                ]
                            }
                        },
                        {
                            "kind": "FunctionDeclaration",
                            "fullStart": 653,
                            "fullEnd": 892,
                            "start": 663,
                            "end": 890,
                            "fullWidth": 239,
                            "width": 227,
                            "modifiers": [],
                            "functionKeyword": {
                                "kind": "FunctionKeyword",
                                "fullStart": 653,
                                "fullEnd": 672,
                                "start": 663,
                                "end": 671,
                                "fullWidth": 19,
                                "width": 8,
                                "text": "function",
                                "value": "function",
                                "valueText": "function",
                                "hasLeadingTrivia": true,
                                "hasLeadingNewLine": true,
                                "hasTrailingTrivia": true,
                                "leadingTrivia": [
                                    {
                                        "kind": "NewLineTrivia",
                                        "text": "\r\n"
                                    },
                                    {
                                        "kind": "WhitespaceTrivia",
                                        "text": "        "
                                    }
                                ],
                                "trailingTrivia": [
                                    {
                                        "kind": "WhitespaceTrivia",
                                        "text": " "
                                    }
                                ]
                            },
                            "identifier": {
                                "kind": "IdentifierName",
                                "fullStart": 672,
                                "fullEnd": 682,
                                "start": 672,
                                "end": 682,
                                "fullWidth": 10,
                                "width": 10,
                                "text": "callbackfn",
                                "value": "callbackfn",
                                "valueText": "callbackfn"
                            },
                            "callSignature": {
                                "kind": "CallSignature",
                                "fullStart": 682,
                                "fullEnd": 698,
                                "start": 682,
                                "end": 697,
                                "fullWidth": 16,
                                "width": 15,
                                "parameterList": {
                                    "kind": "ParameterList",
                                    "fullStart": 682,
                                    "fullEnd": 698,
                                    "start": 682,
                                    "end": 697,
                                    "fullWidth": 16,
                                    "width": 15,
                                    "openParenToken": {
                                        "kind": "OpenParenToken",
                                        "fullStart": 682,
                                        "fullEnd": 683,
                                        "start": 682,
                                        "end": 683,
                                        "fullWidth": 1,
                                        "width": 1,
                                        "text": "(",
                                        "value": "(",
                                        "valueText": "("
                                    },
                                    "parameters": [
                                        {
                                            "kind": "Parameter",
                                            "fullStart": 683,
                                            "fullEnd": 686,
                                            "start": 683,
                                            "end": 686,
                                            "fullWidth": 3,
                                            "width": 3,
                                            "modifiers": [],
                                            "identifier": {
                                                "kind": "IdentifierName",
                                                "fullStart": 683,
                                                "fullEnd": 686,
                                                "start": 683,
                                                "end": 686,
                                                "fullWidth": 3,
                                                "width": 3,
                                                "text": "val",
                                                "value": "val",
                                                "valueText": "val"
                                            }
                                        },
                                        {
                                            "kind": "CommaToken",
                                            "fullStart": 686,
                                            "fullEnd": 688,
                                            "start": 686,
                                            "end": 687,
                                            "fullWidth": 2,
                                            "width": 1,
                                            "text": ",",
                                            "value": ",",
                                            "valueText": ",",
                                            "hasTrailingTrivia": true,
                                            "trailingTrivia": [
                                                {
                                                    "kind": "WhitespaceTrivia",
                                                    "text": " "
                                                }
                                            ]
                                        },
                                        {
                                            "kind": "Parameter",
                                            "fullStart": 688,
                                            "fullEnd": 691,
                                            "start": 688,
                                            "end": 691,
                                            "fullWidth": 3,
                                            "width": 3,
                                            "modifiers": [],
                                            "identifier": {
                                                "kind": "IdentifierName",
                                                "fullStart": 688,
                                                "fullEnd": 691,
                                                "start": 688,
                                                "end": 691,
                                                "fullWidth": 3,
                                                "width": 3,
                                                "text": "idx",
                                                "value": "idx",
                                                "valueText": "idx"
                                            }
                                        },
                                        {
                                            "kind": "CommaToken",
                                            "fullStart": 691,
                                            "fullEnd": 693,
                                            "start": 691,
                                            "end": 692,
                                            "fullWidth": 2,
                                            "width": 1,
                                            "text": ",",
                                            "value": ",",
                                            "valueText": ",",
                                            "hasTrailingTrivia": true,
                                            "trailingTrivia": [
                                                {
                                                    "kind": "WhitespaceTrivia",
                                                    "text": " "
                                                }
                                            ]
                                        },
                                        {
                                            "kind": "Parameter",
                                            "fullStart": 693,
                                            "fullEnd": 696,
                                            "start": 693,
                                            "end": 696,
                                            "fullWidth": 3,
                                            "width": 3,
                                            "modifiers": [],
                                            "identifier": {
                                                "kind": "IdentifierName",
                                                "fullStart": 693,
                                                "fullEnd": 696,
                                                "start": 693,
                                                "end": 696,
                                                "fullWidth": 3,
                                                "width": 3,
                                                "text": "obj",
                                                "value": "obj",
                                                "valueText": "obj"
                                            }
                                        }
                                    ],
                                    "closeParenToken": {
                                        "kind": "CloseParenToken",
                                        "fullStart": 696,
                                        "fullEnd": 698,
                                        "start": 696,
                                        "end": 697,
                                        "fullWidth": 2,
                                        "width": 1,
                                        "text": ")",
                                        "value": ")",
                                        "valueText": ")",
                                        "hasTrailingTrivia": true,
                                        "trailingTrivia": [
                                            {
                                                "kind": "WhitespaceTrivia",
                                                "text": " "
                                            }
                                        ]
                                    }
                                }
                            },
                            "block": {
                                "kind": "Block",
                                "fullStart": 698,
                                "fullEnd": 892,
                                "start": 698,
                                "end": 890,
                                "fullWidth": 194,
                                "width": 192,
                                "openBraceToken": {
                                    "kind": "OpenBraceToken",
                                    "fullStart": 698,
                                    "fullEnd": 701,
                                    "start": 698,
                                    "end": 699,
                                    "fullWidth": 3,
                                    "width": 1,
                                    "text": "{",
                                    "value": "{",
                                    "valueText": "{",
                                    "hasTrailingTrivia": true,
                                    "hasTrailingNewLine": true,
                                    "trailingTrivia": [
                                        {
                                            "kind": "NewLineTrivia",
                                            "text": "\r\n"
                                        }
                                    ]
                                },
                                "statements": [
                                    {
                                        "kind": "IfStatement",
                                        "fullStart": 701,
                                        "fullEnd": 789,
                                        "start": 713,
                                        "end": 787,
                                        "fullWidth": 88,
                                        "width": 74,
                                        "ifKeyword": {
                                            "kind": "IfKeyword",
                                            "fullStart": 701,
                                            "fullEnd": 716,
                                            "start": 713,
                                            "end": 715,
                                            "fullWidth": 15,
                                            "width": 2,
                                            "text": "if",
                                            "value": "if",
                                            "valueText": "if",
                                            "hasLeadingTrivia": true,
                                            "hasTrailingTrivia": true,
                                            "leadingTrivia": [
                                                {
                                                    "kind": "WhitespaceTrivia",
                                                    "text": "            "
                                                }
                                            ],
                                            "trailingTrivia": [
                                                {
                                                    "kind": "WhitespaceTrivia",
                                                    "text": " "
                                                }
                                            ]
                                        },
                                        "openParenToken": {
                                            "kind": "OpenParenToken",
                                            "fullStart": 716,
                                            "fullEnd": 717,
                                            "start": 716,
                                            "end": 717,
                                            "fullWidth": 1,
                                            "width": 1,
                                            "text": "(",
                                            "value": "(",
                                            "valueText": "("
                                        },
                                        "condition": {
                                            "kind": "EqualsExpression",
                                            "fullStart": 717,
                                            "fullEnd": 727,
                                            "start": 717,
                                            "end": 727,
                                            "fullWidth": 10,
                                            "width": 10,
                                            "left": {
                                                "kind": "IdentifierName",
                                                "fullStart": 717,
                                                "fullEnd": 721,
                                                "start": 717,
                                                "end": 720,
                                                "fullWidth": 4,
                                                "width": 3,
                                                "text": "val",
                                                "value": "val",
                                                "valueText": "val",
                                                "hasTrailingTrivia": true,
                                                "trailingTrivia": [
                                                    {
                                                        "kind": "WhitespaceTrivia",
                                                        "text": " "
                                                    }
                                                ]
                                            },
                                            "operatorToken": {
                                                "kind": "EqualsEqualsEqualsToken",
                                                "fullStart": 721,
                                                "fullEnd": 725,
                                                "start": 721,
                                                "end": 724,
                                                "fullWidth": 4,
                                                "width": 3,
                                                "text": "===",
                                                "value": "===",
                                                "valueText": "===",
                                                "hasTrailingTrivia": true,
                                                "trailingTrivia": [
                                                    {
                                                        "kind": "WhitespaceTrivia",
                                                        "text": " "
                                                    }
                                                ]
                                            },
                                            "right": {
                                                "kind": "NumericLiteral",
                                                "fullStart": 725,
                                                "fullEnd": 727,
                                                "start": 725,
                                                "end": 727,
                                                "fullWidth": 2,
                                                "width": 2,
                                                "text": "11",
                                                "value": 11,
                                                "valueText": "11"
                                            }
                                        },
                                        "closeParenToken": {
                                            "kind": "CloseParenToken",
                                            "fullStart": 727,
                                            "fullEnd": 729,
                                            "start": 727,
                                            "end": 728,
                                            "fullWidth": 2,
                                            "width": 1,
                                            "text": ")",
                                            "value": ")",
                                            "valueText": ")",
                                            "hasTrailingTrivia": true,
                                            "trailingTrivia": [
                                                {
                                                    "kind": "WhitespaceTrivia",
                                                    "text": " "
                                                }
                                            ]
                                        },
                                        "statement": {
                                            "kind": "Block",
                                            "fullStart": 729,
                                            "fullEnd": 789,
                                            "start": 729,
                                            "end": 787,
                                            "fullWidth": 60,
                                            "width": 58,
                                            "openBraceToken": {
                                                "kind": "OpenBraceToken",
                                                "fullStart": 729,
                                                "fullEnd": 732,
                                                "start": 729,
                                                "end": 730,
                                                "fullWidth": 3,
                                                "width": 1,
                                                "text": "{",
                                                "value": "{",
                                                "valueText": "{",
                                                "hasTrailingTrivia": true,
                                                "hasTrailingNewLine": true,
                                                "trailingTrivia": [
                                                    {
                                                        "kind": "NewLineTrivia",
                                                        "text": "\r\n"
                                                    }
                                                ]
                                            },
                                            "statements": [
                                                {
                                                    "kind": "ExpressionStatement",
                                                    "fullStart": 732,
                                                    "fullEnd": 774,
                                                    "start": 748,
                                                    "end": 772,
                                                    "fullWidth": 42,
                                                    "width": 24,
                                                    "expression": {
                                                        "kind": "AssignmentExpression",
                                                        "fullStart": 732,
                                                        "fullEnd": 771,
                                                        "start": 748,
                                                        "end": 771,
                                                        "fullWidth": 39,
                                                        "width": 23,
                                                        "left": {
                                                            "kind": "IdentifierName",
                                                            "fullStart": 732,
                                                            "fullEnd": 758,
                                                            "start": 748,
                                                            "end": 757,
                                                            "fullWidth": 26,
                                                            "width": 9,
                                                            "text": "resultOne",
                                                            "value": "resultOne",
                                                            "valueText": "resultOne",
                                                            "hasLeadingTrivia": true,
                                                            "hasTrailingTrivia": true,
                                                            "leadingTrivia": [
                                                                {
                                                                    "kind": "WhitespaceTrivia",
                                                                    "text": "                "
                                                                }
                                                            ],
                                                            "trailingTrivia": [
                                                                {
                                                                    "kind": "WhitespaceTrivia",
                                                                    "text": " "
                                                                }
                                                            ]
                                                        },
                                                        "operatorToken": {
                                                            "kind": "EqualsToken",
                                                            "fullStart": 758,
                                                            "fullEnd": 760,
                                                            "start": 758,
                                                            "end": 759,
                                                            "fullWidth": 2,
                                                            "width": 1,
                                                            "text": "=",
                                                            "value": "=",
                                                            "valueText": "=",
                                                            "hasTrailingTrivia": true,
                                                            "trailingTrivia": [
                                                                {
                                                                    "kind": "WhitespaceTrivia",
                                                                    "text": " "
                                                                }
                                                            ]
                                                        },
                                                        "right": {
                                                            "kind": "ParenthesizedExpression",
                                                            "fullStart": 760,
                                                            "fullEnd": 771,
                                                            "start": 760,
                                                            "end": 771,
                                                            "fullWidth": 11,
                                                            "width": 11,
                                                            "openParenToken": {
                                                                "kind": "OpenParenToken",
                                                                "fullStart": 760,
                                                                "fullEnd": 761,
                                                                "start": 760,
                                                                "end": 761,
                                                                "fullWidth": 1,
                                                                "width": 1,
                                                                "text": "(",
                                                                "value": "(",
                                                                "valueText": "("
                                                            },
                                                            "expression": {
                                                                "kind": "EqualsExpression",
                                                                "fullStart": 761,
                                                                "fullEnd": 770,
                                                                "start": 761,
                                                                "end": 770,
                                                                "fullWidth": 9,
                                                                "width": 9,
                                                                "left": {
                                                                    "kind": "IdentifierName",
                                                                    "fullStart": 761,
                                                                    "fullEnd": 765,
                                                                    "start": 761,
                                                                    "end": 764,
                                                                    "fullWidth": 4,
                                                                    "width": 3,
                                                                    "text": "idx",
                                                                    "value": "idx",
                                                                    "valueText": "idx",
                                                                    "hasTrailingTrivia": true,
                                                                    "trailingTrivia": [
                                                                        {
                                                                            "kind": "WhitespaceTrivia",
                                                                            "text": " "
                                                                        }
                                                                    ]
                                                                },
                                                                "operatorToken": {
                                                                    "kind": "EqualsEqualsEqualsToken",
                                                                    "fullStart": 765,
                                                                    "fullEnd": 769,
                                                                    "start": 765,
                                                                    "end": 768,
                                                                    "fullWidth": 4,
                                                                    "width": 3,
                                                                    "text": "===",
                                                                    "value": "===",
                                                                    "valueText": "===",
                                                                    "hasTrailingTrivia": true,
                                                                    "trailingTrivia": [
                                                                        {
                                                                            "kind": "WhitespaceTrivia",
                                                                            "text": " "
                                                                        }
                                                                    ]
                                                                },
                                                                "right": {
                                                                    "kind": "NumericLiteral",
                                                                    "fullStart": 769,
                                                                    "fullEnd": 770,
                                                                    "start": 769,
                                                                    "end": 770,
                                                                    "fullWidth": 1,
                                                                    "width": 1,
                                                                    "text": "0",
                                                                    "value": 0,
                                                                    "valueText": "0"
                                                                }
                                                            },
                                                            "closeParenToken": {
                                                                "kind": "CloseParenToken",
                                                                "fullStart": 770,
                                                                "fullEnd": 771,
                                                                "start": 770,
                                                                "end": 771,
                                                                "fullWidth": 1,
                                                                "width": 1,
                                                                "text": ")",
                                                                "value": ")",
                                                                "valueText": ")"
                                                            }
                                                        }
                                                    },
                                                    "semicolonToken": {
                                                        "kind": "SemicolonToken",
                                                        "fullStart": 771,
                                                        "fullEnd": 774,
                                                        "start": 771,
                                                        "end": 772,
                                                        "fullWidth": 3,
                                                        "width": 1,
                                                        "text": ";",
                                                        "value": ";",
                                                        "valueText": ";",
                                                        "hasTrailingTrivia": true,
                                                        "hasTrailingNewLine": true,
                                                        "trailingTrivia": [
                                                            {
                                                                "kind": "NewLineTrivia",
                                                                "text": "\r\n"
                                                            }
                                                        ]
                                                    }
                                                }
                                            ],
                                            "closeBraceToken": {
                                                "kind": "CloseBraceToken",
                                                "fullStart": 774,
                                                "fullEnd": 789,
                                                "start": 786,
                                                "end": 787,
                                                "fullWidth": 15,
                                                "width": 1,
                                                "text": "}",
                                                "value": "}",
                                                "valueText": "}",
                                                "hasLeadingTrivia": true,
                                                "hasTrailingTrivia": true,
                                                "hasTrailingNewLine": true,
                                                "leadingTrivia": [
                                                    {
                                                        "kind": "WhitespaceTrivia",
                                                        "text": "            "
                                                    }
                                                ],
                                                "trailingTrivia": [
                                                    {
                                                        "kind": "NewLineTrivia",
                                                        "text": "\r\n"
                                                    }
                                                ]
                                            }
                                        }
                                    },
                                    {
                                        "kind": "IfStatement",
                                        "fullStart": 789,
                                        "fullEnd": 879,
                                        "start": 803,
                                        "end": 877,
                                        "fullWidth": 90,
                                        "width": 74,
                                        "ifKeyword": {
                                            "kind": "IfKeyword",
                                            "fullStart": 789,
                                            "fullEnd": 806,
                                            "start": 803,
                                            "end": 805,
                                            "fullWidth": 17,
                                            "width": 2,
                                            "text": "if",
                                            "value": "if",
                                            "valueText": "if",
                                            "hasLeadingTrivia": true,
                                            "hasLeadingNewLine": true,
                                            "hasTrailingTrivia": true,
                                            "leadingTrivia": [
                                                {
                                                    "kind": "NewLineTrivia",
                                                    "text": "\r\n"
                                                },
                                                {
                                                    "kind": "WhitespaceTrivia",
                                                    "text": "            "
                                                }
                                            ],
                                            "trailingTrivia": [
                                                {
                                                    "kind": "WhitespaceTrivia",
                                                    "text": " "
                                                }
                                            ]
                                        },
                                        "openParenToken": {
                                            "kind": "OpenParenToken",
                                            "fullStart": 806,
                                            "fullEnd": 807,
                                            "start": 806,
                                            "end": 807,
                                            "fullWidth": 1,
                                            "width": 1,
                                            "text": "(",
                                            "value": "(",
                                            "valueText": "("
                                        },
                                        "condition": {
                                            "kind": "EqualsExpression",
                                            "fullStart": 807,
                                            "fullEnd": 817,
                                            "start": 807,
                                            "end": 817,
                                            "fullWidth": 10,
                                            "width": 10,
                                            "left": {
                                                "kind": "IdentifierName",
                                                "fullStart": 807,
                                                "fullEnd": 811,
                                                "start": 807,
                                                "end": 810,
                                                "fullWidth": 4,
                                                "width": 3,
                                                "text": "val",
                                                "value": "val",
                                                "valueText": "val",
                                                "hasTrailingTrivia": true,
                                                "trailingTrivia": [
                                                    {
                                                        "kind": "WhitespaceTrivia",
                                                        "text": " "
                                                    }
                                                ]
                                            },
                                            "operatorToken": {
                                                "kind": "EqualsEqualsEqualsToken",
                                                "fullStart": 811,
                                                "fullEnd": 815,
                                                "start": 811,
                                                "end": 814,
                                                "fullWidth": 4,
                                                "width": 3,
                                                "text": "===",
                                                "value": "===",
                                                "valueText": "===",
                                                "hasTrailingTrivia": true,
                                                "trailingTrivia": [
                                                    {
                                                        "kind": "WhitespaceTrivia",
                                                        "text": " "
                                                    }
                                                ]
                                            },
                                            "right": {
                                                "kind": "NumericLiteral",
                                                "fullStart": 815,
                                                "fullEnd": 817,
                                                "start": 815,
                                                "end": 817,
                                                "fullWidth": 2,
                                                "width": 2,
                                                "text": "12",
                                                "value": 12,
                                                "valueText": "12"
                                            }
                                        },
                                        "closeParenToken": {
                                            "kind": "CloseParenToken",
                                            "fullStart": 817,
                                            "fullEnd": 819,
                                            "start": 817,
                                            "end": 818,
                                            "fullWidth": 2,
                                            "width": 1,
                                            "text": ")",
                                            "value": ")",
                                            "valueText": ")",
                                            "hasTrailingTrivia": true,
                                            "trailingTrivia": [
                                                {
                                                    "kind": "WhitespaceTrivia",
                                                    "text": " "
                                                }
                                            ]
                                        },
                                        "statement": {
                                            "kind": "Block",
                                            "fullStart": 819,
                                            "fullEnd": 879,
                                            "start": 819,
                                            "end": 877,
                                            "fullWidth": 60,
                                            "width": 58,
                                            "openBraceToken": {
                                                "kind": "OpenBraceToken",
                                                "fullStart": 819,
                                                "fullEnd": 822,
                                                "start": 819,
                                                "end": 820,
                                                "fullWidth": 3,
                                                "width": 1,
                                                "text": "{",
                                                "value": "{",
                                                "valueText": "{",
                                                "hasTrailingTrivia": true,
                                                "hasTrailingNewLine": true,
                                                "trailingTrivia": [
                                                    {
                                                        "kind": "NewLineTrivia",
                                                        "text": "\r\n"
                                                    }
                                                ]
                                            },
                                            "statements": [
                                                {
                                                    "kind": "ExpressionStatement",
                                                    "fullStart": 822,
                                                    "fullEnd": 864,
                                                    "start": 838,
                                                    "end": 862,
                                                    "fullWidth": 42,
                                                    "width": 24,
                                                    "expression": {
                                                        "kind": "AssignmentExpression",
                                                        "fullStart": 822,
                                                        "fullEnd": 861,
                                                        "start": 838,
                                                        "end": 861,
                                                        "fullWidth": 39,
                                                        "width": 23,
                                                        "left": {
                                                            "kind": "IdentifierName",
                                                            "fullStart": 822,
                                                            "fullEnd": 848,
                                                            "start": 838,
                                                            "end": 847,
                                                            "fullWidth": 26,
                                                            "width": 9,
                                                            "text": "resultTwo",
                                                            "value": "resultTwo",
                                                            "valueText": "resultTwo",
                                                            "hasLeadingTrivia": true,
                                                            "hasTrailingTrivia": true,
                                                            "leadingTrivia": [
                                                                {
                                                                    "kind": "WhitespaceTrivia",
                                                                    "text": "                "
                                                                }
                                                            ],
                                                            "trailingTrivia": [
                                                                {
                                                                    "kind": "WhitespaceTrivia",
                                                                    "text": " "
                                                                }
                                                            ]
                                                        },
                                                        "operatorToken": {
                                                            "kind": "EqualsToken",
                                                            "fullStart": 848,
                                                            "fullEnd": 850,
                                                            "start": 848,
                                                            "end": 849,
                                                            "fullWidth": 2,
                                                            "width": 1,
                                                            "text": "=",
                                                            "value": "=",
                                                            "valueText": "=",
                                                            "hasTrailingTrivia": true,
                                                            "trailingTrivia": [
                                                                {
                                                                    "kind": "WhitespaceTrivia",
                                                                    "text": " "
                                                                }
                                                            ]
                                                        },
                                                        "right": {
                                                            "kind": "ParenthesizedExpression",
                                                            "fullStart": 850,
                                                            "fullEnd": 861,
                                                            "start": 850,
                                                            "end": 861,
                                                            "fullWidth": 11,
                                                            "width": 11,
                                                            "openParenToken": {
                                                                "kind": "OpenParenToken",
                                                                "fullStart": 850,
                                                                "fullEnd": 851,
                                                                "start": 850,
                                                                "end": 851,
                                                                "fullWidth": 1,
                                                                "width": 1,
                                                                "text": "(",
                                                                "value": "(",
                                                                "valueText": "("
                                                            },
                                                            "expression": {
                                                                "kind": "EqualsExpression",
                                                                "fullStart": 851,
                                                                "fullEnd": 860,
                                                                "start": 851,
                                                                "end": 860,
                                                                "fullWidth": 9,
                                                                "width": 9,
                                                                "left": {
                                                                    "kind": "IdentifierName",
                                                                    "fullStart": 851,
                                                                    "fullEnd": 855,
                                                                    "start": 851,
                                                                    "end": 854,
                                                                    "fullWidth": 4,
                                                                    "width": 3,
                                                                    "text": "idx",
                                                                    "value": "idx",
                                                                    "valueText": "idx",
                                                                    "hasTrailingTrivia": true,
                                                                    "trailingTrivia": [
                                                                        {
                                                                            "kind": "WhitespaceTrivia",
                                                                            "text": " "
                                                                        }
                                                                    ]
                                                                },
                                                                "operatorToken": {
                                                                    "kind": "EqualsEqualsEqualsToken",
                                                                    "fullStart": 855,
                                                                    "fullEnd": 859,
                                                                    "start": 855,
                                                                    "end": 858,
                                                                    "fullWidth": 4,
                                                                    "width": 3,
                                                                    "text": "===",
                                                                    "value": "===",
                                                                    "valueText": "===",
                                                                    "hasTrailingTrivia": true,
                                                                    "trailingTrivia": [
                                                                        {
                                                                            "kind": "WhitespaceTrivia",
                                                                            "text": " "
                                                                        }
                                                                    ]
                                                                },
                                                                "right": {
                                                                    "kind": "NumericLiteral",
                                                                    "fullStart": 859,
                                                                    "fullEnd": 860,
                                                                    "start": 859,
                                                                    "end": 860,
                                                                    "fullWidth": 1,
                                                                    "width": 1,
                                                                    "text": "1",
                                                                    "value": 1,
                                                                    "valueText": "1"
                                                                }
                                                            },
                                                            "closeParenToken": {
                                                                "kind": "CloseParenToken",
                                                                "fullStart": 860,
                                                                "fullEnd": 861,
                                                                "start": 860,
                                                                "end": 861,
                                                                "fullWidth": 1,
                                                                "width": 1,
                                                                "text": ")",
                                                                "value": ")",
                                                                "valueText": ")"
                                                            }
                                                        }
                                                    },
                                                    "semicolonToken": {
                                                        "kind": "SemicolonToken",
                                                        "fullStart": 861,
                                                        "fullEnd": 864,
                                                        "start": 861,
                                                        "end": 862,
                                                        "fullWidth": 3,
                                                        "width": 1,
                                                        "text": ";",
                                                        "value": ";",
                                                        "valueText": ";",
                                                        "hasTrailingTrivia": true,
                                                        "hasTrailingNewLine": true,
                                                        "trailingTrivia": [
                                                            {
                                                                "kind": "NewLineTrivia",
                                                                "text": "\r\n"
                                                            }
                                                        ]
                                                    }
                                                }
                                            ],
                                            "closeBraceToken": {
                                                "kind": "CloseBraceToken",
                                                "fullStart": 864,
                                                "fullEnd": 879,
                                                "start": 876,
                                                "end": 877,
                                                "fullWidth": 15,
                                                "width": 1,
                                                "text": "}",
                                                "value": "}",
                                                "valueText": "}",
                                                "hasLeadingTrivia": true,
                                                "hasTrailingTrivia": true,
                                                "hasTrailingNewLine": true,
                                                "leadingTrivia": [
                                                    {
                                                        "kind": "WhitespaceTrivia",
                                                        "text": "            "
                                                    }
                                                ],
                                                "trailingTrivia": [
                                                    {
                                                        "kind": "NewLineTrivia",
                                                        "text": "\r\n"
                                                    }
                                                ]
                                            }
                                        }
                                    }
                                ],
                                "closeBraceToken": {
                                    "kind": "CloseBraceToken",
                                    "fullStart": 879,
                                    "fullEnd": 892,
                                    "start": 889,
                                    "end": 890,
                                    "fullWidth": 13,
                                    "width": 1,
                                    "text": "}",
                                    "value": "}",
                                    "valueText": "}",
                                    "hasLeadingTrivia": true,
                                    "hasLeadingNewLine": true,
                                    "hasTrailingTrivia": true,
                                    "hasTrailingNewLine": true,
                                    "leadingTrivia": [
                                        {
                                            "kind": "NewLineTrivia",
                                            "text": "\r\n"
                                        },
                                        {
                                            "kind": "WhitespaceTrivia",
                                            "text": "        "
                                        }
                                    ],
                                    "trailingTrivia": [
                                        {
                                            "kind": "NewLineTrivia",
                                            "text": "\r\n"
                                        }
                                    ]
                                }
                            }
                        },
                        {
                            "kind": "VariableStatement",
                            "fullStart": 892,
                            "fullEnd": 942,
                            "start": 902,
                            "end": 940,
                            "fullWidth": 50,
                            "width": 38,
                            "modifiers": [],
                            "variableDeclaration": {
                                "kind": "VariableDeclaration",
                                "fullStart": 892,
                                "fullEnd": 939,
                                "start": 902,
                                "end": 939,
                                "fullWidth": 47,
                                "width": 37,
                                "varKeyword": {
                                    "kind": "VarKeyword",
                                    "fullStart": 892,
                                    "fullEnd": 906,
                                    "start": 902,
                                    "end": 905,
                                    "fullWidth": 14,
                                    "width": 3,
                                    "text": "var",
                                    "value": "var",
                                    "valueText": "var",
                                    "hasLeadingTrivia": true,
                                    "hasLeadingNewLine": true,
                                    "hasTrailingTrivia": true,
                                    "leadingTrivia": [
                                        {
                                            "kind": "NewLineTrivia",
                                            "text": "\r\n"
                                        },
                                        {
                                            "kind": "WhitespaceTrivia",
                                            "text": "        "
                                        }
                                    ],
                                    "trailingTrivia": [
                                        {
                                            "kind": "WhitespaceTrivia",
                                            "text": " "
                                        }
                                    ]
                                },
                                "variableDeclarators": [
                                    {
                                        "kind": "VariableDeclarator",
                                        "fullStart": 906,
                                        "fullEnd": 939,
                                        "start": 906,
                                        "end": 939,
                                        "fullWidth": 33,
<<<<<<< HEAD
                                        "width": 33,
                                        "identifier": {
=======
                                        "propertyName": {
>>>>>>> 85e84683
                                            "kind": "IdentifierName",
                                            "fullStart": 906,
                                            "fullEnd": 910,
                                            "start": 906,
                                            "end": 909,
                                            "fullWidth": 4,
                                            "width": 3,
                                            "text": "obj",
                                            "value": "obj",
                                            "valueText": "obj",
                                            "hasTrailingTrivia": true,
                                            "trailingTrivia": [
                                                {
                                                    "kind": "WhitespaceTrivia",
                                                    "text": " "
                                                }
                                            ]
                                        },
                                        "equalsValueClause": {
                                            "kind": "EqualsValueClause",
                                            "fullStart": 910,
                                            "fullEnd": 939,
                                            "start": 910,
                                            "end": 939,
                                            "fullWidth": 29,
                                            "width": 29,
                                            "equalsToken": {
                                                "kind": "EqualsToken",
                                                "fullStart": 910,
                                                "fullEnd": 912,
                                                "start": 910,
                                                "end": 911,
                                                "fullWidth": 2,
                                                "width": 1,
                                                "text": "=",
                                                "value": "=",
                                                "valueText": "=",
                                                "hasTrailingTrivia": true,
                                                "trailingTrivia": [
                                                    {
                                                        "kind": "WhitespaceTrivia",
                                                        "text": " "
                                                    }
                                                ]
                                            },
                                            "value": {
                                                "kind": "ObjectLiteralExpression",
                                                "fullStart": 912,
                                                "fullEnd": 939,
                                                "start": 912,
                                                "end": 939,
                                                "fullWidth": 27,
                                                "width": 27,
                                                "openBraceToken": {
                                                    "kind": "OpenBraceToken",
                                                    "fullStart": 912,
                                                    "fullEnd": 914,
                                                    "start": 912,
                                                    "end": 913,
                                                    "fullWidth": 2,
                                                    "width": 1,
                                                    "text": "{",
                                                    "value": "{",
                                                    "valueText": "{",
                                                    "hasTrailingTrivia": true,
                                                    "trailingTrivia": [
                                                        {
                                                            "kind": "WhitespaceTrivia",
                                                            "text": " "
                                                        }
                                                    ]
                                                },
                                                "propertyAssignments": [
                                                    {
                                                        "kind": "SimplePropertyAssignment",
                                                        "fullStart": 914,
                                                        "fullEnd": 919,
                                                        "start": 914,
                                                        "end": 919,
                                                        "fullWidth": 5,
                                                        "width": 5,
                                                        "propertyName": {
                                                            "kind": "NumericLiteral",
                                                            "fullStart": 914,
                                                            "fullEnd": 915,
                                                            "start": 914,
                                                            "end": 915,
                                                            "fullWidth": 1,
                                                            "width": 1,
                                                            "text": "0",
                                                            "value": 0,
                                                            "valueText": "0"
                                                        },
                                                        "colonToken": {
                                                            "kind": "ColonToken",
                                                            "fullStart": 915,
                                                            "fullEnd": 917,
                                                            "start": 915,
                                                            "end": 916,
                                                            "fullWidth": 2,
                                                            "width": 1,
                                                            "text": ":",
                                                            "value": ":",
                                                            "valueText": ":",
                                                            "hasTrailingTrivia": true,
                                                            "trailingTrivia": [
                                                                {
                                                                    "kind": "WhitespaceTrivia",
                                                                    "text": " "
                                                                }
                                                            ]
                                                        },
                                                        "expression": {
                                                            "kind": "NumericLiteral",
                                                            "fullStart": 917,
                                                            "fullEnd": 919,
                                                            "start": 917,
                                                            "end": 919,
                                                            "fullWidth": 2,
                                                            "width": 2,
                                                            "text": "11",
                                                            "value": 11,
                                                            "valueText": "11"
                                                        }
                                                    },
                                                    {
                                                        "kind": "CommaToken",
                                                        "fullStart": 919,
                                                        "fullEnd": 921,
                                                        "start": 919,
                                                        "end": 920,
                                                        "fullWidth": 2,
                                                        "width": 1,
                                                        "text": ",",
                                                        "value": ",",
                                                        "valueText": ",",
                                                        "hasTrailingTrivia": true,
                                                        "trailingTrivia": [
                                                            {
                                                                "kind": "WhitespaceTrivia",
                                                                "text": " "
                                                            }
                                                        ]
                                                    },
                                                    {
                                                        "kind": "SimplePropertyAssignment",
                                                        "fullStart": 921,
                                                        "fullEnd": 926,
                                                        "start": 921,
                                                        "end": 926,
                                                        "fullWidth": 5,
                                                        "width": 5,
                                                        "propertyName": {
                                                            "kind": "NumericLiteral",
                                                            "fullStart": 921,
                                                            "fullEnd": 922,
                                                            "start": 921,
                                                            "end": 922,
                                                            "fullWidth": 1,
                                                            "width": 1,
                                                            "text": "1",
                                                            "value": 1,
                                                            "valueText": "1"
                                                        },
                                                        "colonToken": {
                                                            "kind": "ColonToken",
                                                            "fullStart": 922,
                                                            "fullEnd": 924,
                                                            "start": 922,
                                                            "end": 923,
                                                            "fullWidth": 2,
                                                            "width": 1,
                                                            "text": ":",
                                                            "value": ":",
                                                            "valueText": ":",
                                                            "hasTrailingTrivia": true,
                                                            "trailingTrivia": [
                                                                {
                                                                    "kind": "WhitespaceTrivia",
                                                                    "text": " "
                                                                }
                                                            ]
                                                        },
                                                        "expression": {
                                                            "kind": "NumericLiteral",
                                                            "fullStart": 924,
                                                            "fullEnd": 926,
                                                            "start": 924,
                                                            "end": 926,
                                                            "fullWidth": 2,
                                                            "width": 2,
                                                            "text": "12",
                                                            "value": 12,
                                                            "valueText": "12"
                                                        }
                                                    },
                                                    {
                                                        "kind": "CommaToken",
                                                        "fullStart": 926,
                                                        "fullEnd": 928,
                                                        "start": 926,
                                                        "end": 927,
                                                        "fullWidth": 2,
                                                        "width": 1,
                                                        "text": ",",
                                                        "value": ",",
                                                        "valueText": ",",
                                                        "hasTrailingTrivia": true,
                                                        "trailingTrivia": [
                                                            {
                                                                "kind": "WhitespaceTrivia",
                                                                "text": " "
                                                            }
                                                        ]
                                                    },
                                                    {
                                                        "kind": "SimplePropertyAssignment",
                                                        "fullStart": 928,
                                                        "fullEnd": 938,
                                                        "start": 928,
                                                        "end": 937,
                                                        "fullWidth": 10,
                                                        "width": 9,
                                                        "propertyName": {
                                                            "kind": "IdentifierName",
                                                            "fullStart": 928,
                                                            "fullEnd": 934,
                                                            "start": 928,
                                                            "end": 934,
                                                            "fullWidth": 6,
                                                            "width": 6,
                                                            "text": "length",
                                                            "value": "length",
                                                            "valueText": "length"
                                                        },
                                                        "colonToken": {
                                                            "kind": "ColonToken",
                                                            "fullStart": 934,
                                                            "fullEnd": 936,
                                                            "start": 934,
                                                            "end": 935,
                                                            "fullWidth": 2,
                                                            "width": 1,
                                                            "text": ":",
                                                            "value": ":",
                                                            "valueText": ":",
                                                            "hasTrailingTrivia": true,
                                                            "trailingTrivia": [
                                                                {
                                                                    "kind": "WhitespaceTrivia",
                                                                    "text": " "
                                                                }
                                                            ]
                                                        },
                                                        "expression": {
                                                            "kind": "NumericLiteral",
                                                            "fullStart": 936,
                                                            "fullEnd": 938,
                                                            "start": 936,
                                                            "end": 937,
                                                            "fullWidth": 2,
                                                            "width": 1,
                                                            "text": "2",
                                                            "value": 2,
                                                            "valueText": "2",
                                                            "hasTrailingTrivia": true,
                                                            "trailingTrivia": [
                                                                {
                                                                    "kind": "WhitespaceTrivia",
                                                                    "text": " "
                                                                }
                                                            ]
                                                        }
                                                    }
                                                ],
                                                "closeBraceToken": {
                                                    "kind": "CloseBraceToken",
                                                    "fullStart": 938,
                                                    "fullEnd": 939,
                                                    "start": 938,
                                                    "end": 939,
                                                    "fullWidth": 1,
                                                    "width": 1,
                                                    "text": "}",
                                                    "value": "}",
                                                    "valueText": "}"
                                                }
                                            }
                                        }
                                    }
                                ]
                            },
                            "semicolonToken": {
                                "kind": "SemicolonToken",
                                "fullStart": 939,
                                "fullEnd": 942,
                                "start": 939,
                                "end": 940,
                                "fullWidth": 3,
                                "width": 1,
                                "text": ";",
                                "value": ";",
                                "valueText": ";",
                                "hasTrailingTrivia": true,
                                "hasTrailingNewLine": true,
                                "trailingTrivia": [
                                    {
                                        "kind": "NewLineTrivia",
                                        "text": "\r\n"
                                    }
                                ]
                            }
                        },
                        {
                            "kind": "ExpressionStatement",
                            "fullStart": 942,
                            "fullEnd": 1000,
                            "start": 952,
                            "end": 998,
                            "fullWidth": 58,
                            "width": 46,
                            "expression": {
                                "kind": "InvocationExpression",
                                "fullStart": 942,
                                "fullEnd": 997,
                                "start": 952,
                                "end": 997,
                                "fullWidth": 55,
                                "width": 45,
                                "expression": {
                                    "kind": "MemberAccessExpression",
                                    "fullStart": 942,
                                    "fullEnd": 980,
                                    "start": 952,
                                    "end": 980,
                                    "fullWidth": 38,
                                    "width": 28,
                                    "expression": {
                                        "kind": "MemberAccessExpression",
                                        "fullStart": 942,
                                        "fullEnd": 975,
                                        "start": 952,
                                        "end": 975,
                                        "fullWidth": 33,
                                        "width": 23,
                                        "expression": {
                                            "kind": "MemberAccessExpression",
                                            "fullStart": 942,
                                            "fullEnd": 967,
                                            "start": 952,
                                            "end": 967,
                                            "fullWidth": 25,
                                            "width": 15,
                                            "expression": {
                                                "kind": "IdentifierName",
                                                "fullStart": 942,
                                                "fullEnd": 957,
                                                "start": 952,
                                                "end": 957,
                                                "fullWidth": 15,
                                                "width": 5,
                                                "text": "Array",
                                                "value": "Array",
                                                "valueText": "Array",
                                                "hasLeadingTrivia": true,
                                                "hasLeadingNewLine": true,
                                                "leadingTrivia": [
                                                    {
                                                        "kind": "NewLineTrivia",
                                                        "text": "\r\n"
                                                    },
                                                    {
                                                        "kind": "WhitespaceTrivia",
                                                        "text": "        "
                                                    }
                                                ]
                                            },
                                            "dotToken": {
                                                "kind": "DotToken",
                                                "fullStart": 957,
                                                "fullEnd": 958,
                                                "start": 957,
                                                "end": 958,
                                                "fullWidth": 1,
                                                "width": 1,
                                                "text": ".",
                                                "value": ".",
                                                "valueText": "."
                                            },
                                            "name": {
                                                "kind": "IdentifierName",
                                                "fullStart": 958,
                                                "fullEnd": 967,
                                                "start": 958,
                                                "end": 967,
                                                "fullWidth": 9,
                                                "width": 9,
                                                "text": "prototype",
                                                "value": "prototype",
                                                "valueText": "prototype"
                                            }
                                        },
                                        "dotToken": {
                                            "kind": "DotToken",
                                            "fullStart": 967,
                                            "fullEnd": 968,
                                            "start": 967,
                                            "end": 968,
                                            "fullWidth": 1,
                                            "width": 1,
                                            "text": ".",
                                            "value": ".",
                                            "valueText": "."
                                        },
                                        "name": {
                                            "kind": "IdentifierName",
                                            "fullStart": 968,
                                            "fullEnd": 975,
                                            "start": 968,
                                            "end": 975,
                                            "fullWidth": 7,
                                            "width": 7,
                                            "text": "forEach",
                                            "value": "forEach",
                                            "valueText": "forEach"
                                        }
                                    },
                                    "dotToken": {
                                        "kind": "DotToken",
                                        "fullStart": 975,
                                        "fullEnd": 976,
                                        "start": 975,
                                        "end": 976,
                                        "fullWidth": 1,
                                        "width": 1,
                                        "text": ".",
                                        "value": ".",
                                        "valueText": "."
                                    },
                                    "name": {
                                        "kind": "IdentifierName",
                                        "fullStart": 976,
                                        "fullEnd": 980,
                                        "start": 976,
                                        "end": 980,
                                        "fullWidth": 4,
                                        "width": 4,
                                        "text": "call",
                                        "value": "call",
                                        "valueText": "call"
                                    }
                                },
                                "argumentList": {
                                    "kind": "ArgumentList",
                                    "fullStart": 980,
                                    "fullEnd": 997,
                                    "start": 980,
                                    "end": 997,
                                    "fullWidth": 17,
                                    "width": 17,
                                    "openParenToken": {
                                        "kind": "OpenParenToken",
                                        "fullStart": 980,
                                        "fullEnd": 981,
                                        "start": 980,
                                        "end": 981,
                                        "fullWidth": 1,
                                        "width": 1,
                                        "text": "(",
                                        "value": "(",
                                        "valueText": "("
                                    },
                                    "arguments": [
                                        {
                                            "kind": "IdentifierName",
                                            "fullStart": 981,
                                            "fullEnd": 984,
                                            "start": 981,
                                            "end": 984,
                                            "fullWidth": 3,
                                            "width": 3,
                                            "text": "obj",
                                            "value": "obj",
                                            "valueText": "obj"
                                        },
                                        {
                                            "kind": "CommaToken",
                                            "fullStart": 984,
                                            "fullEnd": 986,
                                            "start": 984,
                                            "end": 985,
                                            "fullWidth": 2,
                                            "width": 1,
                                            "text": ",",
                                            "value": ",",
                                            "valueText": ",",
                                            "hasTrailingTrivia": true,
                                            "trailingTrivia": [
                                                {
                                                    "kind": "WhitespaceTrivia",
                                                    "text": " "
                                                }
                                            ]
                                        },
                                        {
                                            "kind": "IdentifierName",
                                            "fullStart": 986,
                                            "fullEnd": 996,
                                            "start": 986,
                                            "end": 996,
                                            "fullWidth": 10,
                                            "width": 10,
                                            "text": "callbackfn",
                                            "value": "callbackfn",
                                            "valueText": "callbackfn"
                                        }
                                    ],
                                    "closeParenToken": {
                                        "kind": "CloseParenToken",
                                        "fullStart": 996,
                                        "fullEnd": 997,
                                        "start": 996,
                                        "end": 997,
                                        "fullWidth": 1,
                                        "width": 1,
                                        "text": ")",
                                        "value": ")",
                                        "valueText": ")"
                                    }
                                }
                            },
                            "semicolonToken": {
                                "kind": "SemicolonToken",
                                "fullStart": 997,
                                "fullEnd": 1000,
                                "start": 997,
                                "end": 998,
                                "fullWidth": 3,
                                "width": 1,
                                "text": ";",
                                "value": ";",
                                "valueText": ";",
                                "hasTrailingTrivia": true,
                                "hasTrailingNewLine": true,
                                "trailingTrivia": [
                                    {
                                        "kind": "NewLineTrivia",
                                        "text": "\r\n"
                                    }
                                ]
                            }
                        },
                        {
                            "kind": "ReturnStatement",
                            "fullStart": 1000,
                            "fullEnd": 1040,
                            "start": 1008,
                            "end": 1038,
                            "fullWidth": 40,
                            "width": 30,
                            "returnKeyword": {
                                "kind": "ReturnKeyword",
                                "fullStart": 1000,
                                "fullEnd": 1015,
                                "start": 1008,
                                "end": 1014,
                                "fullWidth": 15,
                                "width": 6,
                                "text": "return",
                                "value": "return",
                                "valueText": "return",
                                "hasLeadingTrivia": true,
                                "hasTrailingTrivia": true,
                                "leadingTrivia": [
                                    {
                                        "kind": "WhitespaceTrivia",
                                        "text": "        "
                                    }
                                ],
                                "trailingTrivia": [
                                    {
                                        "kind": "WhitespaceTrivia",
                                        "text": " "
                                    }
                                ]
                            },
                            "expression": {
                                "kind": "LogicalAndExpression",
                                "fullStart": 1015,
                                "fullEnd": 1037,
                                "start": 1015,
                                "end": 1037,
                                "fullWidth": 22,
                                "width": 22,
                                "left": {
                                    "kind": "IdentifierName",
                                    "fullStart": 1015,
                                    "fullEnd": 1025,
                                    "start": 1015,
                                    "end": 1024,
                                    "fullWidth": 10,
                                    "width": 9,
                                    "text": "resultOne",
                                    "value": "resultOne",
                                    "valueText": "resultOne",
                                    "hasTrailingTrivia": true,
                                    "trailingTrivia": [
                                        {
                                            "kind": "WhitespaceTrivia",
                                            "text": " "
                                        }
                                    ]
                                },
                                "operatorToken": {
                                    "kind": "AmpersandAmpersandToken",
                                    "fullStart": 1025,
                                    "fullEnd": 1028,
                                    "start": 1025,
                                    "end": 1027,
                                    "fullWidth": 3,
                                    "width": 2,
                                    "text": "&&",
                                    "value": "&&",
                                    "valueText": "&&",
                                    "hasTrailingTrivia": true,
                                    "trailingTrivia": [
                                        {
                                            "kind": "WhitespaceTrivia",
                                            "text": " "
                                        }
                                    ]
                                },
                                "right": {
                                    "kind": "IdentifierName",
                                    "fullStart": 1028,
                                    "fullEnd": 1037,
                                    "start": 1028,
                                    "end": 1037,
                                    "fullWidth": 9,
                                    "width": 9,
                                    "text": "resultTwo",
                                    "value": "resultTwo",
                                    "valueText": "resultTwo"
                                }
                            },
                            "semicolonToken": {
                                "kind": "SemicolonToken",
                                "fullStart": 1037,
                                "fullEnd": 1040,
                                "start": 1037,
                                "end": 1038,
                                "fullWidth": 3,
                                "width": 1,
                                "text": ";",
                                "value": ";",
                                "valueText": ";",
                                "hasTrailingTrivia": true,
                                "hasTrailingNewLine": true,
                                "trailingTrivia": [
                                    {
                                        "kind": "NewLineTrivia",
                                        "text": "\r\n"
                                    }
                                ]
                            }
                        }
                    ],
                    "closeBraceToken": {
                        "kind": "CloseBraceToken",
                        "fullStart": 1040,
                        "fullEnd": 1047,
                        "start": 1044,
                        "end": 1045,
                        "fullWidth": 7,
                        "width": 1,
                        "text": "}",
                        "value": "}",
                        "valueText": "}",
                        "hasLeadingTrivia": true,
                        "hasTrailingTrivia": true,
                        "hasTrailingNewLine": true,
                        "leadingTrivia": [
                            {
                                "kind": "WhitespaceTrivia",
                                "text": "    "
                            }
                        ],
                        "trailingTrivia": [
                            {
                                "kind": "NewLineTrivia",
                                "text": "\r\n"
                            }
                        ]
                    }
                }
            },
            {
                "kind": "ExpressionStatement",
                "fullStart": 1047,
                "fullEnd": 1071,
                "start": 1047,
                "end": 1069,
                "fullWidth": 24,
                "width": 22,
                "expression": {
                    "kind": "InvocationExpression",
                    "fullStart": 1047,
                    "fullEnd": 1068,
                    "start": 1047,
                    "end": 1068,
                    "fullWidth": 21,
                    "width": 21,
                    "expression": {
                        "kind": "IdentifierName",
                        "fullStart": 1047,
                        "fullEnd": 1058,
                        "start": 1047,
                        "end": 1058,
                        "fullWidth": 11,
                        "width": 11,
                        "text": "runTestCase",
                        "value": "runTestCase",
                        "valueText": "runTestCase"
                    },
                    "argumentList": {
                        "kind": "ArgumentList",
                        "fullStart": 1058,
                        "fullEnd": 1068,
                        "start": 1058,
                        "end": 1068,
                        "fullWidth": 10,
                        "width": 10,
                        "openParenToken": {
                            "kind": "OpenParenToken",
                            "fullStart": 1058,
                            "fullEnd": 1059,
                            "start": 1058,
                            "end": 1059,
                            "fullWidth": 1,
                            "width": 1,
                            "text": "(",
                            "value": "(",
                            "valueText": "("
                        },
                        "arguments": [
                            {
                                "kind": "IdentifierName",
                                "fullStart": 1059,
                                "fullEnd": 1067,
                                "start": 1059,
                                "end": 1067,
                                "fullWidth": 8,
                                "width": 8,
                                "text": "testcase",
                                "value": "testcase",
                                "valueText": "testcase"
                            }
                        ],
                        "closeParenToken": {
                            "kind": "CloseParenToken",
                            "fullStart": 1067,
                            "fullEnd": 1068,
                            "start": 1067,
                            "end": 1068,
                            "fullWidth": 1,
                            "width": 1,
                            "text": ")",
                            "value": ")",
                            "valueText": ")"
                        }
                    }
                },
                "semicolonToken": {
                    "kind": "SemicolonToken",
                    "fullStart": 1068,
                    "fullEnd": 1071,
                    "start": 1068,
                    "end": 1069,
                    "fullWidth": 3,
                    "width": 1,
                    "text": ";",
                    "value": ";",
                    "valueText": ";",
                    "hasTrailingTrivia": true,
                    "hasTrailingNewLine": true,
                    "trailingTrivia": [
                        {
                            "kind": "NewLineTrivia",
                            "text": "\r\n"
                        }
                    ]
                }
            }
        ],
        "endOfFileToken": {
            "kind": "EndOfFileToken",
            "fullStart": 1071,
            "fullEnd": 1071,
            "start": 1071,
            "end": 1071,
            "fullWidth": 0,
            "width": 0,
            "text": ""
        }
    },
    "lineMap": {
        "lineStarts": [
            0,
            67,
            152,
            232,
            308,
            380,
            385,
            445,
            555,
            560,
            562,
            564,
            587,
            589,
            621,
            653,
            655,
            701,
            732,
            774,
            789,
            791,
            822,
            864,
            879,
            881,
            892,
            894,
            942,
            944,
            1000,
            1040,
            1047,
            1071
        ],
        "length": 1071
    }
}<|MERGE_RESOLUTION|>--- conflicted
+++ resolved
@@ -250,12 +250,8 @@
                                         "start": 601,
                                         "end": 618,
                                         "fullWidth": 17,
-<<<<<<< HEAD
                                         "width": 17,
-                                        "identifier": {
-=======
                                         "propertyName": {
->>>>>>> 85e84683
                                             "kind": "IdentifierName",
                                             "fullStart": 601,
                                             "fullEnd": 611,
@@ -389,12 +385,8 @@
                                         "start": 633,
                                         "end": 650,
                                         "fullWidth": 17,
-<<<<<<< HEAD
                                         "width": 17,
-                                        "identifier": {
-=======
                                         "propertyName": {
->>>>>>> 85e84683
                                             "kind": "IdentifierName",
                                             "fullStart": 633,
                                             "fullEnd": 643,
@@ -1525,12 +1517,8 @@
                                         "start": 906,
                                         "end": 939,
                                         "fullWidth": 33,
-<<<<<<< HEAD
                                         "width": 33,
-                                        "identifier": {
-=======
                                         "propertyName": {
->>>>>>> 85e84683
                                             "kind": "IdentifierName",
                                             "fullStart": 906,
                                             "fullEnd": 910,
