--- conflicted
+++ resolved
@@ -250,12 +250,8 @@
                                         "start": 597,
                                         "end": 613,
                                         "fullWidth": 16,
-<<<<<<< HEAD
                                         "width": 16,
-                                        "identifier": {
-=======
                                         "propertyName": {
->>>>>>> 85e84683
                                             "kind": "IdentifierName",
                                             "fullStart": 597,
                                             "fullEnd": 606,
@@ -1263,12 +1259,8 @@
                                         "start": 881,
                                         "end": 922,
                                         "fullWidth": 41,
-<<<<<<< HEAD
                                         "width": 41,
-                                        "identifier": {
-=======
                                         "propertyName": {
->>>>>>> 85e84683
                                             "kind": "IdentifierName",
                                             "fullStart": 881,
                                             "fullEnd": 885,
