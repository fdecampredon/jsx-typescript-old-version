--- conflicted
+++ resolved
@@ -252,12 +252,8 @@
                                         "start": 618,
                                         "end": 640,
                                         "fullWidth": 22,
-<<<<<<< HEAD
                                         "width": 22,
-                                        "identifier": {
-=======
                                         "propertyName": {
->>>>>>> 85e84683
                                             "kind": "IdentifierName",
                                             "fullStart": 618,
                                             "fullEnd": 633,
@@ -391,12 +387,8 @@
                                         "start": 655,
                                         "end": 674,
                                         "fullWidth": 19,
-<<<<<<< HEAD
                                         "width": 19,
-                                        "identifier": {
-=======
                                         "propertyName": {
->>>>>>> 85e84683
                                             "kind": "IdentifierName",
                                             "fullStart": 655,
                                             "fullEnd": 659,
@@ -619,12 +611,8 @@
                                         "start": 689,
                                         "end": 707,
                                         "fullWidth": 18,
-<<<<<<< HEAD
                                         "width": 18,
-                                        "identifier": {
-=======
                                         "propertyName": {
->>>>>>> 85e84683
                                             "kind": "IdentifierName",
                                             "fullStart": 689,
                                             "fullEnd": 700,
