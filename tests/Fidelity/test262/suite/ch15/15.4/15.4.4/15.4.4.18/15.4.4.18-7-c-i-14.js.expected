{
    "isDeclaration": false,
    "languageVersion": "EcmaScript5",
    "parseOptions": {
        "allowAutomaticSemicolonInsertion": true
    },
    "sourceUnit": {
        "kind": "SourceUnit",
        "fullStart": 0,
        "fullEnd": 1416,
        "start": 604,
        "end": 1416,
        "fullWidth": 1416,
        "width": 812,
        "isIncrementallyUnusable": true,
        "moduleElements": [
            {
                "kind": "FunctionDeclaration",
                "fullStart": 0,
                "fullEnd": 1392,
                "start": 604,
                "end": 1390,
                "fullWidth": 1392,
                "width": 786,
                "isIncrementallyUnusable": true,
                "modifiers": [],
                "functionKeyword": {
                    "kind": "FunctionKeyword",
                    "fullStart": 0,
                    "fullEnd": 613,
                    "start": 604,
                    "end": 612,
                    "fullWidth": 613,
                    "width": 8,
                    "text": "function",
                    "value": "function",
                    "valueText": "function",
                    "hasLeadingTrivia": true,
                    "hasLeadingComment": true,
                    "hasLeadingNewLine": true,
                    "hasTrailingTrivia": true,
                    "leadingTrivia": [
                        {
                            "kind": "SingleLineCommentTrivia",
                            "text": "/// Copyright (c) 2012 Ecma International.  All rights reserved. "
                        },
                        {
                            "kind": "NewLineTrivia",
                            "text": "\r\n"
                        },
                        {
                            "kind": "SingleLineCommentTrivia",
                            "text": "/// Ecma International makes this code available under the terms and conditions set"
                        },
                        {
                            "kind": "NewLineTrivia",
                            "text": "\r\n"
                        },
                        {
                            "kind": "SingleLineCommentTrivia",
                            "text": "/// forth on http://hg.ecmascript.org/tests/test262/raw-file/tip/LICENSE (the "
                        },
                        {
                            "kind": "NewLineTrivia",
                            "text": "\r\n"
                        },
                        {
                            "kind": "SingleLineCommentTrivia",
                            "text": "/// \"Use Terms\").   Any redistribution of this code must retain the above "
                        },
                        {
                            "kind": "NewLineTrivia",
                            "text": "\r\n"
                        },
                        {
                            "kind": "SingleLineCommentTrivia",
                            "text": "/// copyright and this notice and otherwise comply with the Use Terms."
                        },
                        {
                            "kind": "NewLineTrivia",
                            "text": "\r\n"
                        },
                        {
                            "kind": "MultiLineCommentTrivia",
                            "text": "/**\r\n * @path ch15/15.4/15.4.4/15.4.4.18/15.4.4.18-7-c-i-14.js\r\n * @description  Array.prototype.forEach - element to be retrieved is own accessor property that overrides an inherited accessor property on an Array\r\n */"
                        },
                        {
                            "kind": "NewLineTrivia",
                            "text": "\r\n"
                        },
                        {
                            "kind": "NewLineTrivia",
                            "text": "\r\n"
                        },
                        {
                            "kind": "NewLineTrivia",
                            "text": "\r\n"
                        }
                    ],
                    "trailingTrivia": [
                        {
                            "kind": "WhitespaceTrivia",
                            "text": " "
                        }
                    ]
                },
                "identifier": {
                    "kind": "IdentifierName",
                    "fullStart": 613,
                    "fullEnd": 621,
                    "start": 613,
                    "end": 621,
                    "fullWidth": 8,
                    "width": 8,
                    "text": "testcase",
                    "value": "testcase",
                    "valueText": "testcase"
                },
                "callSignature": {
                    "kind": "CallSignature",
                    "fullStart": 621,
                    "fullEnd": 624,
                    "start": 621,
                    "end": 623,
                    "fullWidth": 3,
                    "width": 2,
                    "parameterList": {
                        "kind": "ParameterList",
                        "fullStart": 621,
                        "fullEnd": 624,
                        "start": 621,
                        "end": 623,
                        "fullWidth": 3,
                        "width": 2,
                        "openParenToken": {
                            "kind": "OpenParenToken",
                            "fullStart": 621,
                            "fullEnd": 622,
                            "start": 621,
                            "end": 622,
                            "fullWidth": 1,
                            "width": 1,
                            "text": "(",
                            "value": "(",
                            "valueText": "("
                        },
                        "parameters": [],
                        "closeParenToken": {
                            "kind": "CloseParenToken",
                            "fullStart": 622,
                            "fullEnd": 624,
                            "start": 622,
                            "end": 623,
                            "fullWidth": 2,
                            "width": 1,
                            "text": ")",
                            "value": ")",
                            "valueText": ")",
                            "hasTrailingTrivia": true,
                            "trailingTrivia": [
                                {
                                    "kind": "WhitespaceTrivia",
                                    "text": " "
                                }
                            ]
                        }
                    }
                },
                "block": {
                    "kind": "Block",
                    "fullStart": 624,
                    "fullEnd": 1392,
                    "start": 624,
                    "end": 1390,
                    "fullWidth": 768,
                    "width": 766,
                    "isIncrementallyUnusable": true,
                    "openBraceToken": {
                        "kind": "OpenBraceToken",
                        "fullStart": 624,
                        "fullEnd": 627,
                        "start": 624,
                        "end": 625,
                        "fullWidth": 3,
                        "width": 1,
                        "text": "{",
                        "value": "{",
                        "valueText": "{",
                        "hasTrailingTrivia": true,
                        "hasTrailingNewLine": true,
                        "trailingTrivia": [
                            {
                                "kind": "NewLineTrivia",
                                "text": "\r\n"
                            }
                        ]
                    },
                    "statements": [
                        {
                            "kind": "VariableStatement",
                            "fullStart": 627,
                            "fullEnd": 662,
                            "start": 637,
                            "end": 660,
                            "fullWidth": 35,
                            "width": 23,
                            "modifiers": [],
                            "variableDeclaration": {
                                "kind": "VariableDeclaration",
                                "fullStart": 627,
                                "fullEnd": 659,
                                "start": 637,
                                "end": 659,
                                "fullWidth": 32,
                                "width": 22,
                                "varKeyword": {
                                    "kind": "VarKeyword",
                                    "fullStart": 627,
                                    "fullEnd": 641,
                                    "start": 637,
                                    "end": 640,
                                    "fullWidth": 14,
                                    "width": 3,
                                    "text": "var",
                                    "value": "var",
                                    "valueText": "var",
                                    "hasLeadingTrivia": true,
                                    "hasLeadingNewLine": true,
                                    "hasTrailingTrivia": true,
                                    "leadingTrivia": [
                                        {
                                            "kind": "NewLineTrivia",
                                            "text": "\r\n"
                                        },
                                        {
                                            "kind": "WhitespaceTrivia",
                                            "text": "        "
                                        }
                                    ],
                                    "trailingTrivia": [
                                        {
                                            "kind": "WhitespaceTrivia",
                                            "text": " "
                                        }
                                    ]
                                },
                                "variableDeclarators": [
                                    {
                                        "kind": "VariableDeclarator",
                                        "fullStart": 641,
                                        "fullEnd": 659,
                                        "start": 641,
                                        "end": 659,
                                        "fullWidth": 18,
<<<<<<< HEAD
                                        "width": 18,
                                        "identifier": {
=======
                                        "propertyName": {
>>>>>>> 85e84683
                                            "kind": "IdentifierName",
                                            "fullStart": 641,
                                            "fullEnd": 652,
                                            "start": 641,
                                            "end": 651,
                                            "fullWidth": 11,
                                            "width": 10,
                                            "text": "testResult",
                                            "value": "testResult",
                                            "valueText": "testResult",
                                            "hasTrailingTrivia": true,
                                            "trailingTrivia": [
                                                {
                                                    "kind": "WhitespaceTrivia",
                                                    "text": " "
                                                }
                                            ]
                                        },
                                        "equalsValueClause": {
                                            "kind": "EqualsValueClause",
                                            "fullStart": 652,
                                            "fullEnd": 659,
                                            "start": 652,
                                            "end": 659,
                                            "fullWidth": 7,
                                            "width": 7,
                                            "equalsToken": {
                                                "kind": "EqualsToken",
                                                "fullStart": 652,
                                                "fullEnd": 654,
                                                "start": 652,
                                                "end": 653,
                                                "fullWidth": 2,
                                                "width": 1,
                                                "text": "=",
                                                "value": "=",
                                                "valueText": "=",
                                                "hasTrailingTrivia": true,
                                                "trailingTrivia": [
                                                    {
                                                        "kind": "WhitespaceTrivia",
                                                        "text": " "
                                                    }
                                                ]
                                            },
                                            "value": {
                                                "kind": "FalseKeyword",
                                                "fullStart": 654,
                                                "fullEnd": 659,
                                                "start": 654,
                                                "end": 659,
                                                "fullWidth": 5,
                                                "width": 5,
                                                "text": "false",
                                                "value": false,
                                                "valueText": "false"
                                            }
                                        }
                                    }
                                ]
                            },
                            "semicolonToken": {
                                "kind": "SemicolonToken",
                                "fullStart": 659,
                                "fullEnd": 662,
                                "start": 659,
                                "end": 660,
                                "fullWidth": 3,
                                "width": 1,
                                "text": ";",
                                "value": ";",
                                "valueText": ";",
                                "hasTrailingTrivia": true,
                                "hasTrailingNewLine": true,
                                "trailingTrivia": [
                                    {
                                        "kind": "NewLineTrivia",
                                        "text": "\r\n"
                                    }
                                ]
                            }
                        },
                        {
                            "kind": "FunctionDeclaration",
                            "fullStart": 662,
                            "fullEnd": 810,
                            "start": 672,
                            "end": 808,
                            "fullWidth": 148,
                            "width": 136,
                            "modifiers": [],
                            "functionKeyword": {
                                "kind": "FunctionKeyword",
                                "fullStart": 662,
                                "fullEnd": 681,
                                "start": 672,
                                "end": 680,
                                "fullWidth": 19,
                                "width": 8,
                                "text": "function",
                                "value": "function",
                                "valueText": "function",
                                "hasLeadingTrivia": true,
                                "hasLeadingNewLine": true,
                                "hasTrailingTrivia": true,
                                "leadingTrivia": [
                                    {
                                        "kind": "NewLineTrivia",
                                        "text": "\r\n"
                                    },
                                    {
                                        "kind": "WhitespaceTrivia",
                                        "text": "        "
                                    }
                                ],
                                "trailingTrivia": [
                                    {
                                        "kind": "WhitespaceTrivia",
                                        "text": " "
                                    }
                                ]
                            },
                            "identifier": {
                                "kind": "IdentifierName",
                                "fullStart": 681,
                                "fullEnd": 691,
                                "start": 681,
                                "end": 691,
                                "fullWidth": 10,
                                "width": 10,
                                "text": "callbackfn",
                                "value": "callbackfn",
                                "valueText": "callbackfn"
                            },
                            "callSignature": {
                                "kind": "CallSignature",
                                "fullStart": 691,
                                "fullEnd": 707,
                                "start": 691,
                                "end": 706,
                                "fullWidth": 16,
                                "width": 15,
                                "parameterList": {
                                    "kind": "ParameterList",
                                    "fullStart": 691,
                                    "fullEnd": 707,
                                    "start": 691,
                                    "end": 706,
                                    "fullWidth": 16,
                                    "width": 15,
                                    "openParenToken": {
                                        "kind": "OpenParenToken",
                                        "fullStart": 691,
                                        "fullEnd": 692,
                                        "start": 691,
                                        "end": 692,
                                        "fullWidth": 1,
                                        "width": 1,
                                        "text": "(",
                                        "value": "(",
                                        "valueText": "("
                                    },
                                    "parameters": [
                                        {
                                            "kind": "Parameter",
                                            "fullStart": 692,
                                            "fullEnd": 695,
                                            "start": 692,
                                            "end": 695,
                                            "fullWidth": 3,
                                            "width": 3,
                                            "modifiers": [],
                                            "identifier": {
                                                "kind": "IdentifierName",
                                                "fullStart": 692,
                                                "fullEnd": 695,
                                                "start": 692,
                                                "end": 695,
                                                "fullWidth": 3,
                                                "width": 3,
                                                "text": "val",
                                                "value": "val",
                                                "valueText": "val"
                                            }
                                        },
                                        {
                                            "kind": "CommaToken",
                                            "fullStart": 695,
                                            "fullEnd": 697,
                                            "start": 695,
                                            "end": 696,
                                            "fullWidth": 2,
                                            "width": 1,
                                            "text": ",",
                                            "value": ",",
                                            "valueText": ",",
                                            "hasTrailingTrivia": true,
                                            "trailingTrivia": [
                                                {
                                                    "kind": "WhitespaceTrivia",
                                                    "text": " "
                                                }
                                            ]
                                        },
                                        {
                                            "kind": "Parameter",
                                            "fullStart": 697,
                                            "fullEnd": 700,
                                            "start": 697,
                                            "end": 700,
                                            "fullWidth": 3,
                                            "width": 3,
                                            "modifiers": [],
                                            "identifier": {
                                                "kind": "IdentifierName",
                                                "fullStart": 697,
                                                "fullEnd": 700,
                                                "start": 697,
                                                "end": 700,
                                                "fullWidth": 3,
                                                "width": 3,
                                                "text": "idx",
                                                "value": "idx",
                                                "valueText": "idx"
                                            }
                                        },
                                        {
                                            "kind": "CommaToken",
                                            "fullStart": 700,
                                            "fullEnd": 702,
                                            "start": 700,
                                            "end": 701,
                                            "fullWidth": 2,
                                            "width": 1,
                                            "text": ",",
                                            "value": ",",
                                            "valueText": ",",
                                            "hasTrailingTrivia": true,
                                            "trailingTrivia": [
                                                {
                                                    "kind": "WhitespaceTrivia",
                                                    "text": " "
                                                }
                                            ]
                                        },
                                        {
                                            "kind": "Parameter",
                                            "fullStart": 702,
                                            "fullEnd": 705,
                                            "start": 702,
                                            "end": 705,
                                            "fullWidth": 3,
                                            "width": 3,
                                            "modifiers": [],
                                            "identifier": {
                                                "kind": "IdentifierName",
                                                "fullStart": 702,
                                                "fullEnd": 705,
                                                "start": 702,
                                                "end": 705,
                                                "fullWidth": 3,
                                                "width": 3,
                                                "text": "obj",
                                                "value": "obj",
                                                "valueText": "obj"
                                            }
                                        }
                                    ],
                                    "closeParenToken": {
                                        "kind": "CloseParenToken",
                                        "fullStart": 705,
                                        "fullEnd": 707,
                                        "start": 705,
                                        "end": 706,
                                        "fullWidth": 2,
                                        "width": 1,
                                        "text": ")",
                                        "value": ")",
                                        "valueText": ")",
                                        "hasTrailingTrivia": true,
                                        "trailingTrivia": [
                                            {
                                                "kind": "WhitespaceTrivia",
                                                "text": " "
                                            }
                                        ]
                                    }
                                }
                            },
                            "block": {
                                "kind": "Block",
                                "fullStart": 707,
                                "fullEnd": 810,
                                "start": 707,
                                "end": 808,
                                "fullWidth": 103,
                                "width": 101,
                                "openBraceToken": {
                                    "kind": "OpenBraceToken",
                                    "fullStart": 707,
                                    "fullEnd": 710,
                                    "start": 707,
                                    "end": 708,
                                    "fullWidth": 3,
                                    "width": 1,
                                    "text": "{",
                                    "value": "{",
                                    "valueText": "{",
                                    "hasTrailingTrivia": true,
                                    "hasTrailingNewLine": true,
                                    "trailingTrivia": [
                                        {
                                            "kind": "NewLineTrivia",
                                            "text": "\r\n"
                                        }
                                    ]
                                },
                                "statements": [
                                    {
                                        "kind": "IfStatement",
                                        "fullStart": 710,
                                        "fullEnd": 799,
                                        "start": 722,
                                        "end": 797,
                                        "fullWidth": 89,
                                        "width": 75,
                                        "ifKeyword": {
                                            "kind": "IfKeyword",
                                            "fullStart": 710,
                                            "fullEnd": 725,
                                            "start": 722,
                                            "end": 724,
                                            "fullWidth": 15,
                                            "width": 2,
                                            "text": "if",
                                            "value": "if",
                                            "valueText": "if",
                                            "hasLeadingTrivia": true,
                                            "hasTrailingTrivia": true,
                                            "leadingTrivia": [
                                                {
                                                    "kind": "WhitespaceTrivia",
                                                    "text": "            "
                                                }
                                            ],
                                            "trailingTrivia": [
                                                {
                                                    "kind": "WhitespaceTrivia",
                                                    "text": " "
                                                }
                                            ]
                                        },
                                        "openParenToken": {
                                            "kind": "OpenParenToken",
                                            "fullStart": 725,
                                            "fullEnd": 726,
                                            "start": 725,
                                            "end": 726,
                                            "fullWidth": 1,
                                            "width": 1,
                                            "text": "(",
                                            "value": "(",
                                            "valueText": "("
                                        },
                                        "condition": {
                                            "kind": "EqualsExpression",
                                            "fullStart": 726,
                                            "fullEnd": 735,
                                            "start": 726,
                                            "end": 735,
                                            "fullWidth": 9,
                                            "width": 9,
                                            "left": {
                                                "kind": "IdentifierName",
                                                "fullStart": 726,
                                                "fullEnd": 730,
                                                "start": 726,
                                                "end": 729,
                                                "fullWidth": 4,
                                                "width": 3,
                                                "text": "idx",
                                                "value": "idx",
                                                "valueText": "idx",
                                                "hasTrailingTrivia": true,
                                                "trailingTrivia": [
                                                    {
                                                        "kind": "WhitespaceTrivia",
                                                        "text": " "
                                                    }
                                                ]
                                            },
                                            "operatorToken": {
                                                "kind": "EqualsEqualsEqualsToken",
                                                "fullStart": 730,
                                                "fullEnd": 734,
                                                "start": 730,
                                                "end": 733,
                                                "fullWidth": 4,
                                                "width": 3,
                                                "text": "===",
                                                "value": "===",
                                                "valueText": "===",
                                                "hasTrailingTrivia": true,
                                                "trailingTrivia": [
                                                    {
                                                        "kind": "WhitespaceTrivia",
                                                        "text": " "
                                                    }
                                                ]
                                            },
                                            "right": {
                                                "kind": "NumericLiteral",
                                                "fullStart": 734,
                                                "fullEnd": 735,
                                                "start": 734,
                                                "end": 735,
                                                "fullWidth": 1,
                                                "width": 1,
                                                "text": "0",
                                                "value": 0,
                                                "valueText": "0"
                                            }
                                        },
                                        "closeParenToken": {
                                            "kind": "CloseParenToken",
                                            "fullStart": 735,
                                            "fullEnd": 737,
                                            "start": 735,
                                            "end": 736,
                                            "fullWidth": 2,
                                            "width": 1,
                                            "text": ")",
                                            "value": ")",
                                            "valueText": ")",
                                            "hasTrailingTrivia": true,
                                            "trailingTrivia": [
                                                {
                                                    "kind": "WhitespaceTrivia",
                                                    "text": " "
                                                }
                                            ]
                                        },
                                        "statement": {
                                            "kind": "Block",
                                            "fullStart": 737,
                                            "fullEnd": 799,
                                            "start": 737,
                                            "end": 797,
                                            "fullWidth": 62,
                                            "width": 60,
                                            "openBraceToken": {
                                                "kind": "OpenBraceToken",
                                                "fullStart": 737,
                                                "fullEnd": 740,
                                                "start": 737,
                                                "end": 738,
                                                "fullWidth": 3,
                                                "width": 1,
                                                "text": "{",
                                                "value": "{",
                                                "valueText": "{",
                                                "hasTrailingTrivia": true,
                                                "hasTrailingNewLine": true,
                                                "trailingTrivia": [
                                                    {
                                                        "kind": "NewLineTrivia",
                                                        "text": "\r\n"
                                                    }
                                                ]
                                            },
                                            "statements": [
                                                {
                                                    "kind": "ExpressionStatement",
                                                    "fullStart": 740,
                                                    "fullEnd": 784,
                                                    "start": 756,
                                                    "end": 782,
                                                    "fullWidth": 44,
                                                    "width": 26,
                                                    "expression": {
                                                        "kind": "AssignmentExpression",
                                                        "fullStart": 740,
                                                        "fullEnd": 781,
                                                        "start": 756,
                                                        "end": 781,
                                                        "fullWidth": 41,
                                                        "width": 25,
                                                        "left": {
                                                            "kind": "IdentifierName",
                                                            "fullStart": 740,
                                                            "fullEnd": 767,
                                                            "start": 756,
                                                            "end": 766,
                                                            "fullWidth": 27,
                                                            "width": 10,
                                                            "text": "testResult",
                                                            "value": "testResult",
                                                            "valueText": "testResult",
                                                            "hasLeadingTrivia": true,
                                                            "hasTrailingTrivia": true,
                                                            "leadingTrivia": [
                                                                {
                                                                    "kind": "WhitespaceTrivia",
                                                                    "text": "                "
                                                                }
                                                            ],
                                                            "trailingTrivia": [
                                                                {
                                                                    "kind": "WhitespaceTrivia",
                                                                    "text": " "
                                                                }
                                                            ]
                                                        },
                                                        "operatorToken": {
                                                            "kind": "EqualsToken",
                                                            "fullStart": 767,
                                                            "fullEnd": 769,
                                                            "start": 767,
                                                            "end": 768,
                                                            "fullWidth": 2,
                                                            "width": 1,
                                                            "text": "=",
                                                            "value": "=",
                                                            "valueText": "=",
                                                            "hasTrailingTrivia": true,
                                                            "trailingTrivia": [
                                                                {
                                                                    "kind": "WhitespaceTrivia",
                                                                    "text": " "
                                                                }
                                                            ]
                                                        },
                                                        "right": {
                                                            "kind": "ParenthesizedExpression",
                                                            "fullStart": 769,
                                                            "fullEnd": 781,
                                                            "start": 769,
                                                            "end": 781,
                                                            "fullWidth": 12,
                                                            "width": 12,
                                                            "openParenToken": {
                                                                "kind": "OpenParenToken",
                                                                "fullStart": 769,
                                                                "fullEnd": 770,
                                                                "start": 769,
                                                                "end": 770,
                                                                "fullWidth": 1,
                                                                "width": 1,
                                                                "text": "(",
                                                                "value": "(",
                                                                "valueText": "("
                                                            },
                                                            "expression": {
                                                                "kind": "EqualsExpression",
                                                                "fullStart": 770,
                                                                "fullEnd": 780,
                                                                "start": 770,
                                                                "end": 780,
                                                                "fullWidth": 10,
                                                                "width": 10,
                                                                "left": {
                                                                    "kind": "IdentifierName",
                                                                    "fullStart": 770,
                                                                    "fullEnd": 774,
                                                                    "start": 770,
                                                                    "end": 773,
                                                                    "fullWidth": 4,
                                                                    "width": 3,
                                                                    "text": "val",
                                                                    "value": "val",
                                                                    "valueText": "val",
                                                                    "hasTrailingTrivia": true,
                                                                    "trailingTrivia": [
                                                                        {
                                                                            "kind": "WhitespaceTrivia",
                                                                            "text": " "
                                                                        }
                                                                    ]
                                                                },
                                                                "operatorToken": {
                                                                    "kind": "EqualsEqualsEqualsToken",
                                                                    "fullStart": 774,
                                                                    "fullEnd": 778,
                                                                    "start": 774,
                                                                    "end": 777,
                                                                    "fullWidth": 4,
                                                                    "width": 3,
                                                                    "text": "===",
                                                                    "value": "===",
                                                                    "valueText": "===",
                                                                    "hasTrailingTrivia": true,
                                                                    "trailingTrivia": [
                                                                        {
                                                                            "kind": "WhitespaceTrivia",
                                                                            "text": " "
                                                                        }
                                                                    ]
                                                                },
                                                                "right": {
                                                                    "kind": "NumericLiteral",
                                                                    "fullStart": 778,
                                                                    "fullEnd": 780,
                                                                    "start": 778,
                                                                    "end": 780,
                                                                    "fullWidth": 2,
                                                                    "width": 2,
                                                                    "text": "11",
                                                                    "value": 11,
                                                                    "valueText": "11"
                                                                }
                                                            },
                                                            "closeParenToken": {
                                                                "kind": "CloseParenToken",
                                                                "fullStart": 780,
                                                                "fullEnd": 781,
                                                                "start": 780,
                                                                "end": 781,
                                                                "fullWidth": 1,
                                                                "width": 1,
                                                                "text": ")",
                                                                "value": ")",
                                                                "valueText": ")"
                                                            }
                                                        }
                                                    },
                                                    "semicolonToken": {
                                                        "kind": "SemicolonToken",
                                                        "fullStart": 781,
                                                        "fullEnd": 784,
                                                        "start": 781,
                                                        "end": 782,
                                                        "fullWidth": 3,
                                                        "width": 1,
                                                        "text": ";",
                                                        "value": ";",
                                                        "valueText": ";",
                                                        "hasTrailingTrivia": true,
                                                        "hasTrailingNewLine": true,
                                                        "trailingTrivia": [
                                                            {
                                                                "kind": "NewLineTrivia",
                                                                "text": "\r\n"
                                                            }
                                                        ]
                                                    }
                                                }
                                            ],
                                            "closeBraceToken": {
                                                "kind": "CloseBraceToken",
                                                "fullStart": 784,
                                                "fullEnd": 799,
                                                "start": 796,
                                                "end": 797,
                                                "fullWidth": 15,
                                                "width": 1,
                                                "text": "}",
                                                "value": "}",
                                                "valueText": "}",
                                                "hasLeadingTrivia": true,
                                                "hasTrailingTrivia": true,
                                                "hasTrailingNewLine": true,
                                                "leadingTrivia": [
                                                    {
                                                        "kind": "WhitespaceTrivia",
                                                        "text": "            "
                                                    }
                                                ],
                                                "trailingTrivia": [
                                                    {
                                                        "kind": "NewLineTrivia",
                                                        "text": "\r\n"
                                                    }
                                                ]
                                            }
                                        }
                                    }
                                ],
                                "closeBraceToken": {
                                    "kind": "CloseBraceToken",
                                    "fullStart": 799,
                                    "fullEnd": 810,
                                    "start": 807,
                                    "end": 808,
                                    "fullWidth": 11,
                                    "width": 1,
                                    "text": "}",
                                    "value": "}",
                                    "valueText": "}",
                                    "hasLeadingTrivia": true,
                                    "hasTrailingTrivia": true,
                                    "hasTrailingNewLine": true,
                                    "leadingTrivia": [
                                        {
                                            "kind": "WhitespaceTrivia",
                                            "text": "        "
                                        }
                                    ],
                                    "trailingTrivia": [
                                        {
                                            "kind": "NewLineTrivia",
                                            "text": "\r\n"
                                        }
                                    ]
                                }
                            }
                        },
                        {
                            "kind": "VariableStatement",
                            "fullStart": 810,
                            "fullEnd": 835,
                            "start": 820,
                            "end": 833,
                            "fullWidth": 25,
                            "width": 13,
                            "modifiers": [],
                            "variableDeclaration": {
                                "kind": "VariableDeclaration",
                                "fullStart": 810,
                                "fullEnd": 832,
                                "start": 820,
                                "end": 832,
                                "fullWidth": 22,
                                "width": 12,
                                "varKeyword": {
                                    "kind": "VarKeyword",
                                    "fullStart": 810,
                                    "fullEnd": 824,
                                    "start": 820,
                                    "end": 823,
                                    "fullWidth": 14,
                                    "width": 3,
                                    "text": "var",
                                    "value": "var",
                                    "valueText": "var",
                                    "hasLeadingTrivia": true,
                                    "hasLeadingNewLine": true,
                                    "hasTrailingTrivia": true,
                                    "leadingTrivia": [
                                        {
                                            "kind": "NewLineTrivia",
                                            "text": "\r\n"
                                        },
                                        {
                                            "kind": "WhitespaceTrivia",
                                            "text": "        "
                                        }
                                    ],
                                    "trailingTrivia": [
                                        {
                                            "kind": "WhitespaceTrivia",
                                            "text": " "
                                        }
                                    ]
                                },
                                "variableDeclarators": [
                                    {
                                        "kind": "VariableDeclarator",
                                        "fullStart": 824,
                                        "fullEnd": 832,
                                        "start": 824,
                                        "end": 832,
                                        "fullWidth": 8,
<<<<<<< HEAD
                                        "width": 8,
                                        "identifier": {
=======
                                        "propertyName": {
>>>>>>> 85e84683
                                            "kind": "IdentifierName",
                                            "fullStart": 824,
                                            "fullEnd": 828,
                                            "start": 824,
                                            "end": 827,
                                            "fullWidth": 4,
                                            "width": 3,
                                            "text": "arr",
                                            "value": "arr",
                                            "valueText": "arr",
                                            "hasTrailingTrivia": true,
                                            "trailingTrivia": [
                                                {
                                                    "kind": "WhitespaceTrivia",
                                                    "text": " "
                                                }
                                            ]
                                        },
                                        "equalsValueClause": {
                                            "kind": "EqualsValueClause",
                                            "fullStart": 828,
                                            "fullEnd": 832,
                                            "start": 828,
                                            "end": 832,
                                            "fullWidth": 4,
                                            "width": 4,
                                            "equalsToken": {
                                                "kind": "EqualsToken",
                                                "fullStart": 828,
                                                "fullEnd": 830,
                                                "start": 828,
                                                "end": 829,
                                                "fullWidth": 2,
                                                "width": 1,
                                                "text": "=",
                                                "value": "=",
                                                "valueText": "=",
                                                "hasTrailingTrivia": true,
                                                "trailingTrivia": [
                                                    {
                                                        "kind": "WhitespaceTrivia",
                                                        "text": " "
                                                    }
                                                ]
                                            },
                                            "value": {
                                                "kind": "ArrayLiteralExpression",
                                                "fullStart": 830,
                                                "fullEnd": 832,
                                                "start": 830,
                                                "end": 832,
                                                "fullWidth": 2,
                                                "width": 2,
                                                "openBracketToken": {
                                                    "kind": "OpenBracketToken",
                                                    "fullStart": 830,
                                                    "fullEnd": 831,
                                                    "start": 830,
                                                    "end": 831,
                                                    "fullWidth": 1,
                                                    "width": 1,
                                                    "text": "[",
                                                    "value": "[",
                                                    "valueText": "["
                                                },
                                                "expressions": [],
                                                "closeBracketToken": {
                                                    "kind": "CloseBracketToken",
                                                    "fullStart": 831,
                                                    "fullEnd": 832,
                                                    "start": 831,
                                                    "end": 832,
                                                    "fullWidth": 1,
                                                    "width": 1,
                                                    "text": "]",
                                                    "value": "]",
                                                    "valueText": "]"
                                                }
                                            }
                                        }
                                    }
                                ]
                            },
                            "semicolonToken": {
                                "kind": "SemicolonToken",
                                "fullStart": 832,
                                "fullEnd": 835,
                                "start": 832,
                                "end": 833,
                                "fullWidth": 3,
                                "width": 1,
                                "text": ";",
                                "value": ";",
                                "valueText": ";",
                                "hasTrailingTrivia": true,
                                "hasTrailingNewLine": true,
                                "trailingTrivia": [
                                    {
                                        "kind": "NewLineTrivia",
                                        "text": "\r\n"
                                    }
                                ]
                            }
                        },
                        {
                            "kind": "TryStatement",
                            "fullStart": 835,
                            "fullEnd": 1385,
                            "start": 843,
                            "end": 1383,
                            "fullWidth": 550,
                            "width": 540,
                            "isIncrementallyUnusable": true,
                            "tryKeyword": {
                                "kind": "TryKeyword",
                                "fullStart": 835,
                                "fullEnd": 847,
                                "start": 843,
                                "end": 846,
                                "fullWidth": 12,
                                "width": 3,
                                "text": "try",
                                "value": "try",
                                "valueText": "try",
                                "hasLeadingTrivia": true,
                                "hasTrailingTrivia": true,
                                "leadingTrivia": [
                                    {
                                        "kind": "WhitespaceTrivia",
                                        "text": "        "
                                    }
                                ],
                                "trailingTrivia": [
                                    {
                                        "kind": "WhitespaceTrivia",
                                        "text": " "
                                    }
                                ]
                            },
                            "block": {
                                "kind": "Block",
                                "fullStart": 847,
                                "fullEnd": 1323,
                                "start": 847,
                                "end": 1322,
                                "fullWidth": 476,
                                "width": 475,
                                "isIncrementallyUnusable": true,
                                "openBraceToken": {
                                    "kind": "OpenBraceToken",
                                    "fullStart": 847,
                                    "fullEnd": 850,
                                    "start": 847,
                                    "end": 848,
                                    "fullWidth": 3,
                                    "width": 1,
                                    "text": "{",
                                    "value": "{",
                                    "valueText": "{",
                                    "hasTrailingTrivia": true,
                                    "hasTrailingNewLine": true,
                                    "trailingTrivia": [
                                        {
                                            "kind": "NewLineTrivia",
                                            "text": "\r\n"
                                        }
                                    ]
                                },
                                "statements": [
                                    {
                                        "kind": "ExpressionStatement",
                                        "fullStart": 850,
                                        "fullEnd": 1049,
                                        "start": 862,
                                        "end": 1047,
                                        "fullWidth": 199,
                                        "width": 185,
                                        "isIncrementallyUnusable": true,
                                        "expression": {
                                            "kind": "InvocationExpression",
                                            "fullStart": 850,
                                            "fullEnd": 1046,
                                            "start": 862,
                                            "end": 1046,
                                            "fullWidth": 196,
                                            "width": 184,
                                            "isIncrementallyUnusable": true,
                                            "expression": {
                                                "kind": "MemberAccessExpression",
                                                "fullStart": 850,
                                                "fullEnd": 883,
                                                "start": 862,
                                                "end": 883,
                                                "fullWidth": 33,
                                                "width": 21,
                                                "expression": {
                                                    "kind": "IdentifierName",
                                                    "fullStart": 850,
                                                    "fullEnd": 868,
                                                    "start": 862,
                                                    "end": 868,
                                                    "fullWidth": 18,
                                                    "width": 6,
                                                    "text": "Object",
                                                    "value": "Object",
                                                    "valueText": "Object",
                                                    "hasLeadingTrivia": true,
                                                    "leadingTrivia": [
                                                        {
                                                            "kind": "WhitespaceTrivia",
                                                            "text": "            "
                                                        }
                                                    ]
                                                },
                                                "dotToken": {
                                                    "kind": "DotToken",
                                                    "fullStart": 868,
                                                    "fullEnd": 869,
                                                    "start": 868,
                                                    "end": 869,
                                                    "fullWidth": 1,
                                                    "width": 1,
                                                    "text": ".",
                                                    "value": ".",
                                                    "valueText": "."
                                                },
                                                "name": {
                                                    "kind": "IdentifierName",
                                                    "fullStart": 869,
                                                    "fullEnd": 883,
                                                    "start": 869,
                                                    "end": 883,
                                                    "fullWidth": 14,
                                                    "width": 14,
                                                    "text": "defineProperty",
                                                    "value": "defineProperty",
                                                    "valueText": "defineProperty"
                                                }
                                            },
                                            "argumentList": {
                                                "kind": "ArgumentList",
                                                "fullStart": 883,
                                                "fullEnd": 1046,
                                                "start": 883,
                                                "end": 1046,
                                                "fullWidth": 163,
                                                "width": 163,
                                                "isIncrementallyUnusable": true,
                                                "openParenToken": {
                                                    "kind": "OpenParenToken",
                                                    "fullStart": 883,
                                                    "fullEnd": 884,
                                                    "start": 883,
                                                    "end": 884,
                                                    "fullWidth": 1,
                                                    "width": 1,
                                                    "text": "(",
                                                    "value": "(",
                                                    "valueText": "("
                                                },
                                                "arguments": [
                                                    {
                                                        "kind": "MemberAccessExpression",
                                                        "fullStart": 884,
                                                        "fullEnd": 899,
                                                        "start": 884,
                                                        "end": 899,
                                                        "fullWidth": 15,
                                                        "width": 15,
                                                        "expression": {
                                                            "kind": "IdentifierName",
                                                            "fullStart": 884,
                                                            "fullEnd": 889,
                                                            "start": 884,
                                                            "end": 889,
                                                            "fullWidth": 5,
                                                            "width": 5,
                                                            "text": "Array",
                                                            "value": "Array",
                                                            "valueText": "Array"
                                                        },
                                                        "dotToken": {
                                                            "kind": "DotToken",
                                                            "fullStart": 889,
                                                            "fullEnd": 890,
                                                            "start": 889,
                                                            "end": 890,
                                                            "fullWidth": 1,
                                                            "width": 1,
                                                            "text": ".",
                                                            "value": ".",
                                                            "valueText": "."
                                                        },
                                                        "name": {
                                                            "kind": "IdentifierName",
                                                            "fullStart": 890,
                                                            "fullEnd": 899,
                                                            "start": 890,
                                                            "end": 899,
                                                            "fullWidth": 9,
                                                            "width": 9,
                                                            "text": "prototype",
                                                            "value": "prototype",
                                                            "valueText": "prototype"
                                                        }
                                                    },
                                                    {
                                                        "kind": "CommaToken",
                                                        "fullStart": 899,
                                                        "fullEnd": 901,
                                                        "start": 899,
                                                        "end": 900,
                                                        "fullWidth": 2,
                                                        "width": 1,
                                                        "text": ",",
                                                        "value": ",",
                                                        "valueText": ",",
                                                        "hasTrailingTrivia": true,
                                                        "trailingTrivia": [
                                                            {
                                                                "kind": "WhitespaceTrivia",
                                                                "text": " "
                                                            }
                                                        ]
                                                    },
                                                    {
                                                        "kind": "StringLiteral",
                                                        "fullStart": 901,
                                                        "fullEnd": 904,
                                                        "start": 901,
                                                        "end": 904,
                                                        "fullWidth": 3,
                                                        "width": 3,
                                                        "text": "\"0\"",
                                                        "value": "0",
                                                        "valueText": "0"
                                                    },
                                                    {
                                                        "kind": "CommaToken",
                                                        "fullStart": 904,
                                                        "fullEnd": 906,
                                                        "start": 904,
                                                        "end": 905,
                                                        "fullWidth": 2,
                                                        "width": 1,
                                                        "text": ",",
                                                        "value": ",",
                                                        "valueText": ",",
                                                        "hasTrailingTrivia": true,
                                                        "trailingTrivia": [
                                                            {
                                                                "kind": "WhitespaceTrivia",
                                                                "text": " "
                                                            }
                                                        ]
                                                    },
                                                    {
                                                        "kind": "ObjectLiteralExpression",
                                                        "fullStart": 906,
                                                        "fullEnd": 1045,
                                                        "start": 906,
                                                        "end": 1045,
                                                        "fullWidth": 139,
                                                        "width": 139,
                                                        "isIncrementallyUnusable": true,
                                                        "openBraceToken": {
                                                            "kind": "OpenBraceToken",
                                                            "fullStart": 906,
                                                            "fullEnd": 909,
                                                            "start": 906,
                                                            "end": 907,
                                                            "fullWidth": 3,
                                                            "width": 1,
                                                            "text": "{",
                                                            "value": "{",
                                                            "valueText": "{",
                                                            "hasTrailingTrivia": true,
                                                            "hasTrailingNewLine": true,
                                                            "trailingTrivia": [
                                                                {
                                                                    "kind": "NewLineTrivia",
                                                                    "text": "\r\n"
                                                                }
                                                            ]
                                                        },
                                                        "propertyAssignments": [
                                                            {
                                                                "kind": "SimplePropertyAssignment",
                                                                "fullStart": 909,
                                                                "fullEnd": 993,
                                                                "start": 925,
                                                                "end": 993,
                                                                "fullWidth": 84,
                                                                "width": 68,
                                                                "isIncrementallyUnusable": true,
                                                                "propertyName": {
                                                                    "kind": "IdentifierName",
                                                                    "fullStart": 909,
                                                                    "fullEnd": 928,
                                                                    "start": 925,
                                                                    "end": 928,
                                                                    "fullWidth": 19,
                                                                    "width": 3,
                                                                    "text": "get",
                                                                    "value": "get",
                                                                    "valueText": "get",
                                                                    "hasLeadingTrivia": true,
                                                                    "leadingTrivia": [
                                                                        {
                                                                            "kind": "WhitespaceTrivia",
                                                                            "text": "                "
                                                                        }
                                                                    ]
                                                                },
                                                                "colonToken": {
                                                                    "kind": "ColonToken",
                                                                    "fullStart": 928,
                                                                    "fullEnd": 930,
                                                                    "start": 928,
                                                                    "end": 929,
                                                                    "fullWidth": 2,
                                                                    "width": 1,
                                                                    "text": ":",
                                                                    "value": ":",
                                                                    "valueText": ":",
                                                                    "hasTrailingTrivia": true,
                                                                    "trailingTrivia": [
                                                                        {
                                                                            "kind": "WhitespaceTrivia",
                                                                            "text": " "
                                                                        }
                                                                    ]
                                                                },
                                                                "expression": {
                                                                    "kind": "FunctionExpression",
                                                                    "fullStart": 930,
                                                                    "fullEnd": 993,
                                                                    "start": 930,
                                                                    "end": 993,
                                                                    "fullWidth": 63,
                                                                    "width": 63,
                                                                    "functionKeyword": {
                                                                        "kind": "FunctionKeyword",
                                                                        "fullStart": 930,
                                                                        "fullEnd": 939,
                                                                        "start": 930,
                                                                        "end": 938,
                                                                        "fullWidth": 9,
                                                                        "width": 8,
                                                                        "text": "function",
                                                                        "value": "function",
                                                                        "valueText": "function",
                                                                        "hasTrailingTrivia": true,
                                                                        "trailingTrivia": [
                                                                            {
                                                                                "kind": "WhitespaceTrivia",
                                                                                "text": " "
                                                                            }
                                                                        ]
                                                                    },
                                                                    "callSignature": {
                                                                        "kind": "CallSignature",
                                                                        "fullStart": 939,
                                                                        "fullEnd": 942,
                                                                        "start": 939,
                                                                        "end": 941,
                                                                        "fullWidth": 3,
                                                                        "width": 2,
                                                                        "parameterList": {
                                                                            "kind": "ParameterList",
                                                                            "fullStart": 939,
                                                                            "fullEnd": 942,
                                                                            "start": 939,
                                                                            "end": 941,
                                                                            "fullWidth": 3,
                                                                            "width": 2,
                                                                            "openParenToken": {
                                                                                "kind": "OpenParenToken",
                                                                                "fullStart": 939,
                                                                                "fullEnd": 940,
                                                                                "start": 939,
                                                                                "end": 940,
                                                                                "fullWidth": 1,
                                                                                "width": 1,
                                                                                "text": "(",
                                                                                "value": "(",
                                                                                "valueText": "("
                                                                            },
                                                                            "parameters": [],
                                                                            "closeParenToken": {
                                                                                "kind": "CloseParenToken",
                                                                                "fullStart": 940,
                                                                                "fullEnd": 942,
                                                                                "start": 940,
                                                                                "end": 941,
                                                                                "fullWidth": 2,
                                                                                "width": 1,
                                                                                "text": ")",
                                                                                "value": ")",
                                                                                "valueText": ")",
                                                                                "hasTrailingTrivia": true,
                                                                                "trailingTrivia": [
                                                                                    {
                                                                                        "kind": "WhitespaceTrivia",
                                                                                        "text": " "
                                                                                    }
                                                                                ]
                                                                            }
                                                                        }
                                                                    },
                                                                    "block": {
                                                                        "kind": "Block",
                                                                        "fullStart": 942,
                                                                        "fullEnd": 993,
                                                                        "start": 942,
                                                                        "end": 993,
                                                                        "fullWidth": 51,
                                                                        "width": 51,
                                                                        "openBraceToken": {
                                                                            "kind": "OpenBraceToken",
                                                                            "fullStart": 942,
                                                                            "fullEnd": 945,
                                                                            "start": 942,
                                                                            "end": 943,
                                                                            "fullWidth": 3,
                                                                            "width": 1,
                                                                            "text": "{",
                                                                            "value": "{",
                                                                            "valueText": "{",
                                                                            "hasTrailingTrivia": true,
                                                                            "hasTrailingNewLine": true,
                                                                            "trailingTrivia": [
                                                                                {
                                                                                    "kind": "NewLineTrivia",
                                                                                    "text": "\r\n"
                                                                                }
                                                                            ]
                                                                        },
                                                                        "statements": [
                                                                            {
                                                                                "kind": "ReturnStatement",
                                                                                "fullStart": 945,
                                                                                "fullEnd": 976,
                                                                                "start": 965,
                                                                                "end": 974,
                                                                                "fullWidth": 31,
                                                                                "width": 9,
                                                                                "returnKeyword": {
                                                                                    "kind": "ReturnKeyword",
                                                                                    "fullStart": 945,
                                                                                    "fullEnd": 972,
                                                                                    "start": 965,
                                                                                    "end": 971,
                                                                                    "fullWidth": 27,
                                                                                    "width": 6,
                                                                                    "text": "return",
                                                                                    "value": "return",
                                                                                    "valueText": "return",
                                                                                    "hasLeadingTrivia": true,
                                                                                    "hasTrailingTrivia": true,
                                                                                    "leadingTrivia": [
                                                                                        {
                                                                                            "kind": "WhitespaceTrivia",
                                                                                            "text": "                    "
                                                                                        }
                                                                                    ],
                                                                                    "trailingTrivia": [
                                                                                        {
                                                                                            "kind": "WhitespaceTrivia",
                                                                                            "text": " "
                                                                                        }
                                                                                    ]
                                                                                },
                                                                                "expression": {
                                                                                    "kind": "NumericLiteral",
                                                                                    "fullStart": 972,
                                                                                    "fullEnd": 973,
                                                                                    "start": 972,
                                                                                    "end": 973,
                                                                                    "fullWidth": 1,
                                                                                    "width": 1,
                                                                                    "text": "5",
                                                                                    "value": 5,
                                                                                    "valueText": "5"
                                                                                },
                                                                                "semicolonToken": {
                                                                                    "kind": "SemicolonToken",
                                                                                    "fullStart": 973,
                                                                                    "fullEnd": 976,
                                                                                    "start": 973,
                                                                                    "end": 974,
                                                                                    "fullWidth": 3,
                                                                                    "width": 1,
                                                                                    "text": ";",
                                                                                    "value": ";",
                                                                                    "valueText": ";",
                                                                                    "hasTrailingTrivia": true,
                                                                                    "hasTrailingNewLine": true,
                                                                                    "trailingTrivia": [
                                                                                        {
                                                                                            "kind": "NewLineTrivia",
                                                                                            "text": "\r\n"
                                                                                        }
                                                                                    ]
                                                                                }
                                                                            }
                                                                        ],
                                                                        "closeBraceToken": {
                                                                            "kind": "CloseBraceToken",
                                                                            "fullStart": 976,
                                                                            "fullEnd": 993,
                                                                            "start": 992,
                                                                            "end": 993,
                                                                            "fullWidth": 17,
                                                                            "width": 1,
                                                                            "text": "}",
                                                                            "value": "}",
                                                                            "valueText": "}",
                                                                            "hasLeadingTrivia": true,
                                                                            "leadingTrivia": [
                                                                                {
                                                                                    "kind": "WhitespaceTrivia",
                                                                                    "text": "                "
                                                                                }
                                                                            ]
                                                                        }
                                                                    }
                                                                }
                                                            },
                                                            {
                                                                "kind": "CommaToken",
                                                                "fullStart": 993,
                                                                "fullEnd": 996,
                                                                "start": 993,
                                                                "end": 994,
                                                                "fullWidth": 3,
                                                                "width": 1,
                                                                "text": ",",
                                                                "value": ",",
                                                                "valueText": ",",
                                                                "hasTrailingTrivia": true,
                                                                "hasTrailingNewLine": true,
                                                                "trailingTrivia": [
                                                                    {
                                                                        "kind": "NewLineTrivia",
                                                                        "text": "\r\n"
                                                                    }
                                                                ]
                                                            },
                                                            {
                                                                "kind": "SimplePropertyAssignment",
                                                                "fullStart": 996,
                                                                "fullEnd": 1032,
                                                                "start": 1012,
                                                                "end": 1030,
                                                                "fullWidth": 36,
                                                                "width": 18,
                                                                "propertyName": {
                                                                    "kind": "IdentifierName",
                                                                    "fullStart": 996,
                                                                    "fullEnd": 1024,
                                                                    "start": 1012,
                                                                    "end": 1024,
                                                                    "fullWidth": 28,
                                                                    "width": 12,
                                                                    "text": "configurable",
                                                                    "value": "configurable",
                                                                    "valueText": "configurable",
                                                                    "hasLeadingTrivia": true,
                                                                    "leadingTrivia": [
                                                                        {
                                                                            "kind": "WhitespaceTrivia",
                                                                            "text": "                "
                                                                        }
                                                                    ]
                                                                },
                                                                "colonToken": {
                                                                    "kind": "ColonToken",
                                                                    "fullStart": 1024,
                                                                    "fullEnd": 1026,
                                                                    "start": 1024,
                                                                    "end": 1025,
                                                                    "fullWidth": 2,
                                                                    "width": 1,
                                                                    "text": ":",
                                                                    "value": ":",
                                                                    "valueText": ":",
                                                                    "hasTrailingTrivia": true,
                                                                    "trailingTrivia": [
                                                                        {
                                                                            "kind": "WhitespaceTrivia",
                                                                            "text": " "
                                                                        }
                                                                    ]
                                                                },
                                                                "expression": {
                                                                    "kind": "TrueKeyword",
                                                                    "fullStart": 1026,
                                                                    "fullEnd": 1032,
                                                                    "start": 1026,
                                                                    "end": 1030,
                                                                    "fullWidth": 6,
                                                                    "width": 4,
                                                                    "text": "true",
                                                                    "value": true,
                                                                    "valueText": "true",
                                                                    "hasTrailingTrivia": true,
                                                                    "hasTrailingNewLine": true,
                                                                    "trailingTrivia": [
                                                                        {
                                                                            "kind": "NewLineTrivia",
                                                                            "text": "\r\n"
                                                                        }
                                                                    ]
                                                                }
                                                            }
                                                        ],
                                                        "closeBraceToken": {
                                                            "kind": "CloseBraceToken",
                                                            "fullStart": 1032,
                                                            "fullEnd": 1045,
                                                            "start": 1044,
                                                            "end": 1045,
                                                            "fullWidth": 13,
                                                            "width": 1,
                                                            "text": "}",
                                                            "value": "}",
                                                            "valueText": "}",
                                                            "hasLeadingTrivia": true,
                                                            "leadingTrivia": [
                                                                {
                                                                    "kind": "WhitespaceTrivia",
                                                                    "text": "            "
                                                                }
                                                            ]
                                                        }
                                                    }
                                                ],
                                                "closeParenToken": {
                                                    "kind": "CloseParenToken",
                                                    "fullStart": 1045,
                                                    "fullEnd": 1046,
                                                    "start": 1045,
                                                    "end": 1046,
                                                    "fullWidth": 1,
                                                    "width": 1,
                                                    "text": ")",
                                                    "value": ")",
                                                    "valueText": ")"
                                                }
                                            }
                                        },
                                        "semicolonToken": {
                                            "kind": "SemicolonToken",
                                            "fullStart": 1046,
                                            "fullEnd": 1049,
                                            "start": 1046,
                                            "end": 1047,
                                            "fullWidth": 3,
                                            "width": 1,
                                            "text": ";",
                                            "value": ";",
                                            "valueText": ";",
                                            "hasTrailingTrivia": true,
                                            "hasTrailingNewLine": true,
                                            "trailingTrivia": [
                                                {
                                                    "kind": "NewLineTrivia",
                                                    "text": "\r\n"
                                                }
                                            ]
                                        }
                                    },
                                    {
                                        "kind": "ExpressionStatement",
                                        "fullStart": 1049,
                                        "fullEnd": 1239,
                                        "start": 1063,
                                        "end": 1237,
                                        "fullWidth": 190,
                                        "width": 174,
                                        "isIncrementallyUnusable": true,
                                        "expression": {
                                            "kind": "InvocationExpression",
                                            "fullStart": 1049,
                                            "fullEnd": 1236,
                                            "start": 1063,
                                            "end": 1236,
                                            "fullWidth": 187,
                                            "width": 173,
                                            "isIncrementallyUnusable": true,
                                            "expression": {
                                                "kind": "MemberAccessExpression",
                                                "fullStart": 1049,
                                                "fullEnd": 1084,
                                                "start": 1063,
                                                "end": 1084,
                                                "fullWidth": 35,
                                                "width": 21,
                                                "expression": {
                                                    "kind": "IdentifierName",
                                                    "fullStart": 1049,
                                                    "fullEnd": 1069,
                                                    "start": 1063,
                                                    "end": 1069,
                                                    "fullWidth": 20,
                                                    "width": 6,
                                                    "text": "Object",
                                                    "value": "Object",
                                                    "valueText": "Object",
                                                    "hasLeadingTrivia": true,
                                                    "hasLeadingNewLine": true,
                                                    "leadingTrivia": [
                                                        {
                                                            "kind": "NewLineTrivia",
                                                            "text": "\r\n"
                                                        },
                                                        {
                                                            "kind": "WhitespaceTrivia",
                                                            "text": "            "
                                                        }
                                                    ]
                                                },
                                                "dotToken": {
                                                    "kind": "DotToken",
                                                    "fullStart": 1069,
                                                    "fullEnd": 1070,
                                                    "start": 1069,
                                                    "end": 1070,
                                                    "fullWidth": 1,
                                                    "width": 1,
                                                    "text": ".",
                                                    "value": ".",
                                                    "valueText": "."
                                                },
                                                "name": {
                                                    "kind": "IdentifierName",
                                                    "fullStart": 1070,
                                                    "fullEnd": 1084,
                                                    "start": 1070,
                                                    "end": 1084,
                                                    "fullWidth": 14,
                                                    "width": 14,
                                                    "text": "defineProperty",
                                                    "value": "defineProperty",
                                                    "valueText": "defineProperty"
                                                }
                                            },
                                            "argumentList": {
                                                "kind": "ArgumentList",
                                                "fullStart": 1084,
                                                "fullEnd": 1236,
                                                "start": 1084,
                                                "end": 1236,
                                                "fullWidth": 152,
                                                "width": 152,
                                                "isIncrementallyUnusable": true,
                                                "openParenToken": {
                                                    "kind": "OpenParenToken",
                                                    "fullStart": 1084,
                                                    "fullEnd": 1085,
                                                    "start": 1084,
                                                    "end": 1085,
                                                    "fullWidth": 1,
                                                    "width": 1,
                                                    "text": "(",
                                                    "value": "(",
                                                    "valueText": "("
                                                },
                                                "arguments": [
                                                    {
                                                        "kind": "IdentifierName",
                                                        "fullStart": 1085,
                                                        "fullEnd": 1088,
                                                        "start": 1085,
                                                        "end": 1088,
                                                        "fullWidth": 3,
                                                        "width": 3,
                                                        "text": "arr",
                                                        "value": "arr",
                                                        "valueText": "arr"
                                                    },
                                                    {
                                                        "kind": "CommaToken",
                                                        "fullStart": 1088,
                                                        "fullEnd": 1090,
                                                        "start": 1088,
                                                        "end": 1089,
                                                        "fullWidth": 2,
                                                        "width": 1,
                                                        "text": ",",
                                                        "value": ",",
                                                        "valueText": ",",
                                                        "hasTrailingTrivia": true,
                                                        "trailingTrivia": [
                                                            {
                                                                "kind": "WhitespaceTrivia",
                                                                "text": " "
                                                            }
                                                        ]
                                                    },
                                                    {
                                                        "kind": "StringLiteral",
                                                        "fullStart": 1090,
                                                        "fullEnd": 1093,
                                                        "start": 1090,
                                                        "end": 1093,
                                                        "fullWidth": 3,
                                                        "width": 3,
                                                        "text": "\"0\"",
                                                        "value": "0",
                                                        "valueText": "0"
                                                    },
                                                    {
                                                        "kind": "CommaToken",
                                                        "fullStart": 1093,
                                                        "fullEnd": 1095,
                                                        "start": 1093,
                                                        "end": 1094,
                                                        "fullWidth": 2,
                                                        "width": 1,
                                                        "text": ",",
                                                        "value": ",",
                                                        "valueText": ",",
                                                        "hasTrailingTrivia": true,
                                                        "trailingTrivia": [
                                                            {
                                                                "kind": "WhitespaceTrivia",
                                                                "text": " "
                                                            }
                                                        ]
                                                    },
                                                    {
                                                        "kind": "ObjectLiteralExpression",
                                                        "fullStart": 1095,
                                                        "fullEnd": 1235,
                                                        "start": 1095,
                                                        "end": 1235,
                                                        "fullWidth": 140,
                                                        "width": 140,
                                                        "isIncrementallyUnusable": true,
                                                        "openBraceToken": {
                                                            "kind": "OpenBraceToken",
                                                            "fullStart": 1095,
                                                            "fullEnd": 1098,
                                                            "start": 1095,
                                                            "end": 1096,
                                                            "fullWidth": 3,
                                                            "width": 1,
                                                            "text": "{",
                                                            "value": "{",
                                                            "valueText": "{",
                                                            "hasTrailingTrivia": true,
                                                            "hasTrailingNewLine": true,
                                                            "trailingTrivia": [
                                                                {
                                                                    "kind": "NewLineTrivia",
                                                                    "text": "\r\n"
                                                                }
                                                            ]
                                                        },
                                                        "propertyAssignments": [
                                                            {
                                                                "kind": "SimplePropertyAssignment",
                                                                "fullStart": 1098,
                                                                "fullEnd": 1183,
                                                                "start": 1114,
                                                                "end": 1183,
                                                                "fullWidth": 85,
                                                                "width": 69,
                                                                "isIncrementallyUnusable": true,
                                                                "propertyName": {
                                                                    "kind": "IdentifierName",
                                                                    "fullStart": 1098,
                                                                    "fullEnd": 1117,
                                                                    "start": 1114,
                                                                    "end": 1117,
                                                                    "fullWidth": 19,
                                                                    "width": 3,
                                                                    "text": "get",
                                                                    "value": "get",
                                                                    "valueText": "get",
                                                                    "hasLeadingTrivia": true,
                                                                    "leadingTrivia": [
                                                                        {
                                                                            "kind": "WhitespaceTrivia",
                                                                            "text": "                "
                                                                        }
                                                                    ]
                                                                },
                                                                "colonToken": {
                                                                    "kind": "ColonToken",
                                                                    "fullStart": 1117,
                                                                    "fullEnd": 1119,
                                                                    "start": 1117,
                                                                    "end": 1118,
                                                                    "fullWidth": 2,
                                                                    "width": 1,
                                                                    "text": ":",
                                                                    "value": ":",
                                                                    "valueText": ":",
                                                                    "hasTrailingTrivia": true,
                                                                    "trailingTrivia": [
                                                                        {
                                                                            "kind": "WhitespaceTrivia",
                                                                            "text": " "
                                                                        }
                                                                    ]
                                                                },
                                                                "expression": {
                                                                    "kind": "FunctionExpression",
                                                                    "fullStart": 1119,
                                                                    "fullEnd": 1183,
                                                                    "start": 1119,
                                                                    "end": 1183,
                                                                    "fullWidth": 64,
                                                                    "width": 64,
                                                                    "functionKeyword": {
                                                                        "kind": "FunctionKeyword",
                                                                        "fullStart": 1119,
                                                                        "fullEnd": 1128,
                                                                        "start": 1119,
                                                                        "end": 1127,
                                                                        "fullWidth": 9,
                                                                        "width": 8,
                                                                        "text": "function",
                                                                        "value": "function",
                                                                        "valueText": "function",
                                                                        "hasTrailingTrivia": true,
                                                                        "trailingTrivia": [
                                                                            {
                                                                                "kind": "WhitespaceTrivia",
                                                                                "text": " "
                                                                            }
                                                                        ]
                                                                    },
                                                                    "callSignature": {
                                                                        "kind": "CallSignature",
                                                                        "fullStart": 1128,
                                                                        "fullEnd": 1131,
                                                                        "start": 1128,
                                                                        "end": 1130,
                                                                        "fullWidth": 3,
                                                                        "width": 2,
                                                                        "parameterList": {
                                                                            "kind": "ParameterList",
                                                                            "fullStart": 1128,
                                                                            "fullEnd": 1131,
                                                                            "start": 1128,
                                                                            "end": 1130,
                                                                            "fullWidth": 3,
                                                                            "width": 2,
                                                                            "openParenToken": {
                                                                                "kind": "OpenParenToken",
                                                                                "fullStart": 1128,
                                                                                "fullEnd": 1129,
                                                                                "start": 1128,
                                                                                "end": 1129,
                                                                                "fullWidth": 1,
                                                                                "width": 1,
                                                                                "text": "(",
                                                                                "value": "(",
                                                                                "valueText": "("
                                                                            },
                                                                            "parameters": [],
                                                                            "closeParenToken": {
                                                                                "kind": "CloseParenToken",
                                                                                "fullStart": 1129,
                                                                                "fullEnd": 1131,
                                                                                "start": 1129,
                                                                                "end": 1130,
                                                                                "fullWidth": 2,
                                                                                "width": 1,
                                                                                "text": ")",
                                                                                "value": ")",
                                                                                "valueText": ")",
                                                                                "hasTrailingTrivia": true,
                                                                                "trailingTrivia": [
                                                                                    {
                                                                                        "kind": "WhitespaceTrivia",
                                                                                        "text": " "
                                                                                    }
                                                                                ]
                                                                            }
                                                                        }
                                                                    },
                                                                    "block": {
                                                                        "kind": "Block",
                                                                        "fullStart": 1131,
                                                                        "fullEnd": 1183,
                                                                        "start": 1131,
                                                                        "end": 1183,
                                                                        "fullWidth": 52,
                                                                        "width": 52,
                                                                        "openBraceToken": {
                                                                            "kind": "OpenBraceToken",
                                                                            "fullStart": 1131,
                                                                            "fullEnd": 1134,
                                                                            "start": 1131,
                                                                            "end": 1132,
                                                                            "fullWidth": 3,
                                                                            "width": 1,
                                                                            "text": "{",
                                                                            "value": "{",
                                                                            "valueText": "{",
                                                                            "hasTrailingTrivia": true,
                                                                            "hasTrailingNewLine": true,
                                                                            "trailingTrivia": [
                                                                                {
                                                                                    "kind": "NewLineTrivia",
                                                                                    "text": "\r\n"
                                                                                }
                                                                            ]
                                                                        },
                                                                        "statements": [
                                                                            {
                                                                                "kind": "ReturnStatement",
                                                                                "fullStart": 1134,
                                                                                "fullEnd": 1166,
                                                                                "start": 1154,
                                                                                "end": 1164,
                                                                                "fullWidth": 32,
                                                                                "width": 10,
                                                                                "returnKeyword": {
                                                                                    "kind": "ReturnKeyword",
                                                                                    "fullStart": 1134,
                                                                                    "fullEnd": 1161,
                                                                                    "start": 1154,
                                                                                    "end": 1160,
                                                                                    "fullWidth": 27,
                                                                                    "width": 6,
                                                                                    "text": "return",
                                                                                    "value": "return",
                                                                                    "valueText": "return",
                                                                                    "hasLeadingTrivia": true,
                                                                                    "hasTrailingTrivia": true,
                                                                                    "leadingTrivia": [
                                                                                        {
                                                                                            "kind": "WhitespaceTrivia",
                                                                                            "text": "                    "
                                                                                        }
                                                                                    ],
                                                                                    "trailingTrivia": [
                                                                                        {
                                                                                            "kind": "WhitespaceTrivia",
                                                                                            "text": " "
                                                                                        }
                                                                                    ]
                                                                                },
                                                                                "expression": {
                                                                                    "kind": "NumericLiteral",
                                                                                    "fullStart": 1161,
                                                                                    "fullEnd": 1163,
                                                                                    "start": 1161,
                                                                                    "end": 1163,
                                                                                    "fullWidth": 2,
                                                                                    "width": 2,
                                                                                    "text": "11",
                                                                                    "value": 11,
                                                                                    "valueText": "11"
                                                                                },
                                                                                "semicolonToken": {
                                                                                    "kind": "SemicolonToken",
                                                                                    "fullStart": 1163,
                                                                                    "fullEnd": 1166,
                                                                                    "start": 1163,
                                                                                    "end": 1164,
                                                                                    "fullWidth": 3,
                                                                                    "width": 1,
                                                                                    "text": ";",
                                                                                    "value": ";",
                                                                                    "valueText": ";",
                                                                                    "hasTrailingTrivia": true,
                                                                                    "hasTrailingNewLine": true,
                                                                                    "trailingTrivia": [
                                                                                        {
                                                                                            "kind": "NewLineTrivia",
                                                                                            "text": "\r\n"
                                                                                        }
                                                                                    ]
                                                                                }
                                                                            }
                                                                        ],
                                                                        "closeBraceToken": {
                                                                            "kind": "CloseBraceToken",
                                                                            "fullStart": 1166,
                                                                            "fullEnd": 1183,
                                                                            "start": 1182,
                                                                            "end": 1183,
                                                                            "fullWidth": 17,
                                                                            "width": 1,
                                                                            "text": "}",
                                                                            "value": "}",
                                                                            "valueText": "}",
                                                                            "hasLeadingTrivia": true,
                                                                            "leadingTrivia": [
                                                                                {
                                                                                    "kind": "WhitespaceTrivia",
                                                                                    "text": "                "
                                                                                }
                                                                            ]
                                                                        }
                                                                    }
                                                                }
                                                            },
                                                            {
                                                                "kind": "CommaToken",
                                                                "fullStart": 1183,
                                                                "fullEnd": 1186,
                                                                "start": 1183,
                                                                "end": 1184,
                                                                "fullWidth": 3,
                                                                "width": 1,
                                                                "text": ",",
                                                                "value": ",",
                                                                "valueText": ",",
                                                                "hasTrailingTrivia": true,
                                                                "hasTrailingNewLine": true,
                                                                "trailingTrivia": [
                                                                    {
                                                                        "kind": "NewLineTrivia",
                                                                        "text": "\r\n"
                                                                    }
                                                                ]
                                                            },
                                                            {
                                                                "kind": "SimplePropertyAssignment",
                                                                "fullStart": 1186,
                                                                "fullEnd": 1222,
                                                                "start": 1202,
                                                                "end": 1220,
                                                                "fullWidth": 36,
                                                                "width": 18,
                                                                "propertyName": {
                                                                    "kind": "IdentifierName",
                                                                    "fullStart": 1186,
                                                                    "fullEnd": 1214,
                                                                    "start": 1202,
                                                                    "end": 1214,
                                                                    "fullWidth": 28,
                                                                    "width": 12,
                                                                    "text": "configurable",
                                                                    "value": "configurable",
                                                                    "valueText": "configurable",
                                                                    "hasLeadingTrivia": true,
                                                                    "leadingTrivia": [
                                                                        {
                                                                            "kind": "WhitespaceTrivia",
                                                                            "text": "                "
                                                                        }
                                                                    ]
                                                                },
                                                                "colonToken": {
                                                                    "kind": "ColonToken",
                                                                    "fullStart": 1214,
                                                                    "fullEnd": 1216,
                                                                    "start": 1214,
                                                                    "end": 1215,
                                                                    "fullWidth": 2,
                                                                    "width": 1,
                                                                    "text": ":",
                                                                    "value": ":",
                                                                    "valueText": ":",
                                                                    "hasTrailingTrivia": true,
                                                                    "trailingTrivia": [
                                                                        {
                                                                            "kind": "WhitespaceTrivia",
                                                                            "text": " "
                                                                        }
                                                                    ]
                                                                },
                                                                "expression": {
                                                                    "kind": "TrueKeyword",
                                                                    "fullStart": 1216,
                                                                    "fullEnd": 1222,
                                                                    "start": 1216,
                                                                    "end": 1220,
                                                                    "fullWidth": 6,
                                                                    "width": 4,
                                                                    "text": "true",
                                                                    "value": true,
                                                                    "valueText": "true",
                                                                    "hasTrailingTrivia": true,
                                                                    "hasTrailingNewLine": true,
                                                                    "trailingTrivia": [
                                                                        {
                                                                            "kind": "NewLineTrivia",
                                                                            "text": "\r\n"
                                                                        }
                                                                    ]
                                                                }
                                                            }
                                                        ],
                                                        "closeBraceToken": {
                                                            "kind": "CloseBraceToken",
                                                            "fullStart": 1222,
                                                            "fullEnd": 1235,
                                                            "start": 1234,
                                                            "end": 1235,
                                                            "fullWidth": 13,
                                                            "width": 1,
                                                            "text": "}",
                                                            "value": "}",
                                                            "valueText": "}",
                                                            "hasLeadingTrivia": true,
                                                            "leadingTrivia": [
                                                                {
                                                                    "kind": "WhitespaceTrivia",
                                                                    "text": "            "
                                                                }
                                                            ]
                                                        }
                                                    }
                                                ],
                                                "closeParenToken": {
                                                    "kind": "CloseParenToken",
                                                    "fullStart": 1235,
                                                    "fullEnd": 1236,
                                                    "start": 1235,
                                                    "end": 1236,
                                                    "fullWidth": 1,
                                                    "width": 1,
                                                    "text": ")",
                                                    "value": ")",
                                                    "valueText": ")"
                                                }
                                            }
                                        },
                                        "semicolonToken": {
                                            "kind": "SemicolonToken",
                                            "fullStart": 1236,
                                            "fullEnd": 1239,
                                            "start": 1236,
                                            "end": 1237,
                                            "fullWidth": 3,
                                            "width": 1,
                                            "text": ";",
                                            "value": ";",
                                            "valueText": ";",
                                            "hasTrailingTrivia": true,
                                            "hasTrailingNewLine": true,
                                            "trailingTrivia": [
                                                {
                                                    "kind": "NewLineTrivia",
                                                    "text": "\r\n"
                                                }
                                            ]
                                        }
                                    },
                                    {
                                        "kind": "ExpressionStatement",
                                        "fullStart": 1239,
                                        "fullEnd": 1279,
                                        "start": 1253,
                                        "end": 1277,
                                        "fullWidth": 40,
                                        "width": 24,
                                        "expression": {
                                            "kind": "InvocationExpression",
                                            "fullStart": 1239,
                                            "fullEnd": 1276,
                                            "start": 1253,
                                            "end": 1276,
                                            "fullWidth": 37,
                                            "width": 23,
                                            "expression": {
                                                "kind": "MemberAccessExpression",
                                                "fullStart": 1239,
                                                "fullEnd": 1264,
                                                "start": 1253,
                                                "end": 1264,
                                                "fullWidth": 25,
                                                "width": 11,
                                                "expression": {
                                                    "kind": "IdentifierName",
                                                    "fullStart": 1239,
                                                    "fullEnd": 1256,
                                                    "start": 1253,
                                                    "end": 1256,
                                                    "fullWidth": 17,
                                                    "width": 3,
                                                    "text": "arr",
                                                    "value": "arr",
                                                    "valueText": "arr",
                                                    "hasLeadingTrivia": true,
                                                    "hasLeadingNewLine": true,
                                                    "leadingTrivia": [
                                                        {
                                                            "kind": "NewLineTrivia",
                                                            "text": "\r\n"
                                                        },
                                                        {
                                                            "kind": "WhitespaceTrivia",
                                                            "text": "            "
                                                        }
                                                    ]
                                                },
                                                "dotToken": {
                                                    "kind": "DotToken",
                                                    "fullStart": 1256,
                                                    "fullEnd": 1257,
                                                    "start": 1256,
                                                    "end": 1257,
                                                    "fullWidth": 1,
                                                    "width": 1,
                                                    "text": ".",
                                                    "value": ".",
                                                    "valueText": "."
                                                },
                                                "name": {
                                                    "kind": "IdentifierName",
                                                    "fullStart": 1257,
                                                    "fullEnd": 1264,
                                                    "start": 1257,
                                                    "end": 1264,
                                                    "fullWidth": 7,
                                                    "width": 7,
                                                    "text": "forEach",
                                                    "value": "forEach",
                                                    "valueText": "forEach"
                                                }
                                            },
                                            "argumentList": {
                                                "kind": "ArgumentList",
                                                "fullStart": 1264,
                                                "fullEnd": 1276,
                                                "start": 1264,
                                                "end": 1276,
                                                "fullWidth": 12,
                                                "width": 12,
                                                "openParenToken": {
                                                    "kind": "OpenParenToken",
                                                    "fullStart": 1264,
                                                    "fullEnd": 1265,
                                                    "start": 1264,
                                                    "end": 1265,
                                                    "fullWidth": 1,
                                                    "width": 1,
                                                    "text": "(",
                                                    "value": "(",
                                                    "valueText": "("
                                                },
                                                "arguments": [
                                                    {
                                                        "kind": "IdentifierName",
                                                        "fullStart": 1265,
                                                        "fullEnd": 1275,
                                                        "start": 1265,
                                                        "end": 1275,
                                                        "fullWidth": 10,
                                                        "width": 10,
                                                        "text": "callbackfn",
                                                        "value": "callbackfn",
                                                        "valueText": "callbackfn"
                                                    }
                                                ],
                                                "closeParenToken": {
                                                    "kind": "CloseParenToken",
                                                    "fullStart": 1275,
                                                    "fullEnd": 1276,
                                                    "start": 1275,
                                                    "end": 1276,
                                                    "fullWidth": 1,
                                                    "width": 1,
                                                    "text": ")",
                                                    "value": ")",
                                                    "valueText": ")"
                                                }
                                            }
                                        },
                                        "semicolonToken": {
                                            "kind": "SemicolonToken",
                                            "fullStart": 1276,
                                            "fullEnd": 1279,
                                            "start": 1276,
                                            "end": 1277,
                                            "fullWidth": 3,
                                            "width": 1,
                                            "text": ";",
                                            "value": ";",
                                            "valueText": ";",
                                            "hasTrailingTrivia": true,
                                            "hasTrailingNewLine": true,
                                            "trailingTrivia": [
                                                {
                                                    "kind": "NewLineTrivia",
                                                    "text": "\r\n"
                                                }
                                            ]
                                        }
                                    },
                                    {
                                        "kind": "ReturnStatement",
                                        "fullStart": 1279,
                                        "fullEnd": 1313,
                                        "start": 1293,
                                        "end": 1311,
                                        "fullWidth": 34,
                                        "width": 18,
                                        "returnKeyword": {
                                            "kind": "ReturnKeyword",
                                            "fullStart": 1279,
                                            "fullEnd": 1300,
                                            "start": 1293,
                                            "end": 1299,
                                            "fullWidth": 21,
                                            "width": 6,
                                            "text": "return",
                                            "value": "return",
                                            "valueText": "return",
                                            "hasLeadingTrivia": true,
                                            "hasLeadingNewLine": true,
                                            "hasTrailingTrivia": true,
                                            "leadingTrivia": [
                                                {
                                                    "kind": "NewLineTrivia",
                                                    "text": "\r\n"
                                                },
                                                {
                                                    "kind": "WhitespaceTrivia",
                                                    "text": "            "
                                                }
                                            ],
                                            "trailingTrivia": [
                                                {
                                                    "kind": "WhitespaceTrivia",
                                                    "text": " "
                                                }
                                            ]
                                        },
                                        "expression": {
                                            "kind": "IdentifierName",
                                            "fullStart": 1300,
                                            "fullEnd": 1310,
                                            "start": 1300,
                                            "end": 1310,
                                            "fullWidth": 10,
                                            "width": 10,
                                            "text": "testResult",
                                            "value": "testResult",
                                            "valueText": "testResult"
                                        },
                                        "semicolonToken": {
                                            "kind": "SemicolonToken",
                                            "fullStart": 1310,
                                            "fullEnd": 1313,
                                            "start": 1310,
                                            "end": 1311,
                                            "fullWidth": 3,
                                            "width": 1,
                                            "text": ";",
                                            "value": ";",
                                            "valueText": ";",
                                            "hasTrailingTrivia": true,
                                            "hasTrailingNewLine": true,
                                            "trailingTrivia": [
                                                {
                                                    "kind": "NewLineTrivia",
                                                    "text": "\r\n"
                                                }
                                            ]
                                        }
                                    }
                                ],
                                "closeBraceToken": {
                                    "kind": "CloseBraceToken",
                                    "fullStart": 1313,
                                    "fullEnd": 1323,
                                    "start": 1321,
                                    "end": 1322,
                                    "fullWidth": 10,
                                    "width": 1,
                                    "text": "}",
                                    "value": "}",
                                    "valueText": "}",
                                    "hasLeadingTrivia": true,
                                    "hasTrailingTrivia": true,
                                    "leadingTrivia": [
                                        {
                                            "kind": "WhitespaceTrivia",
                                            "text": "        "
                                        }
                                    ],
                                    "trailingTrivia": [
                                        {
                                            "kind": "WhitespaceTrivia",
                                            "text": " "
                                        }
                                    ]
                                }
                            },
                            "finallyClause": {
                                "kind": "FinallyClause",
                                "fullStart": 1323,
                                "fullEnd": 1385,
                                "start": 1323,
                                "end": 1383,
                                "fullWidth": 62,
                                "width": 60,
                                "finallyKeyword": {
                                    "kind": "FinallyKeyword",
                                    "fullStart": 1323,
                                    "fullEnd": 1331,
                                    "start": 1323,
                                    "end": 1330,
                                    "fullWidth": 8,
                                    "width": 7,
                                    "text": "finally",
                                    "value": "finally",
                                    "valueText": "finally",
                                    "hasTrailingTrivia": true,
                                    "trailingTrivia": [
                                        {
                                            "kind": "WhitespaceTrivia",
                                            "text": " "
                                        }
                                    ]
                                },
                                "block": {
                                    "kind": "Block",
                                    "fullStart": 1331,
                                    "fullEnd": 1385,
                                    "start": 1331,
                                    "end": 1383,
                                    "fullWidth": 54,
                                    "width": 52,
                                    "openBraceToken": {
                                        "kind": "OpenBraceToken",
                                        "fullStart": 1331,
                                        "fullEnd": 1334,
                                        "start": 1331,
                                        "end": 1332,
                                        "fullWidth": 3,
                                        "width": 1,
                                        "text": "{",
                                        "value": "{",
                                        "valueText": "{",
                                        "hasTrailingTrivia": true,
                                        "hasTrailingNewLine": true,
                                        "trailingTrivia": [
                                            {
                                                "kind": "NewLineTrivia",
                                                "text": "\r\n"
                                            }
                                        ]
                                    },
                                    "statements": [
                                        {
                                            "kind": "ExpressionStatement",
                                            "fullStart": 1334,
                                            "fullEnd": 1374,
                                            "start": 1346,
                                            "end": 1372,
                                            "fullWidth": 40,
                                            "width": 26,
                                            "expression": {
                                                "kind": "DeleteExpression",
                                                "fullStart": 1334,
                                                "fullEnd": 1371,
                                                "start": 1346,
                                                "end": 1371,
                                                "fullWidth": 37,
                                                "width": 25,
                                                "deleteKeyword": {
                                                    "kind": "DeleteKeyword",
                                                    "fullStart": 1334,
                                                    "fullEnd": 1353,
                                                    "start": 1346,
                                                    "end": 1352,
                                                    "fullWidth": 19,
                                                    "width": 6,
                                                    "text": "delete",
                                                    "value": "delete",
                                                    "valueText": "delete",
                                                    "hasLeadingTrivia": true,
                                                    "hasTrailingTrivia": true,
                                                    "leadingTrivia": [
                                                        {
                                                            "kind": "WhitespaceTrivia",
                                                            "text": "            "
                                                        }
                                                    ],
                                                    "trailingTrivia": [
                                                        {
                                                            "kind": "WhitespaceTrivia",
                                                            "text": " "
                                                        }
                                                    ]
                                                },
                                                "expression": {
                                                    "kind": "ElementAccessExpression",
                                                    "fullStart": 1353,
                                                    "fullEnd": 1371,
                                                    "start": 1353,
                                                    "end": 1371,
                                                    "fullWidth": 18,
                                                    "width": 18,
                                                    "expression": {
                                                        "kind": "MemberAccessExpression",
                                                        "fullStart": 1353,
                                                        "fullEnd": 1368,
                                                        "start": 1353,
                                                        "end": 1368,
                                                        "fullWidth": 15,
                                                        "width": 15,
                                                        "expression": {
                                                            "kind": "IdentifierName",
                                                            "fullStart": 1353,
                                                            "fullEnd": 1358,
                                                            "start": 1353,
                                                            "end": 1358,
                                                            "fullWidth": 5,
                                                            "width": 5,
                                                            "text": "Array",
                                                            "value": "Array",
                                                            "valueText": "Array"
                                                        },
                                                        "dotToken": {
                                                            "kind": "DotToken",
                                                            "fullStart": 1358,
                                                            "fullEnd": 1359,
                                                            "start": 1358,
                                                            "end": 1359,
                                                            "fullWidth": 1,
                                                            "width": 1,
                                                            "text": ".",
                                                            "value": ".",
                                                            "valueText": "."
                                                        },
                                                        "name": {
                                                            "kind": "IdentifierName",
                                                            "fullStart": 1359,
                                                            "fullEnd": 1368,
                                                            "start": 1359,
                                                            "end": 1368,
                                                            "fullWidth": 9,
                                                            "width": 9,
                                                            "text": "prototype",
                                                            "value": "prototype",
                                                            "valueText": "prototype"
                                                        }
                                                    },
                                                    "openBracketToken": {
                                                        "kind": "OpenBracketToken",
                                                        "fullStart": 1368,
                                                        "fullEnd": 1369,
                                                        "start": 1368,
                                                        "end": 1369,
                                                        "fullWidth": 1,
                                                        "width": 1,
                                                        "text": "[",
                                                        "value": "[",
                                                        "valueText": "["
                                                    },
                                                    "argumentExpression": {
                                                        "kind": "NumericLiteral",
                                                        "fullStart": 1369,
                                                        "fullEnd": 1370,
                                                        "start": 1369,
                                                        "end": 1370,
                                                        "fullWidth": 1,
                                                        "width": 1,
                                                        "text": "0",
                                                        "value": 0,
                                                        "valueText": "0"
                                                    },
                                                    "closeBracketToken": {
                                                        "kind": "CloseBracketToken",
                                                        "fullStart": 1370,
                                                        "fullEnd": 1371,
                                                        "start": 1370,
                                                        "end": 1371,
                                                        "fullWidth": 1,
                                                        "width": 1,
                                                        "text": "]",
                                                        "value": "]",
                                                        "valueText": "]"
                                                    }
                                                }
                                            },
                                            "semicolonToken": {
                                                "kind": "SemicolonToken",
                                                "fullStart": 1371,
                                                "fullEnd": 1374,
                                                "start": 1371,
                                                "end": 1372,
                                                "fullWidth": 3,
                                                "width": 1,
                                                "text": ";",
                                                "value": ";",
                                                "valueText": ";",
                                                "hasTrailingTrivia": true,
                                                "hasTrailingNewLine": true,
                                                "trailingTrivia": [
                                                    {
                                                        "kind": "NewLineTrivia",
                                                        "text": "\r\n"
                                                    }
                                                ]
                                            }
                                        }
                                    ],
                                    "closeBraceToken": {
                                        "kind": "CloseBraceToken",
                                        "fullStart": 1374,
                                        "fullEnd": 1385,
                                        "start": 1382,
                                        "end": 1383,
                                        "fullWidth": 11,
                                        "width": 1,
                                        "text": "}",
                                        "value": "}",
                                        "valueText": "}",
                                        "hasLeadingTrivia": true,
                                        "hasTrailingTrivia": true,
                                        "hasTrailingNewLine": true,
                                        "leadingTrivia": [
                                            {
                                                "kind": "WhitespaceTrivia",
                                                "text": "        "
                                            }
                                        ],
                                        "trailingTrivia": [
                                            {
                                                "kind": "NewLineTrivia",
                                                "text": "\r\n"
                                            }
                                        ]
                                    }
                                }
                            }
                        }
                    ],
                    "closeBraceToken": {
                        "kind": "CloseBraceToken",
                        "fullStart": 1385,
                        "fullEnd": 1392,
                        "start": 1389,
                        "end": 1390,
                        "fullWidth": 7,
                        "width": 1,
                        "text": "}",
                        "value": "}",
                        "valueText": "}",
                        "hasLeadingTrivia": true,
                        "hasTrailingTrivia": true,
                        "hasTrailingNewLine": true,
                        "leadingTrivia": [
                            {
                                "kind": "WhitespaceTrivia",
                                "text": "    "
                            }
                        ],
                        "trailingTrivia": [
                            {
                                "kind": "NewLineTrivia",
                                "text": "\r\n"
                            }
                        ]
                    }
                }
            },
            {
                "kind": "ExpressionStatement",
                "fullStart": 1392,
                "fullEnd": 1416,
                "start": 1392,
                "end": 1414,
                "fullWidth": 24,
                "width": 22,
                "expression": {
                    "kind": "InvocationExpression",
                    "fullStart": 1392,
                    "fullEnd": 1413,
                    "start": 1392,
                    "end": 1413,
                    "fullWidth": 21,
                    "width": 21,
                    "expression": {
                        "kind": "IdentifierName",
                        "fullStart": 1392,
                        "fullEnd": 1403,
                        "start": 1392,
                        "end": 1403,
                        "fullWidth": 11,
                        "width": 11,
                        "text": "runTestCase",
                        "value": "runTestCase",
                        "valueText": "runTestCase"
                    },
                    "argumentList": {
                        "kind": "ArgumentList",
                        "fullStart": 1403,
                        "fullEnd": 1413,
                        "start": 1403,
                        "end": 1413,
                        "fullWidth": 10,
                        "width": 10,
                        "openParenToken": {
                            "kind": "OpenParenToken",
                            "fullStart": 1403,
                            "fullEnd": 1404,
                            "start": 1403,
                            "end": 1404,
                            "fullWidth": 1,
                            "width": 1,
                            "text": "(",
                            "value": "(",
                            "valueText": "("
                        },
                        "arguments": [
                            {
                                "kind": "IdentifierName",
                                "fullStart": 1404,
                                "fullEnd": 1412,
                                "start": 1404,
                                "end": 1412,
                                "fullWidth": 8,
                                "width": 8,
                                "text": "testcase",
                                "value": "testcase",
                                "valueText": "testcase"
                            }
                        ],
                        "closeParenToken": {
                            "kind": "CloseParenToken",
                            "fullStart": 1412,
                            "fullEnd": 1413,
                            "start": 1412,
                            "end": 1413,
                            "fullWidth": 1,
                            "width": 1,
                            "text": ")",
                            "value": ")",
                            "valueText": ")"
                        }
                    }
                },
                "semicolonToken": {
                    "kind": "SemicolonToken",
                    "fullStart": 1413,
                    "fullEnd": 1416,
                    "start": 1413,
                    "end": 1414,
                    "fullWidth": 3,
                    "width": 1,
                    "text": ";",
                    "value": ";",
                    "valueText": ";",
                    "hasTrailingTrivia": true,
                    "hasTrailingNewLine": true,
                    "trailingTrivia": [
                        {
                            "kind": "NewLineTrivia",
                            "text": "\r\n"
                        }
                    ]
                }
            }
        ],
        "endOfFileToken": {
            "kind": "EndOfFileToken",
            "fullStart": 1416,
            "fullEnd": 1416,
            "start": 1416,
            "end": 1416,
            "fullWidth": 0,
            "width": 0,
            "text": ""
        }
    },
    "lineMap": {
        "lineStarts": [
            0,
            67,
            152,
            232,
            308,
            380,
            385,
            444,
            595,
            600,
            602,
            604,
            627,
            629,
            662,
            664,
            710,
            740,
            784,
            799,
            810,
            812,
            835,
            850,
            909,
            945,
            976,
            996,
            1032,
            1049,
            1051,
            1098,
            1134,
            1166,
            1186,
            1222,
            1239,
            1241,
            1279,
            1281,
            1313,
            1334,
            1374,
            1385,
            1392,
            1416
        ],
        "length": 1416
    }
}<|MERGE_RESOLUTION|>--- conflicted
+++ resolved
@@ -252,12 +252,8 @@
                                         "start": 641,
                                         "end": 659,
                                         "fullWidth": 18,
-<<<<<<< HEAD
                                         "width": 18,
-                                        "identifier": {
-=======
                                         "propertyName": {
->>>>>>> 85e84683
                                             "kind": "IdentifierName",
                                             "fullStart": 641,
                                             "fullEnd": 652,
@@ -1020,12 +1016,8 @@
                                         "start": 824,
                                         "end": 832,
                                         "fullWidth": 8,
-<<<<<<< HEAD
                                         "width": 8,
-                                        "identifier": {
-=======
                                         "propertyName": {
->>>>>>> 85e84683
                                             "kind": "IdentifierName",
                                             "fullStart": 824,
                                             "fullEnd": 828,
