{
    "isDeclaration": false,
    "languageVersion": "EcmaScript5",
    "parseOptions": {
        "allowAutomaticSemicolonInsertion": true
    },
    "sourceUnit": {
        "kind": "SourceUnit",
        "fullStart": 0,
        "fullEnd": 867,
        "start": 541,
        "end": 867,
        "fullWidth": 867,
        "width": 326,
        "isIncrementallyUnusable": true,
        "moduleElements": [
            {
                "kind": "FunctionDeclaration",
                "fullStart": 0,
                "fullEnd": 843,
                "start": 541,
                "end": 841,
                "fullWidth": 843,
                "width": 300,
                "modifiers": [],
                "functionKeyword": {
                    "kind": "FunctionKeyword",
                    "fullStart": 0,
                    "fullEnd": 550,
                    "start": 541,
                    "end": 549,
                    "fullWidth": 550,
                    "width": 8,
                    "text": "function",
                    "value": "function",
                    "valueText": "function",
                    "hasLeadingTrivia": true,
                    "hasLeadingComment": true,
                    "hasLeadingNewLine": true,
                    "hasTrailingTrivia": true,
                    "leadingTrivia": [
                        {
                            "kind": "SingleLineCommentTrivia",
                            "text": "/// Copyright (c) 2012 Ecma International.  All rights reserved. "
                        },
                        {
                            "kind": "NewLineTrivia",
                            "text": "\r\n"
                        },
                        {
                            "kind": "SingleLineCommentTrivia",
                            "text": "/// Ecma International makes this code available under the terms and conditions set"
                        },
                        {
                            "kind": "NewLineTrivia",
                            "text": "\r\n"
                        },
                        {
                            "kind": "SingleLineCommentTrivia",
                            "text": "/// forth on http://hg.ecmascript.org/tests/test262/raw-file/tip/LICENSE (the "
                        },
                        {
                            "kind": "NewLineTrivia",
                            "text": "\r\n"
                        },
                        {
                            "kind": "SingleLineCommentTrivia",
                            "text": "/// \"Use Terms\").   Any redistribution of this code must retain the above "
                        },
                        {
                            "kind": "NewLineTrivia",
                            "text": "\r\n"
                        },
                        {
                            "kind": "SingleLineCommentTrivia",
                            "text": "/// copyright and this notice and otherwise comply with the Use Terms."
                        },
                        {
                            "kind": "NewLineTrivia",
                            "text": "\r\n"
                        },
                        {
                            "kind": "MultiLineCommentTrivia",
                            "text": "/**\r\n * @path ch15/15.4/15.4.4/15.4.4.18/15.4.4.18-3-6.js\r\n * @description Array.prototype.forEach - value of 'length' is a number (value is positive)\r\n */"
                        },
                        {
                            "kind": "NewLineTrivia",
                            "text": "\r\n"
                        },
                        {
                            "kind": "NewLineTrivia",
                            "text": "\r\n"
                        },
                        {
                            "kind": "NewLineTrivia",
                            "text": "\r\n"
                        }
                    ],
                    "trailingTrivia": [
                        {
                            "kind": "WhitespaceTrivia",
                            "text": " "
                        }
                    ]
                },
                "identifier": {
                    "kind": "IdentifierName",
                    "fullStart": 550,
                    "fullEnd": 558,
                    "start": 550,
                    "end": 558,
                    "fullWidth": 8,
                    "width": 8,
                    "text": "testcase",
                    "value": "testcase",
                    "valueText": "testcase"
                },
                "callSignature": {
                    "kind": "CallSignature",
                    "fullStart": 558,
                    "fullEnd": 561,
                    "start": 558,
                    "end": 560,
                    "fullWidth": 3,
                    "width": 2,
                    "parameterList": {
                        "kind": "ParameterList",
                        "fullStart": 558,
                        "fullEnd": 561,
                        "start": 558,
                        "end": 560,
                        "fullWidth": 3,
                        "width": 2,
                        "openParenToken": {
                            "kind": "OpenParenToken",
                            "fullStart": 558,
                            "fullEnd": 559,
                            "start": 558,
                            "end": 559,
                            "fullWidth": 1,
                            "width": 1,
                            "text": "(",
                            "value": "(",
                            "valueText": "("
                        },
                        "parameters": [],
                        "closeParenToken": {
                            "kind": "CloseParenToken",
                            "fullStart": 559,
                            "fullEnd": 561,
                            "start": 559,
                            "end": 560,
                            "fullWidth": 2,
                            "width": 1,
                            "text": ")",
                            "value": ")",
                            "valueText": ")",
                            "hasTrailingTrivia": true,
                            "trailingTrivia": [
                                {
                                    "kind": "WhitespaceTrivia",
                                    "text": " "
                                }
                            ]
                        }
                    }
                },
                "block": {
                    "kind": "Block",
                    "fullStart": 561,
                    "fullEnd": 843,
                    "start": 561,
                    "end": 841,
                    "fullWidth": 282,
                    "width": 280,
                    "openBraceToken": {
                        "kind": "OpenBraceToken",
                        "fullStart": 561,
                        "fullEnd": 564,
                        "start": 561,
                        "end": 562,
                        "fullWidth": 3,
                        "width": 1,
                        "text": "{",
                        "value": "{",
                        "valueText": "{",
                        "hasTrailingTrivia": true,
                        "hasTrailingNewLine": true,
                        "trailingTrivia": [
                            {
                                "kind": "NewLineTrivia",
                                "text": "\r\n"
                            }
                        ]
                    },
                    "statements": [
                        {
                            "kind": "VariableStatement",
                            "fullStart": 564,
                            "fullEnd": 600,
                            "start": 574,
                            "end": 598,
                            "fullWidth": 36,
                            "width": 24,
                            "modifiers": [],
                            "variableDeclaration": {
                                "kind": "VariableDeclaration",
                                "fullStart": 564,
                                "fullEnd": 597,
                                "start": 574,
                                "end": 597,
                                "fullWidth": 33,
                                "width": 23,
                                "varKeyword": {
                                    "kind": "VarKeyword",
                                    "fullStart": 564,
                                    "fullEnd": 578,
                                    "start": 574,
                                    "end": 577,
                                    "fullWidth": 14,
                                    "width": 3,
                                    "text": "var",
                                    "value": "var",
                                    "valueText": "var",
                                    "hasLeadingTrivia": true,
                                    "hasLeadingNewLine": true,
                                    "hasTrailingTrivia": true,
                                    "leadingTrivia": [
                                        {
                                            "kind": "NewLineTrivia",
                                            "text": "\r\n"
                                        },
                                        {
                                            "kind": "WhitespaceTrivia",
                                            "text": "        "
                                        }
                                    ],
                                    "trailingTrivia": [
                                        {
                                            "kind": "WhitespaceTrivia",
                                            "text": " "
                                        }
                                    ]
                                },
                                "variableDeclarators": [
                                    {
                                        "kind": "VariableDeclarator",
                                        "fullStart": 578,
                                        "fullEnd": 597,
                                        "start": 578,
                                        "end": 597,
                                        "fullWidth": 19,
<<<<<<< HEAD
                                        "width": 19,
                                        "identifier": {
=======
                                        "propertyName": {
>>>>>>> 85e84683
                                            "kind": "IdentifierName",
                                            "fullStart": 578,
                                            "fullEnd": 590,
                                            "start": 578,
                                            "end": 589,
                                            "fullWidth": 12,
                                            "width": 11,
                                            "text": "testResult1",
                                            "value": "testResult1",
                                            "valueText": "testResult1",
                                            "hasTrailingTrivia": true,
                                            "trailingTrivia": [
                                                {
                                                    "kind": "WhitespaceTrivia",
                                                    "text": " "
                                                }
                                            ]
                                        },
                                        "equalsValueClause": {
                                            "kind": "EqualsValueClause",
                                            "fullStart": 590,
                                            "fullEnd": 597,
                                            "start": 590,
                                            "end": 597,
                                            "fullWidth": 7,
                                            "width": 7,
                                            "equalsToken": {
                                                "kind": "EqualsToken",
                                                "fullStart": 590,
                                                "fullEnd": 592,
                                                "start": 590,
                                                "end": 591,
                                                "fullWidth": 2,
                                                "width": 1,
                                                "text": "=",
                                                "value": "=",
                                                "valueText": "=",
                                                "hasTrailingTrivia": true,
                                                "trailingTrivia": [
                                                    {
                                                        "kind": "WhitespaceTrivia",
                                                        "text": " "
                                                    }
                                                ]
                                            },
                                            "value": {
                                                "kind": "FalseKeyword",
                                                "fullStart": 592,
                                                "fullEnd": 597,
                                                "start": 592,
                                                "end": 597,
                                                "fullWidth": 5,
                                                "width": 5,
                                                "text": "false",
                                                "value": false,
                                                "valueText": "false"
                                            }
                                        }
                                    }
                                ]
                            },
                            "semicolonToken": {
                                "kind": "SemicolonToken",
                                "fullStart": 597,
                                "fullEnd": 600,
                                "start": 597,
                                "end": 598,
                                "fullWidth": 3,
                                "width": 1,
                                "text": ";",
                                "value": ";",
                                "valueText": ";",
                                "hasTrailingTrivia": true,
                                "hasTrailingNewLine": true,
                                "trailingTrivia": [
                                    {
                                        "kind": "NewLineTrivia",
                                        "text": "\r\n"
                                    }
                                ]
                            }
                        },
                        {
                            "kind": "FunctionDeclaration",
                            "fullStart": 600,
                            "fullEnd": 698,
                            "start": 610,
                            "end": 696,
                            "fullWidth": 98,
                            "width": 86,
                            "modifiers": [],
                            "functionKeyword": {
                                "kind": "FunctionKeyword",
                                "fullStart": 600,
                                "fullEnd": 619,
                                "start": 610,
                                "end": 618,
                                "fullWidth": 19,
                                "width": 8,
                                "text": "function",
                                "value": "function",
                                "valueText": "function",
                                "hasLeadingTrivia": true,
                                "hasLeadingNewLine": true,
                                "hasTrailingTrivia": true,
                                "leadingTrivia": [
                                    {
                                        "kind": "NewLineTrivia",
                                        "text": "\r\n"
                                    },
                                    {
                                        "kind": "WhitespaceTrivia",
                                        "text": "        "
                                    }
                                ],
                                "trailingTrivia": [
                                    {
                                        "kind": "WhitespaceTrivia",
                                        "text": " "
                                    }
                                ]
                            },
                            "identifier": {
                                "kind": "IdentifierName",
                                "fullStart": 619,
                                "fullEnd": 629,
                                "start": 619,
                                "end": 629,
                                "fullWidth": 10,
                                "width": 10,
                                "text": "callbackfn",
                                "value": "callbackfn",
                                "valueText": "callbackfn"
                            },
                            "callSignature": {
                                "kind": "CallSignature",
                                "fullStart": 629,
                                "fullEnd": 645,
                                "start": 629,
                                "end": 644,
                                "fullWidth": 16,
                                "width": 15,
                                "parameterList": {
                                    "kind": "ParameterList",
                                    "fullStart": 629,
                                    "fullEnd": 645,
                                    "start": 629,
                                    "end": 644,
                                    "fullWidth": 16,
                                    "width": 15,
                                    "openParenToken": {
                                        "kind": "OpenParenToken",
                                        "fullStart": 629,
                                        "fullEnd": 630,
                                        "start": 629,
                                        "end": 630,
                                        "fullWidth": 1,
                                        "width": 1,
                                        "text": "(",
                                        "value": "(",
                                        "valueText": "("
                                    },
                                    "parameters": [
                                        {
                                            "kind": "Parameter",
                                            "fullStart": 630,
                                            "fullEnd": 633,
                                            "start": 630,
                                            "end": 633,
                                            "fullWidth": 3,
                                            "width": 3,
                                            "modifiers": [],
                                            "identifier": {
                                                "kind": "IdentifierName",
                                                "fullStart": 630,
                                                "fullEnd": 633,
                                                "start": 630,
                                                "end": 633,
                                                "fullWidth": 3,
                                                "width": 3,
                                                "text": "val",
                                                "value": "val",
                                                "valueText": "val"
                                            }
                                        },
                                        {
                                            "kind": "CommaToken",
                                            "fullStart": 633,
                                            "fullEnd": 635,
                                            "start": 633,
                                            "end": 634,
                                            "fullWidth": 2,
                                            "width": 1,
                                            "text": ",",
                                            "value": ",",
                                            "valueText": ",",
                                            "hasTrailingTrivia": true,
                                            "trailingTrivia": [
                                                {
                                                    "kind": "WhitespaceTrivia",
                                                    "text": " "
                                                }
                                            ]
                                        },
                                        {
                                            "kind": "Parameter",
                                            "fullStart": 635,
                                            "fullEnd": 638,
                                            "start": 635,
                                            "end": 638,
                                            "fullWidth": 3,
                                            "width": 3,
                                            "modifiers": [],
                                            "identifier": {
                                                "kind": "IdentifierName",
                                                "fullStart": 635,
                                                "fullEnd": 638,
                                                "start": 635,
                                                "end": 638,
                                                "fullWidth": 3,
                                                "width": 3,
                                                "text": "idx",
                                                "value": "idx",
                                                "valueText": "idx"
                                            }
                                        },
                                        {
                                            "kind": "CommaToken",
                                            "fullStart": 638,
                                            "fullEnd": 640,
                                            "start": 638,
                                            "end": 639,
                                            "fullWidth": 2,
                                            "width": 1,
                                            "text": ",",
                                            "value": ",",
                                            "valueText": ",",
                                            "hasTrailingTrivia": true,
                                            "trailingTrivia": [
                                                {
                                                    "kind": "WhitespaceTrivia",
                                                    "text": " "
                                                }
                                            ]
                                        },
                                        {
                                            "kind": "Parameter",
                                            "fullStart": 640,
                                            "fullEnd": 643,
                                            "start": 640,
                                            "end": 643,
                                            "fullWidth": 3,
                                            "width": 3,
                                            "modifiers": [],
                                            "identifier": {
                                                "kind": "IdentifierName",
                                                "fullStart": 640,
                                                "fullEnd": 643,
                                                "start": 640,
                                                "end": 643,
                                                "fullWidth": 3,
                                                "width": 3,
                                                "text": "obj",
                                                "value": "obj",
                                                "valueText": "obj"
                                            }
                                        }
                                    ],
                                    "closeParenToken": {
                                        "kind": "CloseParenToken",
                                        "fullStart": 643,
                                        "fullEnd": 645,
                                        "start": 643,
                                        "end": 644,
                                        "fullWidth": 2,
                                        "width": 1,
                                        "text": ")",
                                        "value": ")",
                                        "valueText": ")",
                                        "hasTrailingTrivia": true,
                                        "trailingTrivia": [
                                            {
                                                "kind": "WhitespaceTrivia",
                                                "text": " "
                                            }
                                        ]
                                    }
                                }
                            },
                            "block": {
                                "kind": "Block",
                                "fullStart": 645,
                                "fullEnd": 698,
                                "start": 645,
                                "end": 696,
                                "fullWidth": 53,
                                "width": 51,
                                "openBraceToken": {
                                    "kind": "OpenBraceToken",
                                    "fullStart": 645,
                                    "fullEnd": 648,
                                    "start": 645,
                                    "end": 646,
                                    "fullWidth": 3,
                                    "width": 1,
                                    "text": "{",
                                    "value": "{",
                                    "valueText": "{",
                                    "hasTrailingTrivia": true,
                                    "hasTrailingNewLine": true,
                                    "trailingTrivia": [
                                        {
                                            "kind": "NewLineTrivia",
                                            "text": "\r\n"
                                        }
                                    ]
                                },
                                "statements": [
                                    {
                                        "kind": "ExpressionStatement",
                                        "fullStart": 648,
                                        "fullEnd": 687,
                                        "start": 660,
                                        "end": 685,
                                        "fullWidth": 39,
                                        "width": 25,
                                        "expression": {
                                            "kind": "AssignmentExpression",
                                            "fullStart": 648,
                                            "fullEnd": 684,
                                            "start": 660,
                                            "end": 684,
                                            "fullWidth": 36,
                                            "width": 24,
                                            "left": {
                                                "kind": "IdentifierName",
                                                "fullStart": 648,
                                                "fullEnd": 672,
                                                "start": 660,
                                                "end": 671,
                                                "fullWidth": 24,
                                                "width": 11,
                                                "text": "testResult1",
                                                "value": "testResult1",
                                                "valueText": "testResult1",
                                                "hasLeadingTrivia": true,
                                                "hasTrailingTrivia": true,
                                                "leadingTrivia": [
                                                    {
                                                        "kind": "WhitespaceTrivia",
                                                        "text": "            "
                                                    }
                                                ],
                                                "trailingTrivia": [
                                                    {
                                                        "kind": "WhitespaceTrivia",
                                                        "text": " "
                                                    }
                                                ]
                                            },
                                            "operatorToken": {
                                                "kind": "EqualsToken",
                                                "fullStart": 672,
                                                "fullEnd": 674,
                                                "start": 672,
                                                "end": 673,
                                                "fullWidth": 2,
                                                "width": 1,
                                                "text": "=",
                                                "value": "=",
                                                "valueText": "=",
                                                "hasTrailingTrivia": true,
                                                "trailingTrivia": [
                                                    {
                                                        "kind": "WhitespaceTrivia",
                                                        "text": " "
                                                    }
                                                ]
                                            },
                                            "right": {
                                                "kind": "ParenthesizedExpression",
                                                "fullStart": 674,
                                                "fullEnd": 684,
                                                "start": 674,
                                                "end": 684,
                                                "fullWidth": 10,
                                                "width": 10,
                                                "openParenToken": {
                                                    "kind": "OpenParenToken",
                                                    "fullStart": 674,
                                                    "fullEnd": 675,
                                                    "start": 674,
                                                    "end": 675,
                                                    "fullWidth": 1,
                                                    "width": 1,
                                                    "text": "(",
                                                    "value": "(",
                                                    "valueText": "("
                                                },
                                                "expression": {
                                                    "kind": "GreaterThanExpression",
                                                    "fullStart": 675,
                                                    "fullEnd": 683,
                                                    "start": 675,
                                                    "end": 683,
                                                    "fullWidth": 8,
                                                    "width": 8,
                                                    "left": {
                                                        "kind": "IdentifierName",
                                                        "fullStart": 675,
                                                        "fullEnd": 679,
                                                        "start": 675,
                                                        "end": 678,
                                                        "fullWidth": 4,
                                                        "width": 3,
                                                        "text": "val",
                                                        "value": "val",
                                                        "valueText": "val",
                                                        "hasTrailingTrivia": true,
                                                        "trailingTrivia": [
                                                            {
                                                                "kind": "WhitespaceTrivia",
                                                                "text": " "
                                                            }
                                                        ]
                                                    },
                                                    "operatorToken": {
                                                        "kind": "GreaterThanToken",
                                                        "fullStart": 679,
                                                        "fullEnd": 681,
                                                        "start": 679,
                                                        "end": 680,
                                                        "fullWidth": 2,
                                                        "width": 1,
                                                        "text": ">",
                                                        "value": ">",
                                                        "valueText": ">",
                                                        "hasTrailingTrivia": true,
                                                        "trailingTrivia": [
                                                            {
                                                                "kind": "WhitespaceTrivia",
                                                                "text": " "
                                                            }
                                                        ]
                                                    },
                                                    "right": {
                                                        "kind": "NumericLiteral",
                                                        "fullStart": 681,
                                                        "fullEnd": 683,
                                                        "start": 681,
                                                        "end": 683,
                                                        "fullWidth": 2,
                                                        "width": 2,
                                                        "text": "10",
                                                        "value": 10,
                                                        "valueText": "10"
                                                    }
                                                },
                                                "closeParenToken": {
                                                    "kind": "CloseParenToken",
                                                    "fullStart": 683,
                                                    "fullEnd": 684,
                                                    "start": 683,
                                                    "end": 684,
                                                    "fullWidth": 1,
                                                    "width": 1,
                                                    "text": ")",
                                                    "value": ")",
                                                    "valueText": ")"
                                                }
                                            }
                                        },
                                        "semicolonToken": {
                                            "kind": "SemicolonToken",
                                            "fullStart": 684,
                                            "fullEnd": 687,
                                            "start": 684,
                                            "end": 685,
                                            "fullWidth": 3,
                                            "width": 1,
                                            "text": ";",
                                            "value": ";",
                                            "valueText": ";",
                                            "hasTrailingTrivia": true,
                                            "hasTrailingNewLine": true,
                                            "trailingTrivia": [
                                                {
                                                    "kind": "NewLineTrivia",
                                                    "text": "\r\n"
                                                }
                                            ]
                                        }
                                    }
                                ],
                                "closeBraceToken": {
                                    "kind": "CloseBraceToken",
                                    "fullStart": 687,
                                    "fullEnd": 698,
                                    "start": 695,
                                    "end": 696,
                                    "fullWidth": 11,
                                    "width": 1,
                                    "text": "}",
                                    "value": "}",
                                    "valueText": "}",
                                    "hasLeadingTrivia": true,
                                    "hasTrailingTrivia": true,
                                    "hasTrailingNewLine": true,
                                    "leadingTrivia": [
                                        {
                                            "kind": "WhitespaceTrivia",
                                            "text": "        "
                                        }
                                    ],
                                    "trailingTrivia": [
                                        {
                                            "kind": "NewLineTrivia",
                                            "text": "\r\n"
                                        }
                                    ]
                                }
                            }
                        },
                        {
                            "kind": "VariableStatement",
                            "fullStart": 698,
                            "fullEnd": 747,
                            "start": 708,
                            "end": 745,
                            "fullWidth": 49,
                            "width": 37,
                            "modifiers": [],
                            "variableDeclaration": {
                                "kind": "VariableDeclaration",
                                "fullStart": 698,
                                "fullEnd": 744,
                                "start": 708,
                                "end": 744,
                                "fullWidth": 46,
                                "width": 36,
                                "varKeyword": {
                                    "kind": "VarKeyword",
                                    "fullStart": 698,
                                    "fullEnd": 712,
                                    "start": 708,
                                    "end": 711,
                                    "fullWidth": 14,
                                    "width": 3,
                                    "text": "var",
                                    "value": "var",
                                    "valueText": "var",
                                    "hasLeadingTrivia": true,
                                    "hasLeadingNewLine": true,
                                    "hasTrailingTrivia": true,
                                    "leadingTrivia": [
                                        {
                                            "kind": "NewLineTrivia",
                                            "text": "\r\n"
                                        },
                                        {
                                            "kind": "WhitespaceTrivia",
                                            "text": "        "
                                        }
                                    ],
                                    "trailingTrivia": [
                                        {
                                            "kind": "WhitespaceTrivia",
                                            "text": " "
                                        }
                                    ]
                                },
                                "variableDeclarators": [
                                    {
                                        "kind": "VariableDeclarator",
                                        "fullStart": 712,
                                        "fullEnd": 744,
                                        "start": 712,
                                        "end": 744,
                                        "fullWidth": 32,
<<<<<<< HEAD
                                        "width": 32,
                                        "identifier": {
=======
                                        "propertyName": {
>>>>>>> 85e84683
                                            "kind": "IdentifierName",
                                            "fullStart": 712,
                                            "fullEnd": 716,
                                            "start": 712,
                                            "end": 715,
                                            "fullWidth": 4,
                                            "width": 3,
                                            "text": "obj",
                                            "value": "obj",
                                            "valueText": "obj",
                                            "hasTrailingTrivia": true,
                                            "trailingTrivia": [
                                                {
                                                    "kind": "WhitespaceTrivia",
                                                    "text": " "
                                                }
                                            ]
                                        },
                                        "equalsValueClause": {
                                            "kind": "EqualsValueClause",
                                            "fullStart": 716,
                                            "fullEnd": 744,
                                            "start": 716,
                                            "end": 744,
                                            "fullWidth": 28,
                                            "width": 28,
                                            "equalsToken": {
                                                "kind": "EqualsToken",
                                                "fullStart": 716,
                                                "fullEnd": 718,
                                                "start": 716,
                                                "end": 717,
                                                "fullWidth": 2,
                                                "width": 1,
                                                "text": "=",
                                                "value": "=",
                                                "valueText": "=",
                                                "hasTrailingTrivia": true,
                                                "trailingTrivia": [
                                                    {
                                                        "kind": "WhitespaceTrivia",
                                                        "text": " "
                                                    }
                                                ]
                                            },
                                            "value": {
                                                "kind": "ObjectLiteralExpression",
                                                "fullStart": 718,
                                                "fullEnd": 744,
                                                "start": 718,
                                                "end": 744,
                                                "fullWidth": 26,
                                                "width": 26,
                                                "openBraceToken": {
                                                    "kind": "OpenBraceToken",
                                                    "fullStart": 718,
                                                    "fullEnd": 720,
                                                    "start": 718,
                                                    "end": 719,
                                                    "fullWidth": 2,
                                                    "width": 1,
                                                    "text": "{",
                                                    "value": "{",
                                                    "valueText": "{",
                                                    "hasTrailingTrivia": true,
                                                    "trailingTrivia": [
                                                        {
                                                            "kind": "WhitespaceTrivia",
                                                            "text": " "
                                                        }
                                                    ]
                                                },
                                                "propertyAssignments": [
                                                    {
                                                        "kind": "SimplePropertyAssignment",
                                                        "fullStart": 720,
                                                        "fullEnd": 725,
                                                        "start": 720,
                                                        "end": 725,
                                                        "fullWidth": 5,
                                                        "width": 5,
                                                        "propertyName": {
                                                            "kind": "NumericLiteral",
                                                            "fullStart": 720,
                                                            "fullEnd": 721,
                                                            "start": 720,
                                                            "end": 721,
                                                            "fullWidth": 1,
                                                            "width": 1,
                                                            "text": "1",
                                                            "value": 1,
                                                            "valueText": "1"
                                                        },
                                                        "colonToken": {
                                                            "kind": "ColonToken",
                                                            "fullStart": 721,
                                                            "fullEnd": 723,
                                                            "start": 721,
                                                            "end": 722,
                                                            "fullWidth": 2,
                                                            "width": 1,
                                                            "text": ":",
                                                            "value": ":",
                                                            "valueText": ":",
                                                            "hasTrailingTrivia": true,
                                                            "trailingTrivia": [
                                                                {
                                                                    "kind": "WhitespaceTrivia",
                                                                    "text": " "
                                                                }
                                                            ]
                                                        },
                                                        "expression": {
                                                            "kind": "NumericLiteral",
                                                            "fullStart": 723,
                                                            "fullEnd": 725,
                                                            "start": 723,
                                                            "end": 725,
                                                            "fullWidth": 2,
                                                            "width": 2,
                                                            "text": "11",
                                                            "value": 11,
                                                            "valueText": "11"
                                                        }
                                                    },
                                                    {
                                                        "kind": "CommaToken",
                                                        "fullStart": 725,
                                                        "fullEnd": 727,
                                                        "start": 725,
                                                        "end": 726,
                                                        "fullWidth": 2,
                                                        "width": 1,
                                                        "text": ",",
                                                        "value": ",",
                                                        "valueText": ",",
                                                        "hasTrailingTrivia": true,
                                                        "trailingTrivia": [
                                                            {
                                                                "kind": "WhitespaceTrivia",
                                                                "text": " "
                                                            }
                                                        ]
                                                    },
                                                    {
                                                        "kind": "SimplePropertyAssignment",
                                                        "fullStart": 727,
                                                        "fullEnd": 731,
                                                        "start": 727,
                                                        "end": 731,
                                                        "fullWidth": 4,
                                                        "width": 4,
                                                        "propertyName": {
                                                            "kind": "NumericLiteral",
                                                            "fullStart": 727,
                                                            "fullEnd": 728,
                                                            "start": 727,
                                                            "end": 728,
                                                            "fullWidth": 1,
                                                            "width": 1,
                                                            "text": "2",
                                                            "value": 2,
                                                            "valueText": "2"
                                                        },
                                                        "colonToken": {
                                                            "kind": "ColonToken",
                                                            "fullStart": 728,
                                                            "fullEnd": 730,
                                                            "start": 728,
                                                            "end": 729,
                                                            "fullWidth": 2,
                                                            "width": 1,
                                                            "text": ":",
                                                            "value": ":",
                                                            "valueText": ":",
                                                            "hasTrailingTrivia": true,
                                                            "trailingTrivia": [
                                                                {
                                                                    "kind": "WhitespaceTrivia",
                                                                    "text": " "
                                                                }
                                                            ]
                                                        },
                                                        "expression": {
                                                            "kind": "NumericLiteral",
                                                            "fullStart": 730,
                                                            "fullEnd": 731,
                                                            "start": 730,
                                                            "end": 731,
                                                            "fullWidth": 1,
                                                            "width": 1,
                                                            "text": "9",
                                                            "value": 9,
                                                            "valueText": "9"
                                                        }
                                                    },
                                                    {
                                                        "kind": "CommaToken",
                                                        "fullStart": 731,
                                                        "fullEnd": 733,
                                                        "start": 731,
                                                        "end": 732,
                                                        "fullWidth": 2,
                                                        "width": 1,
                                                        "text": ",",
                                                        "value": ",",
                                                        "valueText": ",",
                                                        "hasTrailingTrivia": true,
                                                        "trailingTrivia": [
                                                            {
                                                                "kind": "WhitespaceTrivia",
                                                                "text": " "
                                                            }
                                                        ]
                                                    },
                                                    {
                                                        "kind": "SimplePropertyAssignment",
                                                        "fullStart": 733,
                                                        "fullEnd": 743,
                                                        "start": 733,
                                                        "end": 742,
                                                        "fullWidth": 10,
                                                        "width": 9,
                                                        "propertyName": {
                                                            "kind": "IdentifierName",
                                                            "fullStart": 733,
                                                            "fullEnd": 739,
                                                            "start": 733,
                                                            "end": 739,
                                                            "fullWidth": 6,
                                                            "width": 6,
                                                            "text": "length",
                                                            "value": "length",
                                                            "valueText": "length"
                                                        },
                                                        "colonToken": {
                                                            "kind": "ColonToken",
                                                            "fullStart": 739,
                                                            "fullEnd": 741,
                                                            "start": 739,
                                                            "end": 740,
                                                            "fullWidth": 2,
                                                            "width": 1,
                                                            "text": ":",
                                                            "value": ":",
                                                            "valueText": ":",
                                                            "hasTrailingTrivia": true,
                                                            "trailingTrivia": [
                                                                {
                                                                    "kind": "WhitespaceTrivia",
                                                                    "text": " "
                                                                }
                                                            ]
                                                        },
                                                        "expression": {
                                                            "kind": "NumericLiteral",
                                                            "fullStart": 741,
                                                            "fullEnd": 743,
                                                            "start": 741,
                                                            "end": 742,
                                                            "fullWidth": 2,
                                                            "width": 1,
                                                            "text": "2",
                                                            "value": 2,
                                                            "valueText": "2",
                                                            "hasTrailingTrivia": true,
                                                            "trailingTrivia": [
                                                                {
                                                                    "kind": "WhitespaceTrivia",
                                                                    "text": " "
                                                                }
                                                            ]
                                                        }
                                                    }
                                                ],
                                                "closeBraceToken": {
                                                    "kind": "CloseBraceToken",
                                                    "fullStart": 743,
                                                    "fullEnd": 744,
                                                    "start": 743,
                                                    "end": 744,
                                                    "fullWidth": 1,
                                                    "width": 1,
                                                    "text": "}",
                                                    "value": "}",
                                                    "valueText": "}"
                                                }
                                            }
                                        }
                                    }
                                ]
                            },
                            "semicolonToken": {
                                "kind": "SemicolonToken",
                                "fullStart": 744,
                                "fullEnd": 747,
                                "start": 744,
                                "end": 745,
                                "fullWidth": 3,
                                "width": 1,
                                "text": ";",
                                "value": ";",
                                "valueText": ";",
                                "hasTrailingTrivia": true,
                                "hasTrailingNewLine": true,
                                "trailingTrivia": [
                                    {
                                        "kind": "NewLineTrivia",
                                        "text": "\r\n"
                                    }
                                ]
                            }
                        },
                        {
                            "kind": "ExpressionStatement",
                            "fullStart": 747,
                            "fullEnd": 805,
                            "start": 757,
                            "end": 803,
                            "fullWidth": 58,
                            "width": 46,
                            "expression": {
                                "kind": "InvocationExpression",
                                "fullStart": 747,
                                "fullEnd": 802,
                                "start": 757,
                                "end": 802,
                                "fullWidth": 55,
                                "width": 45,
                                "expression": {
                                    "kind": "MemberAccessExpression",
                                    "fullStart": 747,
                                    "fullEnd": 785,
                                    "start": 757,
                                    "end": 785,
                                    "fullWidth": 38,
                                    "width": 28,
                                    "expression": {
                                        "kind": "MemberAccessExpression",
                                        "fullStart": 747,
                                        "fullEnd": 780,
                                        "start": 757,
                                        "end": 780,
                                        "fullWidth": 33,
                                        "width": 23,
                                        "expression": {
                                            "kind": "MemberAccessExpression",
                                            "fullStart": 747,
                                            "fullEnd": 772,
                                            "start": 757,
                                            "end": 772,
                                            "fullWidth": 25,
                                            "width": 15,
                                            "expression": {
                                                "kind": "IdentifierName",
                                                "fullStart": 747,
                                                "fullEnd": 762,
                                                "start": 757,
                                                "end": 762,
                                                "fullWidth": 15,
                                                "width": 5,
                                                "text": "Array",
                                                "value": "Array",
                                                "valueText": "Array",
                                                "hasLeadingTrivia": true,
                                                "hasLeadingNewLine": true,
                                                "leadingTrivia": [
                                                    {
                                                        "kind": "NewLineTrivia",
                                                        "text": "\r\n"
                                                    },
                                                    {
                                                        "kind": "WhitespaceTrivia",
                                                        "text": "        "
                                                    }
                                                ]
                                            },
                                            "dotToken": {
                                                "kind": "DotToken",
                                                "fullStart": 762,
                                                "fullEnd": 763,
                                                "start": 762,
                                                "end": 763,
                                                "fullWidth": 1,
                                                "width": 1,
                                                "text": ".",
                                                "value": ".",
                                                "valueText": "."
                                            },
                                            "name": {
                                                "kind": "IdentifierName",
                                                "fullStart": 763,
                                                "fullEnd": 772,
                                                "start": 763,
                                                "end": 772,
                                                "fullWidth": 9,
                                                "width": 9,
                                                "text": "prototype",
                                                "value": "prototype",
                                                "valueText": "prototype"
                                            }
                                        },
                                        "dotToken": {
                                            "kind": "DotToken",
                                            "fullStart": 772,
                                            "fullEnd": 773,
                                            "start": 772,
                                            "end": 773,
                                            "fullWidth": 1,
                                            "width": 1,
                                            "text": ".",
                                            "value": ".",
                                            "valueText": "."
                                        },
                                        "name": {
                                            "kind": "IdentifierName",
                                            "fullStart": 773,
                                            "fullEnd": 780,
                                            "start": 773,
                                            "end": 780,
                                            "fullWidth": 7,
                                            "width": 7,
                                            "text": "forEach",
                                            "value": "forEach",
                                            "valueText": "forEach"
                                        }
                                    },
                                    "dotToken": {
                                        "kind": "DotToken",
                                        "fullStart": 780,
                                        "fullEnd": 781,
                                        "start": 780,
                                        "end": 781,
                                        "fullWidth": 1,
                                        "width": 1,
                                        "text": ".",
                                        "value": ".",
                                        "valueText": "."
                                    },
                                    "name": {
                                        "kind": "IdentifierName",
                                        "fullStart": 781,
                                        "fullEnd": 785,
                                        "start": 781,
                                        "end": 785,
                                        "fullWidth": 4,
                                        "width": 4,
                                        "text": "call",
                                        "value": "call",
                                        "valueText": "call"
                                    }
                                },
                                "argumentList": {
                                    "kind": "ArgumentList",
                                    "fullStart": 785,
                                    "fullEnd": 802,
                                    "start": 785,
                                    "end": 802,
                                    "fullWidth": 17,
                                    "width": 17,
                                    "openParenToken": {
                                        "kind": "OpenParenToken",
                                        "fullStart": 785,
                                        "fullEnd": 786,
                                        "start": 785,
                                        "end": 786,
                                        "fullWidth": 1,
                                        "width": 1,
                                        "text": "(",
                                        "value": "(",
                                        "valueText": "("
                                    },
                                    "arguments": [
                                        {
                                            "kind": "IdentifierName",
                                            "fullStart": 786,
                                            "fullEnd": 789,
                                            "start": 786,
                                            "end": 789,
                                            "fullWidth": 3,
                                            "width": 3,
                                            "text": "obj",
                                            "value": "obj",
                                            "valueText": "obj"
                                        },
                                        {
                                            "kind": "CommaToken",
                                            "fullStart": 789,
                                            "fullEnd": 791,
                                            "start": 789,
                                            "end": 790,
                                            "fullWidth": 2,
                                            "width": 1,
                                            "text": ",",
                                            "value": ",",
                                            "valueText": ",",
                                            "hasTrailingTrivia": true,
                                            "trailingTrivia": [
                                                {
                                                    "kind": "WhitespaceTrivia",
                                                    "text": " "
                                                }
                                            ]
                                        },
                                        {
                                            "kind": "IdentifierName",
                                            "fullStart": 791,
                                            "fullEnd": 801,
                                            "start": 791,
                                            "end": 801,
                                            "fullWidth": 10,
                                            "width": 10,
                                            "text": "callbackfn",
                                            "value": "callbackfn",
                                            "valueText": "callbackfn"
                                        }
                                    ],
                                    "closeParenToken": {
                                        "kind": "CloseParenToken",
                                        "fullStart": 801,
                                        "fullEnd": 802,
                                        "start": 801,
                                        "end": 802,
                                        "fullWidth": 1,
                                        "width": 1,
                                        "text": ")",
                                        "value": ")",
                                        "valueText": ")"
                                    }
                                }
                            },
                            "semicolonToken": {
                                "kind": "SemicolonToken",
                                "fullStart": 802,
                                "fullEnd": 805,
                                "start": 802,
                                "end": 803,
                                "fullWidth": 3,
                                "width": 1,
                                "text": ";",
                                "value": ";",
                                "valueText": ";",
                                "hasTrailingTrivia": true,
                                "hasTrailingNewLine": true,
                                "trailingTrivia": [
                                    {
                                        "kind": "NewLineTrivia",
                                        "text": "\r\n"
                                    }
                                ]
                            }
                        },
                        {
                            "kind": "ReturnStatement",
                            "fullStart": 805,
                            "fullEnd": 836,
                            "start": 815,
                            "end": 834,
                            "fullWidth": 31,
                            "width": 19,
                            "returnKeyword": {
                                "kind": "ReturnKeyword",
                                "fullStart": 805,
                                "fullEnd": 822,
                                "start": 815,
                                "end": 821,
                                "fullWidth": 17,
                                "width": 6,
                                "text": "return",
                                "value": "return",
                                "valueText": "return",
                                "hasLeadingTrivia": true,
                                "hasLeadingNewLine": true,
                                "hasTrailingTrivia": true,
                                "leadingTrivia": [
                                    {
                                        "kind": "NewLineTrivia",
                                        "text": "\r\n"
                                    },
                                    {
                                        "kind": "WhitespaceTrivia",
                                        "text": "        "
                                    }
                                ],
                                "trailingTrivia": [
                                    {
                                        "kind": "WhitespaceTrivia",
                                        "text": " "
                                    }
                                ]
                            },
                            "expression": {
                                "kind": "IdentifierName",
                                "fullStart": 822,
                                "fullEnd": 833,
                                "start": 822,
                                "end": 833,
                                "fullWidth": 11,
                                "width": 11,
                                "text": "testResult1",
                                "value": "testResult1",
                                "valueText": "testResult1"
                            },
                            "semicolonToken": {
                                "kind": "SemicolonToken",
                                "fullStart": 833,
                                "fullEnd": 836,
                                "start": 833,
                                "end": 834,
                                "fullWidth": 3,
                                "width": 1,
                                "text": ";",
                                "value": ";",
                                "valueText": ";",
                                "hasTrailingTrivia": true,
                                "hasTrailingNewLine": true,
                                "trailingTrivia": [
                                    {
                                        "kind": "NewLineTrivia",
                                        "text": "\r\n"
                                    }
                                ]
                            }
                        }
                    ],
                    "closeBraceToken": {
                        "kind": "CloseBraceToken",
                        "fullStart": 836,
                        "fullEnd": 843,
                        "start": 840,
                        "end": 841,
                        "fullWidth": 7,
                        "width": 1,
                        "text": "}",
                        "value": "}",
                        "valueText": "}",
                        "hasLeadingTrivia": true,
                        "hasTrailingTrivia": true,
                        "hasTrailingNewLine": true,
                        "leadingTrivia": [
                            {
                                "kind": "WhitespaceTrivia",
                                "text": "    "
                            }
                        ],
                        "trailingTrivia": [
                            {
                                "kind": "NewLineTrivia",
                                "text": "\r\n"
                            }
                        ]
                    }
                }
            },
            {
                "kind": "ExpressionStatement",
                "fullStart": 843,
                "fullEnd": 867,
                "start": 843,
                "end": 865,
                "fullWidth": 24,
                "width": 22,
                "expression": {
                    "kind": "InvocationExpression",
                    "fullStart": 843,
                    "fullEnd": 864,
                    "start": 843,
                    "end": 864,
                    "fullWidth": 21,
                    "width": 21,
                    "expression": {
                        "kind": "IdentifierName",
                        "fullStart": 843,
                        "fullEnd": 854,
                        "start": 843,
                        "end": 854,
                        "fullWidth": 11,
                        "width": 11,
                        "text": "runTestCase",
                        "value": "runTestCase",
                        "valueText": "runTestCase"
                    },
                    "argumentList": {
                        "kind": "ArgumentList",
                        "fullStart": 854,
                        "fullEnd": 864,
                        "start": 854,
                        "end": 864,
                        "fullWidth": 10,
                        "width": 10,
                        "openParenToken": {
                            "kind": "OpenParenToken",
                            "fullStart": 854,
                            "fullEnd": 855,
                            "start": 854,
                            "end": 855,
                            "fullWidth": 1,
                            "width": 1,
                            "text": "(",
                            "value": "(",
                            "valueText": "("
                        },
                        "arguments": [
                            {
                                "kind": "IdentifierName",
                                "fullStart": 855,
                                "fullEnd": 863,
                                "start": 855,
                                "end": 863,
                                "fullWidth": 8,
                                "width": 8,
                                "text": "testcase",
                                "value": "testcase",
                                "valueText": "testcase"
                            }
                        ],
                        "closeParenToken": {
                            "kind": "CloseParenToken",
                            "fullStart": 863,
                            "fullEnd": 864,
                            "start": 863,
                            "end": 864,
                            "fullWidth": 1,
                            "width": 1,
                            "text": ")",
                            "value": ")",
                            "valueText": ")"
                        }
                    }
                },
                "semicolonToken": {
                    "kind": "SemicolonToken",
                    "fullStart": 864,
                    "fullEnd": 867,
                    "start": 864,
                    "end": 865,
                    "fullWidth": 3,
                    "width": 1,
                    "text": ";",
                    "value": ";",
                    "valueText": ";",
                    "hasTrailingTrivia": true,
                    "hasTrailingNewLine": true,
                    "trailingTrivia": [
                        {
                            "kind": "NewLineTrivia",
                            "text": "\r\n"
                        }
                    ]
                }
            }
        ],
        "endOfFileToken": {
            "kind": "EndOfFileToken",
            "fullStart": 867,
            "fullEnd": 867,
            "start": 867,
            "end": 867,
            "fullWidth": 0,
            "width": 0,
            "text": ""
        }
    },
    "lineMap": {
        "lineStarts": [
            0,
            67,
            152,
            232,
            308,
            380,
            385,
            439,
            532,
            537,
            539,
            541,
            564,
            566,
            600,
            602,
            648,
            687,
            698,
            700,
            747,
            749,
            805,
            807,
            836,
            843,
            867
        ],
        "length": 867
    }
}<|MERGE_RESOLUTION|>--- conflicted
+++ resolved
@@ -250,12 +250,8 @@
                                         "start": 578,
                                         "end": 597,
                                         "fullWidth": 19,
-<<<<<<< HEAD
                                         "width": 19,
-                                        "identifier": {
-=======
                                         "propertyName": {
->>>>>>> 85e84683
                                             "kind": "IdentifierName",
                                             "fullStart": 578,
                                             "fullEnd": 590,
@@ -835,12 +831,8 @@
                                         "start": 712,
                                         "end": 744,
                                         "fullWidth": 32,
-<<<<<<< HEAD
                                         "width": 32,
-                                        "identifier": {
-=======
                                         "propertyName": {
->>>>>>> 85e84683
                                             "kind": "IdentifierName",
                                             "fullStart": 712,
                                             "fullEnd": 716,
