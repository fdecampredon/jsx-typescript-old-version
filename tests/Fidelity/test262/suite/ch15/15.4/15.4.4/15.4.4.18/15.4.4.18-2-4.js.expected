{
    "isDeclaration": false,
    "languageVersion": "EcmaScript5",
    "parseOptions": {
        "allowAutomaticSemicolonInsertion": true
    },
    "sourceUnit": {
        "kind": "SourceUnit",
        "fullStart": 0,
        "fullEnd": 1048,
        "start": 575,
        "end": 1048,
        "fullWidth": 1048,
        "width": 473,
        "isIncrementallyUnusable": true,
        "moduleElements": [
            {
                "kind": "FunctionDeclaration",
                "fullStart": 0,
                "fullEnd": 1024,
                "start": 575,
                "end": 1022,
                "fullWidth": 1024,
                "width": 447,
                "modifiers": [],
                "functionKeyword": {
                    "kind": "FunctionKeyword",
                    "fullStart": 0,
                    "fullEnd": 584,
                    "start": 575,
                    "end": 583,
                    "fullWidth": 584,
                    "width": 8,
                    "text": "function",
                    "value": "function",
                    "valueText": "function",
                    "hasLeadingTrivia": true,
                    "hasLeadingComment": true,
                    "hasLeadingNewLine": true,
                    "hasTrailingTrivia": true,
                    "leadingTrivia": [
                        {
                            "kind": "SingleLineCommentTrivia",
                            "text": "/// Copyright (c) 2012 Ecma International.  All rights reserved. "
                        },
                        {
                            "kind": "NewLineTrivia",
                            "text": "\r\n"
                        },
                        {
                            "kind": "SingleLineCommentTrivia",
                            "text": "/// Ecma International makes this code available under the terms and conditions set"
                        },
                        {
                            "kind": "NewLineTrivia",
                            "text": "\r\n"
                        },
                        {
                            "kind": "SingleLineCommentTrivia",
                            "text": "/// forth on http://hg.ecmascript.org/tests/test262/raw-file/tip/LICENSE (the "
                        },
                        {
                            "kind": "NewLineTrivia",
                            "text": "\r\n"
                        },
                        {
                            "kind": "SingleLineCommentTrivia",
                            "text": "/// \"Use Terms\").   Any redistribution of this code must retain the above "
                        },
                        {
                            "kind": "NewLineTrivia",
                            "text": "\r\n"
                        },
                        {
                            "kind": "SingleLineCommentTrivia",
                            "text": "/// copyright and this notice and otherwise comply with the Use Terms."
                        },
                        {
                            "kind": "NewLineTrivia",
                            "text": "\r\n"
                        },
                        {
                            "kind": "MultiLineCommentTrivia",
                            "text": "/**\r\n * @path ch15/15.4/15.4.4/15.4.4.18/15.4.4.18-2-4.js\r\n * @description Array.prototype.forEach - 'length' is own data property that overrides an inherited data property on an Array\r\n */"
                        },
                        {
                            "kind": "NewLineTrivia",
                            "text": "\r\n"
                        },
                        {
                            "kind": "NewLineTrivia",
                            "text": "\r\n"
                        },
                        {
                            "kind": "NewLineTrivia",
                            "text": "\r\n"
                        }
                    ],
                    "trailingTrivia": [
                        {
                            "kind": "WhitespaceTrivia",
                            "text": " "
                        }
                    ]
                },
                "identifier": {
                    "kind": "IdentifierName",
                    "fullStart": 584,
                    "fullEnd": 592,
                    "start": 584,
                    "end": 592,
                    "fullWidth": 8,
                    "width": 8,
                    "text": "testcase",
                    "value": "testcase",
                    "valueText": "testcase"
                },
                "callSignature": {
                    "kind": "CallSignature",
                    "fullStart": 592,
                    "fullEnd": 595,
                    "start": 592,
                    "end": 594,
                    "fullWidth": 3,
                    "width": 2,
                    "parameterList": {
                        "kind": "ParameterList",
                        "fullStart": 592,
                        "fullEnd": 595,
                        "start": 592,
                        "end": 594,
                        "fullWidth": 3,
                        "width": 2,
                        "openParenToken": {
                            "kind": "OpenParenToken",
                            "fullStart": 592,
                            "fullEnd": 593,
                            "start": 592,
                            "end": 593,
                            "fullWidth": 1,
                            "width": 1,
                            "text": "(",
                            "value": "(",
                            "valueText": "("
                        },
                        "parameters": [],
                        "closeParenToken": {
                            "kind": "CloseParenToken",
                            "fullStart": 593,
                            "fullEnd": 595,
                            "start": 593,
                            "end": 594,
                            "fullWidth": 2,
                            "width": 1,
                            "text": ")",
                            "value": ")",
                            "valueText": ")",
                            "hasTrailingTrivia": true,
                            "trailingTrivia": [
                                {
                                    "kind": "WhitespaceTrivia",
                                    "text": " "
                                }
                            ]
                        }
                    }
                },
                "block": {
                    "kind": "Block",
                    "fullStart": 595,
                    "fullEnd": 1024,
                    "start": 595,
                    "end": 1022,
                    "fullWidth": 429,
                    "width": 427,
                    "openBraceToken": {
                        "kind": "OpenBraceToken",
                        "fullStart": 595,
                        "fullEnd": 598,
                        "start": 595,
                        "end": 596,
                        "fullWidth": 3,
                        "width": 1,
                        "text": "{",
                        "value": "{",
                        "valueText": "{",
                        "hasTrailingTrivia": true,
                        "hasTrailingNewLine": true,
                        "trailingTrivia": [
                            {
                                "kind": "NewLineTrivia",
                                "text": "\r\n"
                            }
                        ]
                    },
                    "statements": [
                        {
                            "kind": "VariableStatement",
                            "fullStart": 598,
                            "fullEnd": 627,
                            "start": 606,
                            "end": 625,
                            "fullWidth": 29,
                            "width": 19,
                            "modifiers": [],
                            "variableDeclaration": {
                                "kind": "VariableDeclaration",
                                "fullStart": 598,
                                "fullEnd": 624,
                                "start": 606,
                                "end": 624,
                                "fullWidth": 26,
                                "width": 18,
                                "varKeyword": {
                                    "kind": "VarKeyword",
                                    "fullStart": 598,
                                    "fullEnd": 610,
                                    "start": 606,
                                    "end": 609,
                                    "fullWidth": 12,
                                    "width": 3,
                                    "text": "var",
                                    "value": "var",
                                    "valueText": "var",
                                    "hasLeadingTrivia": true,
                                    "hasTrailingTrivia": true,
                                    "leadingTrivia": [
                                        {
                                            "kind": "WhitespaceTrivia",
                                            "text": "        "
                                        }
                                    ],
                                    "trailingTrivia": [
                                        {
                                            "kind": "WhitespaceTrivia",
                                            "text": " "
                                        }
                                    ]
                                },
                                "variableDeclarators": [
                                    {
                                        "kind": "VariableDeclarator",
                                        "fullStart": 610,
                                        "fullEnd": 624,
                                        "start": 610,
                                        "end": 624,
                                        "fullWidth": 14,
                                        "width": 14,
                                        "identifier": {
                                            "kind": "IdentifierName",
                                            "fullStart": 610,
                                            "fullEnd": 617,
                                            "start": 610,
                                            "end": 616,
                                            "fullWidth": 7,
                                            "width": 6,
                                            "text": "result",
                                            "value": "result",
                                            "valueText": "result",
                                            "hasTrailingTrivia": true,
                                            "trailingTrivia": [
                                                {
                                                    "kind": "WhitespaceTrivia",
                                                    "text": " "
                                                }
                                            ]
                                        },
                                        "equalsValueClause": {
                                            "kind": "EqualsValueClause",
                                            "fullStart": 617,
                                            "fullEnd": 624,
                                            "start": 617,
                                            "end": 624,
                                            "fullWidth": 7,
                                            "width": 7,
                                            "equalsToken": {
                                                "kind": "EqualsToken",
                                                "fullStart": 617,
                                                "fullEnd": 619,
                                                "start": 617,
                                                "end": 618,
                                                "fullWidth": 2,
                                                "width": 1,
                                                "text": "=",
                                                "value": "=",
                                                "valueText": "=",
                                                "hasTrailingTrivia": true,
                                                "trailingTrivia": [
                                                    {
                                                        "kind": "WhitespaceTrivia",
                                                        "text": " "
                                                    }
                                                ]
                                            },
                                            "value": {
                                                "kind": "FalseKeyword",
                                                "fullStart": 619,
                                                "fullEnd": 624,
                                                "start": 619,
                                                "end": 624,
                                                "fullWidth": 5,
                                                "width": 5,
                                                "text": "false",
                                                "value": false,
                                                "valueText": "false"
                                            }
                                        }
                                    }
                                ]
                            },
                            "semicolonToken": {
                                "kind": "SemicolonToken",
                                "fullStart": 624,
                                "fullEnd": 627,
                                "start": 624,
                                "end": 625,
                                "fullWidth": 3,
                                "width": 1,
                                "text": ";",
                                "value": ";",
                                "valueText": ";",
                                "hasTrailingTrivia": true,
                                "hasTrailingNewLine": true,
                                "trailingTrivia": [
                                    {
                                        "kind": "NewLineTrivia",
                                        "text": "\r\n"
                                    }
                                ]
                            }
                        },
                        {
                            "kind": "VariableStatement",
                            "fullStart": 627,
                            "fullEnd": 653,
                            "start": 635,
                            "end": 651,
                            "fullWidth": 26,
                            "width": 16,
                            "modifiers": [],
                            "variableDeclaration": {
                                "kind": "VariableDeclaration",
                                "fullStart": 627,
                                "fullEnd": 650,
                                "start": 635,
                                "end": 650,
                                "fullWidth": 23,
                                "width": 15,
                                "varKeyword": {
                                    "kind": "VarKeyword",
                                    "fullStart": 627,
                                    "fullEnd": 639,
                                    "start": 635,
                                    "end": 638,
                                    "fullWidth": 12,
                                    "width": 3,
                                    "text": "var",
                                    "value": "var",
                                    "valueText": "var",
                                    "hasLeadingTrivia": true,
                                    "hasTrailingTrivia": true,
                                    "leadingTrivia": [
                                        {
                                            "kind": "WhitespaceTrivia",
                                            "text": "        "
                                        }
                                    ],
                                    "trailingTrivia": [
                                        {
                                            "kind": "WhitespaceTrivia",
                                            "text": " "
                                        }
                                    ]
                                },
                                "variableDeclarators": [
                                    {
                                        "kind": "VariableDeclarator",
                                        "fullStart": 639,
                                        "fullEnd": 650,
                                        "start": 639,
                                        "end": 650,
                                        "fullWidth": 11,
                                        "width": 11,
                                        "identifier": {
                                            "kind": "IdentifierName",
                                            "fullStart": 639,
                                            "fullEnd": 650,
                                            "start": 639,
                                            "end": 650,
                                            "fullWidth": 11,
                                            "width": 11,
                                            "text": "arrProtoLen",
                                            "value": "arrProtoLen",
                                            "valueText": "arrProtoLen"
                                        }
                                    }
                                ]
                            },
                            "semicolonToken": {
                                "kind": "SemicolonToken",
                                "fullStart": 650,
                                "fullEnd": 653,
                                "start": 650,
                                "end": 651,
                                "fullWidth": 3,
                                "width": 1,
                                "text": ";",
                                "value": ";",
                                "valueText": ";",
                                "hasTrailingTrivia": true,
                                "hasTrailingNewLine": true,
                                "trailingTrivia": [
                                    {
                                        "kind": "NewLineTrivia",
                                        "text": "\r\n"
                                    }
                                ]
                            }
                        },
                        {
                            "kind": "FunctionDeclaration",
                            "fullStart": 653,
                            "fullEnd": 752,
                            "start": 661,
                            "end": 750,
                            "fullWidth": 99,
                            "width": 89,
                            "modifiers": [],
                            "functionKeyword": {
                                "kind": "FunctionKeyword",
                                "fullStart": 653,
                                "fullEnd": 670,
                                "start": 661,
                                "end": 669,
                                "fullWidth": 17,
                                "width": 8,
                                "text": "function",
                                "value": "function",
                                "valueText": "function",
                                "hasLeadingTrivia": true,
                                "hasTrailingTrivia": true,
                                "leadingTrivia": [
                                    {
                                        "kind": "WhitespaceTrivia",
                                        "text": "        "
                                    }
                                ],
                                "trailingTrivia": [
                                    {
                                        "kind": "WhitespaceTrivia",
                                        "text": " "
                                    }
                                ]
                            },
                            "identifier": {
                                "kind": "IdentifierName",
                                "fullStart": 670,
                                "fullEnd": 680,
                                "start": 670,
                                "end": 680,
                                "fullWidth": 10,
                                "width": 10,
                                "text": "callbackfn",
                                "value": "callbackfn",
                                "valueText": "callbackfn"
                            },
                            "callSignature": {
                                "kind": "CallSignature",
                                "fullStart": 680,
                                "fullEnd": 696,
                                "start": 680,
                                "end": 695,
                                "fullWidth": 16,
                                "width": 15,
                                "parameterList": {
                                    "kind": "ParameterList",
                                    "fullStart": 680,
                                    "fullEnd": 696,
                                    "start": 680,
                                    "end": 695,
                                    "fullWidth": 16,
                                    "width": 15,
                                    "openParenToken": {
                                        "kind": "OpenParenToken",
                                        "fullStart": 680,
                                        "fullEnd": 681,
                                        "start": 680,
                                        "end": 681,
                                        "fullWidth": 1,
                                        "width": 1,
                                        "text": "(",
                                        "value": "(",
                                        "valueText": "("
                                    },
                                    "parameters": [
                                        {
                                            "kind": "Parameter",
                                            "fullStart": 681,
                                            "fullEnd": 684,
                                            "start": 681,
                                            "end": 684,
                                            "fullWidth": 3,
<<<<<<< HEAD
                                            "width": 3,
=======
                                            "modifiers": [],
>>>>>>> e3c38734
                                            "identifier": {
                                                "kind": "IdentifierName",
                                                "fullStart": 681,
                                                "fullEnd": 684,
                                                "start": 681,
                                                "end": 684,
                                                "fullWidth": 3,
                                                "width": 3,
                                                "text": "val",
                                                "value": "val",
                                                "valueText": "val"
                                            }
                                        },
                                        {
                                            "kind": "CommaToken",
                                            "fullStart": 684,
                                            "fullEnd": 686,
                                            "start": 684,
                                            "end": 685,
                                            "fullWidth": 2,
                                            "width": 1,
                                            "text": ",",
                                            "value": ",",
                                            "valueText": ",",
                                            "hasTrailingTrivia": true,
                                            "trailingTrivia": [
                                                {
                                                    "kind": "WhitespaceTrivia",
                                                    "text": " "
                                                }
                                            ]
                                        },
                                        {
                                            "kind": "Parameter",
                                            "fullStart": 686,
                                            "fullEnd": 689,
                                            "start": 686,
                                            "end": 689,
                                            "fullWidth": 3,
<<<<<<< HEAD
                                            "width": 3,
=======
                                            "modifiers": [],
>>>>>>> e3c38734
                                            "identifier": {
                                                "kind": "IdentifierName",
                                                "fullStart": 686,
                                                "fullEnd": 689,
                                                "start": 686,
                                                "end": 689,
                                                "fullWidth": 3,
                                                "width": 3,
                                                "text": "idx",
                                                "value": "idx",
                                                "valueText": "idx"
                                            }
                                        },
                                        {
                                            "kind": "CommaToken",
                                            "fullStart": 689,
                                            "fullEnd": 691,
                                            "start": 689,
                                            "end": 690,
                                            "fullWidth": 2,
                                            "width": 1,
                                            "text": ",",
                                            "value": ",",
                                            "valueText": ",",
                                            "hasTrailingTrivia": true,
                                            "trailingTrivia": [
                                                {
                                                    "kind": "WhitespaceTrivia",
                                                    "text": " "
                                                }
                                            ]
                                        },
                                        {
                                            "kind": "Parameter",
                                            "fullStart": 691,
                                            "fullEnd": 694,
                                            "start": 691,
                                            "end": 694,
                                            "fullWidth": 3,
<<<<<<< HEAD
                                            "width": 3,
=======
                                            "modifiers": [],
>>>>>>> e3c38734
                                            "identifier": {
                                                "kind": "IdentifierName",
                                                "fullStart": 691,
                                                "fullEnd": 694,
                                                "start": 691,
                                                "end": 694,
                                                "fullWidth": 3,
                                                "width": 3,
                                                "text": "obj",
                                                "value": "obj",
                                                "valueText": "obj"
                                            }
                                        }
                                    ],
                                    "closeParenToken": {
                                        "kind": "CloseParenToken",
                                        "fullStart": 694,
                                        "fullEnd": 696,
                                        "start": 694,
                                        "end": 695,
                                        "fullWidth": 2,
                                        "width": 1,
                                        "text": ")",
                                        "value": ")",
                                        "valueText": ")",
                                        "hasTrailingTrivia": true,
                                        "trailingTrivia": [
                                            {
                                                "kind": "WhitespaceTrivia",
                                                "text": " "
                                            }
                                        ]
                                    }
                                }
                            },
                            "block": {
                                "kind": "Block",
                                "fullStart": 696,
                                "fullEnd": 752,
                                "start": 696,
                                "end": 750,
                                "fullWidth": 56,
                                "width": 54,
                                "openBraceToken": {
                                    "kind": "OpenBraceToken",
                                    "fullStart": 696,
                                    "fullEnd": 699,
                                    "start": 696,
                                    "end": 697,
                                    "fullWidth": 3,
                                    "width": 1,
                                    "text": "{",
                                    "value": "{",
                                    "valueText": "{",
                                    "hasTrailingTrivia": true,
                                    "hasTrailingNewLine": true,
                                    "trailingTrivia": [
                                        {
                                            "kind": "NewLineTrivia",
                                            "text": "\r\n"
                                        }
                                    ]
                                },
                                "statements": [
                                    {
                                        "kind": "ExpressionStatement",
                                        "fullStart": 699,
                                        "fullEnd": 741,
                                        "start": 711,
                                        "end": 739,
                                        "fullWidth": 42,
                                        "width": 28,
                                        "expression": {
                                            "kind": "AssignmentExpression",
                                            "fullStart": 699,
                                            "fullEnd": 738,
                                            "start": 711,
                                            "end": 738,
                                            "fullWidth": 39,
                                            "width": 27,
                                            "left": {
                                                "kind": "IdentifierName",
                                                "fullStart": 699,
                                                "fullEnd": 718,
                                                "start": 711,
                                                "end": 717,
                                                "fullWidth": 19,
                                                "width": 6,
                                                "text": "result",
                                                "value": "result",
                                                "valueText": "result",
                                                "hasLeadingTrivia": true,
                                                "hasTrailingTrivia": true,
                                                "leadingTrivia": [
                                                    {
                                                        "kind": "WhitespaceTrivia",
                                                        "text": "            "
                                                    }
                                                ],
                                                "trailingTrivia": [
                                                    {
                                                        "kind": "WhitespaceTrivia",
                                                        "text": " "
                                                    }
                                                ]
                                            },
                                            "operatorToken": {
                                                "kind": "EqualsToken",
                                                "fullStart": 718,
                                                "fullEnd": 720,
                                                "start": 718,
                                                "end": 719,
                                                "fullWidth": 2,
                                                "width": 1,
                                                "text": "=",
                                                "value": "=",
                                                "valueText": "=",
                                                "hasTrailingTrivia": true,
                                                "trailingTrivia": [
                                                    {
                                                        "kind": "WhitespaceTrivia",
                                                        "text": " "
                                                    }
                                                ]
                                            },
                                            "right": {
                                                "kind": "ParenthesizedExpression",
                                                "fullStart": 720,
                                                "fullEnd": 738,
                                                "start": 720,
                                                "end": 738,
                                                "fullWidth": 18,
                                                "width": 18,
                                                "openParenToken": {
                                                    "kind": "OpenParenToken",
                                                    "fullStart": 720,
                                                    "fullEnd": 721,
                                                    "start": 720,
                                                    "end": 721,
                                                    "fullWidth": 1,
                                                    "width": 1,
                                                    "text": "(",
                                                    "value": "(",
                                                    "valueText": "("
                                                },
                                                "expression": {
                                                    "kind": "EqualsExpression",
                                                    "fullStart": 721,
                                                    "fullEnd": 737,
                                                    "start": 721,
                                                    "end": 737,
                                                    "fullWidth": 16,
                                                    "width": 16,
                                                    "left": {
                                                        "kind": "MemberAccessExpression",
                                                        "fullStart": 721,
                                                        "fullEnd": 732,
                                                        "start": 721,
                                                        "end": 731,
                                                        "fullWidth": 11,
                                                        "width": 10,
                                                        "expression": {
                                                            "kind": "IdentifierName",
                                                            "fullStart": 721,
                                                            "fullEnd": 724,
                                                            "start": 721,
                                                            "end": 724,
                                                            "fullWidth": 3,
                                                            "width": 3,
                                                            "text": "obj",
                                                            "value": "obj",
                                                            "valueText": "obj"
                                                        },
                                                        "dotToken": {
                                                            "kind": "DotToken",
                                                            "fullStart": 724,
                                                            "fullEnd": 725,
                                                            "start": 724,
                                                            "end": 725,
                                                            "fullWidth": 1,
                                                            "width": 1,
                                                            "text": ".",
                                                            "value": ".",
                                                            "valueText": "."
                                                        },
                                                        "name": {
                                                            "kind": "IdentifierName",
                                                            "fullStart": 725,
                                                            "fullEnd": 732,
                                                            "start": 725,
                                                            "end": 731,
                                                            "fullWidth": 7,
                                                            "width": 6,
                                                            "text": "length",
                                                            "value": "length",
                                                            "valueText": "length",
                                                            "hasTrailingTrivia": true,
                                                            "trailingTrivia": [
                                                                {
                                                                    "kind": "WhitespaceTrivia",
                                                                    "text": " "
                                                                }
                                                            ]
                                                        }
                                                    },
                                                    "operatorToken": {
                                                        "kind": "EqualsEqualsEqualsToken",
                                                        "fullStart": 732,
                                                        "fullEnd": 736,
                                                        "start": 732,
                                                        "end": 735,
                                                        "fullWidth": 4,
                                                        "width": 3,
                                                        "text": "===",
                                                        "value": "===",
                                                        "valueText": "===",
                                                        "hasTrailingTrivia": true,
                                                        "trailingTrivia": [
                                                            {
                                                                "kind": "WhitespaceTrivia",
                                                                "text": " "
                                                            }
                                                        ]
                                                    },
                                                    "right": {
                                                        "kind": "NumericLiteral",
                                                        "fullStart": 736,
                                                        "fullEnd": 737,
                                                        "start": 736,
                                                        "end": 737,
                                                        "fullWidth": 1,
                                                        "width": 1,
                                                        "text": "2",
                                                        "value": 2,
                                                        "valueText": "2"
                                                    }
                                                },
                                                "closeParenToken": {
                                                    "kind": "CloseParenToken",
                                                    "fullStart": 737,
                                                    "fullEnd": 738,
                                                    "start": 737,
                                                    "end": 738,
                                                    "fullWidth": 1,
                                                    "width": 1,
                                                    "text": ")",
                                                    "value": ")",
                                                    "valueText": ")"
                                                }
                                            }
                                        },
                                        "semicolonToken": {
                                            "kind": "SemicolonToken",
                                            "fullStart": 738,
                                            "fullEnd": 741,
                                            "start": 738,
                                            "end": 739,
                                            "fullWidth": 3,
                                            "width": 1,
                                            "text": ";",
                                            "value": ";",
                                            "valueText": ";",
                                            "hasTrailingTrivia": true,
                                            "hasTrailingNewLine": true,
                                            "trailingTrivia": [
                                                {
                                                    "kind": "NewLineTrivia",
                                                    "text": "\r\n"
                                                }
                                            ]
                                        }
                                    }
                                ],
                                "closeBraceToken": {
                                    "kind": "CloseBraceToken",
                                    "fullStart": 741,
                                    "fullEnd": 752,
                                    "start": 749,
                                    "end": 750,
                                    "fullWidth": 11,
                                    "width": 1,
                                    "text": "}",
                                    "value": "}",
                                    "valueText": "}",
                                    "hasLeadingTrivia": true,
                                    "hasTrailingTrivia": true,
                                    "hasTrailingNewLine": true,
                                    "leadingTrivia": [
                                        {
                                            "kind": "WhitespaceTrivia",
                                            "text": "        "
                                        }
                                    ],
                                    "trailingTrivia": [
                                        {
                                            "kind": "NewLineTrivia",
                                            "text": "\r\n"
                                        }
                                    ]
                                }
                            }
                        },
                        {
                            "kind": "TryStatement",
                            "fullStart": 752,
                            "fullEnd": 1015,
                            "start": 762,
                            "end": 1013,
                            "fullWidth": 263,
                            "width": 251,
                            "tryKeyword": {
                                "kind": "TryKeyword",
                                "fullStart": 752,
                                "fullEnd": 766,
                                "start": 762,
                                "end": 765,
                                "fullWidth": 14,
                                "width": 3,
                                "text": "try",
                                "value": "try",
                                "valueText": "try",
                                "hasLeadingTrivia": true,
                                "hasLeadingNewLine": true,
                                "hasTrailingTrivia": true,
                                "leadingTrivia": [
                                    {
                                        "kind": "NewLineTrivia",
                                        "text": "\r\n"
                                    },
                                    {
                                        "kind": "WhitespaceTrivia",
                                        "text": "        "
                                    }
                                ],
                                "trailingTrivia": [
                                    {
                                        "kind": "WhitespaceTrivia",
                                        "text": " "
                                    }
                                ]
                            },
                            "block": {
                                "kind": "Block",
                                "fullStart": 766,
                                "fullEnd": 942,
                                "start": 766,
                                "end": 941,
                                "fullWidth": 176,
                                "width": 175,
                                "openBraceToken": {
                                    "kind": "OpenBraceToken",
                                    "fullStart": 766,
                                    "fullEnd": 769,
                                    "start": 766,
                                    "end": 767,
                                    "fullWidth": 3,
                                    "width": 1,
                                    "text": "{",
                                    "value": "{",
                                    "valueText": "{",
                                    "hasTrailingTrivia": true,
                                    "hasTrailingNewLine": true,
                                    "trailingTrivia": [
                                        {
                                            "kind": "NewLineTrivia",
                                            "text": "\r\n"
                                        }
                                    ]
                                },
                                "statements": [
                                    {
                                        "kind": "ExpressionStatement",
                                        "fullStart": 769,
                                        "fullEnd": 820,
                                        "start": 781,
                                        "end": 818,
                                        "fullWidth": 51,
                                        "width": 37,
                                        "expression": {
                                            "kind": "AssignmentExpression",
                                            "fullStart": 769,
                                            "fullEnd": 817,
                                            "start": 781,
                                            "end": 817,
                                            "fullWidth": 48,
                                            "width": 36,
                                            "left": {
                                                "kind": "IdentifierName",
                                                "fullStart": 769,
                                                "fullEnd": 793,
                                                "start": 781,
                                                "end": 792,
                                                "fullWidth": 24,
                                                "width": 11,
                                                "text": "arrProtoLen",
                                                "value": "arrProtoLen",
                                                "valueText": "arrProtoLen",
                                                "hasLeadingTrivia": true,
                                                "hasTrailingTrivia": true,
                                                "leadingTrivia": [
                                                    {
                                                        "kind": "WhitespaceTrivia",
                                                        "text": "            "
                                                    }
                                                ],
                                                "trailingTrivia": [
                                                    {
                                                        "kind": "WhitespaceTrivia",
                                                        "text": " "
                                                    }
                                                ]
                                            },
                                            "operatorToken": {
                                                "kind": "EqualsToken",
                                                "fullStart": 793,
                                                "fullEnd": 795,
                                                "start": 793,
                                                "end": 794,
                                                "fullWidth": 2,
                                                "width": 1,
                                                "text": "=",
                                                "value": "=",
                                                "valueText": "=",
                                                "hasTrailingTrivia": true,
                                                "trailingTrivia": [
                                                    {
                                                        "kind": "WhitespaceTrivia",
                                                        "text": " "
                                                    }
                                                ]
                                            },
                                            "right": {
                                                "kind": "MemberAccessExpression",
                                                "fullStart": 795,
                                                "fullEnd": 817,
                                                "start": 795,
                                                "end": 817,
                                                "fullWidth": 22,
                                                "width": 22,
                                                "expression": {
                                                    "kind": "MemberAccessExpression",
                                                    "fullStart": 795,
                                                    "fullEnd": 810,
                                                    "start": 795,
                                                    "end": 810,
                                                    "fullWidth": 15,
                                                    "width": 15,
                                                    "expression": {
                                                        "kind": "IdentifierName",
                                                        "fullStart": 795,
                                                        "fullEnd": 800,
                                                        "start": 795,
                                                        "end": 800,
                                                        "fullWidth": 5,
                                                        "width": 5,
                                                        "text": "Array",
                                                        "value": "Array",
                                                        "valueText": "Array"
                                                    },
                                                    "dotToken": {
                                                        "kind": "DotToken",
                                                        "fullStart": 800,
                                                        "fullEnd": 801,
                                                        "start": 800,
                                                        "end": 801,
                                                        "fullWidth": 1,
                                                        "width": 1,
                                                        "text": ".",
                                                        "value": ".",
                                                        "valueText": "."
                                                    },
                                                    "name": {
                                                        "kind": "IdentifierName",
                                                        "fullStart": 801,
                                                        "fullEnd": 810,
                                                        "start": 801,
                                                        "end": 810,
                                                        "fullWidth": 9,
                                                        "width": 9,
                                                        "text": "prototype",
                                                        "value": "prototype",
                                                        "valueText": "prototype"
                                                    }
                                                },
                                                "dotToken": {
                                                    "kind": "DotToken",
                                                    "fullStart": 810,
                                                    "fullEnd": 811,
                                                    "start": 810,
                                                    "end": 811,
                                                    "fullWidth": 1,
                                                    "width": 1,
                                                    "text": ".",
                                                    "value": ".",
                                                    "valueText": "."
                                                },
                                                "name": {
                                                    "kind": "IdentifierName",
                                                    "fullStart": 811,
                                                    "fullEnd": 817,
                                                    "start": 811,
                                                    "end": 817,
                                                    "fullWidth": 6,
                                                    "width": 6,
                                                    "text": "length",
                                                    "value": "length",
                                                    "valueText": "length"
                                                }
                                            }
                                        },
                                        "semicolonToken": {
                                            "kind": "SemicolonToken",
                                            "fullStart": 817,
                                            "fullEnd": 820,
                                            "start": 817,
                                            "end": 818,
                                            "fullWidth": 3,
                                            "width": 1,
                                            "text": ";",
                                            "value": ";",
                                            "valueText": ";",
                                            "hasTrailingTrivia": true,
                                            "hasTrailingNewLine": true,
                                            "trailingTrivia": [
                                                {
                                                    "kind": "NewLineTrivia",
                                                    "text": "\r\n"
                                                }
                                            ]
                                        }
                                    },
                                    {
                                        "kind": "ExpressionStatement",
                                        "fullStart": 820,
                                        "fullEnd": 861,
                                        "start": 832,
                                        "end": 859,
                                        "fullWidth": 41,
                                        "width": 27,
                                        "expression": {
                                            "kind": "AssignmentExpression",
                                            "fullStart": 820,
                                            "fullEnd": 858,
                                            "start": 832,
                                            "end": 858,
                                            "fullWidth": 38,
                                            "width": 26,
                                            "left": {
                                                "kind": "MemberAccessExpression",
                                                "fullStart": 820,
                                                "fullEnd": 855,
                                                "start": 832,
                                                "end": 854,
                                                "fullWidth": 35,
                                                "width": 22,
                                                "expression": {
                                                    "kind": "MemberAccessExpression",
                                                    "fullStart": 820,
                                                    "fullEnd": 847,
                                                    "start": 832,
                                                    "end": 847,
                                                    "fullWidth": 27,
                                                    "width": 15,
                                                    "expression": {
                                                        "kind": "IdentifierName",
                                                        "fullStart": 820,
                                                        "fullEnd": 837,
                                                        "start": 832,
                                                        "end": 837,
                                                        "fullWidth": 17,
                                                        "width": 5,
                                                        "text": "Array",
                                                        "value": "Array",
                                                        "valueText": "Array",
                                                        "hasLeadingTrivia": true,
                                                        "leadingTrivia": [
                                                            {
                                                                "kind": "WhitespaceTrivia",
                                                                "text": "            "
                                                            }
                                                        ]
                                                    },
                                                    "dotToken": {
                                                        "kind": "DotToken",
                                                        "fullStart": 837,
                                                        "fullEnd": 838,
                                                        "start": 837,
                                                        "end": 838,
                                                        "fullWidth": 1,
                                                        "width": 1,
                                                        "text": ".",
                                                        "value": ".",
                                                        "valueText": "."
                                                    },
                                                    "name": {
                                                        "kind": "IdentifierName",
                                                        "fullStart": 838,
                                                        "fullEnd": 847,
                                                        "start": 838,
                                                        "end": 847,
                                                        "fullWidth": 9,
                                                        "width": 9,
                                                        "text": "prototype",
                                                        "value": "prototype",
                                                        "valueText": "prototype"
                                                    }
                                                },
                                                "dotToken": {
                                                    "kind": "DotToken",
                                                    "fullStart": 847,
                                                    "fullEnd": 848,
                                                    "start": 847,
                                                    "end": 848,
                                                    "fullWidth": 1,
                                                    "width": 1,
                                                    "text": ".",
                                                    "value": ".",
                                                    "valueText": "."
                                                },
                                                "name": {
                                                    "kind": "IdentifierName",
                                                    "fullStart": 848,
                                                    "fullEnd": 855,
                                                    "start": 848,
                                                    "end": 854,
                                                    "fullWidth": 7,
                                                    "width": 6,
                                                    "text": "length",
                                                    "value": "length",
                                                    "valueText": "length",
                                                    "hasTrailingTrivia": true,
                                                    "trailingTrivia": [
                                                        {
                                                            "kind": "WhitespaceTrivia",
                                                            "text": " "
                                                        }
                                                    ]
                                                }
                                            },
                                            "operatorToken": {
                                                "kind": "EqualsToken",
                                                "fullStart": 855,
                                                "fullEnd": 857,
                                                "start": 855,
                                                "end": 856,
                                                "fullWidth": 2,
                                                "width": 1,
                                                "text": "=",
                                                "value": "=",
                                                "valueText": "=",
                                                "hasTrailingTrivia": true,
                                                "trailingTrivia": [
                                                    {
                                                        "kind": "WhitespaceTrivia",
                                                        "text": " "
                                                    }
                                                ]
                                            },
                                            "right": {
                                                "kind": "NumericLiteral",
                                                "fullStart": 857,
                                                "fullEnd": 858,
                                                "start": 857,
                                                "end": 858,
                                                "fullWidth": 1,
                                                "width": 1,
                                                "text": "0",
                                                "value": 0,
                                                "valueText": "0"
                                            }
                                        },
                                        "semicolonToken": {
                                            "kind": "SemicolonToken",
                                            "fullStart": 858,
                                            "fullEnd": 861,
                                            "start": 858,
                                            "end": 859,
                                            "fullWidth": 3,
                                            "width": 1,
                                            "text": ";",
                                            "value": ";",
                                            "valueText": ";",
                                            "hasTrailingTrivia": true,
                                            "hasTrailingNewLine": true,
                                            "trailingTrivia": [
                                                {
                                                    "kind": "NewLineTrivia",
                                                    "text": "\r\n"
                                                }
                                            ]
                                        }
                                    },
                                    {
                                        "kind": "ExpressionStatement",
                                        "fullStart": 861,
                                        "fullEnd": 904,
                                        "start": 873,
                                        "end": 902,
                                        "fullWidth": 43,
                                        "width": 29,
                                        "expression": {
                                            "kind": "InvocationExpression",
                                            "fullStart": 861,
                                            "fullEnd": 901,
                                            "start": 873,
                                            "end": 901,
                                            "fullWidth": 40,
                                            "width": 28,
                                            "expression": {
                                                "kind": "MemberAccessExpression",
                                                "fullStart": 861,
                                                "fullEnd": 889,
                                                "start": 873,
                                                "end": 889,
                                                "fullWidth": 28,
                                                "width": 16,
                                                "expression": {
                                                    "kind": "ArrayLiteralExpression",
                                                    "fullStart": 861,
                                                    "fullEnd": 881,
                                                    "start": 873,
                                                    "end": 881,
                                                    "fullWidth": 20,
                                                    "width": 8,
                                                    "openBracketToken": {
                                                        "kind": "OpenBracketToken",
                                                        "fullStart": 861,
                                                        "fullEnd": 874,
                                                        "start": 873,
                                                        "end": 874,
                                                        "fullWidth": 13,
                                                        "width": 1,
                                                        "text": "[",
                                                        "value": "[",
                                                        "valueText": "[",
                                                        "hasLeadingTrivia": true,
                                                        "leadingTrivia": [
                                                            {
                                                                "kind": "WhitespaceTrivia",
                                                                "text": "            "
                                                            }
                                                        ]
                                                    },
                                                    "expressions": [
                                                        {
                                                            "kind": "NumericLiteral",
                                                            "fullStart": 874,
                                                            "fullEnd": 876,
                                                            "start": 874,
                                                            "end": 876,
                                                            "fullWidth": 2,
                                                            "width": 2,
                                                            "text": "12",
                                                            "value": 12,
                                                            "valueText": "12"
                                                        },
                                                        {
                                                            "kind": "CommaToken",
                                                            "fullStart": 876,
                                                            "fullEnd": 878,
                                                            "start": 876,
                                                            "end": 877,
                                                            "fullWidth": 2,
                                                            "width": 1,
                                                            "text": ",",
                                                            "value": ",",
                                                            "valueText": ",",
                                                            "hasTrailingTrivia": true,
                                                            "trailingTrivia": [
                                                                {
                                                                    "kind": "WhitespaceTrivia",
                                                                    "text": " "
                                                                }
                                                            ]
                                                        },
                                                        {
                                                            "kind": "NumericLiteral",
                                                            "fullStart": 878,
                                                            "fullEnd": 880,
                                                            "start": 878,
                                                            "end": 880,
                                                            "fullWidth": 2,
                                                            "width": 2,
                                                            "text": "11",
                                                            "value": 11,
                                                            "valueText": "11"
                                                        }
                                                    ],
                                                    "closeBracketToken": {
                                                        "kind": "CloseBracketToken",
                                                        "fullStart": 880,
                                                        "fullEnd": 881,
                                                        "start": 880,
                                                        "end": 881,
                                                        "fullWidth": 1,
                                                        "width": 1,
                                                        "text": "]",
                                                        "value": "]",
                                                        "valueText": "]"
                                                    }
                                                },
                                                "dotToken": {
                                                    "kind": "DotToken",
                                                    "fullStart": 881,
                                                    "fullEnd": 882,
                                                    "start": 881,
                                                    "end": 882,
                                                    "fullWidth": 1,
                                                    "width": 1,
                                                    "text": ".",
                                                    "value": ".",
                                                    "valueText": "."
                                                },
                                                "name": {
                                                    "kind": "IdentifierName",
                                                    "fullStart": 882,
                                                    "fullEnd": 889,
                                                    "start": 882,
                                                    "end": 889,
                                                    "fullWidth": 7,
                                                    "width": 7,
                                                    "text": "forEach",
                                                    "value": "forEach",
                                                    "valueText": "forEach"
                                                }
                                            },
                                            "argumentList": {
                                                "kind": "ArgumentList",
                                                "fullStart": 889,
                                                "fullEnd": 901,
                                                "start": 889,
                                                "end": 901,
                                                "fullWidth": 12,
                                                "width": 12,
                                                "openParenToken": {
                                                    "kind": "OpenParenToken",
                                                    "fullStart": 889,
                                                    "fullEnd": 890,
                                                    "start": 889,
                                                    "end": 890,
                                                    "fullWidth": 1,
                                                    "width": 1,
                                                    "text": "(",
                                                    "value": "(",
                                                    "valueText": "("
                                                },
                                                "arguments": [
                                                    {
                                                        "kind": "IdentifierName",
                                                        "fullStart": 890,
                                                        "fullEnd": 900,
                                                        "start": 890,
                                                        "end": 900,
                                                        "fullWidth": 10,
                                                        "width": 10,
                                                        "text": "callbackfn",
                                                        "value": "callbackfn",
                                                        "valueText": "callbackfn"
                                                    }
                                                ],
                                                "closeParenToken": {
                                                    "kind": "CloseParenToken",
                                                    "fullStart": 900,
                                                    "fullEnd": 901,
                                                    "start": 900,
                                                    "end": 901,
                                                    "fullWidth": 1,
                                                    "width": 1,
                                                    "text": ")",
                                                    "value": ")",
                                                    "valueText": ")"
                                                }
                                            }
                                        },
                                        "semicolonToken": {
                                            "kind": "SemicolonToken",
                                            "fullStart": 901,
                                            "fullEnd": 904,
                                            "start": 901,
                                            "end": 902,
                                            "fullWidth": 3,
                                            "width": 1,
                                            "text": ";",
                                            "value": ";",
                                            "valueText": ";",
                                            "hasTrailingTrivia": true,
                                            "hasTrailingNewLine": true,
                                            "trailingTrivia": [
                                                {
                                                    "kind": "NewLineTrivia",
                                                    "text": "\r\n"
                                                }
                                            ]
                                        }
                                    },
                                    {
                                        "kind": "ReturnStatement",
                                        "fullStart": 904,
                                        "fullEnd": 932,
                                        "start": 916,
                                        "end": 930,
                                        "fullWidth": 28,
                                        "width": 14,
                                        "returnKeyword": {
                                            "kind": "ReturnKeyword",
                                            "fullStart": 904,
                                            "fullEnd": 923,
                                            "start": 916,
                                            "end": 922,
                                            "fullWidth": 19,
                                            "width": 6,
                                            "text": "return",
                                            "value": "return",
                                            "valueText": "return",
                                            "hasLeadingTrivia": true,
                                            "hasTrailingTrivia": true,
                                            "leadingTrivia": [
                                                {
                                                    "kind": "WhitespaceTrivia",
                                                    "text": "            "
                                                }
                                            ],
                                            "trailingTrivia": [
                                                {
                                                    "kind": "WhitespaceTrivia",
                                                    "text": " "
                                                }
                                            ]
                                        },
                                        "expression": {
                                            "kind": "IdentifierName",
                                            "fullStart": 923,
                                            "fullEnd": 929,
                                            "start": 923,
                                            "end": 929,
                                            "fullWidth": 6,
                                            "width": 6,
                                            "text": "result",
                                            "value": "result",
                                            "valueText": "result"
                                        },
                                        "semicolonToken": {
                                            "kind": "SemicolonToken",
                                            "fullStart": 929,
                                            "fullEnd": 932,
                                            "start": 929,
                                            "end": 930,
                                            "fullWidth": 3,
                                            "width": 1,
                                            "text": ";",
                                            "value": ";",
                                            "valueText": ";",
                                            "hasTrailingTrivia": true,
                                            "hasTrailingNewLine": true,
                                            "trailingTrivia": [
                                                {
                                                    "kind": "NewLineTrivia",
                                                    "text": "\r\n"
                                                }
                                            ]
                                        }
                                    }
                                ],
                                "closeBraceToken": {
                                    "kind": "CloseBraceToken",
                                    "fullStart": 932,
                                    "fullEnd": 942,
                                    "start": 940,
                                    "end": 941,
                                    "fullWidth": 10,
                                    "width": 1,
                                    "text": "}",
                                    "value": "}",
                                    "valueText": "}",
                                    "hasLeadingTrivia": true,
                                    "hasTrailingTrivia": true,
                                    "leadingTrivia": [
                                        {
                                            "kind": "WhitespaceTrivia",
                                            "text": "        "
                                        }
                                    ],
                                    "trailingTrivia": [
                                        {
                                            "kind": "WhitespaceTrivia",
                                            "text": " "
                                        }
                                    ]
                                }
                            },
                            "finallyClause": {
                                "kind": "FinallyClause",
                                "fullStart": 942,
                                "fullEnd": 1015,
                                "start": 942,
                                "end": 1013,
                                "fullWidth": 73,
                                "width": 71,
                                "finallyKeyword": {
                                    "kind": "FinallyKeyword",
                                    "fullStart": 942,
                                    "fullEnd": 950,
                                    "start": 942,
                                    "end": 949,
                                    "fullWidth": 8,
                                    "width": 7,
                                    "text": "finally",
                                    "value": "finally",
                                    "valueText": "finally",
                                    "hasTrailingTrivia": true,
                                    "trailingTrivia": [
                                        {
                                            "kind": "WhitespaceTrivia",
                                            "text": " "
                                        }
                                    ]
                                },
                                "block": {
                                    "kind": "Block",
                                    "fullStart": 950,
                                    "fullEnd": 1015,
                                    "start": 950,
                                    "end": 1013,
                                    "fullWidth": 65,
                                    "width": 63,
                                    "openBraceToken": {
                                        "kind": "OpenBraceToken",
                                        "fullStart": 950,
                                        "fullEnd": 953,
                                        "start": 950,
                                        "end": 951,
                                        "fullWidth": 3,
                                        "width": 1,
                                        "text": "{",
                                        "value": "{",
                                        "valueText": "{",
                                        "hasTrailingTrivia": true,
                                        "hasTrailingNewLine": true,
                                        "trailingTrivia": [
                                            {
                                                "kind": "NewLineTrivia",
                                                "text": "\r\n"
                                            }
                                        ]
                                    },
                                    "statements": [
                                        {
                                            "kind": "ExpressionStatement",
                                            "fullStart": 953,
                                            "fullEnd": 1004,
                                            "start": 965,
                                            "end": 1002,
                                            "fullWidth": 51,
                                            "width": 37,
                                            "expression": {
                                                "kind": "AssignmentExpression",
                                                "fullStart": 953,
                                                "fullEnd": 1001,
                                                "start": 965,
                                                "end": 1001,
                                                "fullWidth": 48,
                                                "width": 36,
                                                "left": {
                                                    "kind": "MemberAccessExpression",
                                                    "fullStart": 953,
                                                    "fullEnd": 988,
                                                    "start": 965,
                                                    "end": 987,
                                                    "fullWidth": 35,
                                                    "width": 22,
                                                    "expression": {
                                                        "kind": "MemberAccessExpression",
                                                        "fullStart": 953,
                                                        "fullEnd": 980,
                                                        "start": 965,
                                                        "end": 980,
                                                        "fullWidth": 27,
                                                        "width": 15,
                                                        "expression": {
                                                            "kind": "IdentifierName",
                                                            "fullStart": 953,
                                                            "fullEnd": 970,
                                                            "start": 965,
                                                            "end": 970,
                                                            "fullWidth": 17,
                                                            "width": 5,
                                                            "text": "Array",
                                                            "value": "Array",
                                                            "valueText": "Array",
                                                            "hasLeadingTrivia": true,
                                                            "leadingTrivia": [
                                                                {
                                                                    "kind": "WhitespaceTrivia",
                                                                    "text": "            "
                                                                }
                                                            ]
                                                        },
                                                        "dotToken": {
                                                            "kind": "DotToken",
                                                            "fullStart": 970,
                                                            "fullEnd": 971,
                                                            "start": 970,
                                                            "end": 971,
                                                            "fullWidth": 1,
                                                            "width": 1,
                                                            "text": ".",
                                                            "value": ".",
                                                            "valueText": "."
                                                        },
                                                        "name": {
                                                            "kind": "IdentifierName",
                                                            "fullStart": 971,
                                                            "fullEnd": 980,
                                                            "start": 971,
                                                            "end": 980,
                                                            "fullWidth": 9,
                                                            "width": 9,
                                                            "text": "prototype",
                                                            "value": "prototype",
                                                            "valueText": "prototype"
                                                        }
                                                    },
                                                    "dotToken": {
                                                        "kind": "DotToken",
                                                        "fullStart": 980,
                                                        "fullEnd": 981,
                                                        "start": 980,
                                                        "end": 981,
                                                        "fullWidth": 1,
                                                        "width": 1,
                                                        "text": ".",
                                                        "value": ".",
                                                        "valueText": "."
                                                    },
                                                    "name": {
                                                        "kind": "IdentifierName",
                                                        "fullStart": 981,
                                                        "fullEnd": 988,
                                                        "start": 981,
                                                        "end": 987,
                                                        "fullWidth": 7,
                                                        "width": 6,
                                                        "text": "length",
                                                        "value": "length",
                                                        "valueText": "length",
                                                        "hasTrailingTrivia": true,
                                                        "trailingTrivia": [
                                                            {
                                                                "kind": "WhitespaceTrivia",
                                                                "text": " "
                                                            }
                                                        ]
                                                    }
                                                },
                                                "operatorToken": {
                                                    "kind": "EqualsToken",
                                                    "fullStart": 988,
                                                    "fullEnd": 990,
                                                    "start": 988,
                                                    "end": 989,
                                                    "fullWidth": 2,
                                                    "width": 1,
                                                    "text": "=",
                                                    "value": "=",
                                                    "valueText": "=",
                                                    "hasTrailingTrivia": true,
                                                    "trailingTrivia": [
                                                        {
                                                            "kind": "WhitespaceTrivia",
                                                            "text": " "
                                                        }
                                                    ]
                                                },
                                                "right": {
                                                    "kind": "IdentifierName",
                                                    "fullStart": 990,
                                                    "fullEnd": 1001,
                                                    "start": 990,
                                                    "end": 1001,
                                                    "fullWidth": 11,
                                                    "width": 11,
                                                    "text": "arrProtoLen",
                                                    "value": "arrProtoLen",
                                                    "valueText": "arrProtoLen"
                                                }
                                            },
                                            "semicolonToken": {
                                                "kind": "SemicolonToken",
                                                "fullStart": 1001,
                                                "fullEnd": 1004,
                                                "start": 1001,
                                                "end": 1002,
                                                "fullWidth": 3,
                                                "width": 1,
                                                "text": ";",
                                                "value": ";",
                                                "valueText": ";",
                                                "hasTrailingTrivia": true,
                                                "hasTrailingNewLine": true,
                                                "trailingTrivia": [
                                                    {
                                                        "kind": "NewLineTrivia",
                                                        "text": "\r\n"
                                                    }
                                                ]
                                            }
                                        }
                                    ],
                                    "closeBraceToken": {
                                        "kind": "CloseBraceToken",
                                        "fullStart": 1004,
                                        "fullEnd": 1015,
                                        "start": 1012,
                                        "end": 1013,
                                        "fullWidth": 11,
                                        "width": 1,
                                        "text": "}",
                                        "value": "}",
                                        "valueText": "}",
                                        "hasLeadingTrivia": true,
                                        "hasTrailingTrivia": true,
                                        "hasTrailingNewLine": true,
                                        "leadingTrivia": [
                                            {
                                                "kind": "WhitespaceTrivia",
                                                "text": "        "
                                            }
                                        ],
                                        "trailingTrivia": [
                                            {
                                                "kind": "NewLineTrivia",
                                                "text": "\r\n"
                                            }
                                        ]
                                    }
                                }
                            }
                        }
                    ],
                    "closeBraceToken": {
                        "kind": "CloseBraceToken",
                        "fullStart": 1015,
                        "fullEnd": 1024,
                        "start": 1021,
                        "end": 1022,
                        "fullWidth": 9,
                        "width": 1,
                        "text": "}",
                        "value": "}",
                        "valueText": "}",
                        "hasLeadingTrivia": true,
                        "hasLeadingNewLine": true,
                        "hasTrailingTrivia": true,
                        "hasTrailingNewLine": true,
                        "leadingTrivia": [
                            {
                                "kind": "NewLineTrivia",
                                "text": "\r\n"
                            },
                            {
                                "kind": "WhitespaceTrivia",
                                "text": "    "
                            }
                        ],
                        "trailingTrivia": [
                            {
                                "kind": "NewLineTrivia",
                                "text": "\r\n"
                            }
                        ]
                    }
                }
            },
            {
                "kind": "ExpressionStatement",
                "fullStart": 1024,
                "fullEnd": 1048,
                "start": 1024,
                "end": 1046,
                "fullWidth": 24,
                "width": 22,
                "expression": {
                    "kind": "InvocationExpression",
                    "fullStart": 1024,
                    "fullEnd": 1045,
                    "start": 1024,
                    "end": 1045,
                    "fullWidth": 21,
                    "width": 21,
                    "expression": {
                        "kind": "IdentifierName",
                        "fullStart": 1024,
                        "fullEnd": 1035,
                        "start": 1024,
                        "end": 1035,
                        "fullWidth": 11,
                        "width": 11,
                        "text": "runTestCase",
                        "value": "runTestCase",
                        "valueText": "runTestCase"
                    },
                    "argumentList": {
                        "kind": "ArgumentList",
                        "fullStart": 1035,
                        "fullEnd": 1045,
                        "start": 1035,
                        "end": 1045,
                        "fullWidth": 10,
                        "width": 10,
                        "openParenToken": {
                            "kind": "OpenParenToken",
                            "fullStart": 1035,
                            "fullEnd": 1036,
                            "start": 1035,
                            "end": 1036,
                            "fullWidth": 1,
                            "width": 1,
                            "text": "(",
                            "value": "(",
                            "valueText": "("
                        },
                        "arguments": [
                            {
                                "kind": "IdentifierName",
                                "fullStart": 1036,
                                "fullEnd": 1044,
                                "start": 1036,
                                "end": 1044,
                                "fullWidth": 8,
                                "width": 8,
                                "text": "testcase",
                                "value": "testcase",
                                "valueText": "testcase"
                            }
                        ],
                        "closeParenToken": {
                            "kind": "CloseParenToken",
                            "fullStart": 1044,
                            "fullEnd": 1045,
                            "start": 1044,
                            "end": 1045,
                            "fullWidth": 1,
                            "width": 1,
                            "text": ")",
                            "value": ")",
                            "valueText": ")"
                        }
                    }
                },
                "semicolonToken": {
                    "kind": "SemicolonToken",
                    "fullStart": 1045,
                    "fullEnd": 1048,
                    "start": 1045,
                    "end": 1046,
                    "fullWidth": 3,
                    "width": 1,
                    "text": ";",
                    "value": ";",
                    "valueText": ";",
                    "hasTrailingTrivia": true,
                    "hasTrailingNewLine": true,
                    "trailingTrivia": [
                        {
                            "kind": "NewLineTrivia",
                            "text": "\r\n"
                        }
                    ]
                }
            }
        ],
        "endOfFileToken": {
            "kind": "EndOfFileToken",
            "fullStart": 1048,
            "fullEnd": 1048,
            "start": 1048,
            "end": 1048,
            "fullWidth": 0,
            "width": 0,
            "text": ""
        }
    },
    "lineMap": {
        "lineStarts": [
            0,
            67,
            152,
            232,
            308,
            380,
            385,
            439,
            566,
            571,
            573,
            575,
            598,
            627,
            653,
            699,
            741,
            752,
            754,
            769,
            820,
            861,
            904,
            932,
            953,
            1004,
            1015,
            1017,
            1024,
            1048
        ],
        "length": 1048
    }
}<|MERGE_RESOLUTION|>--- conflicted
+++ resolved
@@ -500,11 +500,8 @@
                                             "start": 681,
                                             "end": 684,
                                             "fullWidth": 3,
-<<<<<<< HEAD
                                             "width": 3,
-=======
                                             "modifiers": [],
->>>>>>> e3c38734
                                             "identifier": {
                                                 "kind": "IdentifierName",
                                                 "fullStart": 681,
@@ -544,11 +541,8 @@
                                             "start": 686,
                                             "end": 689,
                                             "fullWidth": 3,
-<<<<<<< HEAD
                                             "width": 3,
-=======
                                             "modifiers": [],
->>>>>>> e3c38734
                                             "identifier": {
                                                 "kind": "IdentifierName",
                                                 "fullStart": 686,
@@ -588,11 +582,8 @@
                                             "start": 691,
                                             "end": 694,
                                             "fullWidth": 3,
-<<<<<<< HEAD
                                             "width": 3,
-=======
                                             "modifiers": [],
->>>>>>> e3c38734
                                             "identifier": {
                                                 "kind": "IdentifierName",
                                                 "fullStart": 691,
