--- conflicted
+++ resolved
@@ -258,12 +258,8 @@
                                         "start": 576,
                                         "end": 587,
                                         "fullWidth": 11,
-<<<<<<< HEAD
                                         "width": 11,
-                                        "identifier": {
-=======
                                         "propertyName": {
->>>>>>> 85e84683
                                             "kind": "IdentifierName",
                                             "fullStart": 576,
                                             "fullEnd": 584,
@@ -880,12 +876,8 @@
                                         "start": 682,
                                         "end": 701,
                                         "fullWidth": 19,
-<<<<<<< HEAD
                                         "width": 19,
-                                        "identifier": {
-=======
                                         "propertyName": {
->>>>>>> 85e84683
                                             "kind": "IdentifierName",
                                             "fullStart": 682,
                                             "fullEnd": 686,
