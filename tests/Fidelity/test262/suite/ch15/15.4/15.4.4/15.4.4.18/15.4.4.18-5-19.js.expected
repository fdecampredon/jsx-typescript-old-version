{
    "isDeclaration": false,
    "languageVersion": "EcmaScript5",
    "parseOptions": {
        "allowAutomaticSemicolonInsertion": true
    },
    "sourceUnit": {
        "kind": "SourceUnit",
        "fullStart": 0,
        "fullEnd": 883,
        "start": 536,
        "end": 883,
        "fullWidth": 883,
        "width": 347,
        "isIncrementallyUnusable": true,
        "moduleElements": [
            {
                "kind": "FunctionDeclaration",
                "fullStart": 0,
                "fullEnd": 859,
                "start": 536,
                "end": 857,
                "fullWidth": 859,
                "width": 321,
                "modifiers": [],
                "functionKeyword": {
                    "kind": "FunctionKeyword",
                    "fullStart": 0,
                    "fullEnd": 545,
                    "start": 536,
                    "end": 544,
                    "fullWidth": 545,
                    "width": 8,
                    "text": "function",
                    "value": "function",
                    "valueText": "function",
                    "hasLeadingTrivia": true,
                    "hasLeadingComment": true,
                    "hasLeadingNewLine": true,
                    "hasTrailingTrivia": true,
                    "leadingTrivia": [
                        {
                            "kind": "SingleLineCommentTrivia",
                            "text": "/// Copyright (c) 2012 Ecma International.  All rights reserved. "
                        },
                        {
                            "kind": "NewLineTrivia",
                            "text": "\r\n"
                        },
                        {
                            "kind": "SingleLineCommentTrivia",
                            "text": "/// Ecma International makes this code available under the terms and conditions set"
                        },
                        {
                            "kind": "NewLineTrivia",
                            "text": "\r\n"
                        },
                        {
                            "kind": "SingleLineCommentTrivia",
                            "text": "/// forth on http://hg.ecmascript.org/tests/test262/raw-file/tip/LICENSE (the "
                        },
                        {
                            "kind": "NewLineTrivia",
                            "text": "\r\n"
                        },
                        {
                            "kind": "SingleLineCommentTrivia",
                            "text": "/// \"Use Terms\").   Any redistribution of this code must retain the above "
                        },
                        {
                            "kind": "NewLineTrivia",
                            "text": "\r\n"
                        },
                        {
                            "kind": "SingleLineCommentTrivia",
                            "text": "/// copyright and this notice and otherwise comply with the Use Terms."
                        },
                        {
                            "kind": "NewLineTrivia",
                            "text": "\r\n"
                        },
                        {
                            "kind": "MultiLineCommentTrivia",
                            "text": "/**\r\n * @path ch15/15.4/15.4.4/15.4.4.18/15.4.4.18-5-19.js\r\n * @description Array.prototype.forEach - the Arguments object can be used as thisArg\r\n */"
                        },
                        {
                            "kind": "NewLineTrivia",
                            "text": "\r\n"
                        },
                        {
                            "kind": "NewLineTrivia",
                            "text": "\r\n"
                        },
                        {
                            "kind": "NewLineTrivia",
                            "text": "\r\n"
                        }
                    ],
                    "trailingTrivia": [
                        {
                            "kind": "WhitespaceTrivia",
                            "text": " "
                        }
                    ]
                },
                "identifier": {
                    "kind": "IdentifierName",
                    "fullStart": 545,
                    "fullEnd": 553,
                    "start": 545,
                    "end": 553,
                    "fullWidth": 8,
                    "width": 8,
                    "text": "testcase",
                    "value": "testcase",
                    "valueText": "testcase"
                },
                "callSignature": {
                    "kind": "CallSignature",
                    "fullStart": 553,
                    "fullEnd": 556,
                    "start": 553,
                    "end": 555,
                    "fullWidth": 3,
                    "width": 2,
                    "parameterList": {
                        "kind": "ParameterList",
                        "fullStart": 553,
                        "fullEnd": 556,
                        "start": 553,
                        "end": 555,
                        "fullWidth": 3,
                        "width": 2,
                        "openParenToken": {
                            "kind": "OpenParenToken",
                            "fullStart": 553,
                            "fullEnd": 554,
                            "start": 553,
                            "end": 554,
                            "fullWidth": 1,
                            "width": 1,
                            "text": "(",
                            "value": "(",
                            "valueText": "("
                        },
                        "parameters": [],
                        "closeParenToken": {
                            "kind": "CloseParenToken",
                            "fullStart": 554,
                            "fullEnd": 556,
                            "start": 554,
                            "end": 555,
                            "fullWidth": 2,
                            "width": 1,
                            "text": ")",
                            "value": ")",
                            "valueText": ")",
                            "hasTrailingTrivia": true,
                            "trailingTrivia": [
                                {
                                    "kind": "WhitespaceTrivia",
                                    "text": " "
                                }
                            ]
                        }
                    }
                },
                "block": {
                    "kind": "Block",
                    "fullStart": 556,
                    "fullEnd": 859,
                    "start": 556,
                    "end": 857,
                    "fullWidth": 303,
                    "width": 301,
                    "openBraceToken": {
                        "kind": "OpenBraceToken",
                        "fullStart": 556,
                        "fullEnd": 559,
                        "start": 556,
                        "end": 557,
                        "fullWidth": 3,
                        "width": 1,
                        "text": "{",
                        "value": "{",
                        "valueText": "{",
                        "hasTrailingTrivia": true,
                        "hasTrailingNewLine": true,
                        "trailingTrivia": [
                            {
                                "kind": "NewLineTrivia",
                                "text": "\r\n"
                            }
                        ]
                    },
                    "statements": [
                        {
                            "kind": "VariableStatement",
                            "fullStart": 559,
                            "fullEnd": 590,
                            "start": 569,
                            "end": 588,
                            "fullWidth": 31,
                            "width": 19,
                            "modifiers": [],
                            "variableDeclaration": {
                                "kind": "VariableDeclaration",
                                "fullStart": 559,
                                "fullEnd": 587,
                                "start": 569,
                                "end": 587,
                                "fullWidth": 28,
                                "width": 18,
                                "varKeyword": {
                                    "kind": "VarKeyword",
                                    "fullStart": 559,
                                    "fullEnd": 573,
                                    "start": 569,
                                    "end": 572,
                                    "fullWidth": 14,
                                    "width": 3,
                                    "text": "var",
                                    "value": "var",
                                    "valueText": "var",
                                    "hasLeadingTrivia": true,
                                    "hasLeadingNewLine": true,
                                    "hasTrailingTrivia": true,
                                    "leadingTrivia": [
                                        {
                                            "kind": "NewLineTrivia",
                                            "text": "\r\n"
                                        },
                                        {
                                            "kind": "WhitespaceTrivia",
                                            "text": "        "
                                        }
                                    ],
                                    "trailingTrivia": [
                                        {
                                            "kind": "WhitespaceTrivia",
                                            "text": " "
                                        }
                                    ]
                                },
                                "variableDeclarators": [
                                    {
                                        "kind": "VariableDeclarator",
                                        "fullStart": 573,
                                        "fullEnd": 587,
                                        "start": 573,
                                        "end": 587,
                                        "fullWidth": 14,
<<<<<<< HEAD
                                        "width": 14,
                                        "identifier": {
=======
                                        "propertyName": {
>>>>>>> 85e84683
                                            "kind": "IdentifierName",
                                            "fullStart": 573,
                                            "fullEnd": 580,
                                            "start": 573,
                                            "end": 579,
                                            "fullWidth": 7,
                                            "width": 6,
                                            "text": "result",
                                            "value": "result",
                                            "valueText": "result",
                                            "hasTrailingTrivia": true,
                                            "trailingTrivia": [
                                                {
                                                    "kind": "WhitespaceTrivia",
                                                    "text": " "
                                                }
                                            ]
                                        },
                                        "equalsValueClause": {
                                            "kind": "EqualsValueClause",
                                            "fullStart": 580,
                                            "fullEnd": 587,
                                            "start": 580,
                                            "end": 587,
                                            "fullWidth": 7,
                                            "width": 7,
                                            "equalsToken": {
                                                "kind": "EqualsToken",
                                                "fullStart": 580,
                                                "fullEnd": 582,
                                                "start": 580,
                                                "end": 581,
                                                "fullWidth": 2,
                                                "width": 1,
                                                "text": "=",
                                                "value": "=",
                                                "valueText": "=",
                                                "hasTrailingTrivia": true,
                                                "trailingTrivia": [
                                                    {
                                                        "kind": "WhitespaceTrivia",
                                                        "text": " "
                                                    }
                                                ]
                                            },
                                            "value": {
                                                "kind": "FalseKeyword",
                                                "fullStart": 582,
                                                "fullEnd": 587,
                                                "start": 582,
                                                "end": 587,
                                                "fullWidth": 5,
                                                "width": 5,
                                                "text": "false",
                                                "value": false,
                                                "valueText": "false"
                                            }
                                        }
                                    }
                                ]
                            },
                            "semicolonToken": {
                                "kind": "SemicolonToken",
                                "fullStart": 587,
                                "fullEnd": 590,
                                "start": 587,
                                "end": 588,
                                "fullWidth": 3,
                                "width": 1,
                                "text": ";",
                                "value": ";",
                                "valueText": ";",
                                "hasTrailingTrivia": true,
                                "hasTrailingNewLine": true,
                                "trailingTrivia": [
                                    {
                                        "kind": "NewLineTrivia",
                                        "text": "\r\n"
                                    }
                                ]
                            }
                        },
                        {
                            "kind": "VariableStatement",
                            "fullStart": 590,
                            "fullEnd": 608,
                            "start": 598,
                            "end": 606,
                            "fullWidth": 18,
                            "width": 8,
                            "modifiers": [],
                            "variableDeclaration": {
                                "kind": "VariableDeclaration",
                                "fullStart": 590,
                                "fullEnd": 605,
                                "start": 598,
                                "end": 605,
                                "fullWidth": 15,
                                "width": 7,
                                "varKeyword": {
                                    "kind": "VarKeyword",
                                    "fullStart": 590,
                                    "fullEnd": 602,
                                    "start": 598,
                                    "end": 601,
                                    "fullWidth": 12,
                                    "width": 3,
                                    "text": "var",
                                    "value": "var",
                                    "valueText": "var",
                                    "hasLeadingTrivia": true,
                                    "hasTrailingTrivia": true,
                                    "leadingTrivia": [
                                        {
                                            "kind": "WhitespaceTrivia",
                                            "text": "        "
                                        }
                                    ],
                                    "trailingTrivia": [
                                        {
                                            "kind": "WhitespaceTrivia",
                                            "text": " "
                                        }
                                    ]
                                },
                                "variableDeclarators": [
                                    {
                                        "kind": "VariableDeclarator",
                                        "fullStart": 602,
                                        "fullEnd": 605,
                                        "start": 602,
                                        "end": 605,
                                        "fullWidth": 3,
<<<<<<< HEAD
                                        "width": 3,
                                        "identifier": {
=======
                                        "propertyName": {
>>>>>>> 85e84683
                                            "kind": "IdentifierName",
                                            "fullStart": 602,
                                            "fullEnd": 605,
                                            "start": 602,
                                            "end": 605,
                                            "fullWidth": 3,
                                            "width": 3,
                                            "text": "arg",
                                            "value": "arg",
                                            "valueText": "arg"
                                        }
                                    }
                                ]
                            },
                            "semicolonToken": {
                                "kind": "SemicolonToken",
                                "fullStart": 605,
                                "fullEnd": 608,
                                "start": 605,
                                "end": 606,
                                "fullWidth": 3,
                                "width": 1,
                                "text": ";",
                                "value": ";",
                                "valueText": ";",
                                "hasTrailingTrivia": true,
                                "hasTrailingNewLine": true,
                                "trailingTrivia": [
                                    {
                                        "kind": "NewLineTrivia",
                                        "text": "\r\n"
                                    }
                                ]
                            }
                        },
                        {
                            "kind": "FunctionDeclaration",
                            "fullStart": 608,
                            "fullEnd": 705,
                            "start": 618,
                            "end": 703,
                            "fullWidth": 97,
                            "width": 85,
                            "modifiers": [],
                            "functionKeyword": {
                                "kind": "FunctionKeyword",
                                "fullStart": 608,
                                "fullEnd": 627,
                                "start": 618,
                                "end": 626,
                                "fullWidth": 19,
                                "width": 8,
                                "text": "function",
                                "value": "function",
                                "valueText": "function",
                                "hasLeadingTrivia": true,
                                "hasLeadingNewLine": true,
                                "hasTrailingTrivia": true,
                                "leadingTrivia": [
                                    {
                                        "kind": "NewLineTrivia",
                                        "text": "\r\n"
                                    },
                                    {
                                        "kind": "WhitespaceTrivia",
                                        "text": "        "
                                    }
                                ],
                                "trailingTrivia": [
                                    {
                                        "kind": "WhitespaceTrivia",
                                        "text": " "
                                    }
                                ]
                            },
                            "identifier": {
                                "kind": "IdentifierName",
                                "fullStart": 627,
                                "fullEnd": 637,
                                "start": 627,
                                "end": 637,
                                "fullWidth": 10,
                                "width": 10,
                                "text": "callbackfn",
                                "value": "callbackfn",
                                "valueText": "callbackfn"
                            },
                            "callSignature": {
                                "kind": "CallSignature",
                                "fullStart": 637,
                                "fullEnd": 653,
                                "start": 637,
                                "end": 652,
                                "fullWidth": 16,
                                "width": 15,
                                "parameterList": {
                                    "kind": "ParameterList",
                                    "fullStart": 637,
                                    "fullEnd": 653,
                                    "start": 637,
                                    "end": 652,
                                    "fullWidth": 16,
                                    "width": 15,
                                    "openParenToken": {
                                        "kind": "OpenParenToken",
                                        "fullStart": 637,
                                        "fullEnd": 638,
                                        "start": 637,
                                        "end": 638,
                                        "fullWidth": 1,
                                        "width": 1,
                                        "text": "(",
                                        "value": "(",
                                        "valueText": "("
                                    },
                                    "parameters": [
                                        {
                                            "kind": "Parameter",
                                            "fullStart": 638,
                                            "fullEnd": 641,
                                            "start": 638,
                                            "end": 641,
                                            "fullWidth": 3,
                                            "width": 3,
                                            "modifiers": [],
                                            "identifier": {
                                                "kind": "IdentifierName",
                                                "fullStart": 638,
                                                "fullEnd": 641,
                                                "start": 638,
                                                "end": 641,
                                                "fullWidth": 3,
                                                "width": 3,
                                                "text": "val",
                                                "value": "val",
                                                "valueText": "val"
                                            }
                                        },
                                        {
                                            "kind": "CommaToken",
                                            "fullStart": 641,
                                            "fullEnd": 643,
                                            "start": 641,
                                            "end": 642,
                                            "fullWidth": 2,
                                            "width": 1,
                                            "text": ",",
                                            "value": ",",
                                            "valueText": ",",
                                            "hasTrailingTrivia": true,
                                            "trailingTrivia": [
                                                {
                                                    "kind": "WhitespaceTrivia",
                                                    "text": " "
                                                }
                                            ]
                                        },
                                        {
                                            "kind": "Parameter",
                                            "fullStart": 643,
                                            "fullEnd": 646,
                                            "start": 643,
                                            "end": 646,
                                            "fullWidth": 3,
                                            "width": 3,
                                            "modifiers": [],
                                            "identifier": {
                                                "kind": "IdentifierName",
                                                "fullStart": 643,
                                                "fullEnd": 646,
                                                "start": 643,
                                                "end": 646,
                                                "fullWidth": 3,
                                                "width": 3,
                                                "text": "idx",
                                                "value": "idx",
                                                "valueText": "idx"
                                            }
                                        },
                                        {
                                            "kind": "CommaToken",
                                            "fullStart": 646,
                                            "fullEnd": 648,
                                            "start": 646,
                                            "end": 647,
                                            "fullWidth": 2,
                                            "width": 1,
                                            "text": ",",
                                            "value": ",",
                                            "valueText": ",",
                                            "hasTrailingTrivia": true,
                                            "trailingTrivia": [
                                                {
                                                    "kind": "WhitespaceTrivia",
                                                    "text": " "
                                                }
                                            ]
                                        },
                                        {
                                            "kind": "Parameter",
                                            "fullStart": 648,
                                            "fullEnd": 651,
                                            "start": 648,
                                            "end": 651,
                                            "fullWidth": 3,
                                            "width": 3,
                                            "modifiers": [],
                                            "identifier": {
                                                "kind": "IdentifierName",
                                                "fullStart": 648,
                                                "fullEnd": 651,
                                                "start": 648,
                                                "end": 651,
                                                "fullWidth": 3,
                                                "width": 3,
                                                "text": "obj",
                                                "value": "obj",
                                                "valueText": "obj"
                                            }
                                        }
                                    ],
                                    "closeParenToken": {
                                        "kind": "CloseParenToken",
                                        "fullStart": 651,
                                        "fullEnd": 653,
                                        "start": 651,
                                        "end": 652,
                                        "fullWidth": 2,
                                        "width": 1,
                                        "text": ")",
                                        "value": ")",
                                        "valueText": ")",
                                        "hasTrailingTrivia": true,
                                        "trailingTrivia": [
                                            {
                                                "kind": "WhitespaceTrivia",
                                                "text": " "
                                            }
                                        ]
                                    }
                                }
                            },
                            "block": {
                                "kind": "Block",
                                "fullStart": 653,
                                "fullEnd": 705,
                                "start": 653,
                                "end": 703,
                                "fullWidth": 52,
                                "width": 50,
                                "openBraceToken": {
                                    "kind": "OpenBraceToken",
                                    "fullStart": 653,
                                    "fullEnd": 656,
                                    "start": 653,
                                    "end": 654,
                                    "fullWidth": 3,
                                    "width": 1,
                                    "text": "{",
                                    "value": "{",
                                    "valueText": "{",
                                    "hasTrailingTrivia": true,
                                    "hasTrailingNewLine": true,
                                    "trailingTrivia": [
                                        {
                                            "kind": "NewLineTrivia",
                                            "text": "\r\n"
                                        }
                                    ]
                                },
                                "statements": [
                                    {
                                        "kind": "ExpressionStatement",
                                        "fullStart": 656,
                                        "fullEnd": 694,
                                        "start": 668,
                                        "end": 692,
                                        "fullWidth": 38,
                                        "width": 24,
                                        "expression": {
                                            "kind": "AssignmentExpression",
                                            "fullStart": 656,
                                            "fullEnd": 691,
                                            "start": 668,
                                            "end": 691,
                                            "fullWidth": 35,
                                            "width": 23,
                                            "left": {
                                                "kind": "IdentifierName",
                                                "fullStart": 656,
                                                "fullEnd": 675,
                                                "start": 668,
                                                "end": 674,
                                                "fullWidth": 19,
                                                "width": 6,
                                                "text": "result",
                                                "value": "result",
                                                "valueText": "result",
                                                "hasLeadingTrivia": true,
                                                "hasTrailingTrivia": true,
                                                "leadingTrivia": [
                                                    {
                                                        "kind": "WhitespaceTrivia",
                                                        "text": "            "
                                                    }
                                                ],
                                                "trailingTrivia": [
                                                    {
                                                        "kind": "WhitespaceTrivia",
                                                        "text": " "
                                                    }
                                                ]
                                            },
                                            "operatorToken": {
                                                "kind": "EqualsToken",
                                                "fullStart": 675,
                                                "fullEnd": 677,
                                                "start": 675,
                                                "end": 676,
                                                "fullWidth": 2,
                                                "width": 1,
                                                "text": "=",
                                                "value": "=",
                                                "valueText": "=",
                                                "hasTrailingTrivia": true,
                                                "trailingTrivia": [
                                                    {
                                                        "kind": "WhitespaceTrivia",
                                                        "text": " "
                                                    }
                                                ]
                                            },
                                            "right": {
                                                "kind": "ParenthesizedExpression",
                                                "fullStart": 677,
                                                "fullEnd": 691,
                                                "start": 677,
                                                "end": 691,
                                                "fullWidth": 14,
                                                "width": 14,
                                                "openParenToken": {
                                                    "kind": "OpenParenToken",
                                                    "fullStart": 677,
                                                    "fullEnd": 678,
                                                    "start": 677,
                                                    "end": 678,
                                                    "fullWidth": 1,
                                                    "width": 1,
                                                    "text": "(",
                                                    "value": "(",
                                                    "valueText": "("
                                                },
                                                "expression": {
                                                    "kind": "EqualsExpression",
                                                    "fullStart": 678,
                                                    "fullEnd": 690,
                                                    "start": 678,
                                                    "end": 690,
                                                    "fullWidth": 12,
                                                    "width": 12,
                                                    "left": {
                                                        "kind": "ThisKeyword",
                                                        "fullStart": 678,
                                                        "fullEnd": 683,
                                                        "start": 678,
                                                        "end": 682,
                                                        "fullWidth": 5,
                                                        "width": 4,
                                                        "text": "this",
                                                        "value": "this",
                                                        "valueText": "this",
                                                        "hasTrailingTrivia": true,
                                                        "trailingTrivia": [
                                                            {
                                                                "kind": "WhitespaceTrivia",
                                                                "text": " "
                                                            }
                                                        ]
                                                    },
                                                    "operatorToken": {
                                                        "kind": "EqualsEqualsEqualsToken",
                                                        "fullStart": 683,
                                                        "fullEnd": 687,
                                                        "start": 683,
                                                        "end": 686,
                                                        "fullWidth": 4,
                                                        "width": 3,
                                                        "text": "===",
                                                        "value": "===",
                                                        "valueText": "===",
                                                        "hasTrailingTrivia": true,
                                                        "trailingTrivia": [
                                                            {
                                                                "kind": "WhitespaceTrivia",
                                                                "text": " "
                                                            }
                                                        ]
                                                    },
                                                    "right": {
                                                        "kind": "IdentifierName",
                                                        "fullStart": 687,
                                                        "fullEnd": 690,
                                                        "start": 687,
                                                        "end": 690,
                                                        "fullWidth": 3,
                                                        "width": 3,
                                                        "text": "arg",
                                                        "value": "arg",
                                                        "valueText": "arg"
                                                    }
                                                },
                                                "closeParenToken": {
                                                    "kind": "CloseParenToken",
                                                    "fullStart": 690,
                                                    "fullEnd": 691,
                                                    "start": 690,
                                                    "end": 691,
                                                    "fullWidth": 1,
                                                    "width": 1,
                                                    "text": ")",
                                                    "value": ")",
                                                    "valueText": ")"
                                                }
                                            }
                                        },
                                        "semicolonToken": {
                                            "kind": "SemicolonToken",
                                            "fullStart": 691,
                                            "fullEnd": 694,
                                            "start": 691,
                                            "end": 692,
                                            "fullWidth": 3,
                                            "width": 1,
                                            "text": ";",
                                            "value": ";",
                                            "valueText": ";",
                                            "hasTrailingTrivia": true,
                                            "hasTrailingNewLine": true,
                                            "trailingTrivia": [
                                                {
                                                    "kind": "NewLineTrivia",
                                                    "text": "\r\n"
                                                }
                                            ]
                                        }
                                    }
                                ],
                                "closeBraceToken": {
                                    "kind": "CloseBraceToken",
                                    "fullStart": 694,
                                    "fullEnd": 705,
                                    "start": 702,
                                    "end": 703,
                                    "fullWidth": 11,
                                    "width": 1,
                                    "text": "}",
                                    "value": "}",
                                    "valueText": "}",
                                    "hasLeadingTrivia": true,
                                    "hasTrailingTrivia": true,
                                    "hasTrailingNewLine": true,
                                    "leadingTrivia": [
                                        {
                                            "kind": "WhitespaceTrivia",
                                            "text": "        "
                                        }
                                    ],
                                    "trailingTrivia": [
                                        {
                                            "kind": "NewLineTrivia",
                                            "text": "\r\n"
                                        }
                                    ]
                                }
                            }
                        },
                        {
                            "kind": "ExpressionStatement",
                            "fullStart": 705,
                            "fullEnd": 786,
                            "start": 715,
                            "end": 784,
                            "fullWidth": 81,
                            "width": 69,
                            "expression": {
                                "kind": "ParenthesizedExpression",
                                "fullStart": 705,
                                "fullEnd": 783,
                                "start": 715,
                                "end": 783,
                                "fullWidth": 78,
                                "width": 68,
                                "openParenToken": {
                                    "kind": "OpenParenToken",
                                    "fullStart": 705,
                                    "fullEnd": 716,
                                    "start": 715,
                                    "end": 716,
                                    "fullWidth": 11,
                                    "width": 1,
                                    "text": "(",
                                    "value": "(",
                                    "valueText": "(",
                                    "hasLeadingTrivia": true,
                                    "hasLeadingNewLine": true,
                                    "leadingTrivia": [
                                        {
                                            "kind": "NewLineTrivia",
                                            "text": "\r\n"
                                        },
                                        {
                                            "kind": "WhitespaceTrivia",
                                            "text": "        "
                                        }
                                    ]
                                },
                                "expression": {
                                    "kind": "InvocationExpression",
                                    "fullStart": 716,
                                    "fullEnd": 782,
                                    "start": 716,
                                    "end": 782,
                                    "fullWidth": 66,
                                    "width": 66,
                                    "expression": {
                                        "kind": "FunctionExpression",
                                        "fullStart": 716,
                                        "fullEnd": 773,
                                        "start": 716,
                                        "end": 773,
                                        "fullWidth": 57,
                                        "width": 57,
                                        "functionKeyword": {
                                            "kind": "FunctionKeyword",
                                            "fullStart": 716,
                                            "fullEnd": 725,
                                            "start": 716,
                                            "end": 724,
                                            "fullWidth": 9,
                                            "width": 8,
                                            "text": "function",
                                            "value": "function",
                                            "valueText": "function",
                                            "hasTrailingTrivia": true,
                                            "trailingTrivia": [
                                                {
                                                    "kind": "WhitespaceTrivia",
                                                    "text": " "
                                                }
                                            ]
                                        },
                                        "identifier": {
                                            "kind": "IdentifierName",
                                            "fullStart": 725,
                                            "fullEnd": 728,
                                            "start": 725,
                                            "end": 728,
                                            "fullWidth": 3,
                                            "width": 3,
                                            "text": "fun",
                                            "value": "fun",
                                            "valueText": "fun"
                                        },
                                        "callSignature": {
                                            "kind": "CallSignature",
                                            "fullStart": 728,
                                            "fullEnd": 731,
                                            "start": 728,
                                            "end": 730,
                                            "fullWidth": 3,
                                            "width": 2,
                                            "parameterList": {
                                                "kind": "ParameterList",
                                                "fullStart": 728,
                                                "fullEnd": 731,
                                                "start": 728,
                                                "end": 730,
                                                "fullWidth": 3,
                                                "width": 2,
                                                "openParenToken": {
                                                    "kind": "OpenParenToken",
                                                    "fullStart": 728,
                                                    "fullEnd": 729,
                                                    "start": 728,
                                                    "end": 729,
                                                    "fullWidth": 1,
                                                    "width": 1,
                                                    "text": "(",
                                                    "value": "(",
                                                    "valueText": "("
                                                },
                                                "parameters": [],
                                                "closeParenToken": {
                                                    "kind": "CloseParenToken",
                                                    "fullStart": 729,
                                                    "fullEnd": 731,
                                                    "start": 729,
                                                    "end": 730,
                                                    "fullWidth": 2,
                                                    "width": 1,
                                                    "text": ")",
                                                    "value": ")",
                                                    "valueText": ")",
                                                    "hasTrailingTrivia": true,
                                                    "trailingTrivia": [
                                                        {
                                                            "kind": "WhitespaceTrivia",
                                                            "text": " "
                                                        }
                                                    ]
                                                }
                                            }
                                        },
                                        "block": {
                                            "kind": "Block",
                                            "fullStart": 731,
                                            "fullEnd": 773,
                                            "start": 731,
                                            "end": 773,
                                            "fullWidth": 42,
                                            "width": 42,
                                            "openBraceToken": {
                                                "kind": "OpenBraceToken",
                                                "fullStart": 731,
                                                "fullEnd": 734,
                                                "start": 731,
                                                "end": 732,
                                                "fullWidth": 3,
                                                "width": 1,
                                                "text": "{",
                                                "value": "{",
                                                "valueText": "{",
                                                "hasTrailingTrivia": true,
                                                "hasTrailingNewLine": true,
                                                "trailingTrivia": [
                                                    {
                                                        "kind": "NewLineTrivia",
                                                        "text": "\r\n"
                                                    }
                                                ]
                                            },
                                            "statements": [
                                                {
                                                    "kind": "ExpressionStatement",
                                                    "fullStart": 734,
                                                    "fullEnd": 764,
                                                    "start": 746,
                                                    "end": 762,
                                                    "fullWidth": 30,
                                                    "width": 16,
                                                    "expression": {
                                                        "kind": "AssignmentExpression",
                                                        "fullStart": 734,
                                                        "fullEnd": 761,
                                                        "start": 746,
                                                        "end": 761,
                                                        "fullWidth": 27,
                                                        "width": 15,
                                                        "left": {
                                                            "kind": "IdentifierName",
                                                            "fullStart": 734,
                                                            "fullEnd": 750,
                                                            "start": 746,
                                                            "end": 749,
                                                            "fullWidth": 16,
                                                            "width": 3,
                                                            "text": "arg",
                                                            "value": "arg",
                                                            "valueText": "arg",
                                                            "hasLeadingTrivia": true,
                                                            "hasTrailingTrivia": true,
                                                            "leadingTrivia": [
                                                                {
                                                                    "kind": "WhitespaceTrivia",
                                                                    "text": "            "
                                                                }
                                                            ],
                                                            "trailingTrivia": [
                                                                {
                                                                    "kind": "WhitespaceTrivia",
                                                                    "text": " "
                                                                }
                                                            ]
                                                        },
                                                        "operatorToken": {
                                                            "kind": "EqualsToken",
                                                            "fullStart": 750,
                                                            "fullEnd": 752,
                                                            "start": 750,
                                                            "end": 751,
                                                            "fullWidth": 2,
                                                            "width": 1,
                                                            "text": "=",
                                                            "value": "=",
                                                            "valueText": "=",
                                                            "hasTrailingTrivia": true,
                                                            "trailingTrivia": [
                                                                {
                                                                    "kind": "WhitespaceTrivia",
                                                                    "text": " "
                                                                }
                                                            ]
                                                        },
                                                        "right": {
                                                            "kind": "IdentifierName",
                                                            "fullStart": 752,
                                                            "fullEnd": 761,
                                                            "start": 752,
                                                            "end": 761,
                                                            "fullWidth": 9,
                                                            "width": 9,
                                                            "text": "arguments",
                                                            "value": "arguments",
                                                            "valueText": "arguments"
                                                        }
                                                    },
                                                    "semicolonToken": {
                                                        "kind": "SemicolonToken",
                                                        "fullStart": 761,
                                                        "fullEnd": 764,
                                                        "start": 761,
                                                        "end": 762,
                                                        "fullWidth": 3,
                                                        "width": 1,
                                                        "text": ";",
                                                        "value": ";",
                                                        "valueText": ";",
                                                        "hasTrailingTrivia": true,
                                                        "hasTrailingNewLine": true,
                                                        "trailingTrivia": [
                                                            {
                                                                "kind": "NewLineTrivia",
                                                                "text": "\r\n"
                                                            }
                                                        ]
                                                    }
                                                }
                                            ],
                                            "closeBraceToken": {
                                                "kind": "CloseBraceToken",
                                                "fullStart": 764,
                                                "fullEnd": 773,
                                                "start": 772,
                                                "end": 773,
                                                "fullWidth": 9,
                                                "width": 1,
                                                "text": "}",
                                                "value": "}",
                                                "valueText": "}",
                                                "hasLeadingTrivia": true,
                                                "leadingTrivia": [
                                                    {
                                                        "kind": "WhitespaceTrivia",
                                                        "text": "        "
                                                    }
                                                ]
                                            }
                                        }
                                    },
                                    "argumentList": {
                                        "kind": "ArgumentList",
                                        "fullStart": 773,
                                        "fullEnd": 782,
                                        "start": 773,
                                        "end": 782,
                                        "fullWidth": 9,
                                        "width": 9,
                                        "openParenToken": {
                                            "kind": "OpenParenToken",
                                            "fullStart": 773,
                                            "fullEnd": 774,
                                            "start": 773,
                                            "end": 774,
                                            "fullWidth": 1,
                                            "width": 1,
                                            "text": "(",
                                            "value": "(",
                                            "valueText": "("
                                        },
                                        "arguments": [
                                            {
                                                "kind": "NumericLiteral",
                                                "fullStart": 774,
                                                "fullEnd": 775,
                                                "start": 774,
                                                "end": 775,
                                                "fullWidth": 1,
                                                "width": 1,
                                                "text": "1",
                                                "value": 1,
                                                "valueText": "1"
                                            },
                                            {
                                                "kind": "CommaToken",
                                                "fullStart": 775,
                                                "fullEnd": 777,
                                                "start": 775,
                                                "end": 776,
                                                "fullWidth": 2,
                                                "width": 1,
                                                "text": ",",
                                                "value": ",",
                                                "valueText": ",",
                                                "hasTrailingTrivia": true,
                                                "trailingTrivia": [
                                                    {
                                                        "kind": "WhitespaceTrivia",
                                                        "text": " "
                                                    }
                                                ]
                                            },
                                            {
                                                "kind": "NumericLiteral",
                                                "fullStart": 777,
                                                "fullEnd": 778,
                                                "start": 777,
                                                "end": 778,
                                                "fullWidth": 1,
                                                "width": 1,
                                                "text": "2",
                                                "value": 2,
                                                "valueText": "2"
                                            },
                                            {
                                                "kind": "CommaToken",
                                                "fullStart": 778,
                                                "fullEnd": 780,
                                                "start": 778,
                                                "end": 779,
                                                "fullWidth": 2,
                                                "width": 1,
                                                "text": ",",
                                                "value": ",",
                                                "valueText": ",",
                                                "hasTrailingTrivia": true,
                                                "trailingTrivia": [
                                                    {
                                                        "kind": "WhitespaceTrivia",
                                                        "text": " "
                                                    }
                                                ]
                                            },
                                            {
                                                "kind": "NumericLiteral",
                                                "fullStart": 780,
                                                "fullEnd": 781,
                                                "start": 780,
                                                "end": 781,
                                                "fullWidth": 1,
                                                "width": 1,
                                                "text": "3",
                                                "value": 3,
                                                "valueText": "3"
                                            }
                                        ],
                                        "closeParenToken": {
                                            "kind": "CloseParenToken",
                                            "fullStart": 781,
                                            "fullEnd": 782,
                                            "start": 781,
                                            "end": 782,
                                            "fullWidth": 1,
                                            "width": 1,
                                            "text": ")",
                                            "value": ")",
                                            "valueText": ")"
                                        }
                                    }
                                },
                                "closeParenToken": {
                                    "kind": "CloseParenToken",
                                    "fullStart": 782,
                                    "fullEnd": 783,
                                    "start": 782,
                                    "end": 783,
                                    "fullWidth": 1,
                                    "width": 1,
                                    "text": ")",
                                    "value": ")",
                                    "valueText": ")"
                                }
                            },
                            "semicolonToken": {
                                "kind": "SemicolonToken",
                                "fullStart": 783,
                                "fullEnd": 786,
                                "start": 783,
                                "end": 784,
                                "fullWidth": 3,
                                "width": 1,
                                "text": ";",
                                "value": ";",
                                "valueText": ";",
                                "hasTrailingTrivia": true,
                                "hasTrailingNewLine": true,
                                "trailingTrivia": [
                                    {
                                        "kind": "NewLineTrivia",
                                        "text": "\r\n"
                                    }
                                ]
                            }
                        },
                        {
                            "kind": "ExpressionStatement",
                            "fullStart": 786,
                            "fullEnd": 828,
                            "start": 796,
                            "end": 826,
                            "fullWidth": 42,
                            "width": 30,
                            "expression": {
                                "kind": "InvocationExpression",
                                "fullStart": 786,
                                "fullEnd": 825,
                                "start": 796,
                                "end": 825,
                                "fullWidth": 39,
                                "width": 29,
                                "expression": {
                                    "kind": "MemberAccessExpression",
                                    "fullStart": 786,
                                    "fullEnd": 808,
                                    "start": 796,
                                    "end": 808,
                                    "fullWidth": 22,
                                    "width": 12,
                                    "expression": {
                                        "kind": "ArrayLiteralExpression",
                                        "fullStart": 786,
                                        "fullEnd": 800,
                                        "start": 796,
                                        "end": 800,
                                        "fullWidth": 14,
                                        "width": 4,
                                        "openBracketToken": {
                                            "kind": "OpenBracketToken",
                                            "fullStart": 786,
                                            "fullEnd": 797,
                                            "start": 796,
                                            "end": 797,
                                            "fullWidth": 11,
                                            "width": 1,
                                            "text": "[",
                                            "value": "[",
                                            "valueText": "[",
                                            "hasLeadingTrivia": true,
                                            "hasLeadingNewLine": true,
                                            "leadingTrivia": [
                                                {
                                                    "kind": "NewLineTrivia",
                                                    "text": "\r\n"
                                                },
                                                {
                                                    "kind": "WhitespaceTrivia",
                                                    "text": "        "
                                                }
                                            ]
                                        },
                                        "expressions": [
                                            {
                                                "kind": "NumericLiteral",
                                                "fullStart": 797,
                                                "fullEnd": 799,
                                                "start": 797,
                                                "end": 799,
                                                "fullWidth": 2,
                                                "width": 2,
                                                "text": "11",
                                                "value": 11,
                                                "valueText": "11"
                                            }
                                        ],
                                        "closeBracketToken": {
                                            "kind": "CloseBracketToken",
                                            "fullStart": 799,
                                            "fullEnd": 800,
                                            "start": 799,
                                            "end": 800,
                                            "fullWidth": 1,
                                            "width": 1,
                                            "text": "]",
                                            "value": "]",
                                            "valueText": "]"
                                        }
                                    },
                                    "dotToken": {
                                        "kind": "DotToken",
                                        "fullStart": 800,
                                        "fullEnd": 801,
                                        "start": 800,
                                        "end": 801,
                                        "fullWidth": 1,
                                        "width": 1,
                                        "text": ".",
                                        "value": ".",
                                        "valueText": "."
                                    },
                                    "name": {
                                        "kind": "IdentifierName",
                                        "fullStart": 801,
                                        "fullEnd": 808,
                                        "start": 801,
                                        "end": 808,
                                        "fullWidth": 7,
                                        "width": 7,
                                        "text": "forEach",
                                        "value": "forEach",
                                        "valueText": "forEach"
                                    }
                                },
                                "argumentList": {
                                    "kind": "ArgumentList",
                                    "fullStart": 808,
                                    "fullEnd": 825,
                                    "start": 808,
                                    "end": 825,
                                    "fullWidth": 17,
                                    "width": 17,
                                    "openParenToken": {
                                        "kind": "OpenParenToken",
                                        "fullStart": 808,
                                        "fullEnd": 809,
                                        "start": 808,
                                        "end": 809,
                                        "fullWidth": 1,
                                        "width": 1,
                                        "text": "(",
                                        "value": "(",
                                        "valueText": "("
                                    },
                                    "arguments": [
                                        {
                                            "kind": "IdentifierName",
                                            "fullStart": 809,
                                            "fullEnd": 819,
                                            "start": 809,
                                            "end": 819,
                                            "fullWidth": 10,
                                            "width": 10,
                                            "text": "callbackfn",
                                            "value": "callbackfn",
                                            "valueText": "callbackfn"
                                        },
                                        {
                                            "kind": "CommaToken",
                                            "fullStart": 819,
                                            "fullEnd": 821,
                                            "start": 819,
                                            "end": 820,
                                            "fullWidth": 2,
                                            "width": 1,
                                            "text": ",",
                                            "value": ",",
                                            "valueText": ",",
                                            "hasTrailingTrivia": true,
                                            "trailingTrivia": [
                                                {
                                                    "kind": "WhitespaceTrivia",
                                                    "text": " "
                                                }
                                            ]
                                        },
                                        {
                                            "kind": "IdentifierName",
                                            "fullStart": 821,
                                            "fullEnd": 824,
                                            "start": 821,
                                            "end": 824,
                                            "fullWidth": 3,
                                            "width": 3,
                                            "text": "arg",
                                            "value": "arg",
                                            "valueText": "arg"
                                        }
                                    ],
                                    "closeParenToken": {
                                        "kind": "CloseParenToken",
                                        "fullStart": 824,
                                        "fullEnd": 825,
                                        "start": 824,
                                        "end": 825,
                                        "fullWidth": 1,
                                        "width": 1,
                                        "text": ")",
                                        "value": ")",
                                        "valueText": ")"
                                    }
                                }
                            },
                            "semicolonToken": {
                                "kind": "SemicolonToken",
                                "fullStart": 825,
                                "fullEnd": 828,
                                "start": 825,
                                "end": 826,
                                "fullWidth": 3,
                                "width": 1,
                                "text": ";",
                                "value": ";",
                                "valueText": ";",
                                "hasTrailingTrivia": true,
                                "hasTrailingNewLine": true,
                                "trailingTrivia": [
                                    {
                                        "kind": "NewLineTrivia",
                                        "text": "\r\n"
                                    }
                                ]
                            }
                        },
                        {
                            "kind": "ReturnStatement",
                            "fullStart": 828,
                            "fullEnd": 852,
                            "start": 836,
                            "end": 850,
                            "fullWidth": 24,
                            "width": 14,
                            "returnKeyword": {
                                "kind": "ReturnKeyword",
                                "fullStart": 828,
                                "fullEnd": 843,
                                "start": 836,
                                "end": 842,
                                "fullWidth": 15,
                                "width": 6,
                                "text": "return",
                                "value": "return",
                                "valueText": "return",
                                "hasLeadingTrivia": true,
                                "hasTrailingTrivia": true,
                                "leadingTrivia": [
                                    {
                                        "kind": "WhitespaceTrivia",
                                        "text": "        "
                                    }
                                ],
                                "trailingTrivia": [
                                    {
                                        "kind": "WhitespaceTrivia",
                                        "text": " "
                                    }
                                ]
                            },
                            "expression": {
                                "kind": "IdentifierName",
                                "fullStart": 843,
                                "fullEnd": 849,
                                "start": 843,
                                "end": 849,
                                "fullWidth": 6,
                                "width": 6,
                                "text": "result",
                                "value": "result",
                                "valueText": "result"
                            },
                            "semicolonToken": {
                                "kind": "SemicolonToken",
                                "fullStart": 849,
                                "fullEnd": 852,
                                "start": 849,
                                "end": 850,
                                "fullWidth": 3,
                                "width": 1,
                                "text": ";",
                                "value": ";",
                                "valueText": ";",
                                "hasTrailingTrivia": true,
                                "hasTrailingNewLine": true,
                                "trailingTrivia": [
                                    {
                                        "kind": "NewLineTrivia",
                                        "text": "\r\n"
                                    }
                                ]
                            }
                        }
                    ],
                    "closeBraceToken": {
                        "kind": "CloseBraceToken",
                        "fullStart": 852,
                        "fullEnd": 859,
                        "start": 856,
                        "end": 857,
                        "fullWidth": 7,
                        "width": 1,
                        "text": "}",
                        "value": "}",
                        "valueText": "}",
                        "hasLeadingTrivia": true,
                        "hasTrailingTrivia": true,
                        "hasTrailingNewLine": true,
                        "leadingTrivia": [
                            {
                                "kind": "WhitespaceTrivia",
                                "text": "    "
                            }
                        ],
                        "trailingTrivia": [
                            {
                                "kind": "NewLineTrivia",
                                "text": "\r\n"
                            }
                        ]
                    }
                }
            },
            {
                "kind": "ExpressionStatement",
                "fullStart": 859,
                "fullEnd": 883,
                "start": 859,
                "end": 881,
                "fullWidth": 24,
                "width": 22,
                "expression": {
                    "kind": "InvocationExpression",
                    "fullStart": 859,
                    "fullEnd": 880,
                    "start": 859,
                    "end": 880,
                    "fullWidth": 21,
                    "width": 21,
                    "expression": {
                        "kind": "IdentifierName",
                        "fullStart": 859,
                        "fullEnd": 870,
                        "start": 859,
                        "end": 870,
                        "fullWidth": 11,
                        "width": 11,
                        "text": "runTestCase",
                        "value": "runTestCase",
                        "valueText": "runTestCase"
                    },
                    "argumentList": {
                        "kind": "ArgumentList",
                        "fullStart": 870,
                        "fullEnd": 880,
                        "start": 870,
                        "end": 880,
                        "fullWidth": 10,
                        "width": 10,
                        "openParenToken": {
                            "kind": "OpenParenToken",
                            "fullStart": 870,
                            "fullEnd": 871,
                            "start": 870,
                            "end": 871,
                            "fullWidth": 1,
                            "width": 1,
                            "text": "(",
                            "value": "(",
                            "valueText": "("
                        },
                        "arguments": [
                            {
                                "kind": "IdentifierName",
                                "fullStart": 871,
                                "fullEnd": 879,
                                "start": 871,
                                "end": 879,
                                "fullWidth": 8,
                                "width": 8,
                                "text": "testcase",
                                "value": "testcase",
                                "valueText": "testcase"
                            }
                        ],
                        "closeParenToken": {
                            "kind": "CloseParenToken",
                            "fullStart": 879,
                            "fullEnd": 880,
                            "start": 879,
                            "end": 880,
                            "fullWidth": 1,
                            "width": 1,
                            "text": ")",
                            "value": ")",
                            "valueText": ")"
                        }
                    }
                },
                "semicolonToken": {
                    "kind": "SemicolonToken",
                    "fullStart": 880,
                    "fullEnd": 883,
                    "start": 880,
                    "end": 881,
                    "fullWidth": 3,
                    "width": 1,
                    "text": ";",
                    "value": ";",
                    "valueText": ";",
                    "hasTrailingTrivia": true,
                    "hasTrailingNewLine": true,
                    "trailingTrivia": [
                        {
                            "kind": "NewLineTrivia",
                            "text": "\r\n"
                        }
                    ]
                }
            }
        ],
        "endOfFileToken": {
            "kind": "EndOfFileToken",
            "fullStart": 883,
            "fullEnd": 883,
            "start": 883,
            "end": 883,
            "fullWidth": 0,
            "width": 0,
            "text": ""
        }
    },
    "lineMap": {
        "lineStarts": [
            0,
            67,
            152,
            232,
            308,
            380,
            385,
            440,
            527,
            532,
            534,
            536,
            559,
            561,
            590,
            608,
            610,
            656,
            694,
            705,
            707,
            734,
            764,
            786,
            788,
            828,
            852,
            859,
            883
        ],
        "length": 883
    }
}<|MERGE_RESOLUTION|>--- conflicted
+++ resolved
@@ -250,12 +250,8 @@
                                         "start": 573,
                                         "end": 587,
                                         "fullWidth": 14,
-<<<<<<< HEAD
                                         "width": 14,
-                                        "identifier": {
-=======
                                         "propertyName": {
->>>>>>> 85e84683
                                             "kind": "IdentifierName",
                                             "fullStart": 573,
                                             "fullEnd": 580,
@@ -389,12 +385,8 @@
                                         "start": 602,
                                         "end": 605,
                                         "fullWidth": 3,
-<<<<<<< HEAD
                                         "width": 3,
-                                        "identifier": {
-=======
                                         "propertyName": {
->>>>>>> 85e84683
                                             "kind": "IdentifierName",
                                             "fullStart": 602,
                                             "fullEnd": 605,
