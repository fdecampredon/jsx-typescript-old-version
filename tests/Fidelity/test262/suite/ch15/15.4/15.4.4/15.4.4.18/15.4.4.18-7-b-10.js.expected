--- conflicted
+++ resolved
@@ -559,11 +559,8 @@
                                             "start": 717,
                                             "end": 720,
                                             "fullWidth": 3,
-<<<<<<< HEAD
                                             "width": 3,
-=======
                                             "modifiers": [],
->>>>>>> e3c38734
                                             "identifier": {
                                                 "kind": "IdentifierName",
                                                 "fullStart": 717,
@@ -603,11 +600,8 @@
                                             "start": 722,
                                             "end": 725,
                                             "fullWidth": 3,
-<<<<<<< HEAD
                                             "width": 3,
-=======
                                             "modifiers": [],
->>>>>>> e3c38734
                                             "identifier": {
                                                 "kind": "IdentifierName",
                                                 "fullStart": 722,
@@ -647,11 +641,8 @@
                                             "start": 727,
                                             "end": 730,
                                             "fullWidth": 3,
-<<<<<<< HEAD
                                             "width": 3,
-=======
                                             "modifiers": [],
->>>>>>> e3c38734
                                             "identifier": {
                                                 "kind": "IdentifierName",
                                                 "fullStart": 727,
