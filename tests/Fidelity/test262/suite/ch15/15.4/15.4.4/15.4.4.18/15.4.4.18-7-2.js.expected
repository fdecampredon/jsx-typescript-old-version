--- conflicted
+++ resolved
@@ -260,12 +260,8 @@
                                         "start": 577,
                                         "end": 588,
                                         "fullWidth": 11,
-<<<<<<< HEAD
                                         "width": 11,
-                                        "identifier": {
-=======
                                         "propertyName": {
->>>>>>> 85e84683
                                             "kind": "IdentifierName",
                                             "fullStart": 577,
                                             "fullEnd": 585,
@@ -982,12 +978,8 @@
                                         "start": 707,
                                         "end": 724,
                                         "fullWidth": 17,
-<<<<<<< HEAD
                                         "width": 17,
-                                        "identifier": {
-=======
                                         "propertyName": {
->>>>>>> 85e84683
                                             "kind": "IdentifierName",
                                             "fullStart": 707,
                                             "fullEnd": 711,
