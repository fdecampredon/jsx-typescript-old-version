{
    "isDeclaration": false,
    "languageVersion": "EcmaScript5",
    "parseOptions": {
        "allowAutomaticSemicolonInsertion": true
    },
    "sourceUnit": {
        "kind": "SourceUnit",
        "fullStart": 0,
        "fullEnd": 969,
        "start": 586,
        "end": 969,
        "fullWidth": 969,
        "width": 383,
        "isIncrementallyUnusable": true,
        "moduleElements": [
            {
                "kind": "FunctionDeclaration",
                "fullStart": 0,
                "fullEnd": 945,
                "start": 586,
                "end": 943,
                "fullWidth": 945,
                "width": 357,
                "modifiers": [],
                "functionKeyword": {
                    "kind": "FunctionKeyword",
                    "fullStart": 0,
                    "fullEnd": 595,
                    "start": 586,
                    "end": 594,
                    "fullWidth": 595,
                    "width": 8,
                    "text": "function",
                    "value": "function",
                    "valueText": "function",
                    "hasLeadingTrivia": true,
                    "hasLeadingComment": true,
                    "hasLeadingNewLine": true,
                    "hasTrailingTrivia": true,
                    "leadingTrivia": [
                        {
                            "kind": "SingleLineCommentTrivia",
                            "text": "/// Copyright (c) 2012 Ecma International.  All rights reserved. "
                        },
                        {
                            "kind": "NewLineTrivia",
                            "text": "\r\n"
                        },
                        {
                            "kind": "SingleLineCommentTrivia",
                            "text": "/// Ecma International makes this code available under the terms and conditions set"
                        },
                        {
                            "kind": "NewLineTrivia",
                            "text": "\r\n"
                        },
                        {
                            "kind": "SingleLineCommentTrivia",
                            "text": "/// forth on http://hg.ecmascript.org/tests/test262/raw-file/tip/LICENSE (the "
                        },
                        {
                            "kind": "NewLineTrivia",
                            "text": "\r\n"
                        },
                        {
                            "kind": "SingleLineCommentTrivia",
                            "text": "/// \"Use Terms\").   Any redistribution of this code must retain the above "
                        },
                        {
                            "kind": "NewLineTrivia",
                            "text": "\r\n"
                        },
                        {
                            "kind": "SingleLineCommentTrivia",
                            "text": "/// copyright and this notice and otherwise comply with the Use Terms."
                        },
                        {
                            "kind": "NewLineTrivia",
                            "text": "\r\n"
                        },
                        {
                            "kind": "MultiLineCommentTrivia",
                            "text": "/**\r\n * @path ch15/15.4/15.4.4/15.4.4.18/15.4.4.18-3-25.js\r\n * @description Array.prototype.forEach - value of 'length' is a negative non-integer, ensure truncation occurs in the proper direction\r\n */"
                        },
                        {
                            "kind": "NewLineTrivia",
                            "text": "\r\n"
                        },
                        {
                            "kind": "NewLineTrivia",
                            "text": "\r\n"
                        },
                        {
                            "kind": "NewLineTrivia",
                            "text": "\r\n"
                        }
                    ],
                    "trailingTrivia": [
                        {
                            "kind": "WhitespaceTrivia",
                            "text": " "
                        }
                    ]
                },
                "identifier": {
                    "kind": "IdentifierName",
                    "fullStart": 595,
                    "fullEnd": 603,
                    "start": 595,
                    "end": 603,
                    "fullWidth": 8,
                    "width": 8,
                    "text": "testcase",
                    "value": "testcase",
                    "valueText": "testcase"
                },
                "callSignature": {
                    "kind": "CallSignature",
                    "fullStart": 603,
                    "fullEnd": 606,
                    "start": 603,
                    "end": 605,
                    "fullWidth": 3,
                    "width": 2,
                    "parameterList": {
                        "kind": "ParameterList",
                        "fullStart": 603,
                        "fullEnd": 606,
                        "start": 603,
                        "end": 605,
                        "fullWidth": 3,
                        "width": 2,
                        "openParenToken": {
                            "kind": "OpenParenToken",
                            "fullStart": 603,
                            "fullEnd": 604,
                            "start": 603,
                            "end": 604,
                            "fullWidth": 1,
                            "width": 1,
                            "text": "(",
                            "value": "(",
                            "valueText": "("
                        },
                        "parameters": [],
                        "closeParenToken": {
                            "kind": "CloseParenToken",
                            "fullStart": 604,
                            "fullEnd": 606,
                            "start": 604,
                            "end": 605,
                            "fullWidth": 2,
                            "width": 1,
                            "text": ")",
                            "value": ")",
                            "valueText": ")",
                            "hasTrailingTrivia": true,
                            "trailingTrivia": [
                                {
                                    "kind": "WhitespaceTrivia",
                                    "text": " "
                                }
                            ]
                        }
                    }
                },
                "block": {
                    "kind": "Block",
                    "fullStart": 606,
                    "fullEnd": 945,
                    "start": 606,
                    "end": 943,
                    "fullWidth": 339,
                    "width": 337,
                    "openBraceToken": {
                        "kind": "OpenBraceToken",
                        "fullStart": 606,
                        "fullEnd": 609,
                        "start": 606,
                        "end": 607,
                        "fullWidth": 3,
                        "width": 1,
                        "text": "{",
                        "value": "{",
                        "valueText": "{",
                        "hasTrailingTrivia": true,
                        "hasTrailingNewLine": true,
                        "trailingTrivia": [
                            {
                                "kind": "NewLineTrivia",
                                "text": "\r\n"
                            }
                        ]
                    },
                    "statements": [
                        {
                            "kind": "VariableStatement",
                            "fullStart": 609,
                            "fullEnd": 644,
                            "start": 619,
                            "end": 642,
                            "fullWidth": 35,
                            "width": 23,
                            "modifiers": [],
                            "variableDeclaration": {
                                "kind": "VariableDeclaration",
                                "fullStart": 609,
                                "fullEnd": 641,
                                "start": 619,
                                "end": 641,
                                "fullWidth": 32,
                                "width": 22,
                                "varKeyword": {
                                    "kind": "VarKeyword",
                                    "fullStart": 609,
                                    "fullEnd": 623,
                                    "start": 619,
                                    "end": 622,
                                    "fullWidth": 14,
                                    "width": 3,
                                    "text": "var",
                                    "value": "var",
                                    "valueText": "var",
                                    "hasLeadingTrivia": true,
                                    "hasLeadingNewLine": true,
                                    "hasTrailingTrivia": true,
                                    "leadingTrivia": [
                                        {
                                            "kind": "NewLineTrivia",
                                            "text": "\r\n"
                                        },
                                        {
                                            "kind": "WhitespaceTrivia",
                                            "text": "        "
                                        }
                                    ],
                                    "trailingTrivia": [
                                        {
                                            "kind": "WhitespaceTrivia",
                                            "text": " "
                                        }
                                    ]
                                },
                                "variableDeclarators": [
                                    {
                                        "kind": "VariableDeclarator",
                                        "fullStart": 623,
                                        "fullEnd": 641,
                                        "start": 623,
                                        "end": 641,
                                        "fullWidth": 18,
<<<<<<< HEAD
                                        "width": 18,
                                        "identifier": {
=======
                                        "propertyName": {
>>>>>>> 85e84683
                                            "kind": "IdentifierName",
                                            "fullStart": 623,
                                            "fullEnd": 634,
                                            "start": 623,
                                            "end": 633,
                                            "fullWidth": 11,
                                            "width": 10,
                                            "text": "testResult",
                                            "value": "testResult",
                                            "valueText": "testResult",
                                            "hasTrailingTrivia": true,
                                            "trailingTrivia": [
                                                {
                                                    "kind": "WhitespaceTrivia",
                                                    "text": " "
                                                }
                                            ]
                                        },
                                        "equalsValueClause": {
                                            "kind": "EqualsValueClause",
                                            "fullStart": 634,
                                            "fullEnd": 641,
                                            "start": 634,
                                            "end": 641,
                                            "fullWidth": 7,
                                            "width": 7,
                                            "equalsToken": {
                                                "kind": "EqualsToken",
                                                "fullStart": 634,
                                                "fullEnd": 636,
                                                "start": 634,
                                                "end": 635,
                                                "fullWidth": 2,
                                                "width": 1,
                                                "text": "=",
                                                "value": "=",
                                                "valueText": "=",
                                                "hasTrailingTrivia": true,
                                                "trailingTrivia": [
                                                    {
                                                        "kind": "WhitespaceTrivia",
                                                        "text": " "
                                                    }
                                                ]
                                            },
                                            "value": {
                                                "kind": "FalseKeyword",
                                                "fullStart": 636,
                                                "fullEnd": 641,
                                                "start": 636,
                                                "end": 641,
                                                "fullWidth": 5,
                                                "width": 5,
                                                "text": "false",
                                                "value": false,
                                                "valueText": "false"
                                            }
                                        }
                                    }
                                ]
                            },
                            "semicolonToken": {
                                "kind": "SemicolonToken",
                                "fullStart": 641,
                                "fullEnd": 644,
                                "start": 641,
                                "end": 642,
                                "fullWidth": 3,
                                "width": 1,
                                "text": ";",
                                "value": ";",
                                "valueText": ";",
                                "hasTrailingTrivia": true,
                                "hasTrailingNewLine": true,
                                "trailingTrivia": [
                                    {
                                        "kind": "NewLineTrivia",
                                        "text": "\r\n"
                                    }
                                ]
                            }
                        },
                        {
                            "kind": "FunctionDeclaration",
                            "fullStart": 644,
                            "fullEnd": 741,
                            "start": 654,
                            "end": 739,
                            "fullWidth": 97,
                            "width": 85,
                            "modifiers": [],
                            "functionKeyword": {
                                "kind": "FunctionKeyword",
                                "fullStart": 644,
                                "fullEnd": 663,
                                "start": 654,
                                "end": 662,
                                "fullWidth": 19,
                                "width": 8,
                                "text": "function",
                                "value": "function",
                                "valueText": "function",
                                "hasLeadingTrivia": true,
                                "hasLeadingNewLine": true,
                                "hasTrailingTrivia": true,
                                "leadingTrivia": [
                                    {
                                        "kind": "NewLineTrivia",
                                        "text": "\r\n"
                                    },
                                    {
                                        "kind": "WhitespaceTrivia",
                                        "text": "        "
                                    }
                                ],
                                "trailingTrivia": [
                                    {
                                        "kind": "WhitespaceTrivia",
                                        "text": " "
                                    }
                                ]
                            },
                            "identifier": {
                                "kind": "IdentifierName",
                                "fullStart": 663,
                                "fullEnd": 673,
                                "start": 663,
                                "end": 673,
                                "fullWidth": 10,
                                "width": 10,
                                "text": "callbackfn",
                                "value": "callbackfn",
                                "valueText": "callbackfn"
                            },
                            "callSignature": {
                                "kind": "CallSignature",
                                "fullStart": 673,
                                "fullEnd": 689,
                                "start": 673,
                                "end": 688,
                                "fullWidth": 16,
                                "width": 15,
                                "parameterList": {
                                    "kind": "ParameterList",
                                    "fullStart": 673,
                                    "fullEnd": 689,
                                    "start": 673,
                                    "end": 688,
                                    "fullWidth": 16,
                                    "width": 15,
                                    "openParenToken": {
                                        "kind": "OpenParenToken",
                                        "fullStart": 673,
                                        "fullEnd": 674,
                                        "start": 673,
                                        "end": 674,
                                        "fullWidth": 1,
                                        "width": 1,
                                        "text": "(",
                                        "value": "(",
                                        "valueText": "("
                                    },
                                    "parameters": [
                                        {
                                            "kind": "Parameter",
                                            "fullStart": 674,
                                            "fullEnd": 677,
                                            "start": 674,
                                            "end": 677,
                                            "fullWidth": 3,
                                            "width": 3,
                                            "modifiers": [],
                                            "identifier": {
                                                "kind": "IdentifierName",
                                                "fullStart": 674,
                                                "fullEnd": 677,
                                                "start": 674,
                                                "end": 677,
                                                "fullWidth": 3,
                                                "width": 3,
                                                "text": "val",
                                                "value": "val",
                                                "valueText": "val"
                                            }
                                        },
                                        {
                                            "kind": "CommaToken",
                                            "fullStart": 677,
                                            "fullEnd": 679,
                                            "start": 677,
                                            "end": 678,
                                            "fullWidth": 2,
                                            "width": 1,
                                            "text": ",",
                                            "value": ",",
                                            "valueText": ",",
                                            "hasTrailingTrivia": true,
                                            "trailingTrivia": [
                                                {
                                                    "kind": "WhitespaceTrivia",
                                                    "text": " "
                                                }
                                            ]
                                        },
                                        {
                                            "kind": "Parameter",
                                            "fullStart": 679,
                                            "fullEnd": 682,
                                            "start": 679,
                                            "end": 682,
                                            "fullWidth": 3,
                                            "width": 3,
                                            "modifiers": [],
                                            "identifier": {
                                                "kind": "IdentifierName",
                                                "fullStart": 679,
                                                "fullEnd": 682,
                                                "start": 679,
                                                "end": 682,
                                                "fullWidth": 3,
                                                "width": 3,
                                                "text": "idx",
                                                "value": "idx",
                                                "valueText": "idx"
                                            }
                                        },
                                        {
                                            "kind": "CommaToken",
                                            "fullStart": 682,
                                            "fullEnd": 684,
                                            "start": 682,
                                            "end": 683,
                                            "fullWidth": 2,
                                            "width": 1,
                                            "text": ",",
                                            "value": ",",
                                            "valueText": ",",
                                            "hasTrailingTrivia": true,
                                            "trailingTrivia": [
                                                {
                                                    "kind": "WhitespaceTrivia",
                                                    "text": " "
                                                }
                                            ]
                                        },
                                        {
                                            "kind": "Parameter",
                                            "fullStart": 684,
                                            "fullEnd": 687,
                                            "start": 684,
                                            "end": 687,
                                            "fullWidth": 3,
                                            "width": 3,
                                            "modifiers": [],
                                            "identifier": {
                                                "kind": "IdentifierName",
                                                "fullStart": 684,
                                                "fullEnd": 687,
                                                "start": 684,
                                                "end": 687,
                                                "fullWidth": 3,
                                                "width": 3,
                                                "text": "obj",
                                                "value": "obj",
                                                "valueText": "obj"
                                            }
                                        }
                                    ],
                                    "closeParenToken": {
                                        "kind": "CloseParenToken",
                                        "fullStart": 687,
                                        "fullEnd": 689,
                                        "start": 687,
                                        "end": 688,
                                        "fullWidth": 2,
                                        "width": 1,
                                        "text": ")",
                                        "value": ")",
                                        "valueText": ")",
                                        "hasTrailingTrivia": true,
                                        "trailingTrivia": [
                                            {
                                                "kind": "WhitespaceTrivia",
                                                "text": " "
                                            }
                                        ]
                                    }
                                }
                            },
                            "block": {
                                "kind": "Block",
                                "fullStart": 689,
                                "fullEnd": 741,
                                "start": 689,
                                "end": 739,
                                "fullWidth": 52,
                                "width": 50,
                                "openBraceToken": {
                                    "kind": "OpenBraceToken",
                                    "fullStart": 689,
                                    "fullEnd": 692,
                                    "start": 689,
                                    "end": 690,
                                    "fullWidth": 3,
                                    "width": 1,
                                    "text": "{",
                                    "value": "{",
                                    "valueText": "{",
                                    "hasTrailingTrivia": true,
                                    "hasTrailingNewLine": true,
                                    "trailingTrivia": [
                                        {
                                            "kind": "NewLineTrivia",
                                            "text": "\r\n"
                                        }
                                    ]
                                },
                                "statements": [
                                    {
                                        "kind": "ExpressionStatement",
                                        "fullStart": 692,
                                        "fullEnd": 730,
                                        "start": 704,
                                        "end": 728,
                                        "fullWidth": 38,
                                        "width": 24,
                                        "expression": {
                                            "kind": "AssignmentExpression",
                                            "fullStart": 692,
                                            "fullEnd": 727,
                                            "start": 704,
                                            "end": 727,
                                            "fullWidth": 35,
                                            "width": 23,
                                            "left": {
                                                "kind": "IdentifierName",
                                                "fullStart": 692,
                                                "fullEnd": 715,
                                                "start": 704,
                                                "end": 714,
                                                "fullWidth": 23,
                                                "width": 10,
                                                "text": "testResult",
                                                "value": "testResult",
                                                "valueText": "testResult",
                                                "hasLeadingTrivia": true,
                                                "hasTrailingTrivia": true,
                                                "leadingTrivia": [
                                                    {
                                                        "kind": "WhitespaceTrivia",
                                                        "text": "            "
                                                    }
                                                ],
                                                "trailingTrivia": [
                                                    {
                                                        "kind": "WhitespaceTrivia",
                                                        "text": " "
                                                    }
                                                ]
                                            },
                                            "operatorToken": {
                                                "kind": "EqualsToken",
                                                "fullStart": 715,
                                                "fullEnd": 717,
                                                "start": 715,
                                                "end": 716,
                                                "fullWidth": 2,
                                                "width": 1,
                                                "text": "=",
                                                "value": "=",
                                                "valueText": "=",
                                                "hasTrailingTrivia": true,
                                                "trailingTrivia": [
                                                    {
                                                        "kind": "WhitespaceTrivia",
                                                        "text": " "
                                                    }
                                                ]
                                            },
                                            "right": {
                                                "kind": "ParenthesizedExpression",
                                                "fullStart": 717,
                                                "fullEnd": 727,
                                                "start": 717,
                                                "end": 727,
                                                "fullWidth": 10,
                                                "width": 10,
                                                "openParenToken": {
                                                    "kind": "OpenParenToken",
                                                    "fullStart": 717,
                                                    "fullEnd": 718,
                                                    "start": 717,
                                                    "end": 718,
                                                    "fullWidth": 1,
                                                    "width": 1,
                                                    "text": "(",
                                                    "value": "(",
                                                    "valueText": "("
                                                },
                                                "expression": {
                                                    "kind": "GreaterThanExpression",
                                                    "fullStart": 718,
                                                    "fullEnd": 726,
                                                    "start": 718,
                                                    "end": 726,
                                                    "fullWidth": 8,
                                                    "width": 8,
                                                    "left": {
                                                        "kind": "IdentifierName",
                                                        "fullStart": 718,
                                                        "fullEnd": 722,
                                                        "start": 718,
                                                        "end": 721,
                                                        "fullWidth": 4,
                                                        "width": 3,
                                                        "text": "val",
                                                        "value": "val",
                                                        "valueText": "val",
                                                        "hasTrailingTrivia": true,
                                                        "trailingTrivia": [
                                                            {
                                                                "kind": "WhitespaceTrivia",
                                                                "text": " "
                                                            }
                                                        ]
                                                    },
                                                    "operatorToken": {
                                                        "kind": "GreaterThanToken",
                                                        "fullStart": 722,
                                                        "fullEnd": 724,
                                                        "start": 722,
                                                        "end": 723,
                                                        "fullWidth": 2,
                                                        "width": 1,
                                                        "text": ">",
                                                        "value": ">",
                                                        "valueText": ">",
                                                        "hasTrailingTrivia": true,
                                                        "trailingTrivia": [
                                                            {
                                                                "kind": "WhitespaceTrivia",
                                                                "text": " "
                                                            }
                                                        ]
                                                    },
                                                    "right": {
                                                        "kind": "NumericLiteral",
                                                        "fullStart": 724,
                                                        "fullEnd": 726,
                                                        "start": 724,
                                                        "end": 726,
                                                        "fullWidth": 2,
                                                        "width": 2,
                                                        "text": "10",
                                                        "value": 10,
                                                        "valueText": "10"
                                                    }
                                                },
                                                "closeParenToken": {
                                                    "kind": "CloseParenToken",
                                                    "fullStart": 726,
                                                    "fullEnd": 727,
                                                    "start": 726,
                                                    "end": 727,
                                                    "fullWidth": 1,
                                                    "width": 1,
                                                    "text": ")",
                                                    "value": ")",
                                                    "valueText": ")"
                                                }
                                            }
                                        },
                                        "semicolonToken": {
                                            "kind": "SemicolonToken",
                                            "fullStart": 727,
                                            "fullEnd": 730,
                                            "start": 727,
                                            "end": 728,
                                            "fullWidth": 3,
                                            "width": 1,
                                            "text": ";",
                                            "value": ";",
                                            "valueText": ";",
                                            "hasTrailingTrivia": true,
                                            "hasTrailingNewLine": true,
                                            "trailingTrivia": [
                                                {
                                                    "kind": "NewLineTrivia",
                                                    "text": "\r\n"
                                                }
                                            ]
                                        }
                                    }
                                ],
                                "closeBraceToken": {
                                    "kind": "CloseBraceToken",
                                    "fullStart": 730,
                                    "fullEnd": 741,
                                    "start": 738,
                                    "end": 739,
                                    "fullWidth": 11,
                                    "width": 1,
                                    "text": "}",
                                    "value": "}",
                                    "valueText": "}",
                                    "hasLeadingTrivia": true,
                                    "hasTrailingTrivia": true,
                                    "hasTrailingNewLine": true,
                                    "leadingTrivia": [
                                        {
                                            "kind": "WhitespaceTrivia",
                                            "text": "        "
                                        }
                                    ],
                                    "trailingTrivia": [
                                        {
                                            "kind": "NewLineTrivia",
                                            "text": "\r\n"
                                        }
                                    ]
                                }
                            }
                        },
                        {
                            "kind": "VariableStatement",
                            "fullStart": 741,
                            "fullEnd": 850,
                            "start": 751,
                            "end": 848,
                            "fullWidth": 109,
                            "width": 97,
                            "modifiers": [],
                            "variableDeclaration": {
                                "kind": "VariableDeclaration",
                                "fullStart": 741,
                                "fullEnd": 847,
                                "start": 751,
                                "end": 847,
                                "fullWidth": 106,
                                "width": 96,
                                "varKeyword": {
                                    "kind": "VarKeyword",
                                    "fullStart": 741,
                                    "fullEnd": 755,
                                    "start": 751,
                                    "end": 754,
                                    "fullWidth": 14,
                                    "width": 3,
                                    "text": "var",
                                    "value": "var",
                                    "valueText": "var",
                                    "hasLeadingTrivia": true,
                                    "hasLeadingNewLine": true,
                                    "hasTrailingTrivia": true,
                                    "leadingTrivia": [
                                        {
                                            "kind": "NewLineTrivia",
                                            "text": "\r\n"
                                        },
                                        {
                                            "kind": "WhitespaceTrivia",
                                            "text": "        "
                                        }
                                    ],
                                    "trailingTrivia": [
                                        {
                                            "kind": "WhitespaceTrivia",
                                            "text": " "
                                        }
                                    ]
                                },
                                "variableDeclarators": [
                                    {
                                        "kind": "VariableDeclarator",
                                        "fullStart": 755,
                                        "fullEnd": 847,
                                        "start": 755,
                                        "end": 847,
                                        "fullWidth": 92,
<<<<<<< HEAD
                                        "width": 92,
                                        "identifier": {
=======
                                        "propertyName": {
>>>>>>> 85e84683
                                            "kind": "IdentifierName",
                                            "fullStart": 755,
                                            "fullEnd": 759,
                                            "start": 755,
                                            "end": 758,
                                            "fullWidth": 4,
                                            "width": 3,
                                            "text": "obj",
                                            "value": "obj",
                                            "valueText": "obj",
                                            "hasTrailingTrivia": true,
                                            "trailingTrivia": [
                                                {
                                                    "kind": "WhitespaceTrivia",
                                                    "text": " "
                                                }
                                            ]
                                        },
                                        "equalsValueClause": {
                                            "kind": "EqualsValueClause",
                                            "fullStart": 759,
                                            "fullEnd": 847,
                                            "start": 759,
                                            "end": 847,
                                            "fullWidth": 88,
                                            "width": 88,
                                            "equalsToken": {
                                                "kind": "EqualsToken",
                                                "fullStart": 759,
                                                "fullEnd": 761,
                                                "start": 759,
                                                "end": 760,
                                                "fullWidth": 2,
                                                "width": 1,
                                                "text": "=",
                                                "value": "=",
                                                "valueText": "=",
                                                "hasTrailingTrivia": true,
                                                "trailingTrivia": [
                                                    {
                                                        "kind": "WhitespaceTrivia",
                                                        "text": " "
                                                    }
                                                ]
                                            },
                                            "value": {
                                                "kind": "ObjectLiteralExpression",
                                                "fullStart": 761,
                                                "fullEnd": 847,
                                                "start": 761,
                                                "end": 847,
                                                "fullWidth": 86,
                                                "width": 86,
                                                "openBraceToken": {
                                                    "kind": "OpenBraceToken",
                                                    "fullStart": 761,
                                                    "fullEnd": 764,
                                                    "start": 761,
                                                    "end": 762,
                                                    "fullWidth": 3,
                                                    "width": 1,
                                                    "text": "{",
                                                    "value": "{",
                                                    "valueText": "{",
                                                    "hasTrailingTrivia": true,
                                                    "hasTrailingNewLine": true,
                                                    "trailingTrivia": [
                                                        {
                                                            "kind": "NewLineTrivia",
                                                            "text": "\r\n"
                                                        }
                                                    ]
                                                },
                                                "propertyAssignments": [
                                                    {
                                                        "kind": "SimplePropertyAssignment",
                                                        "fullStart": 764,
                                                        "fullEnd": 781,
                                                        "start": 776,
                                                        "end": 781,
                                                        "fullWidth": 17,
                                                        "width": 5,
                                                        "propertyName": {
                                                            "kind": "NumericLiteral",
                                                            "fullStart": 764,
                                                            "fullEnd": 777,
                                                            "start": 776,
                                                            "end": 777,
                                                            "fullWidth": 13,
                                                            "width": 1,
                                                            "text": "1",
                                                            "value": 1,
                                                            "valueText": "1",
                                                            "hasLeadingTrivia": true,
                                                            "leadingTrivia": [
                                                                {
                                                                    "kind": "WhitespaceTrivia",
                                                                    "text": "            "
                                                                }
                                                            ]
                                                        },
                                                        "colonToken": {
                                                            "kind": "ColonToken",
                                                            "fullStart": 777,
                                                            "fullEnd": 779,
                                                            "start": 777,
                                                            "end": 778,
                                                            "fullWidth": 2,
                                                            "width": 1,
                                                            "text": ":",
                                                            "value": ":",
                                                            "valueText": ":",
                                                            "hasTrailingTrivia": true,
                                                            "trailingTrivia": [
                                                                {
                                                                    "kind": "WhitespaceTrivia",
                                                                    "text": " "
                                                                }
                                                            ]
                                                        },
                                                        "expression": {
                                                            "kind": "NumericLiteral",
                                                            "fullStart": 779,
                                                            "fullEnd": 781,
                                                            "start": 779,
                                                            "end": 781,
                                                            "fullWidth": 2,
                                                            "width": 2,
                                                            "text": "11",
                                                            "value": 11,
                                                            "valueText": "11"
                                                        }
                                                    },
                                                    {
                                                        "kind": "CommaToken",
                                                        "fullStart": 781,
                                                        "fullEnd": 784,
                                                        "start": 781,
                                                        "end": 782,
                                                        "fullWidth": 3,
                                                        "width": 1,
                                                        "text": ",",
                                                        "value": ",",
                                                        "valueText": ",",
                                                        "hasTrailingTrivia": true,
                                                        "hasTrailingNewLine": true,
                                                        "trailingTrivia": [
                                                            {
                                                                "kind": "NewLineTrivia",
                                                                "text": "\r\n"
                                                            }
                                                        ]
                                                    },
                                                    {
                                                        "kind": "SimplePropertyAssignment",
                                                        "fullStart": 784,
                                                        "fullEnd": 800,
                                                        "start": 796,
                                                        "end": 800,
                                                        "fullWidth": 16,
                                                        "width": 4,
                                                        "propertyName": {
                                                            "kind": "NumericLiteral",
                                                            "fullStart": 784,
                                                            "fullEnd": 797,
                                                            "start": 796,
                                                            "end": 797,
                                                            "fullWidth": 13,
                                                            "width": 1,
                                                            "text": "2",
                                                            "value": 2,
                                                            "valueText": "2",
                                                            "hasLeadingTrivia": true,
                                                            "leadingTrivia": [
                                                                {
                                                                    "kind": "WhitespaceTrivia",
                                                                    "text": "            "
                                                                }
                                                            ]
                                                        },
                                                        "colonToken": {
                                                            "kind": "ColonToken",
                                                            "fullStart": 797,
                                                            "fullEnd": 799,
                                                            "start": 797,
                                                            "end": 798,
                                                            "fullWidth": 2,
                                                            "width": 1,
                                                            "text": ":",
                                                            "value": ":",
                                                            "valueText": ":",
                                                            "hasTrailingTrivia": true,
                                                            "trailingTrivia": [
                                                                {
                                                                    "kind": "WhitespaceTrivia",
                                                                    "text": " "
                                                                }
                                                            ]
                                                        },
                                                        "expression": {
                                                            "kind": "NumericLiteral",
                                                            "fullStart": 799,
                                                            "fullEnd": 800,
                                                            "start": 799,
                                                            "end": 800,
                                                            "fullWidth": 1,
                                                            "width": 1,
                                                            "text": "9",
                                                            "value": 9,
                                                            "valueText": "9"
                                                        }
                                                    },
                                                    {
                                                        "kind": "CommaToken",
                                                        "fullStart": 800,
                                                        "fullEnd": 803,
                                                        "start": 800,
                                                        "end": 801,
                                                        "fullWidth": 3,
                                                        "width": 1,
                                                        "text": ",",
                                                        "value": ",",
                                                        "valueText": ",",
                                                        "hasTrailingTrivia": true,
                                                        "hasTrailingNewLine": true,
                                                        "trailingTrivia": [
                                                            {
                                                                "kind": "NewLineTrivia",
                                                                "text": "\r\n"
                                                            }
                                                        ]
                                                    },
                                                    {
                                                        "kind": "SimplePropertyAssignment",
                                                        "fullStart": 803,
                                                        "fullEnd": 838,
                                                        "start": 815,
                                                        "end": 836,
                                                        "fullWidth": 35,
                                                        "width": 21,
                                                        "propertyName": {
                                                            "kind": "IdentifierName",
                                                            "fullStart": 803,
                                                            "fullEnd": 821,
                                                            "start": 815,
                                                            "end": 821,
                                                            "fullWidth": 18,
                                                            "width": 6,
                                                            "text": "length",
                                                            "value": "length",
                                                            "valueText": "length",
                                                            "hasLeadingTrivia": true,
                                                            "leadingTrivia": [
                                                                {
                                                                    "kind": "WhitespaceTrivia",
                                                                    "text": "            "
                                                                }
                                                            ]
                                                        },
                                                        "colonToken": {
                                                            "kind": "ColonToken",
                                                            "fullStart": 821,
                                                            "fullEnd": 823,
                                                            "start": 821,
                                                            "end": 822,
                                                            "fullWidth": 2,
                                                            "width": 1,
                                                            "text": ":",
                                                            "value": ":",
                                                            "valueText": ":",
                                                            "hasTrailingTrivia": true,
                                                            "trailingTrivia": [
                                                                {
                                                                    "kind": "WhitespaceTrivia",
                                                                    "text": " "
                                                                }
                                                            ]
                                                        },
                                                        "expression": {
                                                            "kind": "NegateExpression",
                                                            "fullStart": 823,
                                                            "fullEnd": 838,
                                                            "start": 823,
                                                            "end": 836,
                                                            "fullWidth": 15,
                                                            "width": 13,
                                                            "operatorToken": {
                                                                "kind": "MinusToken",
                                                                "fullStart": 823,
                                                                "fullEnd": 824,
                                                                "start": 823,
                                                                "end": 824,
                                                                "fullWidth": 1,
                                                                "width": 1,
                                                                "text": "-",
                                                                "value": "-",
                                                                "valueText": "-"
                                                            },
                                                            "operand": {
                                                                "kind": "NumericLiteral",
                                                                "fullStart": 824,
                                                                "fullEnd": 838,
                                                                "start": 824,
                                                                "end": 836,
                                                                "fullWidth": 14,
                                                                "width": 12,
                                                                "text": "4294967294.5",
                                                                "value": 4294967294.5,
                                                                "valueText": "4294967294.5",
                                                                "hasTrailingTrivia": true,
                                                                "hasTrailingNewLine": true,
                                                                "trailingTrivia": [
                                                                    {
                                                                        "kind": "NewLineTrivia",
                                                                        "text": "\r\n"
                                                                    }
                                                                ]
                                                            }
                                                        }
                                                    }
                                                ],
                                                "closeBraceToken": {
                                                    "kind": "CloseBraceToken",
                                                    "fullStart": 838,
                                                    "fullEnd": 847,
                                                    "start": 846,
                                                    "end": 847,
                                                    "fullWidth": 9,
                                                    "width": 1,
                                                    "text": "}",
                                                    "value": "}",
                                                    "valueText": "}",
                                                    "hasLeadingTrivia": true,
                                                    "leadingTrivia": [
                                                        {
                                                            "kind": "WhitespaceTrivia",
                                                            "text": "        "
                                                        }
                                                    ]
                                                }
                                            }
                                        }
                                    }
                                ]
                            },
                            "semicolonToken": {
                                "kind": "SemicolonToken",
                                "fullStart": 847,
                                "fullEnd": 850,
                                "start": 847,
                                "end": 848,
                                "fullWidth": 3,
                                "width": 1,
                                "text": ";",
                                "value": ";",
                                "valueText": ";",
                                "hasTrailingTrivia": true,
                                "hasTrailingNewLine": true,
                                "trailingTrivia": [
                                    {
                                        "kind": "NewLineTrivia",
                                        "text": "\r\n"
                                    }
                                ]
                            }
                        },
                        {
                            "kind": "ExpressionStatement",
                            "fullStart": 850,
                            "fullEnd": 908,
                            "start": 860,
                            "end": 906,
                            "fullWidth": 58,
                            "width": 46,
                            "expression": {
                                "kind": "InvocationExpression",
                                "fullStart": 850,
                                "fullEnd": 905,
                                "start": 860,
                                "end": 905,
                                "fullWidth": 55,
                                "width": 45,
                                "expression": {
                                    "kind": "MemberAccessExpression",
                                    "fullStart": 850,
                                    "fullEnd": 888,
                                    "start": 860,
                                    "end": 888,
                                    "fullWidth": 38,
                                    "width": 28,
                                    "expression": {
                                        "kind": "MemberAccessExpression",
                                        "fullStart": 850,
                                        "fullEnd": 883,
                                        "start": 860,
                                        "end": 883,
                                        "fullWidth": 33,
                                        "width": 23,
                                        "expression": {
                                            "kind": "MemberAccessExpression",
                                            "fullStart": 850,
                                            "fullEnd": 875,
                                            "start": 860,
                                            "end": 875,
                                            "fullWidth": 25,
                                            "width": 15,
                                            "expression": {
                                                "kind": "IdentifierName",
                                                "fullStart": 850,
                                                "fullEnd": 865,
                                                "start": 860,
                                                "end": 865,
                                                "fullWidth": 15,
                                                "width": 5,
                                                "text": "Array",
                                                "value": "Array",
                                                "valueText": "Array",
                                                "hasLeadingTrivia": true,
                                                "hasLeadingNewLine": true,
                                                "leadingTrivia": [
                                                    {
                                                        "kind": "NewLineTrivia",
                                                        "text": "\r\n"
                                                    },
                                                    {
                                                        "kind": "WhitespaceTrivia",
                                                        "text": "        "
                                                    }
                                                ]
                                            },
                                            "dotToken": {
                                                "kind": "DotToken",
                                                "fullStart": 865,
                                                "fullEnd": 866,
                                                "start": 865,
                                                "end": 866,
                                                "fullWidth": 1,
                                                "width": 1,
                                                "text": ".",
                                                "value": ".",
                                                "valueText": "."
                                            },
                                            "name": {
                                                "kind": "IdentifierName",
                                                "fullStart": 866,
                                                "fullEnd": 875,
                                                "start": 866,
                                                "end": 875,
                                                "fullWidth": 9,
                                                "width": 9,
                                                "text": "prototype",
                                                "value": "prototype",
                                                "valueText": "prototype"
                                            }
                                        },
                                        "dotToken": {
                                            "kind": "DotToken",
                                            "fullStart": 875,
                                            "fullEnd": 876,
                                            "start": 875,
                                            "end": 876,
                                            "fullWidth": 1,
                                            "width": 1,
                                            "text": ".",
                                            "value": ".",
                                            "valueText": "."
                                        },
                                        "name": {
                                            "kind": "IdentifierName",
                                            "fullStart": 876,
                                            "fullEnd": 883,
                                            "start": 876,
                                            "end": 883,
                                            "fullWidth": 7,
                                            "width": 7,
                                            "text": "forEach",
                                            "value": "forEach",
                                            "valueText": "forEach"
                                        }
                                    },
                                    "dotToken": {
                                        "kind": "DotToken",
                                        "fullStart": 883,
                                        "fullEnd": 884,
                                        "start": 883,
                                        "end": 884,
                                        "fullWidth": 1,
                                        "width": 1,
                                        "text": ".",
                                        "value": ".",
                                        "valueText": "."
                                    },
                                    "name": {
                                        "kind": "IdentifierName",
                                        "fullStart": 884,
                                        "fullEnd": 888,
                                        "start": 884,
                                        "end": 888,
                                        "fullWidth": 4,
                                        "width": 4,
                                        "text": "call",
                                        "value": "call",
                                        "valueText": "call"
                                    }
                                },
                                "argumentList": {
                                    "kind": "ArgumentList",
                                    "fullStart": 888,
                                    "fullEnd": 905,
                                    "start": 888,
                                    "end": 905,
                                    "fullWidth": 17,
                                    "width": 17,
                                    "openParenToken": {
                                        "kind": "OpenParenToken",
                                        "fullStart": 888,
                                        "fullEnd": 889,
                                        "start": 888,
                                        "end": 889,
                                        "fullWidth": 1,
                                        "width": 1,
                                        "text": "(",
                                        "value": "(",
                                        "valueText": "("
                                    },
                                    "arguments": [
                                        {
                                            "kind": "IdentifierName",
                                            "fullStart": 889,
                                            "fullEnd": 892,
                                            "start": 889,
                                            "end": 892,
                                            "fullWidth": 3,
                                            "width": 3,
                                            "text": "obj",
                                            "value": "obj",
                                            "valueText": "obj"
                                        },
                                        {
                                            "kind": "CommaToken",
                                            "fullStart": 892,
                                            "fullEnd": 894,
                                            "start": 892,
                                            "end": 893,
                                            "fullWidth": 2,
                                            "width": 1,
                                            "text": ",",
                                            "value": ",",
                                            "valueText": ",",
                                            "hasTrailingTrivia": true,
                                            "trailingTrivia": [
                                                {
                                                    "kind": "WhitespaceTrivia",
                                                    "text": " "
                                                }
                                            ]
                                        },
                                        {
                                            "kind": "IdentifierName",
                                            "fullStart": 894,
                                            "fullEnd": 904,
                                            "start": 894,
                                            "end": 904,
                                            "fullWidth": 10,
                                            "width": 10,
                                            "text": "callbackfn",
                                            "value": "callbackfn",
                                            "valueText": "callbackfn"
                                        }
                                    ],
                                    "closeParenToken": {
                                        "kind": "CloseParenToken",
                                        "fullStart": 904,
                                        "fullEnd": 905,
                                        "start": 904,
                                        "end": 905,
                                        "fullWidth": 1,
                                        "width": 1,
                                        "text": ")",
                                        "value": ")",
                                        "valueText": ")"
                                    }
                                }
                            },
                            "semicolonToken": {
                                "kind": "SemicolonToken",
                                "fullStart": 905,
                                "fullEnd": 908,
                                "start": 905,
                                "end": 906,
                                "fullWidth": 3,
                                "width": 1,
                                "text": ";",
                                "value": ";",
                                "valueText": ";",
                                "hasTrailingTrivia": true,
                                "hasTrailingNewLine": true,
                                "trailingTrivia": [
                                    {
                                        "kind": "NewLineTrivia",
                                        "text": "\r\n"
                                    }
                                ]
                            }
                        },
                        {
                            "kind": "ReturnStatement",
                            "fullStart": 908,
                            "fullEnd": 938,
                            "start": 918,
                            "end": 936,
                            "fullWidth": 30,
                            "width": 18,
                            "returnKeyword": {
                                "kind": "ReturnKeyword",
                                "fullStart": 908,
                                "fullEnd": 925,
                                "start": 918,
                                "end": 924,
                                "fullWidth": 17,
                                "width": 6,
                                "text": "return",
                                "value": "return",
                                "valueText": "return",
                                "hasLeadingTrivia": true,
                                "hasLeadingNewLine": true,
                                "hasTrailingTrivia": true,
                                "leadingTrivia": [
                                    {
                                        "kind": "NewLineTrivia",
                                        "text": "\r\n"
                                    },
                                    {
                                        "kind": "WhitespaceTrivia",
                                        "text": "        "
                                    }
                                ],
                                "trailingTrivia": [
                                    {
                                        "kind": "WhitespaceTrivia",
                                        "text": " "
                                    }
                                ]
                            },
                            "expression": {
                                "kind": "IdentifierName",
                                "fullStart": 925,
                                "fullEnd": 935,
                                "start": 925,
                                "end": 935,
                                "fullWidth": 10,
                                "width": 10,
                                "text": "testResult",
                                "value": "testResult",
                                "valueText": "testResult"
                            },
                            "semicolonToken": {
                                "kind": "SemicolonToken",
                                "fullStart": 935,
                                "fullEnd": 938,
                                "start": 935,
                                "end": 936,
                                "fullWidth": 3,
                                "width": 1,
                                "text": ";",
                                "value": ";",
                                "valueText": ";",
                                "hasTrailingTrivia": true,
                                "hasTrailingNewLine": true,
                                "trailingTrivia": [
                                    {
                                        "kind": "NewLineTrivia",
                                        "text": "\r\n"
                                    }
                                ]
                            }
                        }
                    ],
                    "closeBraceToken": {
                        "kind": "CloseBraceToken",
                        "fullStart": 938,
                        "fullEnd": 945,
                        "start": 942,
                        "end": 943,
                        "fullWidth": 7,
                        "width": 1,
                        "text": "}",
                        "value": "}",
                        "valueText": "}",
                        "hasLeadingTrivia": true,
                        "hasTrailingTrivia": true,
                        "hasTrailingNewLine": true,
                        "leadingTrivia": [
                            {
                                "kind": "WhitespaceTrivia",
                                "text": "    "
                            }
                        ],
                        "trailingTrivia": [
                            {
                                "kind": "NewLineTrivia",
                                "text": "\r\n"
                            }
                        ]
                    }
                }
            },
            {
                "kind": "ExpressionStatement",
                "fullStart": 945,
                "fullEnd": 969,
                "start": 945,
                "end": 967,
                "fullWidth": 24,
                "width": 22,
                "expression": {
                    "kind": "InvocationExpression",
                    "fullStart": 945,
                    "fullEnd": 966,
                    "start": 945,
                    "end": 966,
                    "fullWidth": 21,
                    "width": 21,
                    "expression": {
                        "kind": "IdentifierName",
                        "fullStart": 945,
                        "fullEnd": 956,
                        "start": 945,
                        "end": 956,
                        "fullWidth": 11,
                        "width": 11,
                        "text": "runTestCase",
                        "value": "runTestCase",
                        "valueText": "runTestCase"
                    },
                    "argumentList": {
                        "kind": "ArgumentList",
                        "fullStart": 956,
                        "fullEnd": 966,
                        "start": 956,
                        "end": 966,
                        "fullWidth": 10,
                        "width": 10,
                        "openParenToken": {
                            "kind": "OpenParenToken",
                            "fullStart": 956,
                            "fullEnd": 957,
                            "start": 956,
                            "end": 957,
                            "fullWidth": 1,
                            "width": 1,
                            "text": "(",
                            "value": "(",
                            "valueText": "("
                        },
                        "arguments": [
                            {
                                "kind": "IdentifierName",
                                "fullStart": 957,
                                "fullEnd": 965,
                                "start": 957,
                                "end": 965,
                                "fullWidth": 8,
                                "width": 8,
                                "text": "testcase",
                                "value": "testcase",
                                "valueText": "testcase"
                            }
                        ],
                        "closeParenToken": {
                            "kind": "CloseParenToken",
                            "fullStart": 965,
                            "fullEnd": 966,
                            "start": 965,
                            "end": 966,
                            "fullWidth": 1,
                            "width": 1,
                            "text": ")",
                            "value": ")",
                            "valueText": ")"
                        }
                    }
                },
                "semicolonToken": {
                    "kind": "SemicolonToken",
                    "fullStart": 966,
                    "fullEnd": 969,
                    "start": 966,
                    "end": 967,
                    "fullWidth": 3,
                    "width": 1,
                    "text": ";",
                    "value": ";",
                    "valueText": ";",
                    "hasTrailingTrivia": true,
                    "hasTrailingNewLine": true,
                    "trailingTrivia": [
                        {
                            "kind": "NewLineTrivia",
                            "text": "\r\n"
                        }
                    ]
                }
            }
        ],
        "endOfFileToken": {
            "kind": "EndOfFileToken",
            "fullStart": 969,
            "fullEnd": 969,
            "start": 969,
            "end": 969,
            "fullWidth": 0,
            "width": 0,
            "text": ""
        }
    },
    "lineMap": {
        "lineStarts": [
            0,
            67,
            152,
            232,
            308,
            380,
            385,
            440,
            577,
            582,
            584,
            586,
            609,
            611,
            644,
            646,
            692,
            730,
            741,
            743,
            764,
            784,
            803,
            838,
            850,
            852,
            908,
            910,
            938,
            945,
            969
        ],
        "length": 969
    }
}<|MERGE_RESOLUTION|>--- conflicted
+++ resolved
@@ -250,12 +250,8 @@
                                         "start": 623,
                                         "end": 641,
                                         "fullWidth": 18,
-<<<<<<< HEAD
                                         "width": 18,
-                                        "identifier": {
-=======
                                         "propertyName": {
->>>>>>> 85e84683
                                             "kind": "IdentifierName",
                                             "fullStart": 623,
                                             "fullEnd": 634,
@@ -835,12 +831,8 @@
                                         "start": 755,
                                         "end": 847,
                                         "fullWidth": 92,
-<<<<<<< HEAD
                                         "width": 92,
-                                        "identifier": {
-=======
                                         "propertyName": {
->>>>>>> 85e84683
                                             "kind": "IdentifierName",
                                             "fullStart": 755,
                                             "fullEnd": 759,
