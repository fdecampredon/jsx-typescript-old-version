--- conflicted
+++ resolved
@@ -245,12 +245,8 @@
                                         "start": 580,
                                         "end": 594,
                                         "fullWidth": 14,
-<<<<<<< HEAD
                                         "width": 14,
-                                        "identifier": {
-=======
                                         "propertyName": {
->>>>>>> 85e84683
                                             "kind": "IdentifierName",
                                             "fullStart": 580,
                                             "fullEnd": 587,
@@ -858,12 +854,8 @@
                                         "start": 710,
                                         "end": 810,
                                         "fullWidth": 100,
-<<<<<<< HEAD
                                         "width": 100,
-                                        "identifier": {
-=======
                                         "propertyName": {
->>>>>>> 85e84683
                                             "kind": "IdentifierName",
                                             "fullStart": 710,
                                             "fullEnd": 714,
