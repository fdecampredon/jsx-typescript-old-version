{
    "isDeclaration": false,
    "languageVersion": "EcmaScript5",
    "parseOptions": {
        "allowAutomaticSemicolonInsertion": true
    },
    "sourceUnit": {
        "kind": "SourceUnit",
        "fullStart": 0,
        "fullEnd": 961,
        "start": 586,
        "end": 961,
        "fullWidth": 961,
        "width": 375,
        "isIncrementallyUnusable": true,
        "moduleElements": [
            {
                "kind": "FunctionDeclaration",
                "fullStart": 0,
                "fullEnd": 937,
                "start": 586,
                "end": 935,
                "fullWidth": 937,
                "width": 349,
                "modifiers": [],
                "functionKeyword": {
                    "kind": "FunctionKeyword",
                    "fullStart": 0,
                    "fullEnd": 595,
                    "start": 586,
                    "end": 594,
                    "fullWidth": 595,
                    "width": 8,
                    "text": "function",
                    "value": "function",
                    "valueText": "function",
                    "hasLeadingTrivia": true,
                    "hasLeadingComment": true,
                    "hasLeadingNewLine": true,
                    "hasTrailingTrivia": true,
                    "leadingTrivia": [
                        {
                            "kind": "SingleLineCommentTrivia",
                            "text": "/// Copyright (c) 2012 Ecma International.  All rights reserved. "
                        },
                        {
                            "kind": "NewLineTrivia",
                            "text": "\r\n"
                        },
                        {
                            "kind": "SingleLineCommentTrivia",
                            "text": "/// Ecma International makes this code available under the terms and conditions set"
                        },
                        {
                            "kind": "NewLineTrivia",
                            "text": "\r\n"
                        },
                        {
                            "kind": "SingleLineCommentTrivia",
                            "text": "/// forth on http://hg.ecmascript.org/tests/test262/raw-file/tip/LICENSE (the "
                        },
                        {
                            "kind": "NewLineTrivia",
                            "text": "\r\n"
                        },
                        {
                            "kind": "SingleLineCommentTrivia",
                            "text": "/// \"Use Terms\").   Any redistribution of this code must retain the above "
                        },
                        {
                            "kind": "NewLineTrivia",
                            "text": "\r\n"
                        },
                        {
                            "kind": "SingleLineCommentTrivia",
                            "text": "/// copyright and this notice and otherwise comply with the Use Terms."
                        },
                        {
                            "kind": "NewLineTrivia",
                            "text": "\r\n"
                        },
                        {
                            "kind": "MultiLineCommentTrivia",
                            "text": "/**\r\n * @path ch15/15.4/15.4.4/15.4.4.18/15.4.4.18-3-24.js\r\n * @description Array.prototype.forEach - value of 'length' is a positive non-integer, ensure truncation occurs in the proper direction\r\n */"
                        },
                        {
                            "kind": "NewLineTrivia",
                            "text": "\r\n"
                        },
                        {
                            "kind": "NewLineTrivia",
                            "text": "\r\n"
                        },
                        {
                            "kind": "NewLineTrivia",
                            "text": "\r\n"
                        }
                    ],
                    "trailingTrivia": [
                        {
                            "kind": "WhitespaceTrivia",
                            "text": " "
                        }
                    ]
                },
                "identifier": {
                    "kind": "IdentifierName",
                    "fullStart": 595,
                    "fullEnd": 603,
                    "start": 595,
                    "end": 603,
                    "fullWidth": 8,
                    "width": 8,
                    "text": "testcase",
                    "value": "testcase",
                    "valueText": "testcase"
                },
                "callSignature": {
                    "kind": "CallSignature",
                    "fullStart": 603,
                    "fullEnd": 606,
                    "start": 603,
                    "end": 605,
                    "fullWidth": 3,
                    "width": 2,
                    "parameterList": {
                        "kind": "ParameterList",
                        "fullStart": 603,
                        "fullEnd": 606,
                        "start": 603,
                        "end": 605,
                        "fullWidth": 3,
                        "width": 2,
                        "openParenToken": {
                            "kind": "OpenParenToken",
                            "fullStart": 603,
                            "fullEnd": 604,
                            "start": 603,
                            "end": 604,
                            "fullWidth": 1,
                            "width": 1,
                            "text": "(",
                            "value": "(",
                            "valueText": "("
                        },
                        "parameters": [],
                        "closeParenToken": {
                            "kind": "CloseParenToken",
                            "fullStart": 604,
                            "fullEnd": 606,
                            "start": 604,
                            "end": 605,
                            "fullWidth": 2,
                            "width": 1,
                            "text": ")",
                            "value": ")",
                            "valueText": ")",
                            "hasTrailingTrivia": true,
                            "trailingTrivia": [
                                {
                                    "kind": "WhitespaceTrivia",
                                    "text": " "
                                }
                            ]
                        }
                    }
                },
                "block": {
                    "kind": "Block",
                    "fullStart": 606,
                    "fullEnd": 937,
                    "start": 606,
                    "end": 935,
                    "fullWidth": 331,
                    "width": 329,
                    "openBraceToken": {
                        "kind": "OpenBraceToken",
                        "fullStart": 606,
                        "fullEnd": 609,
                        "start": 606,
                        "end": 607,
                        "fullWidth": 3,
                        "width": 1,
                        "text": "{",
                        "value": "{",
                        "valueText": "{",
                        "hasTrailingTrivia": true,
                        "hasTrailingNewLine": true,
                        "trailingTrivia": [
                            {
                                "kind": "NewLineTrivia",
                                "text": "\r\n"
                            }
                        ]
                    },
                    "statements": [
                        {
                            "kind": "VariableStatement",
                            "fullStart": 609,
                            "fullEnd": 644,
                            "start": 619,
                            "end": 642,
                            "fullWidth": 35,
                            "width": 23,
                            "modifiers": [],
                            "variableDeclaration": {
                                "kind": "VariableDeclaration",
                                "fullStart": 609,
                                "fullEnd": 641,
                                "start": 619,
                                "end": 641,
                                "fullWidth": 32,
                                "width": 22,
                                "varKeyword": {
                                    "kind": "VarKeyword",
                                    "fullStart": 609,
                                    "fullEnd": 623,
                                    "start": 619,
                                    "end": 622,
                                    "fullWidth": 14,
                                    "width": 3,
                                    "text": "var",
                                    "value": "var",
                                    "valueText": "var",
                                    "hasLeadingTrivia": true,
                                    "hasLeadingNewLine": true,
                                    "hasTrailingTrivia": true,
                                    "leadingTrivia": [
                                        {
                                            "kind": "NewLineTrivia",
                                            "text": "\r\n"
                                        },
                                        {
                                            "kind": "WhitespaceTrivia",
                                            "text": "        "
                                        }
                                    ],
                                    "trailingTrivia": [
                                        {
                                            "kind": "WhitespaceTrivia",
                                            "text": " "
                                        }
                                    ]
                                },
                                "variableDeclarators": [
                                    {
                                        "kind": "VariableDeclarator",
                                        "fullStart": 623,
                                        "fullEnd": 641,
                                        "start": 623,
                                        "end": 641,
                                        "fullWidth": 18,
<<<<<<< HEAD
                                        "width": 18,
                                        "identifier": {
=======
                                        "propertyName": {
>>>>>>> 85e84683
                                            "kind": "IdentifierName",
                                            "fullStart": 623,
                                            "fullEnd": 634,
                                            "start": 623,
                                            "end": 633,
                                            "fullWidth": 11,
                                            "width": 10,
                                            "text": "testResult",
                                            "value": "testResult",
                                            "valueText": "testResult",
                                            "hasTrailingTrivia": true,
                                            "trailingTrivia": [
                                                {
                                                    "kind": "WhitespaceTrivia",
                                                    "text": " "
                                                }
                                            ]
                                        },
                                        "equalsValueClause": {
                                            "kind": "EqualsValueClause",
                                            "fullStart": 634,
                                            "fullEnd": 641,
                                            "start": 634,
                                            "end": 641,
                                            "fullWidth": 7,
                                            "width": 7,
                                            "equalsToken": {
                                                "kind": "EqualsToken",
                                                "fullStart": 634,
                                                "fullEnd": 636,
                                                "start": 634,
                                                "end": 635,
                                                "fullWidth": 2,
                                                "width": 1,
                                                "text": "=",
                                                "value": "=",
                                                "valueText": "=",
                                                "hasTrailingTrivia": true,
                                                "trailingTrivia": [
                                                    {
                                                        "kind": "WhitespaceTrivia",
                                                        "text": " "
                                                    }
                                                ]
                                            },
                                            "value": {
                                                "kind": "FalseKeyword",
                                                "fullStart": 636,
                                                "fullEnd": 641,
                                                "start": 636,
                                                "end": 641,
                                                "fullWidth": 5,
                                                "width": 5,
                                                "text": "false",
                                                "value": false,
                                                "valueText": "false"
                                            }
                                        }
                                    }
                                ]
                            },
                            "semicolonToken": {
                                "kind": "SemicolonToken",
                                "fullStart": 641,
                                "fullEnd": 644,
                                "start": 641,
                                "end": 642,
                                "fullWidth": 3,
                                "width": 1,
                                "text": ";",
                                "value": ";",
                                "valueText": ";",
                                "hasTrailingTrivia": true,
                                "hasTrailingNewLine": true,
                                "trailingTrivia": [
                                    {
                                        "kind": "NewLineTrivia",
                                        "text": "\r\n"
                                    }
                                ]
                            }
                        },
                        {
                            "kind": "FunctionDeclaration",
                            "fullStart": 644,
                            "fullEnd": 741,
                            "start": 654,
                            "end": 739,
                            "fullWidth": 97,
                            "width": 85,
                            "modifiers": [],
                            "functionKeyword": {
                                "kind": "FunctionKeyword",
                                "fullStart": 644,
                                "fullEnd": 663,
                                "start": 654,
                                "end": 662,
                                "fullWidth": 19,
                                "width": 8,
                                "text": "function",
                                "value": "function",
                                "valueText": "function",
                                "hasLeadingTrivia": true,
                                "hasLeadingNewLine": true,
                                "hasTrailingTrivia": true,
                                "leadingTrivia": [
                                    {
                                        "kind": "NewLineTrivia",
                                        "text": "\r\n"
                                    },
                                    {
                                        "kind": "WhitespaceTrivia",
                                        "text": "        "
                                    }
                                ],
                                "trailingTrivia": [
                                    {
                                        "kind": "WhitespaceTrivia",
                                        "text": " "
                                    }
                                ]
                            },
                            "identifier": {
                                "kind": "IdentifierName",
                                "fullStart": 663,
                                "fullEnd": 673,
                                "start": 663,
                                "end": 673,
                                "fullWidth": 10,
                                "width": 10,
                                "text": "callbackfn",
                                "value": "callbackfn",
                                "valueText": "callbackfn"
                            },
                            "callSignature": {
                                "kind": "CallSignature",
                                "fullStart": 673,
                                "fullEnd": 689,
                                "start": 673,
                                "end": 688,
                                "fullWidth": 16,
                                "width": 15,
                                "parameterList": {
                                    "kind": "ParameterList",
                                    "fullStart": 673,
                                    "fullEnd": 689,
                                    "start": 673,
                                    "end": 688,
                                    "fullWidth": 16,
                                    "width": 15,
                                    "openParenToken": {
                                        "kind": "OpenParenToken",
                                        "fullStart": 673,
                                        "fullEnd": 674,
                                        "start": 673,
                                        "end": 674,
                                        "fullWidth": 1,
                                        "width": 1,
                                        "text": "(",
                                        "value": "(",
                                        "valueText": "("
                                    },
                                    "parameters": [
                                        {
                                            "kind": "Parameter",
                                            "fullStart": 674,
                                            "fullEnd": 677,
                                            "start": 674,
                                            "end": 677,
                                            "fullWidth": 3,
                                            "width": 3,
                                            "modifiers": [],
                                            "identifier": {
                                                "kind": "IdentifierName",
                                                "fullStart": 674,
                                                "fullEnd": 677,
                                                "start": 674,
                                                "end": 677,
                                                "fullWidth": 3,
                                                "width": 3,
                                                "text": "val",
                                                "value": "val",
                                                "valueText": "val"
                                            }
                                        },
                                        {
                                            "kind": "CommaToken",
                                            "fullStart": 677,
                                            "fullEnd": 679,
                                            "start": 677,
                                            "end": 678,
                                            "fullWidth": 2,
                                            "width": 1,
                                            "text": ",",
                                            "value": ",",
                                            "valueText": ",",
                                            "hasTrailingTrivia": true,
                                            "trailingTrivia": [
                                                {
                                                    "kind": "WhitespaceTrivia",
                                                    "text": " "
                                                }
                                            ]
                                        },
                                        {
                                            "kind": "Parameter",
                                            "fullStart": 679,
                                            "fullEnd": 682,
                                            "start": 679,
                                            "end": 682,
                                            "fullWidth": 3,
                                            "width": 3,
                                            "modifiers": [],
                                            "identifier": {
                                                "kind": "IdentifierName",
                                                "fullStart": 679,
                                                "fullEnd": 682,
                                                "start": 679,
                                                "end": 682,
                                                "fullWidth": 3,
                                                "width": 3,
                                                "text": "idx",
                                                "value": "idx",
                                                "valueText": "idx"
                                            }
                                        },
                                        {
                                            "kind": "CommaToken",
                                            "fullStart": 682,
                                            "fullEnd": 684,
                                            "start": 682,
                                            "end": 683,
                                            "fullWidth": 2,
                                            "width": 1,
                                            "text": ",",
                                            "value": ",",
                                            "valueText": ",",
                                            "hasTrailingTrivia": true,
                                            "trailingTrivia": [
                                                {
                                                    "kind": "WhitespaceTrivia",
                                                    "text": " "
                                                }
                                            ]
                                        },
                                        {
                                            "kind": "Parameter",
                                            "fullStart": 684,
                                            "fullEnd": 687,
                                            "start": 684,
                                            "end": 687,
                                            "fullWidth": 3,
                                            "width": 3,
                                            "modifiers": [],
                                            "identifier": {
                                                "kind": "IdentifierName",
                                                "fullStart": 684,
                                                "fullEnd": 687,
                                                "start": 684,
                                                "end": 687,
                                                "fullWidth": 3,
                                                "width": 3,
                                                "text": "obj",
                                                "value": "obj",
                                                "valueText": "obj"
                                            }
                                        }
                                    ],
                                    "closeParenToken": {
                                        "kind": "CloseParenToken",
                                        "fullStart": 687,
                                        "fullEnd": 689,
                                        "start": 687,
                                        "end": 688,
                                        "fullWidth": 2,
                                        "width": 1,
                                        "text": ")",
                                        "value": ")",
                                        "valueText": ")",
                                        "hasTrailingTrivia": true,
                                        "trailingTrivia": [
                                            {
                                                "kind": "WhitespaceTrivia",
                                                "text": " "
                                            }
                                        ]
                                    }
                                }
                            },
                            "block": {
                                "kind": "Block",
                                "fullStart": 689,
                                "fullEnd": 741,
                                "start": 689,
                                "end": 739,
                                "fullWidth": 52,
                                "width": 50,
                                "openBraceToken": {
                                    "kind": "OpenBraceToken",
                                    "fullStart": 689,
                                    "fullEnd": 692,
                                    "start": 689,
                                    "end": 690,
                                    "fullWidth": 3,
                                    "width": 1,
                                    "text": "{",
                                    "value": "{",
                                    "valueText": "{",
                                    "hasTrailingTrivia": true,
                                    "hasTrailingNewLine": true,
                                    "trailingTrivia": [
                                        {
                                            "kind": "NewLineTrivia",
                                            "text": "\r\n"
                                        }
                                    ]
                                },
                                "statements": [
                                    {
                                        "kind": "ExpressionStatement",
                                        "fullStart": 692,
                                        "fullEnd": 730,
                                        "start": 704,
                                        "end": 728,
                                        "fullWidth": 38,
                                        "width": 24,
                                        "expression": {
                                            "kind": "AssignmentExpression",
                                            "fullStart": 692,
                                            "fullEnd": 727,
                                            "start": 704,
                                            "end": 727,
                                            "fullWidth": 35,
                                            "width": 23,
                                            "left": {
                                                "kind": "IdentifierName",
                                                "fullStart": 692,
                                                "fullEnd": 715,
                                                "start": 704,
                                                "end": 714,
                                                "fullWidth": 23,
                                                "width": 10,
                                                "text": "testResult",
                                                "value": "testResult",
                                                "valueText": "testResult",
                                                "hasLeadingTrivia": true,
                                                "hasTrailingTrivia": true,
                                                "leadingTrivia": [
                                                    {
                                                        "kind": "WhitespaceTrivia",
                                                        "text": "            "
                                                    }
                                                ],
                                                "trailingTrivia": [
                                                    {
                                                        "kind": "WhitespaceTrivia",
                                                        "text": " "
                                                    }
                                                ]
                                            },
                                            "operatorToken": {
                                                "kind": "EqualsToken",
                                                "fullStart": 715,
                                                "fullEnd": 717,
                                                "start": 715,
                                                "end": 716,
                                                "fullWidth": 2,
                                                "width": 1,
                                                "text": "=",
                                                "value": "=",
                                                "valueText": "=",
                                                "hasTrailingTrivia": true,
                                                "trailingTrivia": [
                                                    {
                                                        "kind": "WhitespaceTrivia",
                                                        "text": " "
                                                    }
                                                ]
                                            },
                                            "right": {
                                                "kind": "ParenthesizedExpression",
                                                "fullStart": 717,
                                                "fullEnd": 727,
                                                "start": 717,
                                                "end": 727,
                                                "fullWidth": 10,
                                                "width": 10,
                                                "openParenToken": {
                                                    "kind": "OpenParenToken",
                                                    "fullStart": 717,
                                                    "fullEnd": 718,
                                                    "start": 717,
                                                    "end": 718,
                                                    "fullWidth": 1,
                                                    "width": 1,
                                                    "text": "(",
                                                    "value": "(",
                                                    "valueText": "("
                                                },
                                                "expression": {
                                                    "kind": "GreaterThanExpression",
                                                    "fullStart": 718,
                                                    "fullEnd": 726,
                                                    "start": 718,
                                                    "end": 726,
                                                    "fullWidth": 8,
                                                    "width": 8,
                                                    "left": {
                                                        "kind": "IdentifierName",
                                                        "fullStart": 718,
                                                        "fullEnd": 722,
                                                        "start": 718,
                                                        "end": 721,
                                                        "fullWidth": 4,
                                                        "width": 3,
                                                        "text": "val",
                                                        "value": "val",
                                                        "valueText": "val",
                                                        "hasTrailingTrivia": true,
                                                        "trailingTrivia": [
                                                            {
                                                                "kind": "WhitespaceTrivia",
                                                                "text": " "
                                                            }
                                                        ]
                                                    },
                                                    "operatorToken": {
                                                        "kind": "GreaterThanToken",
                                                        "fullStart": 722,
                                                        "fullEnd": 724,
                                                        "start": 722,
                                                        "end": 723,
                                                        "fullWidth": 2,
                                                        "width": 1,
                                                        "text": ">",
                                                        "value": ">",
                                                        "valueText": ">",
                                                        "hasTrailingTrivia": true,
                                                        "trailingTrivia": [
                                                            {
                                                                "kind": "WhitespaceTrivia",
                                                                "text": " "
                                                            }
                                                        ]
                                                    },
                                                    "right": {
                                                        "kind": "NumericLiteral",
                                                        "fullStart": 724,
                                                        "fullEnd": 726,
                                                        "start": 724,
                                                        "end": 726,
                                                        "fullWidth": 2,
                                                        "width": 2,
                                                        "text": "10",
                                                        "value": 10,
                                                        "valueText": "10"
                                                    }
                                                },
                                                "closeParenToken": {
                                                    "kind": "CloseParenToken",
                                                    "fullStart": 726,
                                                    "fullEnd": 727,
                                                    "start": 726,
                                                    "end": 727,
                                                    "fullWidth": 1,
                                                    "width": 1,
                                                    "text": ")",
                                                    "value": ")",
                                                    "valueText": ")"
                                                }
                                            }
                                        },
                                        "semicolonToken": {
                                            "kind": "SemicolonToken",
                                            "fullStart": 727,
                                            "fullEnd": 730,
                                            "start": 727,
                                            "end": 728,
                                            "fullWidth": 3,
                                            "width": 1,
                                            "text": ";",
                                            "value": ";",
                                            "valueText": ";",
                                            "hasTrailingTrivia": true,
                                            "hasTrailingNewLine": true,
                                            "trailingTrivia": [
                                                {
                                                    "kind": "NewLineTrivia",
                                                    "text": "\r\n"
                                                }
                                            ]
                                        }
                                    }
                                ],
                                "closeBraceToken": {
                                    "kind": "CloseBraceToken",
                                    "fullStart": 730,
                                    "fullEnd": 741,
                                    "start": 738,
                                    "end": 739,
                                    "fullWidth": 11,
                                    "width": 1,
                                    "text": "}",
                                    "value": "}",
                                    "valueText": "}",
                                    "hasLeadingTrivia": true,
                                    "hasTrailingTrivia": true,
                                    "hasTrailingNewLine": true,
                                    "leadingTrivia": [
                                        {
                                            "kind": "WhitespaceTrivia",
                                            "text": "        "
                                        }
                                    ],
                                    "trailingTrivia": [
                                        {
                                            "kind": "NewLineTrivia",
                                            "text": "\r\n"
                                        }
                                    ]
                                }
                            }
                        },
                        {
                            "kind": "VariableStatement",
                            "fullStart": 741,
                            "fullEnd": 842,
                            "start": 751,
                            "end": 840,
                            "fullWidth": 101,
                            "width": 89,
                            "modifiers": [],
                            "variableDeclaration": {
                                "kind": "VariableDeclaration",
                                "fullStart": 741,
                                "fullEnd": 839,
                                "start": 751,
                                "end": 839,
                                "fullWidth": 98,
                                "width": 88,
                                "varKeyword": {
                                    "kind": "VarKeyword",
                                    "fullStart": 741,
                                    "fullEnd": 755,
                                    "start": 751,
                                    "end": 754,
                                    "fullWidth": 14,
                                    "width": 3,
                                    "text": "var",
                                    "value": "var",
                                    "valueText": "var",
                                    "hasLeadingTrivia": true,
                                    "hasLeadingNewLine": true,
                                    "hasTrailingTrivia": true,
                                    "leadingTrivia": [
                                        {
                                            "kind": "NewLineTrivia",
                                            "text": "\r\n"
                                        },
                                        {
                                            "kind": "WhitespaceTrivia",
                                            "text": "        "
                                        }
                                    ],
                                    "trailingTrivia": [
                                        {
                                            "kind": "WhitespaceTrivia",
                                            "text": " "
                                        }
                                    ]
                                },
                                "variableDeclarators": [
                                    {
                                        "kind": "VariableDeclarator",
                                        "fullStart": 755,
                                        "fullEnd": 839,
                                        "start": 755,
                                        "end": 839,
                                        "fullWidth": 84,
<<<<<<< HEAD
                                        "width": 84,
                                        "identifier": {
=======
                                        "propertyName": {
>>>>>>> 85e84683
                                            "kind": "IdentifierName",
                                            "fullStart": 755,
                                            "fullEnd": 759,
                                            "start": 755,
                                            "end": 758,
                                            "fullWidth": 4,
                                            "width": 3,
                                            "text": "obj",
                                            "value": "obj",
                                            "valueText": "obj",
                                            "hasTrailingTrivia": true,
                                            "trailingTrivia": [
                                                {
                                                    "kind": "WhitespaceTrivia",
                                                    "text": " "
                                                }
                                            ]
                                        },
                                        "equalsValueClause": {
                                            "kind": "EqualsValueClause",
                                            "fullStart": 759,
                                            "fullEnd": 839,
                                            "start": 759,
                                            "end": 839,
                                            "fullWidth": 80,
                                            "width": 80,
                                            "equalsToken": {
                                                "kind": "EqualsToken",
                                                "fullStart": 759,
                                                "fullEnd": 761,
                                                "start": 759,
                                                "end": 760,
                                                "fullWidth": 2,
                                                "width": 1,
                                                "text": "=",
                                                "value": "=",
                                                "valueText": "=",
                                                "hasTrailingTrivia": true,
                                                "trailingTrivia": [
                                                    {
                                                        "kind": "WhitespaceTrivia",
                                                        "text": " "
                                                    }
                                                ]
                                            },
                                            "value": {
                                                "kind": "ObjectLiteralExpression",
                                                "fullStart": 761,
                                                "fullEnd": 839,
                                                "start": 761,
                                                "end": 839,
                                                "fullWidth": 78,
                                                "width": 78,
                                                "openBraceToken": {
                                                    "kind": "OpenBraceToken",
                                                    "fullStart": 761,
                                                    "fullEnd": 764,
                                                    "start": 761,
                                                    "end": 762,
                                                    "fullWidth": 3,
                                                    "width": 1,
                                                    "text": "{",
                                                    "value": "{",
                                                    "valueText": "{",
                                                    "hasTrailingTrivia": true,
                                                    "hasTrailingNewLine": true,
                                                    "trailingTrivia": [
                                                        {
                                                            "kind": "NewLineTrivia",
                                                            "text": "\r\n"
                                                        }
                                                    ]
                                                },
                                                "propertyAssignments": [
                                                    {
                                                        "kind": "SimplePropertyAssignment",
                                                        "fullStart": 764,
                                                        "fullEnd": 781,
                                                        "start": 776,
                                                        "end": 781,
                                                        "fullWidth": 17,
                                                        "width": 5,
                                                        "propertyName": {
                                                            "kind": "NumericLiteral",
                                                            "fullStart": 764,
                                                            "fullEnd": 777,
                                                            "start": 776,
                                                            "end": 777,
                                                            "fullWidth": 13,
                                                            "width": 1,
                                                            "text": "1",
                                                            "value": 1,
                                                            "valueText": "1",
                                                            "hasLeadingTrivia": true,
                                                            "leadingTrivia": [
                                                                {
                                                                    "kind": "WhitespaceTrivia",
                                                                    "text": "            "
                                                                }
                                                            ]
                                                        },
                                                        "colonToken": {
                                                            "kind": "ColonToken",
                                                            "fullStart": 777,
                                                            "fullEnd": 779,
                                                            "start": 777,
                                                            "end": 778,
                                                            "fullWidth": 2,
                                                            "width": 1,
                                                            "text": ":",
                                                            "value": ":",
                                                            "valueText": ":",
                                                            "hasTrailingTrivia": true,
                                                            "trailingTrivia": [
                                                                {
                                                                    "kind": "WhitespaceTrivia",
                                                                    "text": " "
                                                                }
                                                            ]
                                                        },
                                                        "expression": {
                                                            "kind": "NumericLiteral",
                                                            "fullStart": 779,
                                                            "fullEnd": 781,
                                                            "start": 779,
                                                            "end": 781,
                                                            "fullWidth": 2,
                                                            "width": 2,
                                                            "text": "11",
                                                            "value": 11,
                                                            "valueText": "11"
                                                        }
                                                    },
                                                    {
                                                        "kind": "CommaToken",
                                                        "fullStart": 781,
                                                        "fullEnd": 784,
                                                        "start": 781,
                                                        "end": 782,
                                                        "fullWidth": 3,
                                                        "width": 1,
                                                        "text": ",",
                                                        "value": ",",
                                                        "valueText": ",",
                                                        "hasTrailingTrivia": true,
                                                        "hasTrailingNewLine": true,
                                                        "trailingTrivia": [
                                                            {
                                                                "kind": "NewLineTrivia",
                                                                "text": "\r\n"
                                                            }
                                                        ]
                                                    },
                                                    {
                                                        "kind": "SimplePropertyAssignment",
                                                        "fullStart": 784,
                                                        "fullEnd": 800,
                                                        "start": 796,
                                                        "end": 800,
                                                        "fullWidth": 16,
                                                        "width": 4,
                                                        "propertyName": {
                                                            "kind": "NumericLiteral",
                                                            "fullStart": 784,
                                                            "fullEnd": 797,
                                                            "start": 796,
                                                            "end": 797,
                                                            "fullWidth": 13,
                                                            "width": 1,
                                                            "text": "2",
                                                            "value": 2,
                                                            "valueText": "2",
                                                            "hasLeadingTrivia": true,
                                                            "leadingTrivia": [
                                                                {
                                                                    "kind": "WhitespaceTrivia",
                                                                    "text": "            "
                                                                }
                                                            ]
                                                        },
                                                        "colonToken": {
                                                            "kind": "ColonToken",
                                                            "fullStart": 797,
                                                            "fullEnd": 799,
                                                            "start": 797,
                                                            "end": 798,
                                                            "fullWidth": 2,
                                                            "width": 1,
                                                            "text": ":",
                                                            "value": ":",
                                                            "valueText": ":",
                                                            "hasTrailingTrivia": true,
                                                            "trailingTrivia": [
                                                                {
                                                                    "kind": "WhitespaceTrivia",
                                                                    "text": " "
                                                                }
                                                            ]
                                                        },
                                                        "expression": {
                                                            "kind": "NumericLiteral",
                                                            "fullStart": 799,
                                                            "fullEnd": 800,
                                                            "start": 799,
                                                            "end": 800,
                                                            "fullWidth": 1,
                                                            "width": 1,
                                                            "text": "9",
                                                            "value": 9,
                                                            "valueText": "9"
                                                        }
                                                    },
                                                    {
                                                        "kind": "CommaToken",
                                                        "fullStart": 800,
                                                        "fullEnd": 803,
                                                        "start": 800,
                                                        "end": 801,
                                                        "fullWidth": 3,
                                                        "width": 1,
                                                        "text": ",",
                                                        "value": ",",
                                                        "valueText": ",",
                                                        "hasTrailingTrivia": true,
                                                        "hasTrailingNewLine": true,
                                                        "trailingTrivia": [
                                                            {
                                                                "kind": "NewLineTrivia",
                                                                "text": "\r\n"
                                                            }
                                                        ]
                                                    },
                                                    {
                                                        "kind": "SimplePropertyAssignment",
                                                        "fullStart": 803,
                                                        "fullEnd": 830,
                                                        "start": 815,
                                                        "end": 828,
                                                        "fullWidth": 27,
                                                        "width": 13,
                                                        "propertyName": {
                                                            "kind": "IdentifierName",
                                                            "fullStart": 803,
                                                            "fullEnd": 821,
                                                            "start": 815,
                                                            "end": 821,
                                                            "fullWidth": 18,
                                                            "width": 6,
                                                            "text": "length",
                                                            "value": "length",
                                                            "valueText": "length",
                                                            "hasLeadingTrivia": true,
                                                            "leadingTrivia": [
                                                                {
                                                                    "kind": "WhitespaceTrivia",
                                                                    "text": "            "
                                                                }
                                                            ]
                                                        },
                                                        "colonToken": {
                                                            "kind": "ColonToken",
                                                            "fullStart": 821,
                                                            "fullEnd": 823,
                                                            "start": 821,
                                                            "end": 822,
                                                            "fullWidth": 2,
                                                            "width": 1,
                                                            "text": ":",
                                                            "value": ":",
                                                            "valueText": ":",
                                                            "hasTrailingTrivia": true,
                                                            "trailingTrivia": [
                                                                {
                                                                    "kind": "WhitespaceTrivia",
                                                                    "text": " "
                                                                }
                                                            ]
                                                        },
                                                        "expression": {
                                                            "kind": "NumericLiteral",
                                                            "fullStart": 823,
                                                            "fullEnd": 830,
                                                            "start": 823,
                                                            "end": 828,
                                                            "fullWidth": 7,
                                                            "width": 5,
                                                            "text": "2.685",
                                                            "value": 2.685,
                                                            "valueText": "2.685",
                                                            "hasTrailingTrivia": true,
                                                            "hasTrailingNewLine": true,
                                                            "trailingTrivia": [
                                                                {
                                                                    "kind": "NewLineTrivia",
                                                                    "text": "\r\n"
                                                                }
                                                            ]
                                                        }
                                                    }
                                                ],
                                                "closeBraceToken": {
                                                    "kind": "CloseBraceToken",
                                                    "fullStart": 830,
                                                    "fullEnd": 839,
                                                    "start": 838,
                                                    "end": 839,
                                                    "fullWidth": 9,
                                                    "width": 1,
                                                    "text": "}",
                                                    "value": "}",
                                                    "valueText": "}",
                                                    "hasLeadingTrivia": true,
                                                    "leadingTrivia": [
                                                        {
                                                            "kind": "WhitespaceTrivia",
                                                            "text": "        "
                                                        }
                                                    ]
                                                }
                                            }
                                        }
                                    }
                                ]
                            },
                            "semicolonToken": {
                                "kind": "SemicolonToken",
                                "fullStart": 839,
                                "fullEnd": 842,
                                "start": 839,
                                "end": 840,
                                "fullWidth": 3,
                                "width": 1,
                                "text": ";",
                                "value": ";",
                                "valueText": ";",
                                "hasTrailingTrivia": true,
                                "hasTrailingNewLine": true,
                                "trailingTrivia": [
                                    {
                                        "kind": "NewLineTrivia",
                                        "text": "\r\n"
                                    }
                                ]
                            }
                        },
                        {
                            "kind": "ExpressionStatement",
                            "fullStart": 842,
                            "fullEnd": 900,
                            "start": 852,
                            "end": 898,
                            "fullWidth": 58,
                            "width": 46,
                            "expression": {
                                "kind": "InvocationExpression",
                                "fullStart": 842,
                                "fullEnd": 897,
                                "start": 852,
                                "end": 897,
                                "fullWidth": 55,
                                "width": 45,
                                "expression": {
                                    "kind": "MemberAccessExpression",
                                    "fullStart": 842,
                                    "fullEnd": 880,
                                    "start": 852,
                                    "end": 880,
                                    "fullWidth": 38,
                                    "width": 28,
                                    "expression": {
                                        "kind": "MemberAccessExpression",
                                        "fullStart": 842,
                                        "fullEnd": 875,
                                        "start": 852,
                                        "end": 875,
                                        "fullWidth": 33,
                                        "width": 23,
                                        "expression": {
                                            "kind": "MemberAccessExpression",
                                            "fullStart": 842,
                                            "fullEnd": 867,
                                            "start": 852,
                                            "end": 867,
                                            "fullWidth": 25,
                                            "width": 15,
                                            "expression": {
                                                "kind": "IdentifierName",
                                                "fullStart": 842,
                                                "fullEnd": 857,
                                                "start": 852,
                                                "end": 857,
                                                "fullWidth": 15,
                                                "width": 5,
                                                "text": "Array",
                                                "value": "Array",
                                                "valueText": "Array",
                                                "hasLeadingTrivia": true,
                                                "hasLeadingNewLine": true,
                                                "leadingTrivia": [
                                                    {
                                                        "kind": "NewLineTrivia",
                                                        "text": "\r\n"
                                                    },
                                                    {
                                                        "kind": "WhitespaceTrivia",
                                                        "text": "        "
                                                    }
                                                ]
                                            },
                                            "dotToken": {
                                                "kind": "DotToken",
                                                "fullStart": 857,
                                                "fullEnd": 858,
                                                "start": 857,
                                                "end": 858,
                                                "fullWidth": 1,
                                                "width": 1,
                                                "text": ".",
                                                "value": ".",
                                                "valueText": "."
                                            },
                                            "name": {
                                                "kind": "IdentifierName",
                                                "fullStart": 858,
                                                "fullEnd": 867,
                                                "start": 858,
                                                "end": 867,
                                                "fullWidth": 9,
                                                "width": 9,
                                                "text": "prototype",
                                                "value": "prototype",
                                                "valueText": "prototype"
                                            }
                                        },
                                        "dotToken": {
                                            "kind": "DotToken",
                                            "fullStart": 867,
                                            "fullEnd": 868,
                                            "start": 867,
                                            "end": 868,
                                            "fullWidth": 1,
                                            "width": 1,
                                            "text": ".",
                                            "value": ".",
                                            "valueText": "."
                                        },
                                        "name": {
                                            "kind": "IdentifierName",
                                            "fullStart": 868,
                                            "fullEnd": 875,
                                            "start": 868,
                                            "end": 875,
                                            "fullWidth": 7,
                                            "width": 7,
                                            "text": "forEach",
                                            "value": "forEach",
                                            "valueText": "forEach"
                                        }
                                    },
                                    "dotToken": {
                                        "kind": "DotToken",
                                        "fullStart": 875,
                                        "fullEnd": 876,
                                        "start": 875,
                                        "end": 876,
                                        "fullWidth": 1,
                                        "width": 1,
                                        "text": ".",
                                        "value": ".",
                                        "valueText": "."
                                    },
                                    "name": {
                                        "kind": "IdentifierName",
                                        "fullStart": 876,
                                        "fullEnd": 880,
                                        "start": 876,
                                        "end": 880,
                                        "fullWidth": 4,
                                        "width": 4,
                                        "text": "call",
                                        "value": "call",
                                        "valueText": "call"
                                    }
                                },
                                "argumentList": {
                                    "kind": "ArgumentList",
                                    "fullStart": 880,
                                    "fullEnd": 897,
                                    "start": 880,
                                    "end": 897,
                                    "fullWidth": 17,
                                    "width": 17,
                                    "openParenToken": {
                                        "kind": "OpenParenToken",
                                        "fullStart": 880,
                                        "fullEnd": 881,
                                        "start": 880,
                                        "end": 881,
                                        "fullWidth": 1,
                                        "width": 1,
                                        "text": "(",
                                        "value": "(",
                                        "valueText": "("
                                    },
                                    "arguments": [
                                        {
                                            "kind": "IdentifierName",
                                            "fullStart": 881,
                                            "fullEnd": 884,
                                            "start": 881,
                                            "end": 884,
                                            "fullWidth": 3,
                                            "width": 3,
                                            "text": "obj",
                                            "value": "obj",
                                            "valueText": "obj"
                                        },
                                        {
                                            "kind": "CommaToken",
                                            "fullStart": 884,
                                            "fullEnd": 886,
                                            "start": 884,
                                            "end": 885,
                                            "fullWidth": 2,
                                            "width": 1,
                                            "text": ",",
                                            "value": ",",
                                            "valueText": ",",
                                            "hasTrailingTrivia": true,
                                            "trailingTrivia": [
                                                {
                                                    "kind": "WhitespaceTrivia",
                                                    "text": " "
                                                }
                                            ]
                                        },
                                        {
                                            "kind": "IdentifierName",
                                            "fullStart": 886,
                                            "fullEnd": 896,
                                            "start": 886,
                                            "end": 896,
                                            "fullWidth": 10,
                                            "width": 10,
                                            "text": "callbackfn",
                                            "value": "callbackfn",
                                            "valueText": "callbackfn"
                                        }
                                    ],
                                    "closeParenToken": {
                                        "kind": "CloseParenToken",
                                        "fullStart": 896,
                                        "fullEnd": 897,
                                        "start": 896,
                                        "end": 897,
                                        "fullWidth": 1,
                                        "width": 1,
                                        "text": ")",
                                        "value": ")",
                                        "valueText": ")"
                                    }
                                }
                            },
                            "semicolonToken": {
                                "kind": "SemicolonToken",
                                "fullStart": 897,
                                "fullEnd": 900,
                                "start": 897,
                                "end": 898,
                                "fullWidth": 3,
                                "width": 1,
                                "text": ";",
                                "value": ";",
                                "valueText": ";",
                                "hasTrailingTrivia": true,
                                "hasTrailingNewLine": true,
                                "trailingTrivia": [
                                    {
                                        "kind": "NewLineTrivia",
                                        "text": "\r\n"
                                    }
                                ]
                            }
                        },
                        {
                            "kind": "ReturnStatement",
                            "fullStart": 900,
                            "fullEnd": 930,
                            "start": 910,
                            "end": 928,
                            "fullWidth": 30,
                            "width": 18,
                            "returnKeyword": {
                                "kind": "ReturnKeyword",
                                "fullStart": 900,
                                "fullEnd": 917,
                                "start": 910,
                                "end": 916,
                                "fullWidth": 17,
                                "width": 6,
                                "text": "return",
                                "value": "return",
                                "valueText": "return",
                                "hasLeadingTrivia": true,
                                "hasLeadingNewLine": true,
                                "hasTrailingTrivia": true,
                                "leadingTrivia": [
                                    {
                                        "kind": "NewLineTrivia",
                                        "text": "\r\n"
                                    },
                                    {
                                        "kind": "WhitespaceTrivia",
                                        "text": "        "
                                    }
                                ],
                                "trailingTrivia": [
                                    {
                                        "kind": "WhitespaceTrivia",
                                        "text": " "
                                    }
                                ]
                            },
                            "expression": {
                                "kind": "IdentifierName",
                                "fullStart": 917,
                                "fullEnd": 927,
                                "start": 917,
                                "end": 927,
                                "fullWidth": 10,
                                "width": 10,
                                "text": "testResult",
                                "value": "testResult",
                                "valueText": "testResult"
                            },
                            "semicolonToken": {
                                "kind": "SemicolonToken",
                                "fullStart": 927,
                                "fullEnd": 930,
                                "start": 927,
                                "end": 928,
                                "fullWidth": 3,
                                "width": 1,
                                "text": ";",
                                "value": ";",
                                "valueText": ";",
                                "hasTrailingTrivia": true,
                                "hasTrailingNewLine": true,
                                "trailingTrivia": [
                                    {
                                        "kind": "NewLineTrivia",
                                        "text": "\r\n"
                                    }
                                ]
                            }
                        }
                    ],
                    "closeBraceToken": {
                        "kind": "CloseBraceToken",
                        "fullStart": 930,
                        "fullEnd": 937,
                        "start": 934,
                        "end": 935,
                        "fullWidth": 7,
                        "width": 1,
                        "text": "}",
                        "value": "}",
                        "valueText": "}",
                        "hasLeadingTrivia": true,
                        "hasTrailingTrivia": true,
                        "hasTrailingNewLine": true,
                        "leadingTrivia": [
                            {
                                "kind": "WhitespaceTrivia",
                                "text": "    "
                            }
                        ],
                        "trailingTrivia": [
                            {
                                "kind": "NewLineTrivia",
                                "text": "\r\n"
                            }
                        ]
                    }
                }
            },
            {
                "kind": "ExpressionStatement",
                "fullStart": 937,
                "fullEnd": 961,
                "start": 937,
                "end": 959,
                "fullWidth": 24,
                "width": 22,
                "expression": {
                    "kind": "InvocationExpression",
                    "fullStart": 937,
                    "fullEnd": 958,
                    "start": 937,
                    "end": 958,
                    "fullWidth": 21,
                    "width": 21,
                    "expression": {
                        "kind": "IdentifierName",
                        "fullStart": 937,
                        "fullEnd": 948,
                        "start": 937,
                        "end": 948,
                        "fullWidth": 11,
                        "width": 11,
                        "text": "runTestCase",
                        "value": "runTestCase",
                        "valueText": "runTestCase"
                    },
                    "argumentList": {
                        "kind": "ArgumentList",
                        "fullStart": 948,
                        "fullEnd": 958,
                        "start": 948,
                        "end": 958,
                        "fullWidth": 10,
                        "width": 10,
                        "openParenToken": {
                            "kind": "OpenParenToken",
                            "fullStart": 948,
                            "fullEnd": 949,
                            "start": 948,
                            "end": 949,
                            "fullWidth": 1,
                            "width": 1,
                            "text": "(",
                            "value": "(",
                            "valueText": "("
                        },
                        "arguments": [
                            {
                                "kind": "IdentifierName",
                                "fullStart": 949,
                                "fullEnd": 957,
                                "start": 949,
                                "end": 957,
                                "fullWidth": 8,
                                "width": 8,
                                "text": "testcase",
                                "value": "testcase",
                                "valueText": "testcase"
                            }
                        ],
                        "closeParenToken": {
                            "kind": "CloseParenToken",
                            "fullStart": 957,
                            "fullEnd": 958,
                            "start": 957,
                            "end": 958,
                            "fullWidth": 1,
                            "width": 1,
                            "text": ")",
                            "value": ")",
                            "valueText": ")"
                        }
                    }
                },
                "semicolonToken": {
                    "kind": "SemicolonToken",
                    "fullStart": 958,
                    "fullEnd": 961,
                    "start": 958,
                    "end": 959,
                    "fullWidth": 3,
                    "width": 1,
                    "text": ";",
                    "value": ";",
                    "valueText": ";",
                    "hasTrailingTrivia": true,
                    "hasTrailingNewLine": true,
                    "trailingTrivia": [
                        {
                            "kind": "NewLineTrivia",
                            "text": "\r\n"
                        }
                    ]
                }
            }
        ],
        "endOfFileToken": {
            "kind": "EndOfFileToken",
            "fullStart": 961,
            "fullEnd": 961,
            "start": 961,
            "end": 961,
            "fullWidth": 0,
            "width": 0,
            "text": ""
        }
    },
    "lineMap": {
        "lineStarts": [
            0,
            67,
            152,
            232,
            308,
            380,
            385,
            440,
            577,
            582,
            584,
            586,
            609,
            611,
            644,
            646,
            692,
            730,
            741,
            743,
            764,
            784,
            803,
            830,
            842,
            844,
            900,
            902,
            930,
            937,
            961
        ],
        "length": 961
    }
}<|MERGE_RESOLUTION|>--- conflicted
+++ resolved
@@ -250,12 +250,8 @@
                                         "start": 623,
                                         "end": 641,
                                         "fullWidth": 18,
-<<<<<<< HEAD
                                         "width": 18,
-                                        "identifier": {
-=======
                                         "propertyName": {
->>>>>>> 85e84683
                                             "kind": "IdentifierName",
                                             "fullStart": 623,
                                             "fullEnd": 634,
@@ -835,12 +831,8 @@
                                         "start": 755,
                                         "end": 839,
                                         "fullWidth": 84,
-<<<<<<< HEAD
                                         "width": 84,
-                                        "identifier": {
-=======
                                         "propertyName": {
->>>>>>> 85e84683
                                             "kind": "IdentifierName",
                                             "fullStart": 755,
                                             "fullEnd": 759,
