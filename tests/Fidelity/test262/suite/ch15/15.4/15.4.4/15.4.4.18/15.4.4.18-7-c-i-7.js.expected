{
    "isDeclaration": false,
    "languageVersion": "EcmaScript5",
    "parseOptions": {
        "allowAutomaticSemicolonInsertion": true
    },
    "sourceUnit": {
        "kind": "SourceUnit",
        "fullStart": 0,
        "fullEnd": 1100,
        "start": 570,
        "end": 1100,
        "fullWidth": 1100,
        "width": 530,
        "isIncrementallyUnusable": true,
        "moduleElements": [
            {
                "kind": "FunctionDeclaration",
                "fullStart": 0,
                "fullEnd": 1076,
                "start": 570,
                "end": 1074,
                "fullWidth": 1076,
                "width": 504,
                "modifiers": [],
                "functionKeyword": {
                    "kind": "FunctionKeyword",
                    "fullStart": 0,
                    "fullEnd": 579,
                    "start": 570,
                    "end": 578,
                    "fullWidth": 579,
                    "width": 8,
                    "text": "function",
                    "value": "function",
                    "valueText": "function",
                    "hasLeadingTrivia": true,
                    "hasLeadingComment": true,
                    "hasLeadingNewLine": true,
                    "hasTrailingTrivia": true,
                    "leadingTrivia": [
                        {
                            "kind": "SingleLineCommentTrivia",
                            "text": "/// Copyright (c) 2012 Ecma International.  All rights reserved. "
                        },
                        {
                            "kind": "NewLineTrivia",
                            "text": "\r\n"
                        },
                        {
                            "kind": "SingleLineCommentTrivia",
                            "text": "/// Ecma International makes this code available under the terms and conditions set"
                        },
                        {
                            "kind": "NewLineTrivia",
                            "text": "\r\n"
                        },
                        {
                            "kind": "SingleLineCommentTrivia",
                            "text": "/// forth on http://hg.ecmascript.org/tests/test262/raw-file/tip/LICENSE (the "
                        },
                        {
                            "kind": "NewLineTrivia",
                            "text": "\r\n"
                        },
                        {
                            "kind": "SingleLineCommentTrivia",
                            "text": "/// \"Use Terms\").   Any redistribution of this code must retain the above "
                        },
                        {
                            "kind": "NewLineTrivia",
                            "text": "\r\n"
                        },
                        {
                            "kind": "SingleLineCommentTrivia",
                            "text": "/// copyright and this notice and otherwise comply with the Use Terms."
                        },
                        {
                            "kind": "NewLineTrivia",
                            "text": "\r\n"
                        },
                        {
                            "kind": "MultiLineCommentTrivia",
                            "text": "/**\r\n * @path ch15/15.4/15.4.4/15.4.4.18/15.4.4.18-7-c-i-7.js\r\n * @description Array.prototype.forEach - element to be retrieved is inherited data property on an Array-like object\r\n */"
                        },
                        {
                            "kind": "NewLineTrivia",
                            "text": "\r\n"
                        },
                        {
                            "kind": "NewLineTrivia",
                            "text": "\r\n"
                        },
                        {
                            "kind": "NewLineTrivia",
                            "text": "\r\n"
                        }
                    ],
                    "trailingTrivia": [
                        {
                            "kind": "WhitespaceTrivia",
                            "text": " "
                        }
                    ]
                },
                "identifier": {
                    "kind": "IdentifierName",
                    "fullStart": 579,
                    "fullEnd": 587,
                    "start": 579,
                    "end": 587,
                    "fullWidth": 8,
                    "width": 8,
                    "text": "testcase",
                    "value": "testcase",
                    "valueText": "testcase"
                },
                "callSignature": {
                    "kind": "CallSignature",
                    "fullStart": 587,
                    "fullEnd": 590,
                    "start": 587,
                    "end": 589,
                    "fullWidth": 3,
                    "width": 2,
                    "parameterList": {
                        "kind": "ParameterList",
                        "fullStart": 587,
                        "fullEnd": 590,
                        "start": 587,
                        "end": 589,
                        "fullWidth": 3,
                        "width": 2,
                        "openParenToken": {
                            "kind": "OpenParenToken",
                            "fullStart": 587,
                            "fullEnd": 588,
                            "start": 587,
                            "end": 588,
                            "fullWidth": 1,
                            "width": 1,
                            "text": "(",
                            "value": "(",
                            "valueText": "("
                        },
                        "parameters": [],
                        "closeParenToken": {
                            "kind": "CloseParenToken",
                            "fullStart": 588,
                            "fullEnd": 590,
                            "start": 588,
                            "end": 589,
                            "fullWidth": 2,
                            "width": 1,
                            "text": ")",
                            "value": ")",
                            "valueText": ")",
                            "hasTrailingTrivia": true,
                            "trailingTrivia": [
                                {
                                    "kind": "WhitespaceTrivia",
                                    "text": " "
                                }
                            ]
                        }
                    }
                },
                "block": {
                    "kind": "Block",
                    "fullStart": 590,
                    "fullEnd": 1076,
                    "start": 590,
                    "end": 1074,
                    "fullWidth": 486,
                    "width": 484,
                    "openBraceToken": {
                        "kind": "OpenBraceToken",
                        "fullStart": 590,
                        "fullEnd": 593,
                        "start": 590,
                        "end": 591,
                        "fullWidth": 3,
                        "width": 1,
                        "text": "{",
                        "value": "{",
                        "valueText": "{",
                        "hasTrailingTrivia": true,
                        "hasTrailingNewLine": true,
                        "trailingTrivia": [
                            {
                                "kind": "NewLineTrivia",
                                "text": "\r\n"
                            }
                        ]
                    },
                    "statements": [
                        {
                            "kind": "VariableStatement",
                            "fullStart": 593,
                            "fullEnd": 624,
                            "start": 603,
                            "end": 622,
                            "fullWidth": 31,
                            "width": 19,
                            "modifiers": [],
                            "variableDeclaration": {
                                "kind": "VariableDeclaration",
                                "fullStart": 593,
                                "fullEnd": 621,
                                "start": 603,
                                "end": 621,
                                "fullWidth": 28,
                                "width": 18,
                                "varKeyword": {
                                    "kind": "VarKeyword",
                                    "fullStart": 593,
                                    "fullEnd": 607,
                                    "start": 603,
                                    "end": 606,
                                    "fullWidth": 14,
                                    "width": 3,
                                    "text": "var",
                                    "value": "var",
                                    "valueText": "var",
                                    "hasLeadingTrivia": true,
                                    "hasLeadingNewLine": true,
                                    "hasTrailingTrivia": true,
                                    "leadingTrivia": [
                                        {
                                            "kind": "NewLineTrivia",
                                            "text": "\r\n"
                                        },
                                        {
                                            "kind": "WhitespaceTrivia",
                                            "text": "        "
                                        }
                                    ],
                                    "trailingTrivia": [
                                        {
                                            "kind": "WhitespaceTrivia",
                                            "text": " "
                                        }
                                    ]
                                },
                                "variableDeclarators": [
                                    {
                                        "kind": "VariableDeclarator",
                                        "fullStart": 607,
                                        "fullEnd": 621,
                                        "start": 607,
                                        "end": 621,
                                        "fullWidth": 14,
<<<<<<< HEAD
                                        "width": 14,
                                        "identifier": {
=======
                                        "propertyName": {
>>>>>>> 85e84683
                                            "kind": "IdentifierName",
                                            "fullStart": 607,
                                            "fullEnd": 614,
                                            "start": 607,
                                            "end": 613,
                                            "fullWidth": 7,
                                            "width": 6,
                                            "text": "kValue",
                                            "value": "kValue",
                                            "valueText": "kValue",
                                            "hasTrailingTrivia": true,
                                            "trailingTrivia": [
                                                {
                                                    "kind": "WhitespaceTrivia",
                                                    "text": " "
                                                }
                                            ]
                                        },
                                        "equalsValueClause": {
                                            "kind": "EqualsValueClause",
                                            "fullStart": 614,
                                            "fullEnd": 621,
                                            "start": 614,
                                            "end": 621,
                                            "fullWidth": 7,
                                            "width": 7,
                                            "equalsToken": {
                                                "kind": "EqualsToken",
                                                "fullStart": 614,
                                                "fullEnd": 616,
                                                "start": 614,
                                                "end": 615,
                                                "fullWidth": 2,
                                                "width": 1,
                                                "text": "=",
                                                "value": "=",
                                                "valueText": "=",
                                                "hasTrailingTrivia": true,
                                                "trailingTrivia": [
                                                    {
                                                        "kind": "WhitespaceTrivia",
                                                        "text": " "
                                                    }
                                                ]
                                            },
                                            "value": {
                                                "kind": "StringLiteral",
                                                "fullStart": 616,
                                                "fullEnd": 621,
                                                "start": 616,
                                                "end": 621,
                                                "fullWidth": 5,
                                                "width": 5,
                                                "text": "'abc'",
                                                "value": "abc",
                                                "valueText": "abc"
                                            }
                                        }
                                    }
                                ]
                            },
                            "semicolonToken": {
                                "kind": "SemicolonToken",
                                "fullStart": 621,
                                "fullEnd": 624,
                                "start": 621,
                                "end": 622,
                                "fullWidth": 3,
                                "width": 1,
                                "text": ";",
                                "value": ";",
                                "valueText": ";",
                                "hasTrailingTrivia": true,
                                "hasTrailingNewLine": true,
                                "trailingTrivia": [
                                    {
                                        "kind": "NewLineTrivia",
                                        "text": "\r\n"
                                    }
                                ]
                            }
                        },
                        {
                            "kind": "VariableStatement",
                            "fullStart": 624,
                            "fullEnd": 657,
                            "start": 632,
                            "end": 655,
                            "fullWidth": 33,
                            "width": 23,
                            "modifiers": [],
                            "variableDeclaration": {
                                "kind": "VariableDeclaration",
                                "fullStart": 624,
                                "fullEnd": 654,
                                "start": 632,
                                "end": 654,
                                "fullWidth": 30,
                                "width": 22,
                                "varKeyword": {
                                    "kind": "VarKeyword",
                                    "fullStart": 624,
                                    "fullEnd": 636,
                                    "start": 632,
                                    "end": 635,
                                    "fullWidth": 12,
                                    "width": 3,
                                    "text": "var",
                                    "value": "var",
                                    "valueText": "var",
                                    "hasLeadingTrivia": true,
                                    "hasTrailingTrivia": true,
                                    "leadingTrivia": [
                                        {
                                            "kind": "WhitespaceTrivia",
                                            "text": "        "
                                        }
                                    ],
                                    "trailingTrivia": [
                                        {
                                            "kind": "WhitespaceTrivia",
                                            "text": " "
                                        }
                                    ]
                                },
                                "variableDeclarators": [
                                    {
                                        "kind": "VariableDeclarator",
                                        "fullStart": 636,
                                        "fullEnd": 654,
                                        "start": 636,
                                        "end": 654,
                                        "fullWidth": 18,
<<<<<<< HEAD
                                        "width": 18,
                                        "identifier": {
=======
                                        "propertyName": {
>>>>>>> 85e84683
                                            "kind": "IdentifierName",
                                            "fullStart": 636,
                                            "fullEnd": 647,
                                            "start": 636,
                                            "end": 646,
                                            "fullWidth": 11,
                                            "width": 10,
                                            "text": "testResult",
                                            "value": "testResult",
                                            "valueText": "testResult",
                                            "hasTrailingTrivia": true,
                                            "trailingTrivia": [
                                                {
                                                    "kind": "WhitespaceTrivia",
                                                    "text": " "
                                                }
                                            ]
                                        },
                                        "equalsValueClause": {
                                            "kind": "EqualsValueClause",
                                            "fullStart": 647,
                                            "fullEnd": 654,
                                            "start": 647,
                                            "end": 654,
                                            "fullWidth": 7,
                                            "width": 7,
                                            "equalsToken": {
                                                "kind": "EqualsToken",
                                                "fullStart": 647,
                                                "fullEnd": 649,
                                                "start": 647,
                                                "end": 648,
                                                "fullWidth": 2,
                                                "width": 1,
                                                "text": "=",
                                                "value": "=",
                                                "valueText": "=",
                                                "hasTrailingTrivia": true,
                                                "trailingTrivia": [
                                                    {
                                                        "kind": "WhitespaceTrivia",
                                                        "text": " "
                                                    }
                                                ]
                                            },
                                            "value": {
                                                "kind": "FalseKeyword",
                                                "fullStart": 649,
                                                "fullEnd": 654,
                                                "start": 649,
                                                "end": 654,
                                                "fullWidth": 5,
                                                "width": 5,
                                                "text": "false",
                                                "value": false,
                                                "valueText": "false"
                                            }
                                        }
                                    }
                                ]
                            },
                            "semicolonToken": {
                                "kind": "SemicolonToken",
                                "fullStart": 654,
                                "fullEnd": 657,
                                "start": 654,
                                "end": 655,
                                "fullWidth": 3,
                                "width": 1,
                                "text": ";",
                                "value": ";",
                                "valueText": ";",
                                "hasTrailingTrivia": true,
                                "hasTrailingNewLine": true,
                                "trailingTrivia": [
                                    {
                                        "kind": "NewLineTrivia",
                                        "text": "\r\n"
                                    }
                                ]
                            }
                        },
                        {
                            "kind": "FunctionDeclaration",
                            "fullStart": 657,
                            "fullEnd": 809,
                            "start": 667,
                            "end": 807,
                            "fullWidth": 152,
                            "width": 140,
                            "modifiers": [],
                            "functionKeyword": {
                                "kind": "FunctionKeyword",
                                "fullStart": 657,
                                "fullEnd": 676,
                                "start": 667,
                                "end": 675,
                                "fullWidth": 19,
                                "width": 8,
                                "text": "function",
                                "value": "function",
                                "valueText": "function",
                                "hasLeadingTrivia": true,
                                "hasLeadingNewLine": true,
                                "hasTrailingTrivia": true,
                                "leadingTrivia": [
                                    {
                                        "kind": "NewLineTrivia",
                                        "text": "\r\n"
                                    },
                                    {
                                        "kind": "WhitespaceTrivia",
                                        "text": "        "
                                    }
                                ],
                                "trailingTrivia": [
                                    {
                                        "kind": "WhitespaceTrivia",
                                        "text": " "
                                    }
                                ]
                            },
                            "identifier": {
                                "kind": "IdentifierName",
                                "fullStart": 676,
                                "fullEnd": 686,
                                "start": 676,
                                "end": 686,
                                "fullWidth": 10,
                                "width": 10,
                                "text": "callbackfn",
                                "value": "callbackfn",
                                "valueText": "callbackfn"
                            },
                            "callSignature": {
                                "kind": "CallSignature",
                                "fullStart": 686,
                                "fullEnd": 702,
                                "start": 686,
                                "end": 701,
                                "fullWidth": 16,
                                "width": 15,
                                "parameterList": {
                                    "kind": "ParameterList",
                                    "fullStart": 686,
                                    "fullEnd": 702,
                                    "start": 686,
                                    "end": 701,
                                    "fullWidth": 16,
                                    "width": 15,
                                    "openParenToken": {
                                        "kind": "OpenParenToken",
                                        "fullStart": 686,
                                        "fullEnd": 687,
                                        "start": 686,
                                        "end": 687,
                                        "fullWidth": 1,
                                        "width": 1,
                                        "text": "(",
                                        "value": "(",
                                        "valueText": "("
                                    },
                                    "parameters": [
                                        {
                                            "kind": "Parameter",
                                            "fullStart": 687,
                                            "fullEnd": 690,
                                            "start": 687,
                                            "end": 690,
                                            "fullWidth": 3,
                                            "width": 3,
                                            "modifiers": [],
                                            "identifier": {
                                                "kind": "IdentifierName",
                                                "fullStart": 687,
                                                "fullEnd": 690,
                                                "start": 687,
                                                "end": 690,
                                                "fullWidth": 3,
                                                "width": 3,
                                                "text": "val",
                                                "value": "val",
                                                "valueText": "val"
                                            }
                                        },
                                        {
                                            "kind": "CommaToken",
                                            "fullStart": 690,
                                            "fullEnd": 692,
                                            "start": 690,
                                            "end": 691,
                                            "fullWidth": 2,
                                            "width": 1,
                                            "text": ",",
                                            "value": ",",
                                            "valueText": ",",
                                            "hasTrailingTrivia": true,
                                            "trailingTrivia": [
                                                {
                                                    "kind": "WhitespaceTrivia",
                                                    "text": " "
                                                }
                                            ]
                                        },
                                        {
                                            "kind": "Parameter",
                                            "fullStart": 692,
                                            "fullEnd": 695,
                                            "start": 692,
                                            "end": 695,
                                            "fullWidth": 3,
                                            "width": 3,
                                            "modifiers": [],
                                            "identifier": {
                                                "kind": "IdentifierName",
                                                "fullStart": 692,
                                                "fullEnd": 695,
                                                "start": 692,
                                                "end": 695,
                                                "fullWidth": 3,
                                                "width": 3,
                                                "text": "idx",
                                                "value": "idx",
                                                "valueText": "idx"
                                            }
                                        },
                                        {
                                            "kind": "CommaToken",
                                            "fullStart": 695,
                                            "fullEnd": 697,
                                            "start": 695,
                                            "end": 696,
                                            "fullWidth": 2,
                                            "width": 1,
                                            "text": ",",
                                            "value": ",",
                                            "valueText": ",",
                                            "hasTrailingTrivia": true,
                                            "trailingTrivia": [
                                                {
                                                    "kind": "WhitespaceTrivia",
                                                    "text": " "
                                                }
                                            ]
                                        },
                                        {
                                            "kind": "Parameter",
                                            "fullStart": 697,
                                            "fullEnd": 700,
                                            "start": 697,
                                            "end": 700,
                                            "fullWidth": 3,
                                            "width": 3,
                                            "modifiers": [],
                                            "identifier": {
                                                "kind": "IdentifierName",
                                                "fullStart": 697,
                                                "fullEnd": 700,
                                                "start": 697,
                                                "end": 700,
                                                "fullWidth": 3,
                                                "width": 3,
                                                "text": "obj",
                                                "value": "obj",
                                                "valueText": "obj"
                                            }
                                        }
                                    ],
                                    "closeParenToken": {
                                        "kind": "CloseParenToken",
                                        "fullStart": 700,
                                        "fullEnd": 702,
                                        "start": 700,
                                        "end": 701,
                                        "fullWidth": 2,
                                        "width": 1,
                                        "text": ")",
                                        "value": ")",
                                        "valueText": ")",
                                        "hasTrailingTrivia": true,
                                        "trailingTrivia": [
                                            {
                                                "kind": "WhitespaceTrivia",
                                                "text": " "
                                            }
                                        ]
                                    }
                                }
                            },
                            "block": {
                                "kind": "Block",
                                "fullStart": 702,
                                "fullEnd": 809,
                                "start": 702,
                                "end": 807,
                                "fullWidth": 107,
                                "width": 105,
                                "openBraceToken": {
                                    "kind": "OpenBraceToken",
                                    "fullStart": 702,
                                    "fullEnd": 705,
                                    "start": 702,
                                    "end": 703,
                                    "fullWidth": 3,
                                    "width": 1,
                                    "text": "{",
                                    "value": "{",
                                    "valueText": "{",
                                    "hasTrailingTrivia": true,
                                    "hasTrailingNewLine": true,
                                    "trailingTrivia": [
                                        {
                                            "kind": "NewLineTrivia",
                                            "text": "\r\n"
                                        }
                                    ]
                                },
                                "statements": [
                                    {
                                        "kind": "IfStatement",
                                        "fullStart": 705,
                                        "fullEnd": 798,
                                        "start": 717,
                                        "end": 796,
                                        "fullWidth": 93,
                                        "width": 79,
                                        "ifKeyword": {
                                            "kind": "IfKeyword",
                                            "fullStart": 705,
                                            "fullEnd": 720,
                                            "start": 717,
                                            "end": 719,
                                            "fullWidth": 15,
                                            "width": 2,
                                            "text": "if",
                                            "value": "if",
                                            "valueText": "if",
                                            "hasLeadingTrivia": true,
                                            "hasTrailingTrivia": true,
                                            "leadingTrivia": [
                                                {
                                                    "kind": "WhitespaceTrivia",
                                                    "text": "            "
                                                }
                                            ],
                                            "trailingTrivia": [
                                                {
                                                    "kind": "WhitespaceTrivia",
                                                    "text": " "
                                                }
                                            ]
                                        },
                                        "openParenToken": {
                                            "kind": "OpenParenToken",
                                            "fullStart": 720,
                                            "fullEnd": 721,
                                            "start": 720,
                                            "end": 721,
                                            "fullWidth": 1,
                                            "width": 1,
                                            "text": "(",
                                            "value": "(",
                                            "valueText": "("
                                        },
                                        "condition": {
                                            "kind": "EqualsExpression",
                                            "fullStart": 721,
                                            "fullEnd": 730,
                                            "start": 721,
                                            "end": 730,
                                            "fullWidth": 9,
                                            "width": 9,
                                            "left": {
                                                "kind": "IdentifierName",
                                                "fullStart": 721,
                                                "fullEnd": 725,
                                                "start": 721,
                                                "end": 724,
                                                "fullWidth": 4,
                                                "width": 3,
                                                "text": "idx",
                                                "value": "idx",
                                                "valueText": "idx",
                                                "hasTrailingTrivia": true,
                                                "trailingTrivia": [
                                                    {
                                                        "kind": "WhitespaceTrivia",
                                                        "text": " "
                                                    }
                                                ]
                                            },
                                            "operatorToken": {
                                                "kind": "EqualsEqualsEqualsToken",
                                                "fullStart": 725,
                                                "fullEnd": 729,
                                                "start": 725,
                                                "end": 728,
                                                "fullWidth": 4,
                                                "width": 3,
                                                "text": "===",
                                                "value": "===",
                                                "valueText": "===",
                                                "hasTrailingTrivia": true,
                                                "trailingTrivia": [
                                                    {
                                                        "kind": "WhitespaceTrivia",
                                                        "text": " "
                                                    }
                                                ]
                                            },
                                            "right": {
                                                "kind": "NumericLiteral",
                                                "fullStart": 729,
                                                "fullEnd": 730,
                                                "start": 729,
                                                "end": 730,
                                                "fullWidth": 1,
                                                "width": 1,
                                                "text": "5",
                                                "value": 5,
                                                "valueText": "5"
                                            }
                                        },
                                        "closeParenToken": {
                                            "kind": "CloseParenToken",
                                            "fullStart": 730,
                                            "fullEnd": 732,
                                            "start": 730,
                                            "end": 731,
                                            "fullWidth": 2,
                                            "width": 1,
                                            "text": ")",
                                            "value": ")",
                                            "valueText": ")",
                                            "hasTrailingTrivia": true,
                                            "trailingTrivia": [
                                                {
                                                    "kind": "WhitespaceTrivia",
                                                    "text": " "
                                                }
                                            ]
                                        },
                                        "statement": {
                                            "kind": "Block",
                                            "fullStart": 732,
                                            "fullEnd": 798,
                                            "start": 732,
                                            "end": 796,
                                            "fullWidth": 66,
                                            "width": 64,
                                            "openBraceToken": {
                                                "kind": "OpenBraceToken",
                                                "fullStart": 732,
                                                "fullEnd": 735,
                                                "start": 732,
                                                "end": 733,
                                                "fullWidth": 3,
                                                "width": 1,
                                                "text": "{",
                                                "value": "{",
                                                "valueText": "{",
                                                "hasTrailingTrivia": true,
                                                "hasTrailingNewLine": true,
                                                "trailingTrivia": [
                                                    {
                                                        "kind": "NewLineTrivia",
                                                        "text": "\r\n"
                                                    }
                                                ]
                                            },
                                            "statements": [
                                                {
                                                    "kind": "ExpressionStatement",
                                                    "fullStart": 735,
                                                    "fullEnd": 783,
                                                    "start": 751,
                                                    "end": 781,
                                                    "fullWidth": 48,
                                                    "width": 30,
                                                    "expression": {
                                                        "kind": "AssignmentExpression",
                                                        "fullStart": 735,
                                                        "fullEnd": 780,
                                                        "start": 751,
                                                        "end": 780,
                                                        "fullWidth": 45,
                                                        "width": 29,
                                                        "left": {
                                                            "kind": "IdentifierName",
                                                            "fullStart": 735,
                                                            "fullEnd": 762,
                                                            "start": 751,
                                                            "end": 761,
                                                            "fullWidth": 27,
                                                            "width": 10,
                                                            "text": "testResult",
                                                            "value": "testResult",
                                                            "valueText": "testResult",
                                                            "hasLeadingTrivia": true,
                                                            "hasTrailingTrivia": true,
                                                            "leadingTrivia": [
                                                                {
                                                                    "kind": "WhitespaceTrivia",
                                                                    "text": "                "
                                                                }
                                                            ],
                                                            "trailingTrivia": [
                                                                {
                                                                    "kind": "WhitespaceTrivia",
                                                                    "text": " "
                                                                }
                                                            ]
                                                        },
                                                        "operatorToken": {
                                                            "kind": "EqualsToken",
                                                            "fullStart": 762,
                                                            "fullEnd": 764,
                                                            "start": 762,
                                                            "end": 763,
                                                            "fullWidth": 2,
                                                            "width": 1,
                                                            "text": "=",
                                                            "value": "=",
                                                            "valueText": "=",
                                                            "hasTrailingTrivia": true,
                                                            "trailingTrivia": [
                                                                {
                                                                    "kind": "WhitespaceTrivia",
                                                                    "text": " "
                                                                }
                                                            ]
                                                        },
                                                        "right": {
                                                            "kind": "ParenthesizedExpression",
                                                            "fullStart": 764,
                                                            "fullEnd": 780,
                                                            "start": 764,
                                                            "end": 780,
                                                            "fullWidth": 16,
                                                            "width": 16,
                                                            "openParenToken": {
                                                                "kind": "OpenParenToken",
                                                                "fullStart": 764,
                                                                "fullEnd": 765,
                                                                "start": 764,
                                                                "end": 765,
                                                                "fullWidth": 1,
                                                                "width": 1,
                                                                "text": "(",
                                                                "value": "(",
                                                                "valueText": "("
                                                            },
                                                            "expression": {
                                                                "kind": "EqualsExpression",
                                                                "fullStart": 765,
                                                                "fullEnd": 779,
                                                                "start": 765,
                                                                "end": 779,
                                                                "fullWidth": 14,
                                                                "width": 14,
                                                                "left": {
                                                                    "kind": "IdentifierName",
                                                                    "fullStart": 765,
                                                                    "fullEnd": 769,
                                                                    "start": 765,
                                                                    "end": 768,
                                                                    "fullWidth": 4,
                                                                    "width": 3,
                                                                    "text": "val",
                                                                    "value": "val",
                                                                    "valueText": "val",
                                                                    "hasTrailingTrivia": true,
                                                                    "trailingTrivia": [
                                                                        {
                                                                            "kind": "WhitespaceTrivia",
                                                                            "text": " "
                                                                        }
                                                                    ]
                                                                },
                                                                "operatorToken": {
                                                                    "kind": "EqualsEqualsEqualsToken",
                                                                    "fullStart": 769,
                                                                    "fullEnd": 773,
                                                                    "start": 769,
                                                                    "end": 772,
                                                                    "fullWidth": 4,
                                                                    "width": 3,
                                                                    "text": "===",
                                                                    "value": "===",
                                                                    "valueText": "===",
                                                                    "hasTrailingTrivia": true,
                                                                    "trailingTrivia": [
                                                                        {
                                                                            "kind": "WhitespaceTrivia",
                                                                            "text": " "
                                                                        }
                                                                    ]
                                                                },
                                                                "right": {
                                                                    "kind": "IdentifierName",
                                                                    "fullStart": 773,
                                                                    "fullEnd": 779,
                                                                    "start": 773,
                                                                    "end": 779,
                                                                    "fullWidth": 6,
                                                                    "width": 6,
                                                                    "text": "kValue",
                                                                    "value": "kValue",
                                                                    "valueText": "kValue"
                                                                }
                                                            },
                                                            "closeParenToken": {
                                                                "kind": "CloseParenToken",
                                                                "fullStart": 779,
                                                                "fullEnd": 780,
                                                                "start": 779,
                                                                "end": 780,
                                                                "fullWidth": 1,
                                                                "width": 1,
                                                                "text": ")",
                                                                "value": ")",
                                                                "valueText": ")"
                                                            }
                                                        }
                                                    },
                                                    "semicolonToken": {
                                                        "kind": "SemicolonToken",
                                                        "fullStart": 780,
                                                        "fullEnd": 783,
                                                        "start": 780,
                                                        "end": 781,
                                                        "fullWidth": 3,
                                                        "width": 1,
                                                        "text": ";",
                                                        "value": ";",
                                                        "valueText": ";",
                                                        "hasTrailingTrivia": true,
                                                        "hasTrailingNewLine": true,
                                                        "trailingTrivia": [
                                                            {
                                                                "kind": "NewLineTrivia",
                                                                "text": "\r\n"
                                                            }
                                                        ]
                                                    }
                                                }
                                            ],
                                            "closeBraceToken": {
                                                "kind": "CloseBraceToken",
                                                "fullStart": 783,
                                                "fullEnd": 798,
                                                "start": 795,
                                                "end": 796,
                                                "fullWidth": 15,
                                                "width": 1,
                                                "text": "}",
                                                "value": "}",
                                                "valueText": "}",
                                                "hasLeadingTrivia": true,
                                                "hasTrailingTrivia": true,
                                                "hasTrailingNewLine": true,
                                                "leadingTrivia": [
                                                    {
                                                        "kind": "WhitespaceTrivia",
                                                        "text": "            "
                                                    }
                                                ],
                                                "trailingTrivia": [
                                                    {
                                                        "kind": "NewLineTrivia",
                                                        "text": "\r\n"
                                                    }
                                                ]
                                            }
                                        }
                                    }
                                ],
                                "closeBraceToken": {
                                    "kind": "CloseBraceToken",
                                    "fullStart": 798,
                                    "fullEnd": 809,
                                    "start": 806,
                                    "end": 807,
                                    "fullWidth": 11,
                                    "width": 1,
                                    "text": "}",
                                    "value": "}",
                                    "valueText": "}",
                                    "hasLeadingTrivia": true,
                                    "hasTrailingTrivia": true,
                                    "hasTrailingNewLine": true,
                                    "leadingTrivia": [
                                        {
                                            "kind": "WhitespaceTrivia",
                                            "text": "        "
                                        }
                                    ],
                                    "trailingTrivia": [
                                        {
                                            "kind": "NewLineTrivia",
                                            "text": "\r\n"
                                        }
                                    ]
                                }
                            }
                        },
                        {
                            "kind": "VariableStatement",
                            "fullStart": 809,
                            "fullEnd": 847,
                            "start": 819,
                            "end": 845,
                            "fullWidth": 38,
                            "width": 26,
                            "modifiers": [],
                            "variableDeclaration": {
                                "kind": "VariableDeclaration",
                                "fullStart": 809,
                                "fullEnd": 844,
                                "start": 819,
                                "end": 844,
                                "fullWidth": 35,
                                "width": 25,
                                "varKeyword": {
                                    "kind": "VarKeyword",
                                    "fullStart": 809,
                                    "fullEnd": 823,
                                    "start": 819,
                                    "end": 822,
                                    "fullWidth": 14,
                                    "width": 3,
                                    "text": "var",
                                    "value": "var",
                                    "valueText": "var",
                                    "hasLeadingTrivia": true,
                                    "hasLeadingNewLine": true,
                                    "hasTrailingTrivia": true,
                                    "leadingTrivia": [
                                        {
                                            "kind": "NewLineTrivia",
                                            "text": "\r\n"
                                        },
                                        {
                                            "kind": "WhitespaceTrivia",
                                            "text": "        "
                                        }
                                    ],
                                    "trailingTrivia": [
                                        {
                                            "kind": "WhitespaceTrivia",
                                            "text": " "
                                        }
                                    ]
                                },
                                "variableDeclarators": [
                                    {
                                        "kind": "VariableDeclarator",
                                        "fullStart": 823,
                                        "fullEnd": 844,
                                        "start": 823,
                                        "end": 844,
                                        "fullWidth": 21,
<<<<<<< HEAD
                                        "width": 21,
                                        "identifier": {
=======
                                        "propertyName": {
>>>>>>> 85e84683
                                            "kind": "IdentifierName",
                                            "fullStart": 823,
                                            "fullEnd": 829,
                                            "start": 823,
                                            "end": 828,
                                            "fullWidth": 6,
                                            "width": 5,
                                            "text": "proto",
                                            "value": "proto",
                                            "valueText": "proto",
                                            "hasTrailingTrivia": true,
                                            "trailingTrivia": [
                                                {
                                                    "kind": "WhitespaceTrivia",
                                                    "text": " "
                                                }
                                            ]
                                        },
                                        "equalsValueClause": {
                                            "kind": "EqualsValueClause",
                                            "fullStart": 829,
                                            "fullEnd": 844,
                                            "start": 829,
                                            "end": 844,
                                            "fullWidth": 15,
                                            "width": 15,
                                            "equalsToken": {
                                                "kind": "EqualsToken",
                                                "fullStart": 829,
                                                "fullEnd": 831,
                                                "start": 829,
                                                "end": 830,
                                                "fullWidth": 2,
                                                "width": 1,
                                                "text": "=",
                                                "value": "=",
                                                "valueText": "=",
                                                "hasTrailingTrivia": true,
                                                "trailingTrivia": [
                                                    {
                                                        "kind": "WhitespaceTrivia",
                                                        "text": " "
                                                    }
                                                ]
                                            },
                                            "value": {
                                                "kind": "ObjectLiteralExpression",
                                                "fullStart": 831,
                                                "fullEnd": 844,
                                                "start": 831,
                                                "end": 844,
                                                "fullWidth": 13,
                                                "width": 13,
                                                "openBraceToken": {
                                                    "kind": "OpenBraceToken",
                                                    "fullStart": 831,
                                                    "fullEnd": 833,
                                                    "start": 831,
                                                    "end": 832,
                                                    "fullWidth": 2,
                                                    "width": 1,
                                                    "text": "{",
                                                    "value": "{",
                                                    "valueText": "{",
                                                    "hasTrailingTrivia": true,
                                                    "trailingTrivia": [
                                                        {
                                                            "kind": "WhitespaceTrivia",
                                                            "text": " "
                                                        }
                                                    ]
                                                },
                                                "propertyAssignments": [
                                                    {
                                                        "kind": "SimplePropertyAssignment",
                                                        "fullStart": 833,
                                                        "fullEnd": 843,
                                                        "start": 833,
                                                        "end": 842,
                                                        "fullWidth": 10,
                                                        "width": 9,
                                                        "propertyName": {
                                                            "kind": "NumericLiteral",
                                                            "fullStart": 833,
                                                            "fullEnd": 834,
                                                            "start": 833,
                                                            "end": 834,
                                                            "fullWidth": 1,
                                                            "width": 1,
                                                            "text": "5",
                                                            "value": 5,
                                                            "valueText": "5"
                                                        },
                                                        "colonToken": {
                                                            "kind": "ColonToken",
                                                            "fullStart": 834,
                                                            "fullEnd": 836,
                                                            "start": 834,
                                                            "end": 835,
                                                            "fullWidth": 2,
                                                            "width": 1,
                                                            "text": ":",
                                                            "value": ":",
                                                            "valueText": ":",
                                                            "hasTrailingTrivia": true,
                                                            "trailingTrivia": [
                                                                {
                                                                    "kind": "WhitespaceTrivia",
                                                                    "text": " "
                                                                }
                                                            ]
                                                        },
                                                        "expression": {
                                                            "kind": "IdentifierName",
                                                            "fullStart": 836,
                                                            "fullEnd": 843,
                                                            "start": 836,
                                                            "end": 842,
                                                            "fullWidth": 7,
                                                            "width": 6,
                                                            "text": "kValue",
                                                            "value": "kValue",
                                                            "valueText": "kValue",
                                                            "hasTrailingTrivia": true,
                                                            "trailingTrivia": [
                                                                {
                                                                    "kind": "WhitespaceTrivia",
                                                                    "text": " "
                                                                }
                                                            ]
                                                        }
                                                    }
                                                ],
                                                "closeBraceToken": {
                                                    "kind": "CloseBraceToken",
                                                    "fullStart": 843,
                                                    "fullEnd": 844,
                                                    "start": 843,
                                                    "end": 844,
                                                    "fullWidth": 1,
                                                    "width": 1,
                                                    "text": "}",
                                                    "value": "}",
                                                    "valueText": "}"
                                                }
                                            }
                                        }
                                    }
                                ]
                            },
                            "semicolonToken": {
                                "kind": "SemicolonToken",
                                "fullStart": 844,
                                "fullEnd": 847,
                                "start": 844,
                                "end": 845,
                                "fullWidth": 3,
                                "width": 1,
                                "text": ";",
                                "value": ";",
                                "valueText": ";",
                                "hasTrailingTrivia": true,
                                "hasTrailingNewLine": true,
                                "trailingTrivia": [
                                    {
                                        "kind": "NewLineTrivia",
                                        "text": "\r\n"
                                    }
                                ]
                            }
                        },
                        {
                            "kind": "VariableStatement",
                            "fullStart": 847,
                            "fullEnd": 885,
                            "start": 857,
                            "end": 883,
                            "fullWidth": 38,
                            "width": 26,
                            "modifiers": [],
                            "variableDeclaration": {
                                "kind": "VariableDeclaration",
                                "fullStart": 847,
                                "fullEnd": 882,
                                "start": 857,
                                "end": 882,
                                "fullWidth": 35,
                                "width": 25,
                                "varKeyword": {
                                    "kind": "VarKeyword",
                                    "fullStart": 847,
                                    "fullEnd": 861,
                                    "start": 857,
                                    "end": 860,
                                    "fullWidth": 14,
                                    "width": 3,
                                    "text": "var",
                                    "value": "var",
                                    "valueText": "var",
                                    "hasLeadingTrivia": true,
                                    "hasLeadingNewLine": true,
                                    "hasTrailingTrivia": true,
                                    "leadingTrivia": [
                                        {
                                            "kind": "NewLineTrivia",
                                            "text": "\r\n"
                                        },
                                        {
                                            "kind": "WhitespaceTrivia",
                                            "text": "        "
                                        }
                                    ],
                                    "trailingTrivia": [
                                        {
                                            "kind": "WhitespaceTrivia",
                                            "text": " "
                                        }
                                    ]
                                },
                                "variableDeclarators": [
                                    {
                                        "kind": "VariableDeclarator",
                                        "fullStart": 861,
                                        "fullEnd": 882,
                                        "start": 861,
                                        "end": 882,
                                        "fullWidth": 21,
<<<<<<< HEAD
                                        "width": 21,
                                        "identifier": {
=======
                                        "propertyName": {
>>>>>>> 85e84683
                                            "kind": "IdentifierName",
                                            "fullStart": 861,
                                            "fullEnd": 865,
                                            "start": 861,
                                            "end": 864,
                                            "fullWidth": 4,
                                            "width": 3,
                                            "text": "Con",
                                            "value": "Con",
                                            "valueText": "Con",
                                            "hasTrailingTrivia": true,
                                            "trailingTrivia": [
                                                {
                                                    "kind": "WhitespaceTrivia",
                                                    "text": " "
                                                }
                                            ]
                                        },
                                        "equalsValueClause": {
                                            "kind": "EqualsValueClause",
                                            "fullStart": 865,
                                            "fullEnd": 882,
                                            "start": 865,
                                            "end": 882,
                                            "fullWidth": 17,
                                            "width": 17,
                                            "equalsToken": {
                                                "kind": "EqualsToken",
                                                "fullStart": 865,
                                                "fullEnd": 867,
                                                "start": 865,
                                                "end": 866,
                                                "fullWidth": 2,
                                                "width": 1,
                                                "text": "=",
                                                "value": "=",
                                                "valueText": "=",
                                                "hasTrailingTrivia": true,
                                                "trailingTrivia": [
                                                    {
                                                        "kind": "WhitespaceTrivia",
                                                        "text": " "
                                                    }
                                                ]
                                            },
                                            "value": {
                                                "kind": "FunctionExpression",
                                                "fullStart": 867,
                                                "fullEnd": 882,
                                                "start": 867,
                                                "end": 882,
                                                "fullWidth": 15,
                                                "width": 15,
                                                "functionKeyword": {
                                                    "kind": "FunctionKeyword",
                                                    "fullStart": 867,
                                                    "fullEnd": 876,
                                                    "start": 867,
                                                    "end": 875,
                                                    "fullWidth": 9,
                                                    "width": 8,
                                                    "text": "function",
                                                    "value": "function",
                                                    "valueText": "function",
                                                    "hasTrailingTrivia": true,
                                                    "trailingTrivia": [
                                                        {
                                                            "kind": "WhitespaceTrivia",
                                                            "text": " "
                                                        }
                                                    ]
                                                },
                                                "callSignature": {
                                                    "kind": "CallSignature",
                                                    "fullStart": 876,
                                                    "fullEnd": 879,
                                                    "start": 876,
                                                    "end": 878,
                                                    "fullWidth": 3,
                                                    "width": 2,
                                                    "parameterList": {
                                                        "kind": "ParameterList",
                                                        "fullStart": 876,
                                                        "fullEnd": 879,
                                                        "start": 876,
                                                        "end": 878,
                                                        "fullWidth": 3,
                                                        "width": 2,
                                                        "openParenToken": {
                                                            "kind": "OpenParenToken",
                                                            "fullStart": 876,
                                                            "fullEnd": 877,
                                                            "start": 876,
                                                            "end": 877,
                                                            "fullWidth": 1,
                                                            "width": 1,
                                                            "text": "(",
                                                            "value": "(",
                                                            "valueText": "("
                                                        },
                                                        "parameters": [],
                                                        "closeParenToken": {
                                                            "kind": "CloseParenToken",
                                                            "fullStart": 877,
                                                            "fullEnd": 879,
                                                            "start": 877,
                                                            "end": 878,
                                                            "fullWidth": 2,
                                                            "width": 1,
                                                            "text": ")",
                                                            "value": ")",
                                                            "valueText": ")",
                                                            "hasTrailingTrivia": true,
                                                            "trailingTrivia": [
                                                                {
                                                                    "kind": "WhitespaceTrivia",
                                                                    "text": " "
                                                                }
                                                            ]
                                                        }
                                                    }
                                                },
                                                "block": {
                                                    "kind": "Block",
                                                    "fullStart": 879,
                                                    "fullEnd": 882,
                                                    "start": 879,
                                                    "end": 882,
                                                    "fullWidth": 3,
                                                    "width": 3,
                                                    "openBraceToken": {
                                                        "kind": "OpenBraceToken",
                                                        "fullStart": 879,
                                                        "fullEnd": 881,
                                                        "start": 879,
                                                        "end": 880,
                                                        "fullWidth": 2,
                                                        "width": 1,
                                                        "text": "{",
                                                        "value": "{",
                                                        "valueText": "{",
                                                        "hasTrailingTrivia": true,
                                                        "trailingTrivia": [
                                                            {
                                                                "kind": "WhitespaceTrivia",
                                                                "text": " "
                                                            }
                                                        ]
                                                    },
                                                    "statements": [],
                                                    "closeBraceToken": {
                                                        "kind": "CloseBraceToken",
                                                        "fullStart": 881,
                                                        "fullEnd": 882,
                                                        "start": 881,
                                                        "end": 882,
                                                        "fullWidth": 1,
                                                        "width": 1,
                                                        "text": "}",
                                                        "value": "}",
                                                        "valueText": "}"
                                                    }
                                                }
                                            }
                                        }
                                    }
                                ]
                            },
                            "semicolonToken": {
                                "kind": "SemicolonToken",
                                "fullStart": 882,
                                "fullEnd": 885,
                                "start": 882,
                                "end": 883,
                                "fullWidth": 3,
                                "width": 1,
                                "text": ";",
                                "value": ";",
                                "valueText": ";",
                                "hasTrailingTrivia": true,
                                "hasTrailingNewLine": true,
                                "trailingTrivia": [
                                    {
                                        "kind": "NewLineTrivia",
                                        "text": "\r\n"
                                    }
                                ]
                            }
                        },
                        {
                            "kind": "ExpressionStatement",
                            "fullStart": 885,
                            "fullEnd": 917,
                            "start": 893,
                            "end": 915,
                            "fullWidth": 32,
                            "width": 22,
                            "expression": {
                                "kind": "AssignmentExpression",
                                "fullStart": 885,
                                "fullEnd": 914,
                                "start": 893,
                                "end": 914,
                                "fullWidth": 29,
                                "width": 21,
                                "left": {
                                    "kind": "MemberAccessExpression",
                                    "fullStart": 885,
                                    "fullEnd": 907,
                                    "start": 893,
                                    "end": 906,
                                    "fullWidth": 22,
                                    "width": 13,
                                    "expression": {
                                        "kind": "IdentifierName",
                                        "fullStart": 885,
                                        "fullEnd": 896,
                                        "start": 893,
                                        "end": 896,
                                        "fullWidth": 11,
                                        "width": 3,
                                        "text": "Con",
                                        "value": "Con",
                                        "valueText": "Con",
                                        "hasLeadingTrivia": true,
                                        "leadingTrivia": [
                                            {
                                                "kind": "WhitespaceTrivia",
                                                "text": "        "
                                            }
                                        ]
                                    },
                                    "dotToken": {
                                        "kind": "DotToken",
                                        "fullStart": 896,
                                        "fullEnd": 897,
                                        "start": 896,
                                        "end": 897,
                                        "fullWidth": 1,
                                        "width": 1,
                                        "text": ".",
                                        "value": ".",
                                        "valueText": "."
                                    },
                                    "name": {
                                        "kind": "IdentifierName",
                                        "fullStart": 897,
                                        "fullEnd": 907,
                                        "start": 897,
                                        "end": 906,
                                        "fullWidth": 10,
                                        "width": 9,
                                        "text": "prototype",
                                        "value": "prototype",
                                        "valueText": "prototype",
                                        "hasTrailingTrivia": true,
                                        "trailingTrivia": [
                                            {
                                                "kind": "WhitespaceTrivia",
                                                "text": " "
                                            }
                                        ]
                                    }
                                },
                                "operatorToken": {
                                    "kind": "EqualsToken",
                                    "fullStart": 907,
                                    "fullEnd": 909,
                                    "start": 907,
                                    "end": 908,
                                    "fullWidth": 2,
                                    "width": 1,
                                    "text": "=",
                                    "value": "=",
                                    "valueText": "=",
                                    "hasTrailingTrivia": true,
                                    "trailingTrivia": [
                                        {
                                            "kind": "WhitespaceTrivia",
                                            "text": " "
                                        }
                                    ]
                                },
                                "right": {
                                    "kind": "IdentifierName",
                                    "fullStart": 909,
                                    "fullEnd": 914,
                                    "start": 909,
                                    "end": 914,
                                    "fullWidth": 5,
                                    "width": 5,
                                    "text": "proto",
                                    "value": "proto",
                                    "valueText": "proto"
                                }
                            },
                            "semicolonToken": {
                                "kind": "SemicolonToken",
                                "fullStart": 914,
                                "fullEnd": 917,
                                "start": 914,
                                "end": 915,
                                "fullWidth": 3,
                                "width": 1,
                                "text": ";",
                                "value": ";",
                                "valueText": ";",
                                "hasTrailingTrivia": true,
                                "hasTrailingNewLine": true,
                                "trailingTrivia": [
                                    {
                                        "kind": "NewLineTrivia",
                                        "text": "\r\n"
                                    }
                                ]
                            }
                        },
                        {
                            "kind": "VariableStatement",
                            "fullStart": 917,
                            "fullEnd": 951,
                            "start": 927,
                            "end": 949,
                            "fullWidth": 34,
                            "width": 22,
                            "modifiers": [],
                            "variableDeclaration": {
                                "kind": "VariableDeclaration",
                                "fullStart": 917,
                                "fullEnd": 948,
                                "start": 927,
                                "end": 948,
                                "fullWidth": 31,
                                "width": 21,
                                "varKeyword": {
                                    "kind": "VarKeyword",
                                    "fullStart": 917,
                                    "fullEnd": 931,
                                    "start": 927,
                                    "end": 930,
                                    "fullWidth": 14,
                                    "width": 3,
                                    "text": "var",
                                    "value": "var",
                                    "valueText": "var",
                                    "hasLeadingTrivia": true,
                                    "hasLeadingNewLine": true,
                                    "hasTrailingTrivia": true,
                                    "leadingTrivia": [
                                        {
                                            "kind": "NewLineTrivia",
                                            "text": "\r\n"
                                        },
                                        {
                                            "kind": "WhitespaceTrivia",
                                            "text": "        "
                                        }
                                    ],
                                    "trailingTrivia": [
                                        {
                                            "kind": "WhitespaceTrivia",
                                            "text": " "
                                        }
                                    ]
                                },
                                "variableDeclarators": [
                                    {
                                        "kind": "VariableDeclarator",
                                        "fullStart": 931,
                                        "fullEnd": 948,
                                        "start": 931,
                                        "end": 948,
                                        "fullWidth": 17,
<<<<<<< HEAD
                                        "width": 17,
                                        "identifier": {
=======
                                        "propertyName": {
>>>>>>> 85e84683
                                            "kind": "IdentifierName",
                                            "fullStart": 931,
                                            "fullEnd": 937,
                                            "start": 931,
                                            "end": 936,
                                            "fullWidth": 6,
                                            "width": 5,
                                            "text": "child",
                                            "value": "child",
                                            "valueText": "child",
                                            "hasTrailingTrivia": true,
                                            "trailingTrivia": [
                                                {
                                                    "kind": "WhitespaceTrivia",
                                                    "text": " "
                                                }
                                            ]
                                        },
                                        "equalsValueClause": {
                                            "kind": "EqualsValueClause",
                                            "fullStart": 937,
                                            "fullEnd": 948,
                                            "start": 937,
                                            "end": 948,
                                            "fullWidth": 11,
                                            "width": 11,
                                            "equalsToken": {
                                                "kind": "EqualsToken",
                                                "fullStart": 937,
                                                "fullEnd": 939,
                                                "start": 937,
                                                "end": 938,
                                                "fullWidth": 2,
                                                "width": 1,
                                                "text": "=",
                                                "value": "=",
                                                "valueText": "=",
                                                "hasTrailingTrivia": true,
                                                "trailingTrivia": [
                                                    {
                                                        "kind": "WhitespaceTrivia",
                                                        "text": " "
                                                    }
                                                ]
                                            },
                                            "value": {
                                                "kind": "ObjectCreationExpression",
                                                "fullStart": 939,
                                                "fullEnd": 948,
                                                "start": 939,
                                                "end": 948,
                                                "fullWidth": 9,
                                                "width": 9,
                                                "newKeyword": {
                                                    "kind": "NewKeyword",
                                                    "fullStart": 939,
                                                    "fullEnd": 943,
                                                    "start": 939,
                                                    "end": 942,
                                                    "fullWidth": 4,
                                                    "width": 3,
                                                    "text": "new",
                                                    "value": "new",
                                                    "valueText": "new",
                                                    "hasTrailingTrivia": true,
                                                    "trailingTrivia": [
                                                        {
                                                            "kind": "WhitespaceTrivia",
                                                            "text": " "
                                                        }
                                                    ]
                                                },
                                                "expression": {
                                                    "kind": "IdentifierName",
                                                    "fullStart": 943,
                                                    "fullEnd": 946,
                                                    "start": 943,
                                                    "end": 946,
                                                    "fullWidth": 3,
                                                    "width": 3,
                                                    "text": "Con",
                                                    "value": "Con",
                                                    "valueText": "Con"
                                                },
                                                "argumentList": {
                                                    "kind": "ArgumentList",
                                                    "fullStart": 946,
                                                    "fullEnd": 948,
                                                    "start": 946,
                                                    "end": 948,
                                                    "fullWidth": 2,
                                                    "width": 2,
                                                    "openParenToken": {
                                                        "kind": "OpenParenToken",
                                                        "fullStart": 946,
                                                        "fullEnd": 947,
                                                        "start": 946,
                                                        "end": 947,
                                                        "fullWidth": 1,
                                                        "width": 1,
                                                        "text": "(",
                                                        "value": "(",
                                                        "valueText": "("
                                                    },
                                                    "arguments": [],
                                                    "closeParenToken": {
                                                        "kind": "CloseParenToken",
                                                        "fullStart": 947,
                                                        "fullEnd": 948,
                                                        "start": 947,
                                                        "end": 948,
                                                        "fullWidth": 1,
                                                        "width": 1,
                                                        "text": ")",
                                                        "value": ")",
                                                        "valueText": ")"
                                                    }
                                                }
                                            }
                                        }
                                    }
                                ]
                            },
                            "semicolonToken": {
                                "kind": "SemicolonToken",
                                "fullStart": 948,
                                "fullEnd": 951,
                                "start": 948,
                                "end": 949,
                                "fullWidth": 3,
                                "width": 1,
                                "text": ";",
                                "value": ";",
                                "valueText": ";",
                                "hasTrailingTrivia": true,
                                "hasTrailingNewLine": true,
                                "trailingTrivia": [
                                    {
                                        "kind": "NewLineTrivia",
                                        "text": "\r\n"
                                    }
                                ]
                            }
                        },
                        {
                            "kind": "ExpressionStatement",
                            "fullStart": 951,
                            "fullEnd": 979,
                            "start": 959,
                            "end": 977,
                            "fullWidth": 28,
                            "width": 18,
                            "expression": {
                                "kind": "AssignmentExpression",
                                "fullStart": 951,
                                "fullEnd": 976,
                                "start": 959,
                                "end": 976,
                                "fullWidth": 25,
                                "width": 17,
                                "left": {
                                    "kind": "MemberAccessExpression",
                                    "fullStart": 951,
                                    "fullEnd": 972,
                                    "start": 959,
                                    "end": 971,
                                    "fullWidth": 21,
                                    "width": 12,
                                    "expression": {
                                        "kind": "IdentifierName",
                                        "fullStart": 951,
                                        "fullEnd": 964,
                                        "start": 959,
                                        "end": 964,
                                        "fullWidth": 13,
                                        "width": 5,
                                        "text": "child",
                                        "value": "child",
                                        "valueText": "child",
                                        "hasLeadingTrivia": true,
                                        "leadingTrivia": [
                                            {
                                                "kind": "WhitespaceTrivia",
                                                "text": "        "
                                            }
                                        ]
                                    },
                                    "dotToken": {
                                        "kind": "DotToken",
                                        "fullStart": 964,
                                        "fullEnd": 965,
                                        "start": 964,
                                        "end": 965,
                                        "fullWidth": 1,
                                        "width": 1,
                                        "text": ".",
                                        "value": ".",
                                        "valueText": "."
                                    },
                                    "name": {
                                        "kind": "IdentifierName",
                                        "fullStart": 965,
                                        "fullEnd": 972,
                                        "start": 965,
                                        "end": 971,
                                        "fullWidth": 7,
                                        "width": 6,
                                        "text": "length",
                                        "value": "length",
                                        "valueText": "length",
                                        "hasTrailingTrivia": true,
                                        "trailingTrivia": [
                                            {
                                                "kind": "WhitespaceTrivia",
                                                "text": " "
                                            }
                                        ]
                                    }
                                },
                                "operatorToken": {
                                    "kind": "EqualsToken",
                                    "fullStart": 972,
                                    "fullEnd": 974,
                                    "start": 972,
                                    "end": 973,
                                    "fullWidth": 2,
                                    "width": 1,
                                    "text": "=",
                                    "value": "=",
                                    "valueText": "=",
                                    "hasTrailingTrivia": true,
                                    "trailingTrivia": [
                                        {
                                            "kind": "WhitespaceTrivia",
                                            "text": " "
                                        }
                                    ]
                                },
                                "right": {
                                    "kind": "NumericLiteral",
                                    "fullStart": 974,
                                    "fullEnd": 976,
                                    "start": 974,
                                    "end": 976,
                                    "fullWidth": 2,
                                    "width": 2,
                                    "text": "10",
                                    "value": 10,
                                    "valueText": "10"
                                }
                            },
                            "semicolonToken": {
                                "kind": "SemicolonToken",
                                "fullStart": 976,
                                "fullEnd": 979,
                                "start": 976,
                                "end": 977,
                                "fullWidth": 3,
                                "width": 1,
                                "text": ";",
                                "value": ";",
                                "valueText": ";",
                                "hasTrailingTrivia": true,
                                "hasTrailingNewLine": true,
                                "trailingTrivia": [
                                    {
                                        "kind": "NewLineTrivia",
                                        "text": "\r\n"
                                    }
                                ]
                            }
                        },
                        {
                            "kind": "ExpressionStatement",
                            "fullStart": 979,
                            "fullEnd": 1039,
                            "start": 989,
                            "end": 1037,
                            "fullWidth": 60,
                            "width": 48,
                            "expression": {
                                "kind": "InvocationExpression",
                                "fullStart": 979,
                                "fullEnd": 1036,
                                "start": 989,
                                "end": 1036,
                                "fullWidth": 57,
                                "width": 47,
                                "expression": {
                                    "kind": "MemberAccessExpression",
                                    "fullStart": 979,
                                    "fullEnd": 1017,
                                    "start": 989,
                                    "end": 1017,
                                    "fullWidth": 38,
                                    "width": 28,
                                    "expression": {
                                        "kind": "MemberAccessExpression",
                                        "fullStart": 979,
                                        "fullEnd": 1012,
                                        "start": 989,
                                        "end": 1012,
                                        "fullWidth": 33,
                                        "width": 23,
                                        "expression": {
                                            "kind": "MemberAccessExpression",
                                            "fullStart": 979,
                                            "fullEnd": 1004,
                                            "start": 989,
                                            "end": 1004,
                                            "fullWidth": 25,
                                            "width": 15,
                                            "expression": {
                                                "kind": "IdentifierName",
                                                "fullStart": 979,
                                                "fullEnd": 994,
                                                "start": 989,
                                                "end": 994,
                                                "fullWidth": 15,
                                                "width": 5,
                                                "text": "Array",
                                                "value": "Array",
                                                "valueText": "Array",
                                                "hasLeadingTrivia": true,
                                                "hasLeadingNewLine": true,
                                                "leadingTrivia": [
                                                    {
                                                        "kind": "NewLineTrivia",
                                                        "text": "\r\n"
                                                    },
                                                    {
                                                        "kind": "WhitespaceTrivia",
                                                        "text": "        "
                                                    }
                                                ]
                                            },
                                            "dotToken": {
                                                "kind": "DotToken",
                                                "fullStart": 994,
                                                "fullEnd": 995,
                                                "start": 994,
                                                "end": 995,
                                                "fullWidth": 1,
                                                "width": 1,
                                                "text": ".",
                                                "value": ".",
                                                "valueText": "."
                                            },
                                            "name": {
                                                "kind": "IdentifierName",
                                                "fullStart": 995,
                                                "fullEnd": 1004,
                                                "start": 995,
                                                "end": 1004,
                                                "fullWidth": 9,
                                                "width": 9,
                                                "text": "prototype",
                                                "value": "prototype",
                                                "valueText": "prototype"
                                            }
                                        },
                                        "dotToken": {
                                            "kind": "DotToken",
                                            "fullStart": 1004,
                                            "fullEnd": 1005,
                                            "start": 1004,
                                            "end": 1005,
                                            "fullWidth": 1,
                                            "width": 1,
                                            "text": ".",
                                            "value": ".",
                                            "valueText": "."
                                        },
                                        "name": {
                                            "kind": "IdentifierName",
                                            "fullStart": 1005,
                                            "fullEnd": 1012,
                                            "start": 1005,
                                            "end": 1012,
                                            "fullWidth": 7,
                                            "width": 7,
                                            "text": "forEach",
                                            "value": "forEach",
                                            "valueText": "forEach"
                                        }
                                    },
                                    "dotToken": {
                                        "kind": "DotToken",
                                        "fullStart": 1012,
                                        "fullEnd": 1013,
                                        "start": 1012,
                                        "end": 1013,
                                        "fullWidth": 1,
                                        "width": 1,
                                        "text": ".",
                                        "value": ".",
                                        "valueText": "."
                                    },
                                    "name": {
                                        "kind": "IdentifierName",
                                        "fullStart": 1013,
                                        "fullEnd": 1017,
                                        "start": 1013,
                                        "end": 1017,
                                        "fullWidth": 4,
                                        "width": 4,
                                        "text": "call",
                                        "value": "call",
                                        "valueText": "call"
                                    }
                                },
                                "argumentList": {
                                    "kind": "ArgumentList",
                                    "fullStart": 1017,
                                    "fullEnd": 1036,
                                    "start": 1017,
                                    "end": 1036,
                                    "fullWidth": 19,
                                    "width": 19,
                                    "openParenToken": {
                                        "kind": "OpenParenToken",
                                        "fullStart": 1017,
                                        "fullEnd": 1018,
                                        "start": 1017,
                                        "end": 1018,
                                        "fullWidth": 1,
                                        "width": 1,
                                        "text": "(",
                                        "value": "(",
                                        "valueText": "("
                                    },
                                    "arguments": [
                                        {
                                            "kind": "IdentifierName",
                                            "fullStart": 1018,
                                            "fullEnd": 1023,
                                            "start": 1018,
                                            "end": 1023,
                                            "fullWidth": 5,
                                            "width": 5,
                                            "text": "child",
                                            "value": "child",
                                            "valueText": "child"
                                        },
                                        {
                                            "kind": "CommaToken",
                                            "fullStart": 1023,
                                            "fullEnd": 1025,
                                            "start": 1023,
                                            "end": 1024,
                                            "fullWidth": 2,
                                            "width": 1,
                                            "text": ",",
                                            "value": ",",
                                            "valueText": ",",
                                            "hasTrailingTrivia": true,
                                            "trailingTrivia": [
                                                {
                                                    "kind": "WhitespaceTrivia",
                                                    "text": " "
                                                }
                                            ]
                                        },
                                        {
                                            "kind": "IdentifierName",
                                            "fullStart": 1025,
                                            "fullEnd": 1035,
                                            "start": 1025,
                                            "end": 1035,
                                            "fullWidth": 10,
                                            "width": 10,
                                            "text": "callbackfn",
                                            "value": "callbackfn",
                                            "valueText": "callbackfn"
                                        }
                                    ],
                                    "closeParenToken": {
                                        "kind": "CloseParenToken",
                                        "fullStart": 1035,
                                        "fullEnd": 1036,
                                        "start": 1035,
                                        "end": 1036,
                                        "fullWidth": 1,
                                        "width": 1,
                                        "text": ")",
                                        "value": ")",
                                        "valueText": ")"
                                    }
                                }
                            },
                            "semicolonToken": {
                                "kind": "SemicolonToken",
                                "fullStart": 1036,
                                "fullEnd": 1039,
                                "start": 1036,
                                "end": 1037,
                                "fullWidth": 3,
                                "width": 1,
                                "text": ";",
                                "value": ";",
                                "valueText": ";",
                                "hasTrailingTrivia": true,
                                "hasTrailingNewLine": true,
                                "trailingTrivia": [
                                    {
                                        "kind": "NewLineTrivia",
                                        "text": "\r\n"
                                    }
                                ]
                            }
                        },
                        {
                            "kind": "ReturnStatement",
                            "fullStart": 1039,
                            "fullEnd": 1069,
                            "start": 1049,
                            "end": 1067,
                            "fullWidth": 30,
                            "width": 18,
                            "returnKeyword": {
                                "kind": "ReturnKeyword",
                                "fullStart": 1039,
                                "fullEnd": 1056,
                                "start": 1049,
                                "end": 1055,
                                "fullWidth": 17,
                                "width": 6,
                                "text": "return",
                                "value": "return",
                                "valueText": "return",
                                "hasLeadingTrivia": true,
                                "hasLeadingNewLine": true,
                                "hasTrailingTrivia": true,
                                "leadingTrivia": [
                                    {
                                        "kind": "NewLineTrivia",
                                        "text": "\r\n"
                                    },
                                    {
                                        "kind": "WhitespaceTrivia",
                                        "text": "        "
                                    }
                                ],
                                "trailingTrivia": [
                                    {
                                        "kind": "WhitespaceTrivia",
                                        "text": " "
                                    }
                                ]
                            },
                            "expression": {
                                "kind": "IdentifierName",
                                "fullStart": 1056,
                                "fullEnd": 1066,
                                "start": 1056,
                                "end": 1066,
                                "fullWidth": 10,
                                "width": 10,
                                "text": "testResult",
                                "value": "testResult",
                                "valueText": "testResult"
                            },
                            "semicolonToken": {
                                "kind": "SemicolonToken",
                                "fullStart": 1066,
                                "fullEnd": 1069,
                                "start": 1066,
                                "end": 1067,
                                "fullWidth": 3,
                                "width": 1,
                                "text": ";",
                                "value": ";",
                                "valueText": ";",
                                "hasTrailingTrivia": true,
                                "hasTrailingNewLine": true,
                                "trailingTrivia": [
                                    {
                                        "kind": "NewLineTrivia",
                                        "text": "\r\n"
                                    }
                                ]
                            }
                        }
                    ],
                    "closeBraceToken": {
                        "kind": "CloseBraceToken",
                        "fullStart": 1069,
                        "fullEnd": 1076,
                        "start": 1073,
                        "end": 1074,
                        "fullWidth": 7,
                        "width": 1,
                        "text": "}",
                        "value": "}",
                        "valueText": "}",
                        "hasLeadingTrivia": true,
                        "hasTrailingTrivia": true,
                        "hasTrailingNewLine": true,
                        "leadingTrivia": [
                            {
                                "kind": "WhitespaceTrivia",
                                "text": "    "
                            }
                        ],
                        "trailingTrivia": [
                            {
                                "kind": "NewLineTrivia",
                                "text": "\r\n"
                            }
                        ]
                    }
                }
            },
            {
                "kind": "ExpressionStatement",
                "fullStart": 1076,
                "fullEnd": 1100,
                "start": 1076,
                "end": 1098,
                "fullWidth": 24,
                "width": 22,
                "expression": {
                    "kind": "InvocationExpression",
                    "fullStart": 1076,
                    "fullEnd": 1097,
                    "start": 1076,
                    "end": 1097,
                    "fullWidth": 21,
                    "width": 21,
                    "expression": {
                        "kind": "IdentifierName",
                        "fullStart": 1076,
                        "fullEnd": 1087,
                        "start": 1076,
                        "end": 1087,
                        "fullWidth": 11,
                        "width": 11,
                        "text": "runTestCase",
                        "value": "runTestCase",
                        "valueText": "runTestCase"
                    },
                    "argumentList": {
                        "kind": "ArgumentList",
                        "fullStart": 1087,
                        "fullEnd": 1097,
                        "start": 1087,
                        "end": 1097,
                        "fullWidth": 10,
                        "width": 10,
                        "openParenToken": {
                            "kind": "OpenParenToken",
                            "fullStart": 1087,
                            "fullEnd": 1088,
                            "start": 1087,
                            "end": 1088,
                            "fullWidth": 1,
                            "width": 1,
                            "text": "(",
                            "value": "(",
                            "valueText": "("
                        },
                        "arguments": [
                            {
                                "kind": "IdentifierName",
                                "fullStart": 1088,
                                "fullEnd": 1096,
                                "start": 1088,
                                "end": 1096,
                                "fullWidth": 8,
                                "width": 8,
                                "text": "testcase",
                                "value": "testcase",
                                "valueText": "testcase"
                            }
                        ],
                        "closeParenToken": {
                            "kind": "CloseParenToken",
                            "fullStart": 1096,
                            "fullEnd": 1097,
                            "start": 1096,
                            "end": 1097,
                            "fullWidth": 1,
                            "width": 1,
                            "text": ")",
                            "value": ")",
                            "valueText": ")"
                        }
                    }
                },
                "semicolonToken": {
                    "kind": "SemicolonToken",
                    "fullStart": 1097,
                    "fullEnd": 1100,
                    "start": 1097,
                    "end": 1098,
                    "fullWidth": 3,
                    "width": 1,
                    "text": ";",
                    "value": ";",
                    "valueText": ";",
                    "hasTrailingTrivia": true,
                    "hasTrailingNewLine": true,
                    "trailingTrivia": [
                        {
                            "kind": "NewLineTrivia",
                            "text": "\r\n"
                        }
                    ]
                }
            }
        ],
        "endOfFileToken": {
            "kind": "EndOfFileToken",
            "fullStart": 1100,
            "fullEnd": 1100,
            "start": 1100,
            "end": 1100,
            "fullWidth": 0,
            "width": 0,
            "text": ""
        }
    },
    "lineMap": {
        "lineStarts": [
            0,
            67,
            152,
            232,
            308,
            380,
            385,
            443,
            561,
            566,
            568,
            570,
            593,
            595,
            624,
            657,
            659,
            705,
            735,
            783,
            798,
            809,
            811,
            847,
            849,
            885,
            917,
            919,
            951,
            979,
            981,
            1039,
            1041,
            1069,
            1076,
            1100
        ],
        "length": 1100
    }
}<|MERGE_RESOLUTION|>--- conflicted
+++ resolved
@@ -250,12 +250,8 @@
                                         "start": 607,
                                         "end": 621,
                                         "fullWidth": 14,
-<<<<<<< HEAD
                                         "width": 14,
-                                        "identifier": {
-=======
                                         "propertyName": {
->>>>>>> 85e84683
                                             "kind": "IdentifierName",
                                             "fullStart": 607,
                                             "fullEnd": 614,
@@ -389,12 +385,8 @@
                                         "start": 636,
                                         "end": 654,
                                         "fullWidth": 18,
-<<<<<<< HEAD
                                         "width": 18,
-                                        "identifier": {
-=======
                                         "propertyName": {
->>>>>>> 85e84683
                                             "kind": "IdentifierName",
                                             "fullStart": 636,
                                             "fullEnd": 647,
@@ -1157,12 +1149,8 @@
                                         "start": 823,
                                         "end": 844,
                                         "fullWidth": 21,
-<<<<<<< HEAD
                                         "width": 21,
-                                        "identifier": {
-=======
                                         "propertyName": {
->>>>>>> 85e84683
                                             "kind": "IdentifierName",
                                             "fullStart": 823,
                                             "fullEnd": 829,
@@ -1390,12 +1378,8 @@
                                         "start": 861,
                                         "end": 882,
                                         "fullWidth": 21,
-<<<<<<< HEAD
                                         "width": 21,
-                                        "identifier": {
-=======
                                         "propertyName": {
->>>>>>> 85e84683
                                             "kind": "IdentifierName",
                                             "fullStart": 861,
                                             "fullEnd": 865,
@@ -1769,12 +1753,8 @@
                                         "start": 931,
                                         "end": 948,
                                         "fullWidth": 17,
-<<<<<<< HEAD
                                         "width": 17,
-                                        "identifier": {
-=======
                                         "propertyName": {
->>>>>>> 85e84683
                                             "kind": "IdentifierName",
                                             "fullStart": 931,
                                             "fullEnd": 937,
