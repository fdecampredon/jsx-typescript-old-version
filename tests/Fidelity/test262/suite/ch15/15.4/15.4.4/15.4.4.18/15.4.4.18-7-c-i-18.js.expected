{
    "isDeclaration": false,
    "languageVersion": "EcmaScript5",
    "parseOptions": {
        "allowAutomaticSemicolonInsertion": true
    },
    "sourceUnit": {
        "kind": "SourceUnit",
        "fullStart": 0,
        "fullEnd": 1049,
        "start": 580,
        "end": 1049,
        "fullWidth": 1049,
        "width": 469,
        "isIncrementallyUnusable": true,
        "moduleElements": [
            {
                "kind": "FunctionDeclaration",
                "fullStart": 0,
                "fullEnd": 1025,
                "start": 580,
                "end": 1023,
                "fullWidth": 1025,
                "width": 443,
                "isIncrementallyUnusable": true,
                "modifiers": [],
                "functionKeyword": {
                    "kind": "FunctionKeyword",
                    "fullStart": 0,
                    "fullEnd": 589,
                    "start": 580,
                    "end": 588,
                    "fullWidth": 589,
                    "width": 8,
                    "text": "function",
                    "value": "function",
                    "valueText": "function",
                    "hasLeadingTrivia": true,
                    "hasLeadingComment": true,
                    "hasLeadingNewLine": true,
                    "hasTrailingTrivia": true,
                    "leadingTrivia": [
                        {
                            "kind": "SingleLineCommentTrivia",
                            "text": "/// Copyright (c) 2012 Ecma International.  All rights reserved. "
                        },
                        {
                            "kind": "NewLineTrivia",
                            "text": "\r\n"
                        },
                        {
                            "kind": "SingleLineCommentTrivia",
                            "text": "/// Ecma International makes this code available under the terms and conditions set"
                        },
                        {
                            "kind": "NewLineTrivia",
                            "text": "\r\n"
                        },
                        {
                            "kind": "SingleLineCommentTrivia",
                            "text": "/// forth on http://hg.ecmascript.org/tests/test262/raw-file/tip/LICENSE (the "
                        },
                        {
                            "kind": "NewLineTrivia",
                            "text": "\r\n"
                        },
                        {
                            "kind": "SingleLineCommentTrivia",
                            "text": "/// \"Use Terms\").   Any redistribution of this code must retain the above "
                        },
                        {
                            "kind": "NewLineTrivia",
                            "text": "\r\n"
                        },
                        {
                            "kind": "SingleLineCommentTrivia",
                            "text": "/// copyright and this notice and otherwise comply with the Use Terms."
                        },
                        {
                            "kind": "NewLineTrivia",
                            "text": "\r\n"
                        },
                        {
                            "kind": "MultiLineCommentTrivia",
                            "text": "/**\r\n * @path ch15/15.4/15.4.4/15.4.4.18/15.4.4.18-7-c-i-18.js\r\n * @description Array.prototype.forEach - element to be retrieved is own accessor property without a get function on an Array\r\n */"
                        },
                        {
                            "kind": "NewLineTrivia",
                            "text": "\r\n"
                        },
                        {
                            "kind": "NewLineTrivia",
                            "text": "\r\n"
                        },
                        {
                            "kind": "NewLineTrivia",
                            "text": "\r\n"
                        }
                    ],
                    "trailingTrivia": [
                        {
                            "kind": "WhitespaceTrivia",
                            "text": " "
                        }
                    ]
                },
                "identifier": {
                    "kind": "IdentifierName",
                    "fullStart": 589,
                    "fullEnd": 597,
                    "start": 589,
                    "end": 597,
                    "fullWidth": 8,
                    "width": 8,
                    "text": "testcase",
                    "value": "testcase",
                    "valueText": "testcase"
                },
                "callSignature": {
                    "kind": "CallSignature",
                    "fullStart": 597,
                    "fullEnd": 600,
                    "start": 597,
                    "end": 599,
                    "fullWidth": 3,
                    "width": 2,
                    "parameterList": {
                        "kind": "ParameterList",
                        "fullStart": 597,
                        "fullEnd": 600,
                        "start": 597,
                        "end": 599,
                        "fullWidth": 3,
                        "width": 2,
                        "openParenToken": {
                            "kind": "OpenParenToken",
                            "fullStart": 597,
                            "fullEnd": 598,
                            "start": 597,
                            "end": 598,
                            "fullWidth": 1,
                            "width": 1,
                            "text": "(",
                            "value": "(",
                            "valueText": "("
                        },
                        "parameters": [],
                        "closeParenToken": {
                            "kind": "CloseParenToken",
                            "fullStart": 598,
                            "fullEnd": 600,
                            "start": 598,
                            "end": 599,
                            "fullWidth": 2,
                            "width": 1,
                            "text": ")",
                            "value": ")",
                            "valueText": ")",
                            "hasTrailingTrivia": true,
                            "trailingTrivia": [
                                {
                                    "kind": "WhitespaceTrivia",
                                    "text": " "
                                }
                            ]
                        }
                    }
                },
                "block": {
                    "kind": "Block",
                    "fullStart": 600,
                    "fullEnd": 1025,
                    "start": 600,
                    "end": 1023,
                    "fullWidth": 425,
                    "width": 423,
                    "isIncrementallyUnusable": true,
                    "openBraceToken": {
                        "kind": "OpenBraceToken",
                        "fullStart": 600,
                        "fullEnd": 603,
                        "start": 600,
                        "end": 601,
                        "fullWidth": 3,
                        "width": 1,
                        "text": "{",
                        "value": "{",
                        "valueText": "{",
                        "hasTrailingTrivia": true,
                        "hasTrailingNewLine": true,
                        "trailingTrivia": [
                            {
                                "kind": "NewLineTrivia",
                                "text": "\r\n"
                            }
                        ]
                    },
                    "statements": [
                        {
                            "kind": "VariableStatement",
                            "fullStart": 603,
                            "fullEnd": 638,
                            "start": 613,
                            "end": 636,
                            "fullWidth": 35,
                            "width": 23,
                            "modifiers": [],
                            "variableDeclaration": {
                                "kind": "VariableDeclaration",
                                "fullStart": 603,
                                "fullEnd": 635,
                                "start": 613,
                                "end": 635,
                                "fullWidth": 32,
                                "width": 22,
                                "varKeyword": {
                                    "kind": "VarKeyword",
                                    "fullStart": 603,
                                    "fullEnd": 617,
                                    "start": 613,
                                    "end": 616,
                                    "fullWidth": 14,
                                    "width": 3,
                                    "text": "var",
                                    "value": "var",
                                    "valueText": "var",
                                    "hasLeadingTrivia": true,
                                    "hasLeadingNewLine": true,
                                    "hasTrailingTrivia": true,
                                    "leadingTrivia": [
                                        {
                                            "kind": "NewLineTrivia",
                                            "text": "\r\n"
                                        },
                                        {
                                            "kind": "WhitespaceTrivia",
                                            "text": "        "
                                        }
                                    ],
                                    "trailingTrivia": [
                                        {
                                            "kind": "WhitespaceTrivia",
                                            "text": " "
                                        }
                                    ]
                                },
                                "variableDeclarators": [
                                    {
                                        "kind": "VariableDeclarator",
                                        "fullStart": 617,
                                        "fullEnd": 635,
                                        "start": 617,
                                        "end": 635,
                                        "fullWidth": 18,
<<<<<<< HEAD
                                        "width": 18,
                                        "identifier": {
=======
                                        "propertyName": {
>>>>>>> 85e84683
                                            "kind": "IdentifierName",
                                            "fullStart": 617,
                                            "fullEnd": 628,
                                            "start": 617,
                                            "end": 627,
                                            "fullWidth": 11,
                                            "width": 10,
                                            "text": "testResult",
                                            "value": "testResult",
                                            "valueText": "testResult",
                                            "hasTrailingTrivia": true,
                                            "trailingTrivia": [
                                                {
                                                    "kind": "WhitespaceTrivia",
                                                    "text": " "
                                                }
                                            ]
                                        },
                                        "equalsValueClause": {
                                            "kind": "EqualsValueClause",
                                            "fullStart": 628,
                                            "fullEnd": 635,
                                            "start": 628,
                                            "end": 635,
                                            "fullWidth": 7,
                                            "width": 7,
                                            "equalsToken": {
                                                "kind": "EqualsToken",
                                                "fullStart": 628,
                                                "fullEnd": 630,
                                                "start": 628,
                                                "end": 629,
                                                "fullWidth": 2,
                                                "width": 1,
                                                "text": "=",
                                                "value": "=",
                                                "valueText": "=",
                                                "hasTrailingTrivia": true,
                                                "trailingTrivia": [
                                                    {
                                                        "kind": "WhitespaceTrivia",
                                                        "text": " "
                                                    }
                                                ]
                                            },
                                            "value": {
                                                "kind": "FalseKeyword",
                                                "fullStart": 630,
                                                "fullEnd": 635,
                                                "start": 630,
                                                "end": 635,
                                                "fullWidth": 5,
                                                "width": 5,
                                                "text": "false",
                                                "value": false,
                                                "valueText": "false"
                                            }
                                        }
                                    }
                                ]
                            },
                            "semicolonToken": {
                                "kind": "SemicolonToken",
                                "fullStart": 635,
                                "fullEnd": 638,
                                "start": 635,
                                "end": 636,
                                "fullWidth": 3,
                                "width": 1,
                                "text": ";",
                                "value": ";",
                                "valueText": ";",
                                "hasTrailingTrivia": true,
                                "hasTrailingNewLine": true,
                                "trailingTrivia": [
                                    {
                                        "kind": "NewLineTrivia",
                                        "text": "\r\n"
                                    }
                                ]
                            }
                        },
                        {
                            "kind": "FunctionDeclaration",
                            "fullStart": 638,
                            "fullEnd": 802,
                            "start": 648,
                            "end": 800,
                            "fullWidth": 164,
                            "width": 152,
                            "modifiers": [],
                            "functionKeyword": {
                                "kind": "FunctionKeyword",
                                "fullStart": 638,
                                "fullEnd": 657,
                                "start": 648,
                                "end": 656,
                                "fullWidth": 19,
                                "width": 8,
                                "text": "function",
                                "value": "function",
                                "valueText": "function",
                                "hasLeadingTrivia": true,
                                "hasLeadingNewLine": true,
                                "hasTrailingTrivia": true,
                                "leadingTrivia": [
                                    {
                                        "kind": "NewLineTrivia",
                                        "text": "\r\n"
                                    },
                                    {
                                        "kind": "WhitespaceTrivia",
                                        "text": "        "
                                    }
                                ],
                                "trailingTrivia": [
                                    {
                                        "kind": "WhitespaceTrivia",
                                        "text": " "
                                    }
                                ]
                            },
                            "identifier": {
                                "kind": "IdentifierName",
                                "fullStart": 657,
                                "fullEnd": 667,
                                "start": 657,
                                "end": 667,
                                "fullWidth": 10,
                                "width": 10,
                                "text": "callbackfn",
                                "value": "callbackfn",
                                "valueText": "callbackfn"
                            },
                            "callSignature": {
                                "kind": "CallSignature",
                                "fullStart": 667,
                                "fullEnd": 683,
                                "start": 667,
                                "end": 682,
                                "fullWidth": 16,
                                "width": 15,
                                "parameterList": {
                                    "kind": "ParameterList",
                                    "fullStart": 667,
                                    "fullEnd": 683,
                                    "start": 667,
                                    "end": 682,
                                    "fullWidth": 16,
                                    "width": 15,
                                    "openParenToken": {
                                        "kind": "OpenParenToken",
                                        "fullStart": 667,
                                        "fullEnd": 668,
                                        "start": 667,
                                        "end": 668,
                                        "fullWidth": 1,
                                        "width": 1,
                                        "text": "(",
                                        "value": "(",
                                        "valueText": "("
                                    },
                                    "parameters": [
                                        {
                                            "kind": "Parameter",
                                            "fullStart": 668,
                                            "fullEnd": 671,
                                            "start": 668,
                                            "end": 671,
                                            "fullWidth": 3,
                                            "width": 3,
                                            "modifiers": [],
                                            "identifier": {
                                                "kind": "IdentifierName",
                                                "fullStart": 668,
                                                "fullEnd": 671,
                                                "start": 668,
                                                "end": 671,
                                                "fullWidth": 3,
                                                "width": 3,
                                                "text": "val",
                                                "value": "val",
                                                "valueText": "val"
                                            }
                                        },
                                        {
                                            "kind": "CommaToken",
                                            "fullStart": 671,
                                            "fullEnd": 673,
                                            "start": 671,
                                            "end": 672,
                                            "fullWidth": 2,
                                            "width": 1,
                                            "text": ",",
                                            "value": ",",
                                            "valueText": ",",
                                            "hasTrailingTrivia": true,
                                            "trailingTrivia": [
                                                {
                                                    "kind": "WhitespaceTrivia",
                                                    "text": " "
                                                }
                                            ]
                                        },
                                        {
                                            "kind": "Parameter",
                                            "fullStart": 673,
                                            "fullEnd": 676,
                                            "start": 673,
                                            "end": 676,
                                            "fullWidth": 3,
                                            "width": 3,
                                            "modifiers": [],
                                            "identifier": {
                                                "kind": "IdentifierName",
                                                "fullStart": 673,
                                                "fullEnd": 676,
                                                "start": 673,
                                                "end": 676,
                                                "fullWidth": 3,
                                                "width": 3,
                                                "text": "idx",
                                                "value": "idx",
                                                "valueText": "idx"
                                            }
                                        },
                                        {
                                            "kind": "CommaToken",
                                            "fullStart": 676,
                                            "fullEnd": 678,
                                            "start": 676,
                                            "end": 677,
                                            "fullWidth": 2,
                                            "width": 1,
                                            "text": ",",
                                            "value": ",",
                                            "valueText": ",",
                                            "hasTrailingTrivia": true,
                                            "trailingTrivia": [
                                                {
                                                    "kind": "WhitespaceTrivia",
                                                    "text": " "
                                                }
                                            ]
                                        },
                                        {
                                            "kind": "Parameter",
                                            "fullStart": 678,
                                            "fullEnd": 681,
                                            "start": 678,
                                            "end": 681,
                                            "fullWidth": 3,
                                            "width": 3,
                                            "modifiers": [],
                                            "identifier": {
                                                "kind": "IdentifierName",
                                                "fullStart": 678,
                                                "fullEnd": 681,
                                                "start": 678,
                                                "end": 681,
                                                "fullWidth": 3,
                                                "width": 3,
                                                "text": "obj",
                                                "value": "obj",
                                                "valueText": "obj"
                                            }
                                        }
                                    ],
                                    "closeParenToken": {
                                        "kind": "CloseParenToken",
                                        "fullStart": 681,
                                        "fullEnd": 683,
                                        "start": 681,
                                        "end": 682,
                                        "fullWidth": 2,
                                        "width": 1,
                                        "text": ")",
                                        "value": ")",
                                        "valueText": ")",
                                        "hasTrailingTrivia": true,
                                        "trailingTrivia": [
                                            {
                                                "kind": "WhitespaceTrivia",
                                                "text": " "
                                            }
                                        ]
                                    }
                                }
                            },
                            "block": {
                                "kind": "Block",
                                "fullStart": 683,
                                "fullEnd": 802,
                                "start": 683,
                                "end": 800,
                                "fullWidth": 119,
                                "width": 117,
                                "openBraceToken": {
                                    "kind": "OpenBraceToken",
                                    "fullStart": 683,
                                    "fullEnd": 686,
                                    "start": 683,
                                    "end": 684,
                                    "fullWidth": 3,
                                    "width": 1,
                                    "text": "{",
                                    "value": "{",
                                    "valueText": "{",
                                    "hasTrailingTrivia": true,
                                    "hasTrailingNewLine": true,
                                    "trailingTrivia": [
                                        {
                                            "kind": "NewLineTrivia",
                                            "text": "\r\n"
                                        }
                                    ]
                                },
                                "statements": [
                                    {
                                        "kind": "IfStatement",
                                        "fullStart": 686,
                                        "fullEnd": 791,
                                        "start": 698,
                                        "end": 789,
                                        "fullWidth": 105,
                                        "width": 91,
                                        "ifKeyword": {
                                            "kind": "IfKeyword",
                                            "fullStart": 686,
                                            "fullEnd": 701,
                                            "start": 698,
                                            "end": 700,
                                            "fullWidth": 15,
                                            "width": 2,
                                            "text": "if",
                                            "value": "if",
                                            "valueText": "if",
                                            "hasLeadingTrivia": true,
                                            "hasTrailingTrivia": true,
                                            "leadingTrivia": [
                                                {
                                                    "kind": "WhitespaceTrivia",
                                                    "text": "            "
                                                }
                                            ],
                                            "trailingTrivia": [
                                                {
                                                    "kind": "WhitespaceTrivia",
                                                    "text": " "
                                                }
                                            ]
                                        },
                                        "openParenToken": {
                                            "kind": "OpenParenToken",
                                            "fullStart": 701,
                                            "fullEnd": 702,
                                            "start": 701,
                                            "end": 702,
                                            "fullWidth": 1,
                                            "width": 1,
                                            "text": "(",
                                            "value": "(",
                                            "valueText": "("
                                        },
                                        "condition": {
                                            "kind": "EqualsExpression",
                                            "fullStart": 702,
                                            "fullEnd": 711,
                                            "start": 702,
                                            "end": 711,
                                            "fullWidth": 9,
                                            "width": 9,
                                            "left": {
                                                "kind": "IdentifierName",
                                                "fullStart": 702,
                                                "fullEnd": 706,
                                                "start": 702,
                                                "end": 705,
                                                "fullWidth": 4,
                                                "width": 3,
                                                "text": "idx",
                                                "value": "idx",
                                                "valueText": "idx",
                                                "hasTrailingTrivia": true,
                                                "trailingTrivia": [
                                                    {
                                                        "kind": "WhitespaceTrivia",
                                                        "text": " "
                                                    }
                                                ]
                                            },
                                            "operatorToken": {
                                                "kind": "EqualsEqualsEqualsToken",
                                                "fullStart": 706,
                                                "fullEnd": 710,
                                                "start": 706,
                                                "end": 709,
                                                "fullWidth": 4,
                                                "width": 3,
                                                "text": "===",
                                                "value": "===",
                                                "valueText": "===",
                                                "hasTrailingTrivia": true,
                                                "trailingTrivia": [
                                                    {
                                                        "kind": "WhitespaceTrivia",
                                                        "text": " "
                                                    }
                                                ]
                                            },
                                            "right": {
                                                "kind": "NumericLiteral",
                                                "fullStart": 710,
                                                "fullEnd": 711,
                                                "start": 710,
                                                "end": 711,
                                                "fullWidth": 1,
                                                "width": 1,
                                                "text": "0",
                                                "value": 0,
                                                "valueText": "0"
                                            }
                                        },
                                        "closeParenToken": {
                                            "kind": "CloseParenToken",
                                            "fullStart": 711,
                                            "fullEnd": 713,
                                            "start": 711,
                                            "end": 712,
                                            "fullWidth": 2,
                                            "width": 1,
                                            "text": ")",
                                            "value": ")",
                                            "valueText": ")",
                                            "hasTrailingTrivia": true,
                                            "trailingTrivia": [
                                                {
                                                    "kind": "WhitespaceTrivia",
                                                    "text": " "
                                                }
                                            ]
                                        },
                                        "statement": {
                                            "kind": "Block",
                                            "fullStart": 713,
                                            "fullEnd": 791,
                                            "start": 713,
                                            "end": 789,
                                            "fullWidth": 78,
                                            "width": 76,
                                            "openBraceToken": {
                                                "kind": "OpenBraceToken",
                                                "fullStart": 713,
                                                "fullEnd": 716,
                                                "start": 713,
                                                "end": 714,
                                                "fullWidth": 3,
                                                "width": 1,
                                                "text": "{",
                                                "value": "{",
                                                "valueText": "{",
                                                "hasTrailingTrivia": true,
                                                "hasTrailingNewLine": true,
                                                "trailingTrivia": [
                                                    {
                                                        "kind": "NewLineTrivia",
                                                        "text": "\r\n"
                                                    }
                                                ]
                                            },
                                            "statements": [
                                                {
                                                    "kind": "ExpressionStatement",
                                                    "fullStart": 716,
                                                    "fullEnd": 776,
                                                    "start": 732,
                                                    "end": 774,
                                                    "fullWidth": 60,
                                                    "width": 42,
                                                    "expression": {
                                                        "kind": "AssignmentExpression",
                                                        "fullStart": 716,
                                                        "fullEnd": 773,
                                                        "start": 732,
                                                        "end": 773,
                                                        "fullWidth": 57,
                                                        "width": 41,
                                                        "left": {
                                                            "kind": "IdentifierName",
                                                            "fullStart": 716,
                                                            "fullEnd": 743,
                                                            "start": 732,
                                                            "end": 742,
                                                            "fullWidth": 27,
                                                            "width": 10,
                                                            "text": "testResult",
                                                            "value": "testResult",
                                                            "valueText": "testResult",
                                                            "hasLeadingTrivia": true,
                                                            "hasTrailingTrivia": true,
                                                            "leadingTrivia": [
                                                                {
                                                                    "kind": "WhitespaceTrivia",
                                                                    "text": "                "
                                                                }
                                                            ],
                                                            "trailingTrivia": [
                                                                {
                                                                    "kind": "WhitespaceTrivia",
                                                                    "text": " "
                                                                }
                                                            ]
                                                        },
                                                        "operatorToken": {
                                                            "kind": "EqualsToken",
                                                            "fullStart": 743,
                                                            "fullEnd": 745,
                                                            "start": 743,
                                                            "end": 744,
                                                            "fullWidth": 2,
                                                            "width": 1,
                                                            "text": "=",
                                                            "value": "=",
                                                            "valueText": "=",
                                                            "hasTrailingTrivia": true,
                                                            "trailingTrivia": [
                                                                {
                                                                    "kind": "WhitespaceTrivia",
                                                                    "text": " "
                                                                }
                                                            ]
                                                        },
                                                        "right": {
                                                            "kind": "ParenthesizedExpression",
                                                            "fullStart": 745,
                                                            "fullEnd": 773,
                                                            "start": 745,
                                                            "end": 773,
                                                            "fullWidth": 28,
                                                            "width": 28,
                                                            "openParenToken": {
                                                                "kind": "OpenParenToken",
                                                                "fullStart": 745,
                                                                "fullEnd": 746,
                                                                "start": 745,
                                                                "end": 746,
                                                                "fullWidth": 1,
                                                                "width": 1,
                                                                "text": "(",
                                                                "value": "(",
                                                                "valueText": "("
                                                            },
                                                            "expression": {
                                                                "kind": "EqualsExpression",
                                                                "fullStart": 746,
                                                                "fullEnd": 772,
                                                                "start": 746,
                                                                "end": 772,
                                                                "fullWidth": 26,
                                                                "width": 26,
                                                                "left": {
                                                                    "kind": "TypeOfExpression",
                                                                    "fullStart": 746,
                                                                    "fullEnd": 757,
                                                                    "start": 746,
                                                                    "end": 756,
                                                                    "fullWidth": 11,
                                                                    "width": 10,
                                                                    "typeOfKeyword": {
                                                                        "kind": "TypeOfKeyword",
                                                                        "fullStart": 746,
                                                                        "fullEnd": 753,
                                                                        "start": 746,
                                                                        "end": 752,
                                                                        "fullWidth": 7,
                                                                        "width": 6,
                                                                        "text": "typeof",
                                                                        "value": "typeof",
                                                                        "valueText": "typeof",
                                                                        "hasTrailingTrivia": true,
                                                                        "trailingTrivia": [
                                                                            {
                                                                                "kind": "WhitespaceTrivia",
                                                                                "text": " "
                                                                            }
                                                                        ]
                                                                    },
                                                                    "expression": {
                                                                        "kind": "IdentifierName",
                                                                        "fullStart": 753,
                                                                        "fullEnd": 757,
                                                                        "start": 753,
                                                                        "end": 756,
                                                                        "fullWidth": 4,
                                                                        "width": 3,
                                                                        "text": "val",
                                                                        "value": "val",
                                                                        "valueText": "val",
                                                                        "hasTrailingTrivia": true,
                                                                        "trailingTrivia": [
                                                                            {
                                                                                "kind": "WhitespaceTrivia",
                                                                                "text": " "
                                                                            }
                                                                        ]
                                                                    }
                                                                },
                                                                "operatorToken": {
                                                                    "kind": "EqualsEqualsEqualsToken",
                                                                    "fullStart": 757,
                                                                    "fullEnd": 761,
                                                                    "start": 757,
                                                                    "end": 760,
                                                                    "fullWidth": 4,
                                                                    "width": 3,
                                                                    "text": "===",
                                                                    "value": "===",
                                                                    "valueText": "===",
                                                                    "hasTrailingTrivia": true,
                                                                    "trailingTrivia": [
                                                                        {
                                                                            "kind": "WhitespaceTrivia",
                                                                            "text": " "
                                                                        }
                                                                    ]
                                                                },
                                                                "right": {
                                                                    "kind": "StringLiteral",
                                                                    "fullStart": 761,
                                                                    "fullEnd": 772,
                                                                    "start": 761,
                                                                    "end": 772,
                                                                    "fullWidth": 11,
                                                                    "width": 11,
                                                                    "text": "\"undefined\"",
                                                                    "value": "undefined",
                                                                    "valueText": "undefined"
                                                                }
                                                            },
                                                            "closeParenToken": {
                                                                "kind": "CloseParenToken",
                                                                "fullStart": 772,
                                                                "fullEnd": 773,
                                                                "start": 772,
                                                                "end": 773,
                                                                "fullWidth": 1,
                                                                "width": 1,
                                                                "text": ")",
                                                                "value": ")",
                                                                "valueText": ")"
                                                            }
                                                        }
                                                    },
                                                    "semicolonToken": {
                                                        "kind": "SemicolonToken",
                                                        "fullStart": 773,
                                                        "fullEnd": 776,
                                                        "start": 773,
                                                        "end": 774,
                                                        "fullWidth": 3,
                                                        "width": 1,
                                                        "text": ";",
                                                        "value": ";",
                                                        "valueText": ";",
                                                        "hasTrailingTrivia": true,
                                                        "hasTrailingNewLine": true,
                                                        "trailingTrivia": [
                                                            {
                                                                "kind": "NewLineTrivia",
                                                                "text": "\r\n"
                                                            }
                                                        ]
                                                    }
                                                }
                                            ],
                                            "closeBraceToken": {
                                                "kind": "CloseBraceToken",
                                                "fullStart": 776,
                                                "fullEnd": 791,
                                                "start": 788,
                                                "end": 789,
                                                "fullWidth": 15,
                                                "width": 1,
                                                "text": "}",
                                                "value": "}",
                                                "valueText": "}",
                                                "hasLeadingTrivia": true,
                                                "hasTrailingTrivia": true,
                                                "hasTrailingNewLine": true,
                                                "leadingTrivia": [
                                                    {
                                                        "kind": "WhitespaceTrivia",
                                                        "text": "            "
                                                    }
                                                ],
                                                "trailingTrivia": [
                                                    {
                                                        "kind": "NewLineTrivia",
                                                        "text": "\r\n"
                                                    }
                                                ]
                                            }
                                        }
                                    }
                                ],
                                "closeBraceToken": {
                                    "kind": "CloseBraceToken",
                                    "fullStart": 791,
                                    "fullEnd": 802,
                                    "start": 799,
                                    "end": 800,
                                    "fullWidth": 11,
                                    "width": 1,
                                    "text": "}",
                                    "value": "}",
                                    "valueText": "}",
                                    "hasLeadingTrivia": true,
                                    "hasTrailingTrivia": true,
                                    "hasTrailingNewLine": true,
                                    "leadingTrivia": [
                                        {
                                            "kind": "WhitespaceTrivia",
                                            "text": "        "
                                        }
                                    ],
                                    "trailingTrivia": [
                                        {
                                            "kind": "NewLineTrivia",
                                            "text": "\r\n"
                                        }
                                    ]
                                }
                            }
                        },
                        {
                            "kind": "VariableStatement",
                            "fullStart": 802,
                            "fullEnd": 827,
                            "start": 812,
                            "end": 825,
                            "fullWidth": 25,
                            "width": 13,
                            "modifiers": [],
                            "variableDeclaration": {
                                "kind": "VariableDeclaration",
                                "fullStart": 802,
                                "fullEnd": 824,
                                "start": 812,
                                "end": 824,
                                "fullWidth": 22,
                                "width": 12,
                                "varKeyword": {
                                    "kind": "VarKeyword",
                                    "fullStart": 802,
                                    "fullEnd": 816,
                                    "start": 812,
                                    "end": 815,
                                    "fullWidth": 14,
                                    "width": 3,
                                    "text": "var",
                                    "value": "var",
                                    "valueText": "var",
                                    "hasLeadingTrivia": true,
                                    "hasLeadingNewLine": true,
                                    "hasTrailingTrivia": true,
                                    "leadingTrivia": [
                                        {
                                            "kind": "NewLineTrivia",
                                            "text": "\r\n"
                                        },
                                        {
                                            "kind": "WhitespaceTrivia",
                                            "text": "        "
                                        }
                                    ],
                                    "trailingTrivia": [
                                        {
                                            "kind": "WhitespaceTrivia",
                                            "text": " "
                                        }
                                    ]
                                },
                                "variableDeclarators": [
                                    {
                                        "kind": "VariableDeclarator",
                                        "fullStart": 816,
                                        "fullEnd": 824,
                                        "start": 816,
                                        "end": 824,
                                        "fullWidth": 8,
<<<<<<< HEAD
                                        "width": 8,
                                        "identifier": {
=======
                                        "propertyName": {
>>>>>>> 85e84683
                                            "kind": "IdentifierName",
                                            "fullStart": 816,
                                            "fullEnd": 820,
                                            "start": 816,
                                            "end": 819,
                                            "fullWidth": 4,
                                            "width": 3,
                                            "text": "arr",
                                            "value": "arr",
                                            "valueText": "arr",
                                            "hasTrailingTrivia": true,
                                            "trailingTrivia": [
                                                {
                                                    "kind": "WhitespaceTrivia",
                                                    "text": " "
                                                }
                                            ]
                                        },
                                        "equalsValueClause": {
                                            "kind": "EqualsValueClause",
                                            "fullStart": 820,
                                            "fullEnd": 824,
                                            "start": 820,
                                            "end": 824,
                                            "fullWidth": 4,
                                            "width": 4,
                                            "equalsToken": {
                                                "kind": "EqualsToken",
                                                "fullStart": 820,
                                                "fullEnd": 822,
                                                "start": 820,
                                                "end": 821,
                                                "fullWidth": 2,
                                                "width": 1,
                                                "text": "=",
                                                "value": "=",
                                                "valueText": "=",
                                                "hasTrailingTrivia": true,
                                                "trailingTrivia": [
                                                    {
                                                        "kind": "WhitespaceTrivia",
                                                        "text": " "
                                                    }
                                                ]
                                            },
                                            "value": {
                                                "kind": "ArrayLiteralExpression",
                                                "fullStart": 822,
                                                "fullEnd": 824,
                                                "start": 822,
                                                "end": 824,
                                                "fullWidth": 2,
                                                "width": 2,
                                                "openBracketToken": {
                                                    "kind": "OpenBracketToken",
                                                    "fullStart": 822,
                                                    "fullEnd": 823,
                                                    "start": 822,
                                                    "end": 823,
                                                    "fullWidth": 1,
                                                    "width": 1,
                                                    "text": "[",
                                                    "value": "[",
                                                    "valueText": "["
                                                },
                                                "expressions": [],
                                                "closeBracketToken": {
                                                    "kind": "CloseBracketToken",
                                                    "fullStart": 823,
                                                    "fullEnd": 824,
                                                    "start": 823,
                                                    "end": 824,
                                                    "fullWidth": 1,
                                                    "width": 1,
                                                    "text": "]",
                                                    "value": "]",
                                                    "valueText": "]"
                                                }
                                            }
                                        }
                                    }
                                ]
                            },
                            "semicolonToken": {
                                "kind": "SemicolonToken",
                                "fullStart": 824,
                                "fullEnd": 827,
                                "start": 824,
                                "end": 825,
                                "fullWidth": 3,
                                "width": 1,
                                "text": ";",
                                "value": ";",
                                "valueText": ";",
                                "hasTrailingTrivia": true,
                                "hasTrailingNewLine": true,
                                "trailingTrivia": [
                                    {
                                        "kind": "NewLineTrivia",
                                        "text": "\r\n"
                                    }
                                ]
                            }
                        },
                        {
                            "kind": "ExpressionStatement",
                            "fullStart": 827,
                            "fullEnd": 952,
                            "start": 837,
                            "end": 950,
                            "fullWidth": 125,
                            "width": 113,
                            "isIncrementallyUnusable": true,
                            "expression": {
                                "kind": "InvocationExpression",
                                "fullStart": 827,
                                "fullEnd": 949,
                                "start": 837,
                                "end": 949,
                                "fullWidth": 122,
                                "width": 112,
                                "isIncrementallyUnusable": true,
                                "expression": {
                                    "kind": "MemberAccessExpression",
                                    "fullStart": 827,
                                    "fullEnd": 858,
                                    "start": 837,
                                    "end": 858,
                                    "fullWidth": 31,
                                    "width": 21,
                                    "expression": {
                                        "kind": "IdentifierName",
                                        "fullStart": 827,
                                        "fullEnd": 843,
                                        "start": 837,
                                        "end": 843,
                                        "fullWidth": 16,
                                        "width": 6,
                                        "text": "Object",
                                        "value": "Object",
                                        "valueText": "Object",
                                        "hasLeadingTrivia": true,
                                        "hasLeadingNewLine": true,
                                        "leadingTrivia": [
                                            {
                                                "kind": "NewLineTrivia",
                                                "text": "\r\n"
                                            },
                                            {
                                                "kind": "WhitespaceTrivia",
                                                "text": "        "
                                            }
                                        ]
                                    },
                                    "dotToken": {
                                        "kind": "DotToken",
                                        "fullStart": 843,
                                        "fullEnd": 844,
                                        "start": 843,
                                        "end": 844,
                                        "fullWidth": 1,
                                        "width": 1,
                                        "text": ".",
                                        "value": ".",
                                        "valueText": "."
                                    },
                                    "name": {
                                        "kind": "IdentifierName",
                                        "fullStart": 844,
                                        "fullEnd": 858,
                                        "start": 844,
                                        "end": 858,
                                        "fullWidth": 14,
                                        "width": 14,
                                        "text": "defineProperty",
                                        "value": "defineProperty",
                                        "valueText": "defineProperty"
                                    }
                                },
                                "argumentList": {
                                    "kind": "ArgumentList",
                                    "fullStart": 858,
                                    "fullEnd": 949,
                                    "start": 858,
                                    "end": 949,
                                    "fullWidth": 91,
                                    "width": 91,
                                    "isIncrementallyUnusable": true,
                                    "openParenToken": {
                                        "kind": "OpenParenToken",
                                        "fullStart": 858,
                                        "fullEnd": 859,
                                        "start": 858,
                                        "end": 859,
                                        "fullWidth": 1,
                                        "width": 1,
                                        "text": "(",
                                        "value": "(",
                                        "valueText": "("
                                    },
                                    "arguments": [
                                        {
                                            "kind": "IdentifierName",
                                            "fullStart": 859,
                                            "fullEnd": 862,
                                            "start": 859,
                                            "end": 862,
                                            "fullWidth": 3,
                                            "width": 3,
                                            "text": "arr",
                                            "value": "arr",
                                            "valueText": "arr"
                                        },
                                        {
                                            "kind": "CommaToken",
                                            "fullStart": 862,
                                            "fullEnd": 864,
                                            "start": 862,
                                            "end": 863,
                                            "fullWidth": 2,
                                            "width": 1,
                                            "text": ",",
                                            "value": ",",
                                            "valueText": ",",
                                            "hasTrailingTrivia": true,
                                            "trailingTrivia": [
                                                {
                                                    "kind": "WhitespaceTrivia",
                                                    "text": " "
                                                }
                                            ]
                                        },
                                        {
                                            "kind": "StringLiteral",
                                            "fullStart": 864,
                                            "fullEnd": 867,
                                            "start": 864,
                                            "end": 867,
                                            "fullWidth": 3,
                                            "width": 3,
                                            "text": "\"0\"",
                                            "value": "0",
                                            "valueText": "0"
                                        },
                                        {
                                            "kind": "CommaToken",
                                            "fullStart": 867,
                                            "fullEnd": 869,
                                            "start": 867,
                                            "end": 868,
                                            "fullWidth": 2,
                                            "width": 1,
                                            "text": ",",
                                            "value": ",",
                                            "valueText": ",",
                                            "hasTrailingTrivia": true,
                                            "trailingTrivia": [
                                                {
                                                    "kind": "WhitespaceTrivia",
                                                    "text": " "
                                                }
                                            ]
                                        },
                                        {
                                            "kind": "ObjectLiteralExpression",
                                            "fullStart": 869,
                                            "fullEnd": 948,
                                            "start": 869,
                                            "end": 948,
                                            "fullWidth": 79,
                                            "width": 79,
                                            "isIncrementallyUnusable": true,
                                            "openBraceToken": {
                                                "kind": "OpenBraceToken",
                                                "fullStart": 869,
                                                "fullEnd": 872,
                                                "start": 869,
                                                "end": 870,
                                                "fullWidth": 3,
                                                "width": 1,
                                                "text": "{",
                                                "value": "{",
                                                "valueText": "{",
                                                "hasTrailingTrivia": true,
                                                "hasTrailingNewLine": true,
                                                "trailingTrivia": [
                                                    {
                                                        "kind": "NewLineTrivia",
                                                        "text": "\r\n"
                                                    }
                                                ]
                                            },
                                            "propertyAssignments": [
                                                {
                                                    "kind": "SimplePropertyAssignment",
                                                    "fullStart": 872,
                                                    "fullEnd": 904,
                                                    "start": 884,
                                                    "end": 904,
                                                    "fullWidth": 32,
                                                    "width": 20,
                                                    "isIncrementallyUnusable": true,
                                                    "propertyName": {
                                                        "kind": "IdentifierName",
                                                        "fullStart": 872,
                                                        "fullEnd": 887,
                                                        "start": 884,
                                                        "end": 887,
                                                        "fullWidth": 15,
                                                        "width": 3,
                                                        "text": "set",
                                                        "value": "set",
                                                        "valueText": "set",
                                                        "hasLeadingTrivia": true,
                                                        "leadingTrivia": [
                                                            {
                                                                "kind": "WhitespaceTrivia",
                                                                "text": "            "
                                                            }
                                                        ]
                                                    },
                                                    "colonToken": {
                                                        "kind": "ColonToken",
                                                        "fullStart": 887,
                                                        "fullEnd": 889,
                                                        "start": 887,
                                                        "end": 888,
                                                        "fullWidth": 2,
                                                        "width": 1,
                                                        "text": ":",
                                                        "value": ":",
                                                        "valueText": ":",
                                                        "hasTrailingTrivia": true,
                                                        "trailingTrivia": [
                                                            {
                                                                "kind": "WhitespaceTrivia",
                                                                "text": " "
                                                            }
                                                        ]
                                                    },
                                                    "expression": {
                                                        "kind": "FunctionExpression",
                                                        "fullStart": 889,
                                                        "fullEnd": 904,
                                                        "start": 889,
                                                        "end": 904,
                                                        "fullWidth": 15,
                                                        "width": 15,
                                                        "functionKeyword": {
                                                            "kind": "FunctionKeyword",
                                                            "fullStart": 889,
                                                            "fullEnd": 898,
                                                            "start": 889,
                                                            "end": 897,
                                                            "fullWidth": 9,
                                                            "width": 8,
                                                            "text": "function",
                                                            "value": "function",
                                                            "valueText": "function",
                                                            "hasTrailingTrivia": true,
                                                            "trailingTrivia": [
                                                                {
                                                                    "kind": "WhitespaceTrivia",
                                                                    "text": " "
                                                                }
                                                            ]
                                                        },
                                                        "callSignature": {
                                                            "kind": "CallSignature",
                                                            "fullStart": 898,
                                                            "fullEnd": 901,
                                                            "start": 898,
                                                            "end": 900,
                                                            "fullWidth": 3,
                                                            "width": 2,
                                                            "parameterList": {
                                                                "kind": "ParameterList",
                                                                "fullStart": 898,
                                                                "fullEnd": 901,
                                                                "start": 898,
                                                                "end": 900,
                                                                "fullWidth": 3,
                                                                "width": 2,
                                                                "openParenToken": {
                                                                    "kind": "OpenParenToken",
                                                                    "fullStart": 898,
                                                                    "fullEnd": 899,
                                                                    "start": 898,
                                                                    "end": 899,
                                                                    "fullWidth": 1,
                                                                    "width": 1,
                                                                    "text": "(",
                                                                    "value": "(",
                                                                    "valueText": "("
                                                                },
                                                                "parameters": [],
                                                                "closeParenToken": {
                                                                    "kind": "CloseParenToken",
                                                                    "fullStart": 899,
                                                                    "fullEnd": 901,
                                                                    "start": 899,
                                                                    "end": 900,
                                                                    "fullWidth": 2,
                                                                    "width": 1,
                                                                    "text": ")",
                                                                    "value": ")",
                                                                    "valueText": ")",
                                                                    "hasTrailingTrivia": true,
                                                                    "trailingTrivia": [
                                                                        {
                                                                            "kind": "WhitespaceTrivia",
                                                                            "text": " "
                                                                        }
                                                                    ]
                                                                }
                                                            }
                                                        },
                                                        "block": {
                                                            "kind": "Block",
                                                            "fullStart": 901,
                                                            "fullEnd": 904,
                                                            "start": 901,
                                                            "end": 904,
                                                            "fullWidth": 3,
                                                            "width": 3,
                                                            "openBraceToken": {
                                                                "kind": "OpenBraceToken",
                                                                "fullStart": 901,
                                                                "fullEnd": 903,
                                                                "start": 901,
                                                                "end": 902,
                                                                "fullWidth": 2,
                                                                "width": 1,
                                                                "text": "{",
                                                                "value": "{",
                                                                "valueText": "{",
                                                                "hasTrailingTrivia": true,
                                                                "trailingTrivia": [
                                                                    {
                                                                        "kind": "WhitespaceTrivia",
                                                                        "text": " "
                                                                    }
                                                                ]
                                                            },
                                                            "statements": [],
                                                            "closeBraceToken": {
                                                                "kind": "CloseBraceToken",
                                                                "fullStart": 903,
                                                                "fullEnd": 904,
                                                                "start": 903,
                                                                "end": 904,
                                                                "fullWidth": 1,
                                                                "width": 1,
                                                                "text": "}",
                                                                "value": "}",
                                                                "valueText": "}"
                                                            }
                                                        }
                                                    }
                                                },
                                                {
                                                    "kind": "CommaToken",
                                                    "fullStart": 904,
                                                    "fullEnd": 907,
                                                    "start": 904,
                                                    "end": 905,
                                                    "fullWidth": 3,
                                                    "width": 1,
                                                    "text": ",",
                                                    "value": ",",
                                                    "valueText": ",",
                                                    "hasTrailingTrivia": true,
                                                    "hasTrailingNewLine": true,
                                                    "trailingTrivia": [
                                                        {
                                                            "kind": "NewLineTrivia",
                                                            "text": "\r\n"
                                                        }
                                                    ]
                                                },
                                                {
                                                    "kind": "SimplePropertyAssignment",
                                                    "fullStart": 907,
                                                    "fullEnd": 939,
                                                    "start": 919,
                                                    "end": 937,
                                                    "fullWidth": 32,
                                                    "width": 18,
                                                    "propertyName": {
                                                        "kind": "IdentifierName",
                                                        "fullStart": 907,
                                                        "fullEnd": 931,
                                                        "start": 919,
                                                        "end": 931,
                                                        "fullWidth": 24,
                                                        "width": 12,
                                                        "text": "configurable",
                                                        "value": "configurable",
                                                        "valueText": "configurable",
                                                        "hasLeadingTrivia": true,
                                                        "leadingTrivia": [
                                                            {
                                                                "kind": "WhitespaceTrivia",
                                                                "text": "            "
                                                            }
                                                        ]
                                                    },
                                                    "colonToken": {
                                                        "kind": "ColonToken",
                                                        "fullStart": 931,
                                                        "fullEnd": 933,
                                                        "start": 931,
                                                        "end": 932,
                                                        "fullWidth": 2,
                                                        "width": 1,
                                                        "text": ":",
                                                        "value": ":",
                                                        "valueText": ":",
                                                        "hasTrailingTrivia": true,
                                                        "trailingTrivia": [
                                                            {
                                                                "kind": "WhitespaceTrivia",
                                                                "text": " "
                                                            }
                                                        ]
                                                    },
                                                    "expression": {
                                                        "kind": "TrueKeyword",
                                                        "fullStart": 933,
                                                        "fullEnd": 939,
                                                        "start": 933,
                                                        "end": 937,
                                                        "fullWidth": 6,
                                                        "width": 4,
                                                        "text": "true",
                                                        "value": true,
                                                        "valueText": "true",
                                                        "hasTrailingTrivia": true,
                                                        "hasTrailingNewLine": true,
                                                        "trailingTrivia": [
                                                            {
                                                                "kind": "NewLineTrivia",
                                                                "text": "\r\n"
                                                            }
                                                        ]
                                                    }
                                                }
                                            ],
                                            "closeBraceToken": {
                                                "kind": "CloseBraceToken",
                                                "fullStart": 939,
                                                "fullEnd": 948,
                                                "start": 947,
                                                "end": 948,
                                                "fullWidth": 9,
                                                "width": 1,
                                                "text": "}",
                                                "value": "}",
                                                "valueText": "}",
                                                "hasLeadingTrivia": true,
                                                "leadingTrivia": [
                                                    {
                                                        "kind": "WhitespaceTrivia",
                                                        "text": "        "
                                                    }
                                                ]
                                            }
                                        }
                                    ],
                                    "closeParenToken": {
                                        "kind": "CloseParenToken",
                                        "fullStart": 948,
                                        "fullEnd": 949,
                                        "start": 948,
                                        "end": 949,
                                        "fullWidth": 1,
                                        "width": 1,
                                        "text": ")",
                                        "value": ")",
                                        "valueText": ")"
                                    }
                                }
                            },
                            "semicolonToken": {
                                "kind": "SemicolonToken",
                                "fullStart": 949,
                                "fullEnd": 952,
                                "start": 949,
                                "end": 950,
                                "fullWidth": 3,
                                "width": 1,
                                "text": ";",
                                "value": ";",
                                "valueText": ";",
                                "hasTrailingTrivia": true,
                                "hasTrailingNewLine": true,
                                "trailingTrivia": [
                                    {
                                        "kind": "NewLineTrivia",
                                        "text": "\r\n"
                                    }
                                ]
                            }
                        },
                        {
                            "kind": "ExpressionStatement",
                            "fullStart": 952,
                            "fullEnd": 988,
                            "start": 962,
                            "end": 986,
                            "fullWidth": 36,
                            "width": 24,
                            "expression": {
                                "kind": "InvocationExpression",
                                "fullStart": 952,
                                "fullEnd": 985,
                                "start": 962,
                                "end": 985,
                                "fullWidth": 33,
                                "width": 23,
                                "expression": {
                                    "kind": "MemberAccessExpression",
                                    "fullStart": 952,
                                    "fullEnd": 973,
                                    "start": 962,
                                    "end": 973,
                                    "fullWidth": 21,
                                    "width": 11,
                                    "expression": {
                                        "kind": "IdentifierName",
                                        "fullStart": 952,
                                        "fullEnd": 965,
                                        "start": 962,
                                        "end": 965,
                                        "fullWidth": 13,
                                        "width": 3,
                                        "text": "arr",
                                        "value": "arr",
                                        "valueText": "arr",
                                        "hasLeadingTrivia": true,
                                        "hasLeadingNewLine": true,
                                        "leadingTrivia": [
                                            {
                                                "kind": "NewLineTrivia",
                                                "text": "\r\n"
                                            },
                                            {
                                                "kind": "WhitespaceTrivia",
                                                "text": "        "
                                            }
                                        ]
                                    },
                                    "dotToken": {
                                        "kind": "DotToken",
                                        "fullStart": 965,
                                        "fullEnd": 966,
                                        "start": 965,
                                        "end": 966,
                                        "fullWidth": 1,
                                        "width": 1,
                                        "text": ".",
                                        "value": ".",
                                        "valueText": "."
                                    },
                                    "name": {
                                        "kind": "IdentifierName",
                                        "fullStart": 966,
                                        "fullEnd": 973,
                                        "start": 966,
                                        "end": 973,
                                        "fullWidth": 7,
                                        "width": 7,
                                        "text": "forEach",
                                        "value": "forEach",
                                        "valueText": "forEach"
                                    }
                                },
                                "argumentList": {
                                    "kind": "ArgumentList",
                                    "fullStart": 973,
                                    "fullEnd": 985,
                                    "start": 973,
                                    "end": 985,
                                    "fullWidth": 12,
                                    "width": 12,
                                    "openParenToken": {
                                        "kind": "OpenParenToken",
                                        "fullStart": 973,
                                        "fullEnd": 974,
                                        "start": 973,
                                        "end": 974,
                                        "fullWidth": 1,
                                        "width": 1,
                                        "text": "(",
                                        "value": "(",
                                        "valueText": "("
                                    },
                                    "arguments": [
                                        {
                                            "kind": "IdentifierName",
                                            "fullStart": 974,
                                            "fullEnd": 984,
                                            "start": 974,
                                            "end": 984,
                                            "fullWidth": 10,
                                            "width": 10,
                                            "text": "callbackfn",
                                            "value": "callbackfn",
                                            "valueText": "callbackfn"
                                        }
                                    ],
                                    "closeParenToken": {
                                        "kind": "CloseParenToken",
                                        "fullStart": 984,
                                        "fullEnd": 985,
                                        "start": 984,
                                        "end": 985,
                                        "fullWidth": 1,
                                        "width": 1,
                                        "text": ")",
                                        "value": ")",
                                        "valueText": ")"
                                    }
                                }
                            },
                            "semicolonToken": {
                                "kind": "SemicolonToken",
                                "fullStart": 985,
                                "fullEnd": 988,
                                "start": 985,
                                "end": 986,
                                "fullWidth": 3,
                                "width": 1,
                                "text": ";",
                                "value": ";",
                                "valueText": ";",
                                "hasTrailingTrivia": true,
                                "hasTrailingNewLine": true,
                                "trailingTrivia": [
                                    {
                                        "kind": "NewLineTrivia",
                                        "text": "\r\n"
                                    }
                                ]
                            }
                        },
                        {
                            "kind": "ReturnStatement",
                            "fullStart": 988,
                            "fullEnd": 1018,
                            "start": 998,
                            "end": 1016,
                            "fullWidth": 30,
                            "width": 18,
                            "returnKeyword": {
                                "kind": "ReturnKeyword",
                                "fullStart": 988,
                                "fullEnd": 1005,
                                "start": 998,
                                "end": 1004,
                                "fullWidth": 17,
                                "width": 6,
                                "text": "return",
                                "value": "return",
                                "valueText": "return",
                                "hasLeadingTrivia": true,
                                "hasLeadingNewLine": true,
                                "hasTrailingTrivia": true,
                                "leadingTrivia": [
                                    {
                                        "kind": "NewLineTrivia",
                                        "text": "\r\n"
                                    },
                                    {
                                        "kind": "WhitespaceTrivia",
                                        "text": "        "
                                    }
                                ],
                                "trailingTrivia": [
                                    {
                                        "kind": "WhitespaceTrivia",
                                        "text": " "
                                    }
                                ]
                            },
                            "expression": {
                                "kind": "IdentifierName",
                                "fullStart": 1005,
                                "fullEnd": 1015,
                                "start": 1005,
                                "end": 1015,
                                "fullWidth": 10,
                                "width": 10,
                                "text": "testResult",
                                "value": "testResult",
                                "valueText": "testResult"
                            },
                            "semicolonToken": {
                                "kind": "SemicolonToken",
                                "fullStart": 1015,
                                "fullEnd": 1018,
                                "start": 1015,
                                "end": 1016,
                                "fullWidth": 3,
                                "width": 1,
                                "text": ";",
                                "value": ";",
                                "valueText": ";",
                                "hasTrailingTrivia": true,
                                "hasTrailingNewLine": true,
                                "trailingTrivia": [
                                    {
                                        "kind": "NewLineTrivia",
                                        "text": "\r\n"
                                    }
                                ]
                            }
                        }
                    ],
                    "closeBraceToken": {
                        "kind": "CloseBraceToken",
                        "fullStart": 1018,
                        "fullEnd": 1025,
                        "start": 1022,
                        "end": 1023,
                        "fullWidth": 7,
                        "width": 1,
                        "text": "}",
                        "value": "}",
                        "valueText": "}",
                        "hasLeadingTrivia": true,
                        "hasTrailingTrivia": true,
                        "hasTrailingNewLine": true,
                        "leadingTrivia": [
                            {
                                "kind": "WhitespaceTrivia",
                                "text": "    "
                            }
                        ],
                        "trailingTrivia": [
                            {
                                "kind": "NewLineTrivia",
                                "text": "\r\n"
                            }
                        ]
                    }
                }
            },
            {
                "kind": "ExpressionStatement",
                "fullStart": 1025,
                "fullEnd": 1049,
                "start": 1025,
                "end": 1047,
                "fullWidth": 24,
                "width": 22,
                "expression": {
                    "kind": "InvocationExpression",
                    "fullStart": 1025,
                    "fullEnd": 1046,
                    "start": 1025,
                    "end": 1046,
                    "fullWidth": 21,
                    "width": 21,
                    "expression": {
                        "kind": "IdentifierName",
                        "fullStart": 1025,
                        "fullEnd": 1036,
                        "start": 1025,
                        "end": 1036,
                        "fullWidth": 11,
                        "width": 11,
                        "text": "runTestCase",
                        "value": "runTestCase",
                        "valueText": "runTestCase"
                    },
                    "argumentList": {
                        "kind": "ArgumentList",
                        "fullStart": 1036,
                        "fullEnd": 1046,
                        "start": 1036,
                        "end": 1046,
                        "fullWidth": 10,
                        "width": 10,
                        "openParenToken": {
                            "kind": "OpenParenToken",
                            "fullStart": 1036,
                            "fullEnd": 1037,
                            "start": 1036,
                            "end": 1037,
                            "fullWidth": 1,
                            "width": 1,
                            "text": "(",
                            "value": "(",
                            "valueText": "("
                        },
                        "arguments": [
                            {
                                "kind": "IdentifierName",
                                "fullStart": 1037,
                                "fullEnd": 1045,
                                "start": 1037,
                                "end": 1045,
                                "fullWidth": 8,
                                "width": 8,
                                "text": "testcase",
                                "value": "testcase",
                                "valueText": "testcase"
                            }
                        ],
                        "closeParenToken": {
                            "kind": "CloseParenToken",
                            "fullStart": 1045,
                            "fullEnd": 1046,
                            "start": 1045,
                            "end": 1046,
                            "fullWidth": 1,
                            "width": 1,
                            "text": ")",
                            "value": ")",
                            "valueText": ")"
                        }
                    }
                },
                "semicolonToken": {
                    "kind": "SemicolonToken",
                    "fullStart": 1046,
                    "fullEnd": 1049,
                    "start": 1046,
                    "end": 1047,
                    "fullWidth": 3,
                    "width": 1,
                    "text": ";",
                    "value": ";",
                    "valueText": ";",
                    "hasTrailingTrivia": true,
                    "hasTrailingNewLine": true,
                    "trailingTrivia": [
                        {
                            "kind": "NewLineTrivia",
                            "text": "\r\n"
                        }
                    ]
                }
            }
        ],
        "endOfFileToken": {
            "kind": "EndOfFileToken",
            "fullStart": 1049,
            "fullEnd": 1049,
            "start": 1049,
            "end": 1049,
            "fullWidth": 0,
            "width": 0,
            "text": ""
        }
    },
    "lineMap": {
        "lineStarts": [
            0,
            67,
            152,
            232,
            308,
            380,
            385,
            444,
            571,
            576,
            578,
            580,
            603,
            605,
            638,
            640,
            686,
            716,
            776,
            791,
            802,
            804,
            827,
            829,
            872,
            907,
            939,
            952,
            954,
            988,
            990,
            1018,
            1025,
            1049
        ],
        "length": 1049
    }
}<|MERGE_RESOLUTION|>--- conflicted
+++ resolved
@@ -252,12 +252,8 @@
                                         "start": 617,
                                         "end": 635,
                                         "fullWidth": 18,
-<<<<<<< HEAD
                                         "width": 18,
-                                        "identifier": {
-=======
                                         "propertyName": {
->>>>>>> 85e84683
                                             "kind": "IdentifierName",
                                             "fullStart": 617,
                                             "fullEnd": 628,
@@ -1048,12 +1044,8 @@
                                         "start": 816,
                                         "end": 824,
                                         "fullWidth": 8,
-<<<<<<< HEAD
                                         "width": 8,
-                                        "identifier": {
-=======
                                         "propertyName": {
->>>>>>> 85e84683
                                             "kind": "IdentifierName",
                                             "fullStart": 816,
                                             "fullEnd": 820,
