--- conflicted
+++ resolved
@@ -717,11 +717,8 @@
                                             "start": 691,
                                             "end": 694,
                                             "fullWidth": 3,
-<<<<<<< HEAD
                                             "width": 3,
-=======
                                             "modifiers": [],
->>>>>>> e3c38734
                                             "identifier": {
                                                 "kind": "IdentifierName",
                                                 "fullStart": 691,
@@ -761,11 +758,8 @@
                                             "start": 696,
                                             "end": 699,
                                             "fullWidth": 3,
-<<<<<<< HEAD
                                             "width": 3,
-=======
                                             "modifiers": [],
->>>>>>> e3c38734
                                             "identifier": {
                                                 "kind": "IdentifierName",
                                                 "fullStart": 696,
@@ -805,11 +799,8 @@
                                             "start": 701,
                                             "end": 702,
                                             "fullWidth": 1,
-<<<<<<< HEAD
                                             "width": 1,
-=======
                                             "modifiers": [],
->>>>>>> e3c38734
                                             "identifier": {
                                                 "kind": "IdentifierName",
                                                 "fullStart": 701,
