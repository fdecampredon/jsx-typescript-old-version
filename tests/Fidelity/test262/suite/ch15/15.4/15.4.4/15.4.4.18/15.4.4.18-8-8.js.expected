{
    "isDeclaration": false,
    "languageVersion": "EcmaScript5",
    "parseOptions": {
        "allowAutomaticSemicolonInsertion": true
    },
    "sourceUnit": {
        "kind": "SourceUnit",
        "fullStart": 0,
        "fullEnd": 1729,
        "start": 575,
        "end": 1729,
        "fullWidth": 1729,
        "width": 1154,
        "isIncrementallyUnusable": true,
        "moduleElements": [
            {
                "kind": "FunctionDeclaration",
                "fullStart": 0,
                "fullEnd": 1705,
                "start": 575,
                "end": 1703,
                "fullWidth": 1705,
                "width": 1128,
                "isIncrementallyUnusable": true,
                "modifiers": [],
                "functionKeyword": {
                    "kind": "FunctionKeyword",
                    "fullStart": 0,
                    "fullEnd": 584,
                    "start": 575,
                    "end": 583,
                    "fullWidth": 584,
                    "width": 8,
                    "text": "function",
                    "value": "function",
                    "valueText": "function",
                    "hasLeadingTrivia": true,
                    "hasLeadingComment": true,
                    "hasLeadingNewLine": true,
                    "hasTrailingTrivia": true,
                    "leadingTrivia": [
                        {
                            "kind": "SingleLineCommentTrivia",
                            "text": "/// Copyright (c) 2012 Ecma International.  All rights reserved. "
                        },
                        {
                            "kind": "NewLineTrivia",
                            "text": "\r\n"
                        },
                        {
                            "kind": "SingleLineCommentTrivia",
                            "text": "/// Ecma International makes this code available under the terms and conditions set"
                        },
                        {
                            "kind": "NewLineTrivia",
                            "text": "\r\n"
                        },
                        {
                            "kind": "SingleLineCommentTrivia",
                            "text": "/// forth on http://hg.ecmascript.org/tests/test262/raw-file/tip/LICENSE (the "
                        },
                        {
                            "kind": "NewLineTrivia",
                            "text": "\r\n"
                        },
                        {
                            "kind": "SingleLineCommentTrivia",
                            "text": "/// \"Use Terms\").   Any redistribution of this code must retain the above "
                        },
                        {
                            "kind": "NewLineTrivia",
                            "text": "\r\n"
                        },
                        {
                            "kind": "SingleLineCommentTrivia",
                            "text": "/// copyright and this notice and otherwise comply with the Use Terms."
                        },
                        {
                            "kind": "NewLineTrivia",
                            "text": "\r\n"
                        },
                        {
                            "kind": "MultiLineCommentTrivia",
                            "text": "/**\r\n * @path ch15/15.4/15.4.4/15.4.4.18/15.4.4.18-8-8.js\r\n * @description Array.prototype.forEach doesn't call callbackfn if 'length' is 0 (subclassed Array, length overridden with []\r\n */"
                        },
                        {
                            "kind": "NewLineTrivia",
                            "text": "\r\n"
                        },
                        {
                            "kind": "NewLineTrivia",
                            "text": "\r\n"
                        },
                        {
                            "kind": "NewLineTrivia",
                            "text": "\r\n"
                        }
                    ],
                    "trailingTrivia": [
                        {
                            "kind": "WhitespaceTrivia",
                            "text": " "
                        }
                    ]
                },
                "identifier": {
                    "kind": "IdentifierName",
                    "fullStart": 584,
                    "fullEnd": 592,
                    "start": 584,
                    "end": 592,
                    "fullWidth": 8,
                    "width": 8,
                    "text": "testcase",
                    "value": "testcase",
                    "valueText": "testcase"
                },
                "callSignature": {
                    "kind": "CallSignature",
                    "fullStart": 592,
                    "fullEnd": 595,
                    "start": 592,
                    "end": 594,
                    "fullWidth": 3,
                    "width": 2,
                    "parameterList": {
                        "kind": "ParameterList",
                        "fullStart": 592,
                        "fullEnd": 595,
                        "start": 592,
                        "end": 594,
                        "fullWidth": 3,
                        "width": 2,
                        "openParenToken": {
                            "kind": "OpenParenToken",
                            "fullStart": 592,
                            "fullEnd": 593,
                            "start": 592,
                            "end": 593,
                            "fullWidth": 1,
                            "width": 1,
                            "text": "(",
                            "value": "(",
                            "valueText": "("
                        },
                        "parameters": [],
                        "closeParenToken": {
                            "kind": "CloseParenToken",
                            "fullStart": 593,
                            "fullEnd": 595,
                            "start": 593,
                            "end": 594,
                            "fullWidth": 2,
                            "width": 1,
                            "text": ")",
                            "value": ")",
                            "valueText": ")",
                            "hasTrailingTrivia": true,
                            "trailingTrivia": [
                                {
                                    "kind": "WhitespaceTrivia",
                                    "text": " "
                                }
                            ]
                        }
                    }
                },
                "block": {
                    "kind": "Block",
                    "fullStart": 595,
                    "fullEnd": 1705,
                    "start": 595,
                    "end": 1703,
                    "fullWidth": 1110,
                    "width": 1108,
                    "isIncrementallyUnusable": true,
                    "openBraceToken": {
                        "kind": "OpenBraceToken",
                        "fullStart": 595,
                        "fullEnd": 598,
                        "start": 595,
                        "end": 596,
                        "fullWidth": 3,
                        "width": 1,
                        "text": "{",
                        "value": "{",
                        "valueText": "{",
                        "hasTrailingTrivia": true,
                        "hasTrailingNewLine": true,
                        "trailingTrivia": [
                            {
                                "kind": "NewLineTrivia",
                                "text": "\r\n"
                            }
                        ]
                    },
                    "statements": [
                        {
                            "kind": "ExpressionStatement",
                            "fullStart": 598,
                            "fullEnd": 637,
                            "start": 600,
                            "end": 635,
                            "fullWidth": 39,
                            "width": 35,
                            "expression": {
                                "kind": "AssignmentExpression",
                                "fullStart": 598,
                                "fullEnd": 634,
                                "start": 600,
                                "end": 634,
                                "fullWidth": 36,
                                "width": 34,
                                "left": {
                                    "kind": "MemberAccessExpression",
                                    "fullStart": 598,
                                    "fullEnd": 614,
                                    "start": 600,
                                    "end": 613,
                                    "fullWidth": 16,
                                    "width": 13,
                                    "expression": {
                                        "kind": "IdentifierName",
                                        "fullStart": 598,
                                        "fullEnd": 603,
                                        "start": 600,
                                        "end": 603,
                                        "fullWidth": 5,
                                        "width": 3,
                                        "text": "foo",
                                        "value": "foo",
                                        "valueText": "foo",
                                        "hasLeadingTrivia": true,
                                        "leadingTrivia": [
                                            {
                                                "kind": "WhitespaceTrivia",
                                                "text": "  "
                                            }
                                        ]
                                    },
                                    "dotToken": {
                                        "kind": "DotToken",
                                        "fullStart": 603,
                                        "fullEnd": 604,
                                        "start": 603,
                                        "end": 604,
                                        "fullWidth": 1,
                                        "width": 1,
                                        "text": ".",
                                        "value": ".",
                                        "valueText": "."
                                    },
                                    "name": {
                                        "kind": "IdentifierName",
                                        "fullStart": 604,
                                        "fullEnd": 614,
                                        "start": 604,
                                        "end": 613,
                                        "fullWidth": 10,
                                        "width": 9,
                                        "text": "prototype",
                                        "value": "prototype",
                                        "valueText": "prototype",
                                        "hasTrailingTrivia": true,
                                        "trailingTrivia": [
                                            {
                                                "kind": "WhitespaceTrivia",
                                                "text": " "
                                            }
                                        ]
                                    }
                                },
                                "operatorToken": {
                                    "kind": "EqualsToken",
                                    "fullStart": 614,
                                    "fullEnd": 616,
                                    "start": 614,
                                    "end": 615,
                                    "fullWidth": 2,
                                    "width": 1,
                                    "text": "=",
                                    "value": "=",
                                    "valueText": "=",
                                    "hasTrailingTrivia": true,
                                    "trailingTrivia": [
                                        {
                                            "kind": "WhitespaceTrivia",
                                            "text": " "
                                        }
                                    ]
                                },
                                "right": {
                                    "kind": "ObjectCreationExpression",
                                    "fullStart": 616,
                                    "fullEnd": 634,
                                    "start": 616,
                                    "end": 634,
                                    "fullWidth": 18,
                                    "width": 18,
                                    "newKeyword": {
                                        "kind": "NewKeyword",
                                        "fullStart": 616,
                                        "fullEnd": 620,
                                        "start": 616,
                                        "end": 619,
                                        "fullWidth": 4,
                                        "width": 3,
                                        "text": "new",
                                        "value": "new",
                                        "valueText": "new",
                                        "hasTrailingTrivia": true,
                                        "trailingTrivia": [
                                            {
                                                "kind": "WhitespaceTrivia",
                                                "text": " "
                                            }
                                        ]
                                    },
                                    "expression": {
                                        "kind": "IdentifierName",
                                        "fullStart": 620,
                                        "fullEnd": 625,
                                        "start": 620,
                                        "end": 625,
                                        "fullWidth": 5,
                                        "width": 5,
                                        "text": "Array",
                                        "value": "Array",
                                        "valueText": "Array"
                                    },
                                    "argumentList": {
                                        "kind": "ArgumentList",
                                        "fullStart": 625,
                                        "fullEnd": 634,
                                        "start": 625,
                                        "end": 634,
                                        "fullWidth": 9,
                                        "width": 9,
                                        "openParenToken": {
                                            "kind": "OpenParenToken",
                                            "fullStart": 625,
                                            "fullEnd": 626,
                                            "start": 625,
                                            "end": 626,
                                            "fullWidth": 1,
                                            "width": 1,
                                            "text": "(",
                                            "value": "(",
                                            "valueText": "("
                                        },
                                        "arguments": [
                                            {
                                                "kind": "NumericLiteral",
                                                "fullStart": 626,
                                                "fullEnd": 627,
                                                "start": 626,
                                                "end": 627,
                                                "fullWidth": 1,
                                                "width": 1,
                                                "text": "1",
                                                "value": 1,
                                                "valueText": "1"
                                            },
                                            {
                                                "kind": "CommaToken",
                                                "fullStart": 627,
                                                "fullEnd": 629,
                                                "start": 627,
                                                "end": 628,
                                                "fullWidth": 2,
                                                "width": 1,
                                                "text": ",",
                                                "value": ",",
                                                "valueText": ",",
                                                "hasTrailingTrivia": true,
                                                "trailingTrivia": [
                                                    {
                                                        "kind": "WhitespaceTrivia",
                                                        "text": " "
                                                    }
                                                ]
                                            },
                                            {
                                                "kind": "NumericLiteral",
                                                "fullStart": 629,
                                                "fullEnd": 630,
                                                "start": 629,
                                                "end": 630,
                                                "fullWidth": 1,
                                                "width": 1,
                                                "text": "2",
                                                "value": 2,
                                                "valueText": "2"
                                            },
                                            {
                                                "kind": "CommaToken",
                                                "fullStart": 630,
                                                "fullEnd": 632,
                                                "start": 630,
                                                "end": 631,
                                                "fullWidth": 2,
                                                "width": 1,
                                                "text": ",",
                                                "value": ",",
                                                "valueText": ",",
                                                "hasTrailingTrivia": true,
                                                "trailingTrivia": [
                                                    {
                                                        "kind": "WhitespaceTrivia",
                                                        "text": " "
                                                    }
                                                ]
                                            },
                                            {
                                                "kind": "NumericLiteral",
                                                "fullStart": 632,
                                                "fullEnd": 633,
                                                "start": 632,
                                                "end": 633,
                                                "fullWidth": 1,
                                                "width": 1,
                                                "text": "3",
                                                "value": 3,
                                                "valueText": "3"
                                            }
                                        ],
                                        "closeParenToken": {
                                            "kind": "CloseParenToken",
                                            "fullStart": 633,
                                            "fullEnd": 634,
                                            "start": 633,
                                            "end": 634,
                                            "fullWidth": 1,
                                            "width": 1,
                                            "text": ")",
                                            "value": ")",
                                            "valueText": ")"
                                        }
                                    }
                                }
                            },
                            "semicolonToken": {
                                "kind": "SemicolonToken",
                                "fullStart": 634,
                                "fullEnd": 637,
                                "start": 634,
                                "end": 635,
                                "fullWidth": 3,
                                "width": 1,
                                "text": ";",
                                "value": ";",
                                "valueText": ";",
                                "hasTrailingTrivia": true,
                                "hasTrailingNewLine": true,
                                "trailingTrivia": [
                                    {
                                        "kind": "NewLineTrivia",
                                        "text": "\r\n"
                                    }
                                ]
                            }
                        },
                        {
                            "kind": "FunctionDeclaration",
                            "fullStart": 637,
                            "fullEnd": 658,
                            "start": 639,
                            "end": 656,
                            "fullWidth": 21,
                            "width": 17,
                            "modifiers": [],
                            "functionKeyword": {
                                "kind": "FunctionKeyword",
                                "fullStart": 637,
                                "fullEnd": 648,
                                "start": 639,
                                "end": 647,
                                "fullWidth": 11,
                                "width": 8,
                                "text": "function",
                                "value": "function",
                                "valueText": "function",
                                "hasLeadingTrivia": true,
                                "hasTrailingTrivia": true,
                                "leadingTrivia": [
                                    {
                                        "kind": "WhitespaceTrivia",
                                        "text": "  "
                                    }
                                ],
                                "trailingTrivia": [
                                    {
                                        "kind": "WhitespaceTrivia",
                                        "text": " "
                                    }
                                ]
                            },
                            "identifier": {
                                "kind": "IdentifierName",
                                "fullStart": 648,
                                "fullEnd": 651,
                                "start": 648,
                                "end": 651,
                                "fullWidth": 3,
                                "width": 3,
                                "text": "foo",
                                "value": "foo",
                                "valueText": "foo"
                            },
                            "callSignature": {
                                "kind": "CallSignature",
                                "fullStart": 651,
                                "fullEnd": 654,
                                "start": 651,
                                "end": 653,
                                "fullWidth": 3,
                                "width": 2,
                                "parameterList": {
                                    "kind": "ParameterList",
                                    "fullStart": 651,
                                    "fullEnd": 654,
                                    "start": 651,
                                    "end": 653,
                                    "fullWidth": 3,
                                    "width": 2,
                                    "openParenToken": {
                                        "kind": "OpenParenToken",
                                        "fullStart": 651,
                                        "fullEnd": 652,
                                        "start": 651,
                                        "end": 652,
                                        "fullWidth": 1,
                                        "width": 1,
                                        "text": "(",
                                        "value": "(",
                                        "valueText": "("
                                    },
                                    "parameters": [],
                                    "closeParenToken": {
                                        "kind": "CloseParenToken",
                                        "fullStart": 652,
                                        "fullEnd": 654,
                                        "start": 652,
                                        "end": 653,
                                        "fullWidth": 2,
                                        "width": 1,
                                        "text": ")",
                                        "value": ")",
                                        "valueText": ")",
                                        "hasTrailingTrivia": true,
                                        "trailingTrivia": [
                                            {
                                                "kind": "WhitespaceTrivia",
                                                "text": " "
                                            }
                                        ]
                                    }
                                }
                            },
                            "block": {
                                "kind": "Block",
                                "fullStart": 654,
                                "fullEnd": 658,
                                "start": 654,
                                "end": 656,
                                "fullWidth": 4,
                                "width": 2,
                                "openBraceToken": {
                                    "kind": "OpenBraceToken",
                                    "fullStart": 654,
                                    "fullEnd": 655,
                                    "start": 654,
                                    "end": 655,
                                    "fullWidth": 1,
                                    "width": 1,
                                    "text": "{",
                                    "value": "{",
                                    "valueText": "{"
                                },
                                "statements": [],
                                "closeBraceToken": {
                                    "kind": "CloseBraceToken",
                                    "fullStart": 655,
                                    "fullEnd": 658,
                                    "start": 655,
                                    "end": 656,
                                    "fullWidth": 3,
                                    "width": 1,
                                    "text": "}",
                                    "value": "}",
                                    "valueText": "}",
                                    "hasTrailingTrivia": true,
                                    "hasTrailingNewLine": true,
                                    "trailingTrivia": [
                                        {
                                            "kind": "NewLineTrivia",
                                            "text": "\r\n"
                                        }
                                    ]
                                }
                            }
                        },
                        {
                            "kind": "VariableStatement",
                            "fullStart": 658,
                            "fullEnd": 680,
                            "start": 660,
                            "end": 678,
                            "fullWidth": 22,
                            "width": 18,
                            "modifiers": [],
                            "variableDeclaration": {
                                "kind": "VariableDeclaration",
                                "fullStart": 658,
                                "fullEnd": 677,
                                "start": 660,
                                "end": 677,
                                "fullWidth": 19,
                                "width": 17,
                                "varKeyword": {
                                    "kind": "VarKeyword",
                                    "fullStart": 658,
                                    "fullEnd": 664,
                                    "start": 660,
                                    "end": 663,
                                    "fullWidth": 6,
                                    "width": 3,
                                    "text": "var",
                                    "value": "var",
                                    "valueText": "var",
                                    "hasLeadingTrivia": true,
                                    "hasTrailingTrivia": true,
                                    "leadingTrivia": [
                                        {
                                            "kind": "WhitespaceTrivia",
                                            "text": "  "
                                        }
                                    ],
                                    "trailingTrivia": [
                                        {
                                            "kind": "WhitespaceTrivia",
                                            "text": " "
                                        }
                                    ]
                                },
                                "variableDeclarators": [
                                    {
                                        "kind": "VariableDeclarator",
                                        "fullStart": 664,
                                        "fullEnd": 677,
                                        "start": 664,
                                        "end": 677,
                                        "fullWidth": 13,
<<<<<<< HEAD
                                        "width": 13,
                                        "identifier": {
=======
                                        "propertyName": {
>>>>>>> 85e84683
                                            "kind": "IdentifierName",
                                            "fullStart": 664,
                                            "fullEnd": 666,
                                            "start": 664,
                                            "end": 665,
                                            "fullWidth": 2,
                                            "width": 1,
                                            "text": "f",
                                            "value": "f",
                                            "valueText": "f",
                                            "hasTrailingTrivia": true,
                                            "trailingTrivia": [
                                                {
                                                    "kind": "WhitespaceTrivia",
                                                    "text": " "
                                                }
                                            ]
                                        },
                                        "equalsValueClause": {
                                            "kind": "EqualsValueClause",
                                            "fullStart": 666,
                                            "fullEnd": 677,
                                            "start": 666,
                                            "end": 677,
                                            "fullWidth": 11,
                                            "width": 11,
                                            "equalsToken": {
                                                "kind": "EqualsToken",
                                                "fullStart": 666,
                                                "fullEnd": 668,
                                                "start": 666,
                                                "end": 667,
                                                "fullWidth": 2,
                                                "width": 1,
                                                "text": "=",
                                                "value": "=",
                                                "valueText": "=",
                                                "hasTrailingTrivia": true,
                                                "trailingTrivia": [
                                                    {
                                                        "kind": "WhitespaceTrivia",
                                                        "text": " "
                                                    }
                                                ]
                                            },
                                            "value": {
                                                "kind": "ObjectCreationExpression",
                                                "fullStart": 668,
                                                "fullEnd": 677,
                                                "start": 668,
                                                "end": 677,
                                                "fullWidth": 9,
                                                "width": 9,
                                                "newKeyword": {
                                                    "kind": "NewKeyword",
                                                    "fullStart": 668,
                                                    "fullEnd": 672,
                                                    "start": 668,
                                                    "end": 671,
                                                    "fullWidth": 4,
                                                    "width": 3,
                                                    "text": "new",
                                                    "value": "new",
                                                    "valueText": "new",
                                                    "hasTrailingTrivia": true,
                                                    "trailingTrivia": [
                                                        {
                                                            "kind": "WhitespaceTrivia",
                                                            "text": " "
                                                        }
                                                    ]
                                                },
                                                "expression": {
                                                    "kind": "IdentifierName",
                                                    "fullStart": 672,
                                                    "fullEnd": 675,
                                                    "start": 672,
                                                    "end": 675,
                                                    "fullWidth": 3,
                                                    "width": 3,
                                                    "text": "foo",
                                                    "value": "foo",
                                                    "valueText": "foo"
                                                },
                                                "argumentList": {
                                                    "kind": "ArgumentList",
                                                    "fullStart": 675,
                                                    "fullEnd": 677,
                                                    "start": 675,
                                                    "end": 677,
                                                    "fullWidth": 2,
                                                    "width": 2,
                                                    "openParenToken": {
                                                        "kind": "OpenParenToken",
                                                        "fullStart": 675,
                                                        "fullEnd": 676,
                                                        "start": 675,
                                                        "end": 676,
                                                        "fullWidth": 1,
                                                        "width": 1,
                                                        "text": "(",
                                                        "value": "(",
                                                        "valueText": "("
                                                    },
                                                    "arguments": [],
                                                    "closeParenToken": {
                                                        "kind": "CloseParenToken",
                                                        "fullStart": 676,
                                                        "fullEnd": 677,
                                                        "start": 676,
                                                        "end": 677,
                                                        "fullWidth": 1,
                                                        "width": 1,
                                                        "text": ")",
                                                        "value": ")",
                                                        "valueText": ")"
                                                    }
                                                }
                                            }
                                        }
                                    }
                                ]
                            },
                            "semicolonToken": {
                                "kind": "SemicolonToken",
                                "fullStart": 677,
                                "fullEnd": 680,
                                "start": 677,
                                "end": 678,
                                "fullWidth": 3,
                                "width": 1,
                                "text": ";",
                                "value": ";",
                                "valueText": ";",
                                "hasTrailingTrivia": true,
                                "hasTrailingNewLine": true,
                                "trailingTrivia": [
                                    {
                                        "kind": "NewLineTrivia",
                                        "text": "\r\n"
                                    }
                                ]
                            }
                        },
                        {
                            "kind": "ExpressionStatement",
                            "fullStart": 680,
                            "fullEnd": 702,
                            "start": 686,
                            "end": 700,
                            "fullWidth": 22,
                            "width": 14,
                            "expression": {
                                "kind": "AssignmentExpression",
                                "fullStart": 680,
                                "fullEnd": 699,
                                "start": 686,
                                "end": 699,
                                "fullWidth": 19,
                                "width": 13,
                                "left": {
                                    "kind": "MemberAccessExpression",
                                    "fullStart": 680,
                                    "fullEnd": 695,
                                    "start": 686,
                                    "end": 694,
                                    "fullWidth": 15,
                                    "width": 8,
                                    "expression": {
                                        "kind": "IdentifierName",
                                        "fullStart": 680,
                                        "fullEnd": 687,
                                        "start": 686,
                                        "end": 687,
                                        "fullWidth": 7,
                                        "width": 1,
                                        "text": "f",
                                        "value": "f",
                                        "valueText": "f",
                                        "hasLeadingTrivia": true,
                                        "hasLeadingNewLine": true,
                                        "leadingTrivia": [
                                            {
                                                "kind": "WhitespaceTrivia",
                                                "text": "  "
                                            },
                                            {
                                                "kind": "NewLineTrivia",
                                                "text": "\r\n"
                                            },
                                            {
                                                "kind": "WhitespaceTrivia",
                                                "text": "  "
                                            }
                                        ]
                                    },
                                    "dotToken": {
                                        "kind": "DotToken",
                                        "fullStart": 687,
                                        "fullEnd": 688,
                                        "start": 687,
                                        "end": 688,
                                        "fullWidth": 1,
                                        "width": 1,
                                        "text": ".",
                                        "value": ".",
                                        "valueText": "."
                                    },
                                    "name": {
                                        "kind": "IdentifierName",
                                        "fullStart": 688,
                                        "fullEnd": 695,
                                        "start": 688,
                                        "end": 694,
                                        "fullWidth": 7,
                                        "width": 6,
                                        "text": "length",
                                        "value": "length",
                                        "valueText": "length",
                                        "hasTrailingTrivia": true,
                                        "trailingTrivia": [
                                            {
                                                "kind": "WhitespaceTrivia",
                                                "text": " "
                                            }
                                        ]
                                    }
                                },
                                "operatorToken": {
                                    "kind": "EqualsToken",
                                    "fullStart": 695,
                                    "fullEnd": 697,
                                    "start": 695,
                                    "end": 696,
                                    "fullWidth": 2,
                                    "width": 1,
                                    "text": "=",
                                    "value": "=",
                                    "valueText": "=",
                                    "hasTrailingTrivia": true,
                                    "trailingTrivia": [
                                        {
                                            "kind": "WhitespaceTrivia",
                                            "text": " "
                                        }
                                    ]
                                },
                                "right": {
                                    "kind": "ArrayLiteralExpression",
                                    "fullStart": 697,
                                    "fullEnd": 699,
                                    "start": 697,
                                    "end": 699,
                                    "fullWidth": 2,
                                    "width": 2,
                                    "openBracketToken": {
                                        "kind": "OpenBracketToken",
                                        "fullStart": 697,
                                        "fullEnd": 698,
                                        "start": 697,
                                        "end": 698,
                                        "fullWidth": 1,
                                        "width": 1,
                                        "text": "[",
                                        "value": "[",
                                        "valueText": "["
                                    },
                                    "expressions": [],
                                    "closeBracketToken": {
                                        "kind": "CloseBracketToken",
                                        "fullStart": 698,
                                        "fullEnd": 699,
                                        "start": 698,
                                        "end": 699,
                                        "fullWidth": 1,
                                        "width": 1,
                                        "text": "]",
                                        "value": "]",
                                        "valueText": "]"
                                    }
                                }
                            },
                            "semicolonToken": {
                                "kind": "SemicolonToken",
                                "fullStart": 699,
                                "fullEnd": 702,
                                "start": 699,
                                "end": 700,
                                "fullWidth": 3,
                                "width": 1,
                                "text": ";",
                                "value": ";",
                                "valueText": ";",
                                "hasTrailingTrivia": true,
                                "hasTrailingNewLine": true,
                                "trailingTrivia": [
                                    {
                                        "kind": "NewLineTrivia",
                                        "text": "\r\n"
                                    }
                                ]
                            }
                        },
                        {
                            "kind": "VariableStatement",
                            "fullStart": 702,
                            "fullEnd": 1598,
                            "start": 1580,
                            "end": 1596,
                            "fullWidth": 896,
                            "width": 16,
                            "modifiers": [],
                            "variableDeclaration": {
                                "kind": "VariableDeclaration",
                                "fullStart": 702,
                                "fullEnd": 1595,
                                "start": 1580,
                                "end": 1595,
                                "fullWidth": 893,
                                "width": 15,
                                "varKeyword": {
                                    "kind": "VarKeyword",
                                    "fullStart": 702,
                                    "fullEnd": 1584,
                                    "start": 1580,
                                    "end": 1583,
                                    "fullWidth": 882,
                                    "width": 3,
                                    "text": "var",
                                    "value": "var",
                                    "valueText": "var",
                                    "hasLeadingTrivia": true,
                                    "hasLeadingComment": true,
                                    "hasLeadingNewLine": true,
                                    "hasTrailingTrivia": true,
                                    "leadingTrivia": [
                                        {
                                            "kind": "WhitespaceTrivia",
                                            "text": "  "
                                        },
                                        {
                                            "kind": "NewLineTrivia",
                                            "text": "\r\n"
                                        },
                                        {
                                            "kind": "WhitespaceTrivia",
                                            "text": "  "
                                        },
                                        {
                                            "kind": "SingleLineCommentTrivia",
                                            "text": "// objects inherit the default valueOf method of the Object object;"
                                        },
                                        {
                                            "kind": "NewLineTrivia",
                                            "text": "\r\n"
                                        },
                                        {
                                            "kind": "WhitespaceTrivia",
                                            "text": "  "
                                        },
                                        {
                                            "kind": "SingleLineCommentTrivia",
                                            "text": "// that simply returns the itself. Since the default valueOf() method"
                                        },
                                        {
                                            "kind": "NewLineTrivia",
                                            "text": "\r\n"
                                        },
                                        {
                                            "kind": "WhitespaceTrivia",
                                            "text": "  "
                                        },
                                        {
                                            "kind": "SingleLineCommentTrivia",
                                            "text": "// does not return a primitive value, ES next tries to convert the object"
                                        },
                                        {
                                            "kind": "NewLineTrivia",
                                            "text": "\r\n"
                                        },
                                        {
                                            "kind": "WhitespaceTrivia",
                                            "text": "  "
                                        },
                                        {
                                            "kind": "SingleLineCommentTrivia",
                                            "text": "// to a number by calling its toString() method and converting the"
                                        },
                                        {
                                            "kind": "NewLineTrivia",
                                            "text": "\r\n"
                                        },
                                        {
                                            "kind": "WhitespaceTrivia",
                                            "text": "  "
                                        },
                                        {
                                            "kind": "SingleLineCommentTrivia",
                                            "text": "// resulting string to a number."
                                        },
                                        {
                                            "kind": "NewLineTrivia",
                                            "text": "\r\n"
                                        },
                                        {
                                            "kind": "WhitespaceTrivia",
                                            "text": "  "
                                        },
                                        {
                                            "kind": "SingleLineCommentTrivia",
                                            "text": "//"
                                        },
                                        {
                                            "kind": "NewLineTrivia",
                                            "text": "\r\n"
                                        },
                                        {
                                            "kind": "WhitespaceTrivia",
                                            "text": "  "
                                        },
                                        {
                                            "kind": "SingleLineCommentTrivia",
                                            "text": "// The toString( ) method on Array converts the array elements to strings,"
                                        },
                                        {
                                            "kind": "NewLineTrivia",
                                            "text": "\r\n"
                                        },
                                        {
                                            "kind": "WhitespaceTrivia",
                                            "text": "  "
                                        },
                                        {
                                            "kind": "SingleLineCommentTrivia",
                                            "text": "// then returns the result of concatenating these strings, with commas in"
                                        },
                                        {
                                            "kind": "NewLineTrivia",
                                            "text": "\r\n"
                                        },
                                        {
                                            "kind": "WhitespaceTrivia",
                                            "text": "  "
                                        },
                                        {
                                            "kind": "SingleLineCommentTrivia",
                                            "text": "// between. An array with no elements converts to the empty string, which"
                                        },
                                        {
                                            "kind": "NewLineTrivia",
                                            "text": "\r\n"
                                        },
                                        {
                                            "kind": "WhitespaceTrivia",
                                            "text": "  "
                                        },
                                        {
                                            "kind": "SingleLineCommentTrivia",
                                            "text": "// converts to the number 0. If an array has a single element that is a"
                                        },
                                        {
                                            "kind": "NewLineTrivia",
                                            "text": "\r\n"
                                        },
                                        {
                                            "kind": "WhitespaceTrivia",
                                            "text": "  "
                                        },
                                        {
                                            "kind": "SingleLineCommentTrivia",
                                            "text": "// number n, the array converts to a string representation of n, which is"
                                        },
                                        {
                                            "kind": "NewLineTrivia",
                                            "text": "\r\n"
                                        },
                                        {
                                            "kind": "WhitespaceTrivia",
                                            "text": "  "
                                        },
                                        {
                                            "kind": "SingleLineCommentTrivia",
                                            "text": "// then converted back to n itself. If an array contains more than one element,"
                                        },
                                        {
                                            "kind": "NewLineTrivia",
                                            "text": "\r\n"
                                        },
                                        {
                                            "kind": "WhitespaceTrivia",
                                            "text": "  "
                                        },
                                        {
                                            "kind": "SingleLineCommentTrivia",
                                            "text": "// or if its one element is not a number, the array converts to NaN."
                                        },
                                        {
                                            "kind": "NewLineTrivia",
                                            "text": "\r\n"
                                        },
                                        {
                                            "kind": "WhitespaceTrivia",
                                            "text": "  "
                                        }
                                    ],
                                    "trailingTrivia": [
                                        {
                                            "kind": "WhitespaceTrivia",
                                            "text": " "
                                        }
                                    ]
                                },
                                "variableDeclarators": [
                                    {
                                        "kind": "VariableDeclarator",
                                        "fullStart": 1584,
                                        "fullEnd": 1595,
                                        "start": 1584,
                                        "end": 1595,
                                        "fullWidth": 11,
<<<<<<< HEAD
                                        "width": 11,
                                        "identifier": {
=======
                                        "propertyName": {
>>>>>>> 85e84683
                                            "kind": "IdentifierName",
                                            "fullStart": 1584,
                                            "fullEnd": 1592,
                                            "start": 1584,
                                            "end": 1591,
                                            "fullWidth": 8,
                                            "width": 7,
                                            "text": "callCnt",
                                            "value": "callCnt",
                                            "valueText": "callCnt",
                                            "hasTrailingTrivia": true,
                                            "trailingTrivia": [
                                                {
                                                    "kind": "WhitespaceTrivia",
                                                    "text": " "
                                                }
                                            ]
                                        },
                                        "equalsValueClause": {
                                            "kind": "EqualsValueClause",
                                            "fullStart": 1592,
                                            "fullEnd": 1595,
                                            "start": 1592,
                                            "end": 1595,
                                            "fullWidth": 3,
                                            "width": 3,
                                            "equalsToken": {
                                                "kind": "EqualsToken",
                                                "fullStart": 1592,
                                                "fullEnd": 1594,
                                                "start": 1592,
                                                "end": 1593,
                                                "fullWidth": 2,
                                                "width": 1,
                                                "text": "=",
                                                "value": "=",
                                                "valueText": "=",
                                                "hasTrailingTrivia": true,
                                                "trailingTrivia": [
                                                    {
                                                        "kind": "WhitespaceTrivia",
                                                        "text": " "
                                                    }
                                                ]
                                            },
                                            "value": {
                                                "kind": "NumericLiteral",
                                                "fullStart": 1594,
                                                "fullEnd": 1595,
                                                "start": 1594,
                                                "end": 1595,
                                                "fullWidth": 1,
                                                "width": 1,
                                                "text": "0",
                                                "value": 0,
                                                "valueText": "0"
                                            }
                                        }
                                    }
                                ]
                            },
                            "semicolonToken": {
                                "kind": "SemicolonToken",
                                "fullStart": 1595,
                                "fullEnd": 1598,
                                "start": 1595,
                                "end": 1596,
                                "fullWidth": 3,
                                "width": 1,
                                "text": ";",
                                "value": ";",
                                "valueText": ";",
                                "hasTrailingTrivia": true,
                                "hasTrailingNewLine": true,
                                "trailingTrivia": [
                                    {
                                        "kind": "NewLineTrivia",
                                        "text": "\r\n"
                                    }
                                ]
                            }
                        },
                        {
                            "kind": "FunctionDeclaration",
                            "fullStart": 1598,
                            "fullEnd": 1626,
                            "start": 1600,
                            "end": 1624,
                            "fullWidth": 28,
                            "width": 24,
                            "isIncrementallyUnusable": true,
                            "modifiers": [],
                            "functionKeyword": {
                                "kind": "FunctionKeyword",
                                "fullStart": 1598,
                                "fullEnd": 1609,
                                "start": 1600,
                                "end": 1608,
                                "fullWidth": 11,
                                "width": 8,
                                "text": "function",
                                "value": "function",
                                "valueText": "function",
                                "hasLeadingTrivia": true,
                                "hasTrailingTrivia": true,
                                "leadingTrivia": [
                                    {
                                        "kind": "WhitespaceTrivia",
                                        "text": "  "
                                    }
                                ],
                                "trailingTrivia": [
                                    {
                                        "kind": "WhitespaceTrivia",
                                        "text": " "
                                    }
                                ]
                            },
                            "identifier": {
                                "kind": "IdentifierName",
                                "fullStart": 1609,
                                "fullEnd": 1611,
                                "start": 1609,
                                "end": 1611,
                                "fullWidth": 2,
                                "width": 2,
                                "text": "cb",
                                "value": "cb",
                                "valueText": "cb"
                            },
                            "callSignature": {
                                "kind": "CallSignature",
                                "fullStart": 1611,
                                "fullEnd": 1613,
                                "start": 1611,
                                "end": 1613,
                                "fullWidth": 2,
                                "width": 2,
                                "parameterList": {
                                    "kind": "ParameterList",
                                    "fullStart": 1611,
                                    "fullEnd": 1613,
                                    "start": 1611,
                                    "end": 1613,
                                    "fullWidth": 2,
                                    "width": 2,
                                    "openParenToken": {
                                        "kind": "OpenParenToken",
                                        "fullStart": 1611,
                                        "fullEnd": 1612,
                                        "start": 1611,
                                        "end": 1612,
                                        "fullWidth": 1,
                                        "width": 1,
                                        "text": "(",
                                        "value": "(",
                                        "valueText": "("
                                    },
                                    "parameters": [],
                                    "closeParenToken": {
                                        "kind": "CloseParenToken",
                                        "fullStart": 1612,
                                        "fullEnd": 1613,
                                        "start": 1612,
                                        "end": 1613,
                                        "fullWidth": 1,
                                        "width": 1,
                                        "text": ")",
                                        "value": ")",
                                        "valueText": ")"
                                    }
                                }
                            },
                            "block": {
                                "kind": "Block",
                                "fullStart": 1613,
                                "fullEnd": 1626,
                                "start": 1613,
                                "end": 1624,
                                "fullWidth": 13,
                                "width": 11,
                                "isIncrementallyUnusable": true,
                                "openBraceToken": {
                                    "kind": "OpenBraceToken",
                                    "fullStart": 1613,
                                    "fullEnd": 1614,
                                    "start": 1613,
                                    "end": 1614,
                                    "fullWidth": 1,
                                    "width": 1,
                                    "text": "{",
                                    "value": "{",
                                    "valueText": "{"
                                },
                                "statements": [
                                    {
                                        "kind": "ExpressionStatement",
                                        "fullStart": 1614,
                                        "fullEnd": 1623,
                                        "start": 1614,
                                        "end": 1623,
                                        "fullWidth": 9,
                                        "width": 9,
                                        "isIncrementallyUnusable": true,
                                        "expression": {
                                            "kind": "PostIncrementExpression",
                                            "fullStart": 1614,
                                            "fullEnd": 1623,
                                            "start": 1614,
                                            "end": 1623,
                                            "fullWidth": 9,
                                            "width": 9,
                                            "operand": {
                                                "kind": "IdentifierName",
                                                "fullStart": 1614,
                                                "fullEnd": 1621,
                                                "start": 1614,
                                                "end": 1621,
                                                "fullWidth": 7,
                                                "width": 7,
                                                "text": "callCnt",
                                                "value": "callCnt",
                                                "valueText": "callCnt"
                                            },
                                            "operatorToken": {
                                                "kind": "PlusPlusToken",
                                                "fullStart": 1621,
                                                "fullEnd": 1623,
                                                "start": 1621,
                                                "end": 1623,
                                                "fullWidth": 2,
                                                "width": 2,
                                                "text": "++",
                                                "value": "++",
                                                "valueText": "++"
                                            }
                                        },
                                        "semicolonToken": {
                                            "kind": "SemicolonToken",
                                            "fullStart": -1,
                                            "fullEnd": -1,
                                            "start": -1,
                                            "end": -1,
                                            "fullWidth": 0,
                                            "width": 0,
                                            "text": ""
                                        }
                                    }
                                ],
                                "closeBraceToken": {
                                    "kind": "CloseBraceToken",
                                    "fullStart": 1623,
                                    "fullEnd": 1626,
                                    "start": 1623,
                                    "end": 1624,
                                    "fullWidth": 3,
                                    "width": 1,
                                    "text": "}",
                                    "value": "}",
                                    "valueText": "}",
                                    "hasTrailingTrivia": true,
                                    "hasTrailingNewLine": true,
                                    "trailingTrivia": [
                                        {
                                            "kind": "NewLineTrivia",
                                            "text": "\r\n"
                                        }
                                    ]
                                }
                            }
                        },
                        {
                            "kind": "VariableStatement",
                            "fullStart": 1626,
                            "fullEnd": 1654,
                            "start": 1628,
                            "end": 1650,
                            "fullWidth": 28,
                            "width": 22,
                            "modifiers": [],
                            "variableDeclaration": {
                                "kind": "VariableDeclaration",
                                "fullStart": 1626,
                                "fullEnd": 1649,
                                "start": 1628,
                                "end": 1649,
                                "fullWidth": 23,
                                "width": 21,
                                "varKeyword": {
                                    "kind": "VarKeyword",
                                    "fullStart": 1626,
                                    "fullEnd": 1632,
                                    "start": 1628,
                                    "end": 1631,
                                    "fullWidth": 6,
                                    "width": 3,
                                    "text": "var",
                                    "value": "var",
                                    "valueText": "var",
                                    "hasLeadingTrivia": true,
                                    "hasTrailingTrivia": true,
                                    "leadingTrivia": [
                                        {
                                            "kind": "WhitespaceTrivia",
                                            "text": "  "
                                        }
                                    ],
                                    "trailingTrivia": [
                                        {
                                            "kind": "WhitespaceTrivia",
                                            "text": " "
                                        }
                                    ]
                                },
                                "variableDeclarators": [
                                    {
                                        "kind": "VariableDeclarator",
                                        "fullStart": 1632,
                                        "fullEnd": 1649,
                                        "start": 1632,
                                        "end": 1649,
                                        "fullWidth": 17,
<<<<<<< HEAD
                                        "width": 17,
                                        "identifier": {
=======
                                        "propertyName": {
>>>>>>> 85e84683
                                            "kind": "IdentifierName",
                                            "fullStart": 1632,
                                            "fullEnd": 1634,
                                            "start": 1632,
                                            "end": 1633,
                                            "fullWidth": 2,
                                            "width": 1,
                                            "text": "i",
                                            "value": "i",
                                            "valueText": "i",
                                            "hasTrailingTrivia": true,
                                            "trailingTrivia": [
                                                {
                                                    "kind": "WhitespaceTrivia",
                                                    "text": " "
                                                }
                                            ]
                                        },
                                        "equalsValueClause": {
                                            "kind": "EqualsValueClause",
                                            "fullStart": 1634,
                                            "fullEnd": 1649,
                                            "start": 1634,
                                            "end": 1649,
                                            "fullWidth": 15,
                                            "width": 15,
                                            "equalsToken": {
                                                "kind": "EqualsToken",
                                                "fullStart": 1634,
                                                "fullEnd": 1636,
                                                "start": 1634,
                                                "end": 1635,
                                                "fullWidth": 2,
                                                "width": 1,
                                                "text": "=",
                                                "value": "=",
                                                "valueText": "=",
                                                "hasTrailingTrivia": true,
                                                "trailingTrivia": [
                                                    {
                                                        "kind": "WhitespaceTrivia",
                                                        "text": " "
                                                    }
                                                ]
                                            },
                                            "value": {
                                                "kind": "InvocationExpression",
                                                "fullStart": 1636,
                                                "fullEnd": 1649,
                                                "start": 1636,
                                                "end": 1649,
                                                "fullWidth": 13,
                                                "width": 13,
                                                "expression": {
                                                    "kind": "MemberAccessExpression",
                                                    "fullStart": 1636,
                                                    "fullEnd": 1645,
                                                    "start": 1636,
                                                    "end": 1645,
                                                    "fullWidth": 9,
                                                    "width": 9,
                                                    "expression": {
                                                        "kind": "IdentifierName",
                                                        "fullStart": 1636,
                                                        "fullEnd": 1637,
                                                        "start": 1636,
                                                        "end": 1637,
                                                        "fullWidth": 1,
                                                        "width": 1,
                                                        "text": "f",
                                                        "value": "f",
                                                        "valueText": "f"
                                                    },
                                                    "dotToken": {
                                                        "kind": "DotToken",
                                                        "fullStart": 1637,
                                                        "fullEnd": 1638,
                                                        "start": 1637,
                                                        "end": 1638,
                                                        "fullWidth": 1,
                                                        "width": 1,
                                                        "text": ".",
                                                        "value": ".",
                                                        "valueText": "."
                                                    },
                                                    "name": {
                                                        "kind": "IdentifierName",
                                                        "fullStart": 1638,
                                                        "fullEnd": 1645,
                                                        "start": 1638,
                                                        "end": 1645,
                                                        "fullWidth": 7,
                                                        "width": 7,
                                                        "text": "forEach",
                                                        "value": "forEach",
                                                        "valueText": "forEach"
                                                    }
                                                },
                                                "argumentList": {
                                                    "kind": "ArgumentList",
                                                    "fullStart": 1645,
                                                    "fullEnd": 1649,
                                                    "start": 1645,
                                                    "end": 1649,
                                                    "fullWidth": 4,
                                                    "width": 4,
                                                    "openParenToken": {
                                                        "kind": "OpenParenToken",
                                                        "fullStart": 1645,
                                                        "fullEnd": 1646,
                                                        "start": 1645,
                                                        "end": 1646,
                                                        "fullWidth": 1,
                                                        "width": 1,
                                                        "text": "(",
                                                        "value": "(",
                                                        "valueText": "("
                                                    },
                                                    "arguments": [
                                                        {
                                                            "kind": "IdentifierName",
                                                            "fullStart": 1646,
                                                            "fullEnd": 1648,
                                                            "start": 1646,
                                                            "end": 1648,
                                                            "fullWidth": 2,
                                                            "width": 2,
                                                            "text": "cb",
                                                            "value": "cb",
                                                            "valueText": "cb"
                                                        }
                                                    ],
                                                    "closeParenToken": {
                                                        "kind": "CloseParenToken",
                                                        "fullStart": 1648,
                                                        "fullEnd": 1649,
                                                        "start": 1648,
                                                        "end": 1649,
                                                        "fullWidth": 1,
                                                        "width": 1,
                                                        "text": ")",
                                                        "value": ")",
                                                        "valueText": ")"
                                                    }
                                                }
                                            }
                                        }
                                    }
                                ]
                            },
                            "semicolonToken": {
                                "kind": "SemicolonToken",
                                "fullStart": 1649,
                                "fullEnd": 1654,
                                "start": 1649,
                                "end": 1650,
                                "fullWidth": 5,
                                "width": 1,
                                "text": ";",
                                "value": ";",
                                "valueText": ";",
                                "hasTrailingTrivia": true,
                                "hasTrailingNewLine": true,
                                "trailingTrivia": [
                                    {
                                        "kind": "WhitespaceTrivia",
                                        "text": "  "
                                    },
                                    {
                                        "kind": "NewLineTrivia",
                                        "text": "\r\n"
                                    }
                                ]
                            }
                        },
                        {
                            "kind": "IfStatement",
                            "fullStart": 1654,
                            "fullEnd": 1701,
                            "start": 1656,
                            "end": 1699,
                            "fullWidth": 47,
                            "width": 43,
                            "ifKeyword": {
                                "kind": "IfKeyword",
                                "fullStart": 1654,
                                "fullEnd": 1659,
                                "start": 1656,
                                "end": 1658,
                                "fullWidth": 5,
                                "width": 2,
                                "text": "if",
                                "value": "if",
                                "valueText": "if",
                                "hasLeadingTrivia": true,
                                "hasTrailingTrivia": true,
                                "leadingTrivia": [
                                    {
                                        "kind": "WhitespaceTrivia",
                                        "text": "  "
                                    }
                                ],
                                "trailingTrivia": [
                                    {
                                        "kind": "WhitespaceTrivia",
                                        "text": " "
                                    }
                                ]
                            },
                            "openParenToken": {
                                "kind": "OpenParenToken",
                                "fullStart": 1659,
                                "fullEnd": 1660,
                                "start": 1659,
                                "end": 1660,
                                "fullWidth": 1,
                                "width": 1,
                                "text": "(",
                                "value": "(",
                                "valueText": "("
                            },
                            "condition": {
                                "kind": "EqualsExpression",
                                "fullStart": 1660,
                                "fullEnd": 1673,
                                "start": 1660,
                                "end": 1673,
                                "fullWidth": 13,
                                "width": 13,
                                "left": {
                                    "kind": "IdentifierName",
                                    "fullStart": 1660,
                                    "fullEnd": 1668,
                                    "start": 1660,
                                    "end": 1667,
                                    "fullWidth": 8,
                                    "width": 7,
                                    "text": "callCnt",
                                    "value": "callCnt",
                                    "valueText": "callCnt",
                                    "hasTrailingTrivia": true,
                                    "trailingTrivia": [
                                        {
                                            "kind": "WhitespaceTrivia",
                                            "text": " "
                                        }
                                    ]
                                },
                                "operatorToken": {
                                    "kind": "EqualsEqualsEqualsToken",
                                    "fullStart": 1668,
                                    "fullEnd": 1672,
                                    "start": 1668,
                                    "end": 1671,
                                    "fullWidth": 4,
                                    "width": 3,
                                    "text": "===",
                                    "value": "===",
                                    "valueText": "===",
                                    "hasTrailingTrivia": true,
                                    "trailingTrivia": [
                                        {
                                            "kind": "WhitespaceTrivia",
                                            "text": " "
                                        }
                                    ]
                                },
                                "right": {
                                    "kind": "NumericLiteral",
                                    "fullStart": 1672,
                                    "fullEnd": 1673,
                                    "start": 1672,
                                    "end": 1673,
                                    "fullWidth": 1,
                                    "width": 1,
                                    "text": "0",
                                    "value": 0,
                                    "valueText": "0"
                                }
                            },
                            "closeParenToken": {
                                "kind": "CloseParenToken",
                                "fullStart": 1673,
                                "fullEnd": 1675,
                                "start": 1673,
                                "end": 1674,
                                "fullWidth": 2,
                                "width": 1,
                                "text": ")",
                                "value": ")",
                                "valueText": ")",
                                "hasTrailingTrivia": true,
                                "trailingTrivia": [
                                    {
                                        "kind": "WhitespaceTrivia",
                                        "text": " "
                                    }
                                ]
                            },
                            "statement": {
                                "kind": "Block",
                                "fullStart": 1675,
                                "fullEnd": 1701,
                                "start": 1675,
                                "end": 1699,
                                "fullWidth": 26,
                                "width": 24,
                                "openBraceToken": {
                                    "kind": "OpenBraceToken",
                                    "fullStart": 1675,
                                    "fullEnd": 1678,
                                    "start": 1675,
                                    "end": 1676,
                                    "fullWidth": 3,
                                    "width": 1,
                                    "text": "{",
                                    "value": "{",
                                    "valueText": "{",
                                    "hasTrailingTrivia": true,
                                    "hasTrailingNewLine": true,
                                    "trailingTrivia": [
                                        {
                                            "kind": "NewLineTrivia",
                                            "text": "\r\n"
                                        }
                                    ]
                                },
                                "statements": [
                                    {
                                        "kind": "ReturnStatement",
                                        "fullStart": 1678,
                                        "fullEnd": 1696,
                                        "start": 1682,
                                        "end": 1694,
                                        "fullWidth": 18,
                                        "width": 12,
                                        "returnKeyword": {
                                            "kind": "ReturnKeyword",
                                            "fullStart": 1678,
                                            "fullEnd": 1689,
                                            "start": 1682,
                                            "end": 1688,
                                            "fullWidth": 11,
                                            "width": 6,
                                            "text": "return",
                                            "value": "return",
                                            "valueText": "return",
                                            "hasLeadingTrivia": true,
                                            "hasTrailingTrivia": true,
                                            "leadingTrivia": [
                                                {
                                                    "kind": "WhitespaceTrivia",
                                                    "text": "    "
                                                }
                                            ],
                                            "trailingTrivia": [
                                                {
                                                    "kind": "WhitespaceTrivia",
                                                    "text": " "
                                                }
                                            ]
                                        },
                                        "expression": {
                                            "kind": "TrueKeyword",
                                            "fullStart": 1689,
                                            "fullEnd": 1693,
                                            "start": 1689,
                                            "end": 1693,
                                            "fullWidth": 4,
                                            "width": 4,
                                            "text": "true",
                                            "value": true,
                                            "valueText": "true"
                                        },
                                        "semicolonToken": {
                                            "kind": "SemicolonToken",
                                            "fullStart": 1693,
                                            "fullEnd": 1696,
                                            "start": 1693,
                                            "end": 1694,
                                            "fullWidth": 3,
                                            "width": 1,
                                            "text": ";",
                                            "value": ";",
                                            "valueText": ";",
                                            "hasTrailingTrivia": true,
                                            "hasTrailingNewLine": true,
                                            "trailingTrivia": [
                                                {
                                                    "kind": "NewLineTrivia",
                                                    "text": "\r\n"
                                                }
                                            ]
                                        }
                                    }
                                ],
                                "closeBraceToken": {
                                    "kind": "CloseBraceToken",
                                    "fullStart": 1696,
                                    "fullEnd": 1701,
                                    "start": 1698,
                                    "end": 1699,
                                    "fullWidth": 5,
                                    "width": 1,
                                    "text": "}",
                                    "value": "}",
                                    "valueText": "}",
                                    "hasLeadingTrivia": true,
                                    "hasTrailingTrivia": true,
                                    "hasTrailingNewLine": true,
                                    "leadingTrivia": [
                                        {
                                            "kind": "WhitespaceTrivia",
                                            "text": "  "
                                        }
                                    ],
                                    "trailingTrivia": [
                                        {
                                            "kind": "NewLineTrivia",
                                            "text": "\r\n"
                                        }
                                    ]
                                }
                            }
                        }
                    ],
                    "closeBraceToken": {
                        "kind": "CloseBraceToken",
                        "fullStart": 1701,
                        "fullEnd": 1705,
                        "start": 1702,
                        "end": 1703,
                        "fullWidth": 4,
                        "width": 1,
                        "text": "}",
                        "value": "}",
                        "valueText": "}",
                        "hasLeadingTrivia": true,
                        "hasTrailingTrivia": true,
                        "hasTrailingNewLine": true,
                        "leadingTrivia": [
                            {
                                "kind": "WhitespaceTrivia",
                                "text": " "
                            }
                        ],
                        "trailingTrivia": [
                            {
                                "kind": "NewLineTrivia",
                                "text": "\r\n"
                            }
                        ]
                    }
                }
            },
            {
                "kind": "ExpressionStatement",
                "fullStart": 1705,
                "fullEnd": 1729,
                "start": 1705,
                "end": 1727,
                "fullWidth": 24,
                "width": 22,
                "expression": {
                    "kind": "InvocationExpression",
                    "fullStart": 1705,
                    "fullEnd": 1726,
                    "start": 1705,
                    "end": 1726,
                    "fullWidth": 21,
                    "width": 21,
                    "expression": {
                        "kind": "IdentifierName",
                        "fullStart": 1705,
                        "fullEnd": 1716,
                        "start": 1705,
                        "end": 1716,
                        "fullWidth": 11,
                        "width": 11,
                        "text": "runTestCase",
                        "value": "runTestCase",
                        "valueText": "runTestCase"
                    },
                    "argumentList": {
                        "kind": "ArgumentList",
                        "fullStart": 1716,
                        "fullEnd": 1726,
                        "start": 1716,
                        "end": 1726,
                        "fullWidth": 10,
                        "width": 10,
                        "openParenToken": {
                            "kind": "OpenParenToken",
                            "fullStart": 1716,
                            "fullEnd": 1717,
                            "start": 1716,
                            "end": 1717,
                            "fullWidth": 1,
                            "width": 1,
                            "text": "(",
                            "value": "(",
                            "valueText": "("
                        },
                        "arguments": [
                            {
                                "kind": "IdentifierName",
                                "fullStart": 1717,
                                "fullEnd": 1725,
                                "start": 1717,
                                "end": 1725,
                                "fullWidth": 8,
                                "width": 8,
                                "text": "testcase",
                                "value": "testcase",
                                "valueText": "testcase"
                            }
                        ],
                        "closeParenToken": {
                            "kind": "CloseParenToken",
                            "fullStart": 1725,
                            "fullEnd": 1726,
                            "start": 1725,
                            "end": 1726,
                            "fullWidth": 1,
                            "width": 1,
                            "text": ")",
                            "value": ")",
                            "valueText": ")"
                        }
                    }
                },
                "semicolonToken": {
                    "kind": "SemicolonToken",
                    "fullStart": 1726,
                    "fullEnd": 1729,
                    "start": 1726,
                    "end": 1727,
                    "fullWidth": 3,
                    "width": 1,
                    "text": ";",
                    "value": ";",
                    "valueText": ";",
                    "hasTrailingTrivia": true,
                    "hasTrailingNewLine": true,
                    "trailingTrivia": [
                        {
                            "kind": "NewLineTrivia",
                            "text": "\r\n"
                        }
                    ]
                }
            }
        ],
        "endOfFileToken": {
            "kind": "EndOfFileToken",
            "fullStart": 1729,
            "fullEnd": 1729,
            "start": 1729,
            "end": 1729,
            "fullWidth": 0,
            "width": 0,
            "text": ""
        }
    },
    "lineMap": {
        "lineStarts": [
            0,
            67,
            152,
            232,
            308,
            380,
            385,
            439,
            566,
            571,
            573,
            575,
            598,
            637,
            658,
            680,
            684,
            702,
            706,
            777,
            850,
            927,
            997,
            1033,
            1039,
            1117,
            1194,
            1271,
            1346,
            1423,
            1506,
            1578,
            1598,
            1626,
            1654,
            1678,
            1696,
            1701,
            1705,
            1729
        ],
        "length": 1729
    }
}<|MERGE_RESOLUTION|>--- conflicted
+++ resolved
@@ -652,12 +652,8 @@
                                         "start": 664,
                                         "end": 677,
                                         "fullWidth": 13,
-<<<<<<< HEAD
                                         "width": 13,
-                                        "identifier": {
-=======
                                         "propertyName": {
->>>>>>> 85e84683
                                             "kind": "IdentifierName",
                                             "fullStart": 664,
                                             "fullEnd": 666,
@@ -1178,12 +1174,8 @@
                                         "start": 1584,
                                         "end": 1595,
                                         "fullWidth": 11,
-<<<<<<< HEAD
                                         "width": 11,
-                                        "identifier": {
-=======
                                         "propertyName": {
->>>>>>> 85e84683
                                             "kind": "IdentifierName",
                                             "fullStart": 1584,
                                             "fullEnd": 1592,
@@ -1506,12 +1498,8 @@
                                         "start": 1632,
                                         "end": 1649,
                                         "fullWidth": 17,
-<<<<<<< HEAD
                                         "width": 17,
-                                        "identifier": {
-=======
                                         "propertyName": {
->>>>>>> 85e84683
                                             "kind": "IdentifierName",
                                             "fullStart": 1632,
                                             "fullEnd": 1634,
