--- conflicted
+++ resolved
@@ -250,12 +250,8 @@
                                         "start": 624,
                                         "end": 637,
                                         "fullWidth": 13,
-<<<<<<< HEAD
                                         "width": 13,
-                                        "identifier": {
-=======
                                         "propertyName": {
->>>>>>> 85e84683
                                             "kind": "IdentifierName",
                                             "fullStart": 624,
                                             "fullEnd": 631,
@@ -389,12 +385,8 @@
                                         "start": 652,
                                         "end": 663,
                                         "fullWidth": 11,
-<<<<<<< HEAD
                                         "width": 11,
-                                        "identifier": {
-=======
                                         "propertyName": {
->>>>>>> 85e84683
                                             "kind": "IdentifierName",
                                             "fullStart": 652,
                                             "fullEnd": 659,
