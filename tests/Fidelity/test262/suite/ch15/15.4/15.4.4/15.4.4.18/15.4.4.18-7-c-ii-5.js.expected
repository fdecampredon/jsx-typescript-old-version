--- conflicted
+++ resolved
@@ -592,11 +592,8 @@
                                             "start": 835,
                                             "end": 838,
                                             "fullWidth": 3,
-<<<<<<< HEAD
                                             "width": 3,
-=======
                                             "modifiers": [],
->>>>>>> e3c38734
                                             "identifier": {
                                                 "kind": "IdentifierName",
                                                 "fullStart": 835,
@@ -636,11 +633,8 @@
                                             "start": 840,
                                             "end": 843,
                                             "fullWidth": 3,
-<<<<<<< HEAD
                                             "width": 3,
-=======
                                             "modifiers": [],
->>>>>>> e3c38734
                                             "identifier": {
                                                 "kind": "IdentifierName",
                                                 "fullStart": 840,
@@ -680,11 +674,8 @@
                                             "start": 845,
                                             "end": 848,
                                             "fullWidth": 3,
-<<<<<<< HEAD
                                             "width": 3,
-=======
                                             "modifiers": [],
->>>>>>> e3c38734
                                             "identifier": {
                                                 "kind": "IdentifierName",
                                                 "fullStart": 845,
