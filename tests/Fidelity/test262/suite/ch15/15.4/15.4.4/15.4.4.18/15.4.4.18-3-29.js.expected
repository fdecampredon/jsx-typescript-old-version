{
    "isDeclaration": false,
    "languageVersion": "EcmaScript5",
    "parseOptions": {
        "allowAutomaticSemicolonInsertion": true
    },
    "sourceUnit": {
        "kind": "SourceUnit",
        "fullStart": 0,
        "fullEnd": 919,
        "start": 539,
        "end": 919,
        "fullWidth": 919,
        "width": 380,
        "isIncrementallyUnusable": true,
        "moduleElements": [
            {
                "kind": "FunctionDeclaration",
                "fullStart": 0,
                "fullEnd": 895,
                "start": 539,
                "end": 893,
                "fullWidth": 895,
                "width": 354,
                "modifiers": [],
                "functionKeyword": {
                    "kind": "FunctionKeyword",
                    "fullStart": 0,
                    "fullEnd": 548,
                    "start": 539,
                    "end": 547,
                    "fullWidth": 548,
                    "width": 8,
                    "text": "function",
                    "value": "function",
                    "valueText": "function",
                    "hasLeadingTrivia": true,
                    "hasLeadingComment": true,
                    "hasLeadingNewLine": true,
                    "hasTrailingTrivia": true,
                    "leadingTrivia": [
                        {
                            "kind": "SingleLineCommentTrivia",
                            "text": "/// Copyright (c) 2012 Ecma International.  All rights reserved. "
                        },
                        {
                            "kind": "NewLineTrivia",
                            "text": "\r\n"
                        },
                        {
                            "kind": "SingleLineCommentTrivia",
                            "text": "/// Ecma International makes this code available under the terms and conditions set"
                        },
                        {
                            "kind": "NewLineTrivia",
                            "text": "\r\n"
                        },
                        {
                            "kind": "SingleLineCommentTrivia",
                            "text": "/// forth on http://hg.ecmascript.org/tests/test262/raw-file/tip/LICENSE (the "
                        },
                        {
                            "kind": "NewLineTrivia",
                            "text": "\r\n"
                        },
                        {
                            "kind": "SingleLineCommentTrivia",
                            "text": "/// \"Use Terms\").   Any redistribution of this code must retain the above "
                        },
                        {
                            "kind": "NewLineTrivia",
                            "text": "\r\n"
                        },
                        {
                            "kind": "SingleLineCommentTrivia",
                            "text": "/// copyright and this notice and otherwise comply with the Use Terms."
                        },
                        {
                            "kind": "NewLineTrivia",
                            "text": "\r\n"
                        },
                        {
                            "kind": "MultiLineCommentTrivia",
                            "text": "/**\r\n * @path ch15/15.4/15.4.4/15.4.4.18/15.4.4.18-3-29.js\r\n * @description Array.prototype.forEach - value of 'length' is boundary value (2^32 + 1)\r\n */"
                        },
                        {
                            "kind": "NewLineTrivia",
                            "text": "\r\n"
                        },
                        {
                            "kind": "NewLineTrivia",
                            "text": "\r\n"
                        },
                        {
                            "kind": "NewLineTrivia",
                            "text": "\r\n"
                        }
                    ],
                    "trailingTrivia": [
                        {
                            "kind": "WhitespaceTrivia",
                            "text": " "
                        }
                    ]
                },
                "identifier": {
                    "kind": "IdentifierName",
                    "fullStart": 548,
                    "fullEnd": 556,
                    "start": 548,
                    "end": 556,
                    "fullWidth": 8,
                    "width": 8,
                    "text": "testcase",
                    "value": "testcase",
                    "valueText": "testcase"
                },
                "callSignature": {
                    "kind": "CallSignature",
                    "fullStart": 556,
                    "fullEnd": 559,
                    "start": 556,
                    "end": 558,
                    "fullWidth": 3,
                    "width": 2,
                    "parameterList": {
                        "kind": "ParameterList",
                        "fullStart": 556,
                        "fullEnd": 559,
                        "start": 556,
                        "end": 558,
                        "fullWidth": 3,
                        "width": 2,
                        "openParenToken": {
                            "kind": "OpenParenToken",
                            "fullStart": 556,
                            "fullEnd": 557,
                            "start": 556,
                            "end": 557,
                            "fullWidth": 1,
                            "width": 1,
                            "text": "(",
                            "value": "(",
                            "valueText": "("
                        },
                        "parameters": [],
                        "closeParenToken": {
                            "kind": "CloseParenToken",
                            "fullStart": 557,
                            "fullEnd": 559,
                            "start": 557,
                            "end": 558,
                            "fullWidth": 2,
                            "width": 1,
                            "text": ")",
                            "value": ")",
                            "valueText": ")",
                            "hasTrailingTrivia": true,
                            "trailingTrivia": [
                                {
                                    "kind": "WhitespaceTrivia",
                                    "text": " "
                                }
                            ]
                        }
                    }
                },
                "block": {
                    "kind": "Block",
                    "fullStart": 559,
                    "fullEnd": 895,
                    "start": 559,
                    "end": 893,
                    "fullWidth": 336,
                    "width": 334,
                    "openBraceToken": {
                        "kind": "OpenBraceToken",
                        "fullStart": 559,
                        "fullEnd": 562,
                        "start": 559,
                        "end": 560,
                        "fullWidth": 3,
                        "width": 1,
                        "text": "{",
                        "value": "{",
                        "valueText": "{",
                        "hasTrailingTrivia": true,
                        "hasTrailingNewLine": true,
                        "trailingTrivia": [
                            {
                                "kind": "NewLineTrivia",
                                "text": "\r\n"
                            }
                        ]
                    },
                    "statements": [
                        {
                            "kind": "VariableStatement",
                            "fullStart": 562,
                            "fullEnd": 597,
                            "start": 572,
                            "end": 595,
                            "fullWidth": 35,
                            "width": 23,
                            "modifiers": [],
                            "variableDeclaration": {
                                "kind": "VariableDeclaration",
                                "fullStart": 562,
                                "fullEnd": 594,
                                "start": 572,
                                "end": 594,
                                "fullWidth": 32,
                                "width": 22,
                                "varKeyword": {
                                    "kind": "VarKeyword",
                                    "fullStart": 562,
                                    "fullEnd": 576,
                                    "start": 572,
                                    "end": 575,
                                    "fullWidth": 14,
                                    "width": 3,
                                    "text": "var",
                                    "value": "var",
                                    "valueText": "var",
                                    "hasLeadingTrivia": true,
                                    "hasLeadingNewLine": true,
                                    "hasTrailingTrivia": true,
                                    "leadingTrivia": [
                                        {
                                            "kind": "NewLineTrivia",
                                            "text": "\r\n"
                                        },
                                        {
                                            "kind": "WhitespaceTrivia",
                                            "text": "        "
                                        }
                                    ],
                                    "trailingTrivia": [
                                        {
                                            "kind": "WhitespaceTrivia",
                                            "text": " "
                                        }
                                    ]
                                },
                                "variableDeclarators": [
                                    {
                                        "kind": "VariableDeclarator",
                                        "fullStart": 576,
                                        "fullEnd": 594,
                                        "start": 576,
                                        "end": 594,
                                        "fullWidth": 18,
<<<<<<< HEAD
                                        "width": 18,
                                        "identifier": {
=======
                                        "propertyName": {
>>>>>>> 85e84683
                                            "kind": "IdentifierName",
                                            "fullStart": 576,
                                            "fullEnd": 587,
                                            "start": 576,
                                            "end": 586,
                                            "fullWidth": 11,
                                            "width": 10,
                                            "text": "testResult",
                                            "value": "testResult",
                                            "valueText": "testResult",
                                            "hasTrailingTrivia": true,
                                            "trailingTrivia": [
                                                {
                                                    "kind": "WhitespaceTrivia",
                                                    "text": " "
                                                }
                                            ]
                                        },
                                        "equalsValueClause": {
                                            "kind": "EqualsValueClause",
                                            "fullStart": 587,
                                            "fullEnd": 594,
                                            "start": 587,
                                            "end": 594,
                                            "fullWidth": 7,
                                            "width": 7,
                                            "equalsToken": {
                                                "kind": "EqualsToken",
                                                "fullStart": 587,
                                                "fullEnd": 589,
                                                "start": 587,
                                                "end": 588,
                                                "fullWidth": 2,
                                                "width": 1,
                                                "text": "=",
                                                "value": "=",
                                                "valueText": "=",
                                                "hasTrailingTrivia": true,
                                                "trailingTrivia": [
                                                    {
                                                        "kind": "WhitespaceTrivia",
                                                        "text": " "
                                                    }
                                                ]
                                            },
                                            "value": {
                                                "kind": "FalseKeyword",
                                                "fullStart": 589,
                                                "fullEnd": 594,
                                                "start": 589,
                                                "end": 594,
                                                "fullWidth": 5,
                                                "width": 5,
                                                "text": "false",
                                                "value": false,
                                                "valueText": "false"
                                            }
                                        }
                                    }
                                ]
                            },
                            "semicolonToken": {
                                "kind": "SemicolonToken",
                                "fullStart": 594,
                                "fullEnd": 597,
                                "start": 594,
                                "end": 595,
                                "fullWidth": 3,
                                "width": 1,
                                "text": ";",
                                "value": ";",
                                "valueText": ";",
                                "hasTrailingTrivia": true,
                                "hasTrailingNewLine": true,
                                "trailingTrivia": [
                                    {
                                        "kind": "NewLineTrivia",
                                        "text": "\r\n"
                                    }
                                ]
                            }
                        },
                        {
                            "kind": "FunctionDeclaration",
                            "fullStart": 597,
                            "fullEnd": 694,
                            "start": 607,
                            "end": 692,
                            "fullWidth": 97,
                            "width": 85,
                            "modifiers": [],
                            "functionKeyword": {
                                "kind": "FunctionKeyword",
                                "fullStart": 597,
                                "fullEnd": 616,
                                "start": 607,
                                "end": 615,
                                "fullWidth": 19,
                                "width": 8,
                                "text": "function",
                                "value": "function",
                                "valueText": "function",
                                "hasLeadingTrivia": true,
                                "hasLeadingNewLine": true,
                                "hasTrailingTrivia": true,
                                "leadingTrivia": [
                                    {
                                        "kind": "NewLineTrivia",
                                        "text": "\r\n"
                                    },
                                    {
                                        "kind": "WhitespaceTrivia",
                                        "text": "        "
                                    }
                                ],
                                "trailingTrivia": [
                                    {
                                        "kind": "WhitespaceTrivia",
                                        "text": " "
                                    }
                                ]
                            },
                            "identifier": {
                                "kind": "IdentifierName",
                                "fullStart": 616,
                                "fullEnd": 626,
                                "start": 616,
                                "end": 626,
                                "fullWidth": 10,
                                "width": 10,
                                "text": "callbackfn",
                                "value": "callbackfn",
                                "valueText": "callbackfn"
                            },
                            "callSignature": {
                                "kind": "CallSignature",
                                "fullStart": 626,
                                "fullEnd": 642,
                                "start": 626,
                                "end": 641,
                                "fullWidth": 16,
                                "width": 15,
                                "parameterList": {
                                    "kind": "ParameterList",
                                    "fullStart": 626,
                                    "fullEnd": 642,
                                    "start": 626,
                                    "end": 641,
                                    "fullWidth": 16,
                                    "width": 15,
                                    "openParenToken": {
                                        "kind": "OpenParenToken",
                                        "fullStart": 626,
                                        "fullEnd": 627,
                                        "start": 626,
                                        "end": 627,
                                        "fullWidth": 1,
                                        "width": 1,
                                        "text": "(",
                                        "value": "(",
                                        "valueText": "("
                                    },
                                    "parameters": [
                                        {
                                            "kind": "Parameter",
                                            "fullStart": 627,
                                            "fullEnd": 630,
                                            "start": 627,
                                            "end": 630,
                                            "fullWidth": 3,
                                            "width": 3,
                                            "modifiers": [],
                                            "identifier": {
                                                "kind": "IdentifierName",
                                                "fullStart": 627,
                                                "fullEnd": 630,
                                                "start": 627,
                                                "end": 630,
                                                "fullWidth": 3,
                                                "width": 3,
                                                "text": "val",
                                                "value": "val",
                                                "valueText": "val"
                                            }
                                        },
                                        {
                                            "kind": "CommaToken",
                                            "fullStart": 630,
                                            "fullEnd": 632,
                                            "start": 630,
                                            "end": 631,
                                            "fullWidth": 2,
                                            "width": 1,
                                            "text": ",",
                                            "value": ",",
                                            "valueText": ",",
                                            "hasTrailingTrivia": true,
                                            "trailingTrivia": [
                                                {
                                                    "kind": "WhitespaceTrivia",
                                                    "text": " "
                                                }
                                            ]
                                        },
                                        {
                                            "kind": "Parameter",
                                            "fullStart": 632,
                                            "fullEnd": 635,
                                            "start": 632,
                                            "end": 635,
                                            "fullWidth": 3,
                                            "width": 3,
                                            "modifiers": [],
                                            "identifier": {
                                                "kind": "IdentifierName",
                                                "fullStart": 632,
                                                "fullEnd": 635,
                                                "start": 632,
                                                "end": 635,
                                                "fullWidth": 3,
                                                "width": 3,
                                                "text": "idx",
                                                "value": "idx",
                                                "valueText": "idx"
                                            }
                                        },
                                        {
                                            "kind": "CommaToken",
                                            "fullStart": 635,
                                            "fullEnd": 637,
                                            "start": 635,
                                            "end": 636,
                                            "fullWidth": 2,
                                            "width": 1,
                                            "text": ",",
                                            "value": ",",
                                            "valueText": ",",
                                            "hasTrailingTrivia": true,
                                            "trailingTrivia": [
                                                {
                                                    "kind": "WhitespaceTrivia",
                                                    "text": " "
                                                }
                                            ]
                                        },
                                        {
                                            "kind": "Parameter",
                                            "fullStart": 637,
                                            "fullEnd": 640,
                                            "start": 637,
                                            "end": 640,
                                            "fullWidth": 3,
                                            "width": 3,
                                            "modifiers": [],
                                            "identifier": {
                                                "kind": "IdentifierName",
                                                "fullStart": 637,
                                                "fullEnd": 640,
                                                "start": 637,
                                                "end": 640,
                                                "fullWidth": 3,
                                                "width": 3,
                                                "text": "obj",
                                                "value": "obj",
                                                "valueText": "obj"
                                            }
                                        }
                                    ],
                                    "closeParenToken": {
                                        "kind": "CloseParenToken",
                                        "fullStart": 640,
                                        "fullEnd": 642,
                                        "start": 640,
                                        "end": 641,
                                        "fullWidth": 2,
                                        "width": 1,
                                        "text": ")",
                                        "value": ")",
                                        "valueText": ")",
                                        "hasTrailingTrivia": true,
                                        "trailingTrivia": [
                                            {
                                                "kind": "WhitespaceTrivia",
                                                "text": " "
                                            }
                                        ]
                                    }
                                }
                            },
                            "block": {
                                "kind": "Block",
                                "fullStart": 642,
                                "fullEnd": 694,
                                "start": 642,
                                "end": 692,
                                "fullWidth": 52,
                                "width": 50,
                                "openBraceToken": {
                                    "kind": "OpenBraceToken",
                                    "fullStart": 642,
                                    "fullEnd": 645,
                                    "start": 642,
                                    "end": 643,
                                    "fullWidth": 3,
                                    "width": 1,
                                    "text": "{",
                                    "value": "{",
                                    "valueText": "{",
                                    "hasTrailingTrivia": true,
                                    "hasTrailingNewLine": true,
                                    "trailingTrivia": [
                                        {
                                            "kind": "NewLineTrivia",
                                            "text": "\r\n"
                                        }
                                    ]
                                },
                                "statements": [
                                    {
                                        "kind": "ExpressionStatement",
                                        "fullStart": 645,
                                        "fullEnd": 683,
                                        "start": 657,
                                        "end": 681,
                                        "fullWidth": 38,
                                        "width": 24,
                                        "expression": {
                                            "kind": "AssignmentExpression",
                                            "fullStart": 645,
                                            "fullEnd": 680,
                                            "start": 657,
                                            "end": 680,
                                            "fullWidth": 35,
                                            "width": 23,
                                            "left": {
                                                "kind": "IdentifierName",
                                                "fullStart": 645,
                                                "fullEnd": 668,
                                                "start": 657,
                                                "end": 667,
                                                "fullWidth": 23,
                                                "width": 10,
                                                "text": "testResult",
                                                "value": "testResult",
                                                "valueText": "testResult",
                                                "hasLeadingTrivia": true,
                                                "hasTrailingTrivia": true,
                                                "leadingTrivia": [
                                                    {
                                                        "kind": "WhitespaceTrivia",
                                                        "text": "            "
                                                    }
                                                ],
                                                "trailingTrivia": [
                                                    {
                                                        "kind": "WhitespaceTrivia",
                                                        "text": " "
                                                    }
                                                ]
                                            },
                                            "operatorToken": {
                                                "kind": "EqualsToken",
                                                "fullStart": 668,
                                                "fullEnd": 670,
                                                "start": 668,
                                                "end": 669,
                                                "fullWidth": 2,
                                                "width": 1,
                                                "text": "=",
                                                "value": "=",
                                                "valueText": "=",
                                                "hasTrailingTrivia": true,
                                                "trailingTrivia": [
                                                    {
                                                        "kind": "WhitespaceTrivia",
                                                        "text": " "
                                                    }
                                                ]
                                            },
                                            "right": {
                                                "kind": "ParenthesizedExpression",
                                                "fullStart": 670,
                                                "fullEnd": 680,
                                                "start": 670,
                                                "end": 680,
                                                "fullWidth": 10,
                                                "width": 10,
                                                "openParenToken": {
                                                    "kind": "OpenParenToken",
                                                    "fullStart": 670,
                                                    "fullEnd": 671,
                                                    "start": 670,
                                                    "end": 671,
                                                    "fullWidth": 1,
                                                    "width": 1,
                                                    "text": "(",
                                                    "value": "(",
                                                    "valueText": "("
                                                },
                                                "expression": {
                                                    "kind": "GreaterThanExpression",
                                                    "fullStart": 671,
                                                    "fullEnd": 679,
                                                    "start": 671,
                                                    "end": 679,
                                                    "fullWidth": 8,
                                                    "width": 8,
                                                    "left": {
                                                        "kind": "IdentifierName",
                                                        "fullStart": 671,
                                                        "fullEnd": 675,
                                                        "start": 671,
                                                        "end": 674,
                                                        "fullWidth": 4,
                                                        "width": 3,
                                                        "text": "val",
                                                        "value": "val",
                                                        "valueText": "val",
                                                        "hasTrailingTrivia": true,
                                                        "trailingTrivia": [
                                                            {
                                                                "kind": "WhitespaceTrivia",
                                                                "text": " "
                                                            }
                                                        ]
                                                    },
                                                    "operatorToken": {
                                                        "kind": "GreaterThanToken",
                                                        "fullStart": 675,
                                                        "fullEnd": 677,
                                                        "start": 675,
                                                        "end": 676,
                                                        "fullWidth": 2,
                                                        "width": 1,
                                                        "text": ">",
                                                        "value": ">",
                                                        "valueText": ">",
                                                        "hasTrailingTrivia": true,
                                                        "trailingTrivia": [
                                                            {
                                                                "kind": "WhitespaceTrivia",
                                                                "text": " "
                                                            }
                                                        ]
                                                    },
                                                    "right": {
                                                        "kind": "NumericLiteral",
                                                        "fullStart": 677,
                                                        "fullEnd": 679,
                                                        "start": 677,
                                                        "end": 679,
                                                        "fullWidth": 2,
                                                        "width": 2,
                                                        "text": "10",
                                                        "value": 10,
                                                        "valueText": "10"
                                                    }
                                                },
                                                "closeParenToken": {
                                                    "kind": "CloseParenToken",
                                                    "fullStart": 679,
                                                    "fullEnd": 680,
                                                    "start": 679,
                                                    "end": 680,
                                                    "fullWidth": 1,
                                                    "width": 1,
                                                    "text": ")",
                                                    "value": ")",
                                                    "valueText": ")"
                                                }
                                            }
                                        },
                                        "semicolonToken": {
                                            "kind": "SemicolonToken",
                                            "fullStart": 680,
                                            "fullEnd": 683,
                                            "start": 680,
                                            "end": 681,
                                            "fullWidth": 3,
                                            "width": 1,
                                            "text": ";",
                                            "value": ";",
                                            "valueText": ";",
                                            "hasTrailingTrivia": true,
                                            "hasTrailingNewLine": true,
                                            "trailingTrivia": [
                                                {
                                                    "kind": "NewLineTrivia",
                                                    "text": "\r\n"
                                                }
                                            ]
                                        }
                                    }
                                ],
                                "closeBraceToken": {
                                    "kind": "CloseBraceToken",
                                    "fullStart": 683,
                                    "fullEnd": 694,
                                    "start": 691,
                                    "end": 692,
                                    "fullWidth": 11,
                                    "width": 1,
                                    "text": "}",
                                    "value": "}",
                                    "valueText": "}",
                                    "hasLeadingTrivia": true,
                                    "hasTrailingTrivia": true,
                                    "hasTrailingNewLine": true,
                                    "leadingTrivia": [
                                        {
                                            "kind": "WhitespaceTrivia",
                                            "text": "        "
                                        }
                                    ],
                                    "trailingTrivia": [
                                        {
                                            "kind": "NewLineTrivia",
                                            "text": "\r\n"
                                        }
                                    ]
                                }
                            }
                        },
                        {
                            "kind": "VariableStatement",
                            "fullStart": 694,
                            "fullEnd": 800,
                            "start": 704,
                            "end": 798,
                            "fullWidth": 106,
                            "width": 94,
                            "modifiers": [],
                            "variableDeclaration": {
                                "kind": "VariableDeclaration",
                                "fullStart": 694,
                                "fullEnd": 797,
                                "start": 704,
                                "end": 797,
                                "fullWidth": 103,
                                "width": 93,
                                "varKeyword": {
                                    "kind": "VarKeyword",
                                    "fullStart": 694,
                                    "fullEnd": 708,
                                    "start": 704,
                                    "end": 707,
                                    "fullWidth": 14,
                                    "width": 3,
                                    "text": "var",
                                    "value": "var",
                                    "valueText": "var",
                                    "hasLeadingTrivia": true,
                                    "hasLeadingNewLine": true,
                                    "hasTrailingTrivia": true,
                                    "leadingTrivia": [
                                        {
                                            "kind": "NewLineTrivia",
                                            "text": "\r\n"
                                        },
                                        {
                                            "kind": "WhitespaceTrivia",
                                            "text": "        "
                                        }
                                    ],
                                    "trailingTrivia": [
                                        {
                                            "kind": "WhitespaceTrivia",
                                            "text": " "
                                        }
                                    ]
                                },
                                "variableDeclarators": [
                                    {
                                        "kind": "VariableDeclarator",
                                        "fullStart": 708,
                                        "fullEnd": 797,
                                        "start": 708,
                                        "end": 797,
                                        "fullWidth": 89,
<<<<<<< HEAD
                                        "width": 89,
                                        "identifier": {
=======
                                        "propertyName": {
>>>>>>> 85e84683
                                            "kind": "IdentifierName",
                                            "fullStart": 708,
                                            "fullEnd": 712,
                                            "start": 708,
                                            "end": 711,
                                            "fullWidth": 4,
                                            "width": 3,
                                            "text": "obj",
                                            "value": "obj",
                                            "valueText": "obj",
                                            "hasTrailingTrivia": true,
                                            "trailingTrivia": [
                                                {
                                                    "kind": "WhitespaceTrivia",
                                                    "text": " "
                                                }
                                            ]
                                        },
                                        "equalsValueClause": {
                                            "kind": "EqualsValueClause",
                                            "fullStart": 712,
                                            "fullEnd": 797,
                                            "start": 712,
                                            "end": 797,
                                            "fullWidth": 85,
                                            "width": 85,
                                            "equalsToken": {
                                                "kind": "EqualsToken",
                                                "fullStart": 712,
                                                "fullEnd": 714,
                                                "start": 712,
                                                "end": 713,
                                                "fullWidth": 2,
                                                "width": 1,
                                                "text": "=",
                                                "value": "=",
                                                "valueText": "=",
                                                "hasTrailingTrivia": true,
                                                "trailingTrivia": [
                                                    {
                                                        "kind": "WhitespaceTrivia",
                                                        "text": " "
                                                    }
                                                ]
                                            },
                                            "value": {
                                                "kind": "ObjectLiteralExpression",
                                                "fullStart": 714,
                                                "fullEnd": 797,
                                                "start": 714,
                                                "end": 797,
                                                "fullWidth": 83,
                                                "width": 83,
                                                "openBraceToken": {
                                                    "kind": "OpenBraceToken",
                                                    "fullStart": 714,
                                                    "fullEnd": 717,
                                                    "start": 714,
                                                    "end": 715,
                                                    "fullWidth": 3,
                                                    "width": 1,
                                                    "text": "{",
                                                    "value": "{",
                                                    "valueText": "{",
                                                    "hasTrailingTrivia": true,
                                                    "hasTrailingNewLine": true,
                                                    "trailingTrivia": [
                                                        {
                                                            "kind": "NewLineTrivia",
                                                            "text": "\r\n"
                                                        }
                                                    ]
                                                },
                                                "propertyAssignments": [
                                                    {
                                                        "kind": "SimplePropertyAssignment",
                                                        "fullStart": 717,
                                                        "fullEnd": 734,
                                                        "start": 729,
                                                        "end": 734,
                                                        "fullWidth": 17,
                                                        "width": 5,
                                                        "propertyName": {
                                                            "kind": "NumericLiteral",
                                                            "fullStart": 717,
                                                            "fullEnd": 730,
                                                            "start": 729,
                                                            "end": 730,
                                                            "fullWidth": 13,
                                                            "width": 1,
                                                            "text": "0",
                                                            "value": 0,
                                                            "valueText": "0",
                                                            "hasLeadingTrivia": true,
                                                            "leadingTrivia": [
                                                                {
                                                                    "kind": "WhitespaceTrivia",
                                                                    "text": "            "
                                                                }
                                                            ]
                                                        },
                                                        "colonToken": {
                                                            "kind": "ColonToken",
                                                            "fullStart": 730,
                                                            "fullEnd": 732,
                                                            "start": 730,
                                                            "end": 731,
                                                            "fullWidth": 2,
                                                            "width": 1,
                                                            "text": ":",
                                                            "value": ":",
                                                            "valueText": ":",
                                                            "hasTrailingTrivia": true,
                                                            "trailingTrivia": [
                                                                {
                                                                    "kind": "WhitespaceTrivia",
                                                                    "text": " "
                                                                }
                                                            ]
                                                        },
                                                        "expression": {
                                                            "kind": "NumericLiteral",
                                                            "fullStart": 732,
                                                            "fullEnd": 734,
                                                            "start": 732,
                                                            "end": 734,
                                                            "fullWidth": 2,
                                                            "width": 2,
                                                            "text": "11",
                                                            "value": 11,
                                                            "valueText": "11"
                                                        }
                                                    },
                                                    {
                                                        "kind": "CommaToken",
                                                        "fullStart": 734,
                                                        "fullEnd": 737,
                                                        "start": 734,
                                                        "end": 735,
                                                        "fullWidth": 3,
                                                        "width": 1,
                                                        "text": ",",
                                                        "value": ",",
                                                        "valueText": ",",
                                                        "hasTrailingTrivia": true,
                                                        "hasTrailingNewLine": true,
                                                        "trailingTrivia": [
                                                            {
                                                                "kind": "NewLineTrivia",
                                                                "text": "\r\n"
                                                            }
                                                        ]
                                                    },
                                                    {
                                                        "kind": "SimplePropertyAssignment",
                                                        "fullStart": 737,
                                                        "fullEnd": 753,
                                                        "start": 749,
                                                        "end": 753,
                                                        "fullWidth": 16,
                                                        "width": 4,
                                                        "propertyName": {
                                                            "kind": "NumericLiteral",
                                                            "fullStart": 737,
                                                            "fullEnd": 750,
                                                            "start": 749,
                                                            "end": 750,
                                                            "fullWidth": 13,
                                                            "width": 1,
                                                            "text": "1",
                                                            "value": 1,
                                                            "valueText": "1",
                                                            "hasLeadingTrivia": true,
                                                            "leadingTrivia": [
                                                                {
                                                                    "kind": "WhitespaceTrivia",
                                                                    "text": "            "
                                                                }
                                                            ]
                                                        },
                                                        "colonToken": {
                                                            "kind": "ColonToken",
                                                            "fullStart": 750,
                                                            "fullEnd": 752,
                                                            "start": 750,
                                                            "end": 751,
                                                            "fullWidth": 2,
                                                            "width": 1,
                                                            "text": ":",
                                                            "value": ":",
                                                            "valueText": ":",
                                                            "hasTrailingTrivia": true,
                                                            "trailingTrivia": [
                                                                {
                                                                    "kind": "WhitespaceTrivia",
                                                                    "text": " "
                                                                }
                                                            ]
                                                        },
                                                        "expression": {
                                                            "kind": "NumericLiteral",
                                                            "fullStart": 752,
                                                            "fullEnd": 753,
                                                            "start": 752,
                                                            "end": 753,
                                                            "fullWidth": 1,
                                                            "width": 1,
                                                            "text": "9",
                                                            "value": 9,
                                                            "valueText": "9"
                                                        }
                                                    },
                                                    {
                                                        "kind": "CommaToken",
                                                        "fullStart": 753,
                                                        "fullEnd": 756,
                                                        "start": 753,
                                                        "end": 754,
                                                        "fullWidth": 3,
                                                        "width": 1,
                                                        "text": ",",
                                                        "value": ",",
                                                        "valueText": ",",
                                                        "hasTrailingTrivia": true,
                                                        "hasTrailingNewLine": true,
                                                        "trailingTrivia": [
                                                            {
                                                                "kind": "NewLineTrivia",
                                                                "text": "\r\n"
                                                            }
                                                        ]
                                                    },
                                                    {
                                                        "kind": "SimplePropertyAssignment",
                                                        "fullStart": 756,
                                                        "fullEnd": 788,
                                                        "start": 768,
                                                        "end": 786,
                                                        "fullWidth": 32,
                                                        "width": 18,
                                                        "propertyName": {
                                                            "kind": "IdentifierName",
                                                            "fullStart": 756,
                                                            "fullEnd": 774,
                                                            "start": 768,
                                                            "end": 774,
                                                            "fullWidth": 18,
                                                            "width": 6,
                                                            "text": "length",
                                                            "value": "length",
                                                            "valueText": "length",
                                                            "hasLeadingTrivia": true,
                                                            "leadingTrivia": [
                                                                {
                                                                    "kind": "WhitespaceTrivia",
                                                                    "text": "            "
                                                                }
                                                            ]
                                                        },
                                                        "colonToken": {
                                                            "kind": "ColonToken",
                                                            "fullStart": 774,
                                                            "fullEnd": 776,
                                                            "start": 774,
                                                            "end": 775,
                                                            "fullWidth": 2,
                                                            "width": 1,
                                                            "text": ":",
                                                            "value": ":",
                                                            "valueText": ":",
                                                            "hasTrailingTrivia": true,
                                                            "trailingTrivia": [
                                                                {
                                                                    "kind": "WhitespaceTrivia",
                                                                    "text": " "
                                                                }
                                                            ]
                                                        },
                                                        "expression": {
                                                            "kind": "NumericLiteral",
                                                            "fullStart": 776,
                                                            "fullEnd": 788,
                                                            "start": 776,
                                                            "end": 786,
                                                            "fullWidth": 12,
                                                            "width": 10,
                                                            "text": "4294967297",
                                                            "value": 4294967297,
                                                            "valueText": "4294967297",
                                                            "hasTrailingTrivia": true,
                                                            "hasTrailingNewLine": true,
                                                            "trailingTrivia": [
                                                                {
                                                                    "kind": "NewLineTrivia",
                                                                    "text": "\r\n"
                                                                }
                                                            ]
                                                        }
                                                    }
                                                ],
                                                "closeBraceToken": {
                                                    "kind": "CloseBraceToken",
                                                    "fullStart": 788,
                                                    "fullEnd": 797,
                                                    "start": 796,
                                                    "end": 797,
                                                    "fullWidth": 9,
                                                    "width": 1,
                                                    "text": "}",
                                                    "value": "}",
                                                    "valueText": "}",
                                                    "hasLeadingTrivia": true,
                                                    "leadingTrivia": [
                                                        {
                                                            "kind": "WhitespaceTrivia",
                                                            "text": "        "
                                                        }
                                                    ]
                                                }
                                            }
                                        }
                                    }
                                ]
                            },
                            "semicolonToken": {
                                "kind": "SemicolonToken",
                                "fullStart": 797,
                                "fullEnd": 800,
                                "start": 797,
                                "end": 798,
                                "fullWidth": 3,
                                "width": 1,
                                "text": ";",
                                "value": ";",
                                "valueText": ";",
                                "hasTrailingTrivia": true,
                                "hasTrailingNewLine": true,
                                "trailingTrivia": [
                                    {
                                        "kind": "NewLineTrivia",
                                        "text": "\r\n"
                                    }
                                ]
                            }
                        },
                        {
                            "kind": "ExpressionStatement",
                            "fullStart": 800,
                            "fullEnd": 858,
                            "start": 810,
                            "end": 856,
                            "fullWidth": 58,
                            "width": 46,
                            "expression": {
                                "kind": "InvocationExpression",
                                "fullStart": 800,
                                "fullEnd": 855,
                                "start": 810,
                                "end": 855,
                                "fullWidth": 55,
                                "width": 45,
                                "expression": {
                                    "kind": "MemberAccessExpression",
                                    "fullStart": 800,
                                    "fullEnd": 838,
                                    "start": 810,
                                    "end": 838,
                                    "fullWidth": 38,
                                    "width": 28,
                                    "expression": {
                                        "kind": "MemberAccessExpression",
                                        "fullStart": 800,
                                        "fullEnd": 833,
                                        "start": 810,
                                        "end": 833,
                                        "fullWidth": 33,
                                        "width": 23,
                                        "expression": {
                                            "kind": "MemberAccessExpression",
                                            "fullStart": 800,
                                            "fullEnd": 825,
                                            "start": 810,
                                            "end": 825,
                                            "fullWidth": 25,
                                            "width": 15,
                                            "expression": {
                                                "kind": "IdentifierName",
                                                "fullStart": 800,
                                                "fullEnd": 815,
                                                "start": 810,
                                                "end": 815,
                                                "fullWidth": 15,
                                                "width": 5,
                                                "text": "Array",
                                                "value": "Array",
                                                "valueText": "Array",
                                                "hasLeadingTrivia": true,
                                                "hasLeadingNewLine": true,
                                                "leadingTrivia": [
                                                    {
                                                        "kind": "NewLineTrivia",
                                                        "text": "\r\n"
                                                    },
                                                    {
                                                        "kind": "WhitespaceTrivia",
                                                        "text": "        "
                                                    }
                                                ]
                                            },
                                            "dotToken": {
                                                "kind": "DotToken",
                                                "fullStart": 815,
                                                "fullEnd": 816,
                                                "start": 815,
                                                "end": 816,
                                                "fullWidth": 1,
                                                "width": 1,
                                                "text": ".",
                                                "value": ".",
                                                "valueText": "."
                                            },
                                            "name": {
                                                "kind": "IdentifierName",
                                                "fullStart": 816,
                                                "fullEnd": 825,
                                                "start": 816,
                                                "end": 825,
                                                "fullWidth": 9,
                                                "width": 9,
                                                "text": "prototype",
                                                "value": "prototype",
                                                "valueText": "prototype"
                                            }
                                        },
                                        "dotToken": {
                                            "kind": "DotToken",
                                            "fullStart": 825,
                                            "fullEnd": 826,
                                            "start": 825,
                                            "end": 826,
                                            "fullWidth": 1,
                                            "width": 1,
                                            "text": ".",
                                            "value": ".",
                                            "valueText": "."
                                        },
                                        "name": {
                                            "kind": "IdentifierName",
                                            "fullStart": 826,
                                            "fullEnd": 833,
                                            "start": 826,
                                            "end": 833,
                                            "fullWidth": 7,
                                            "width": 7,
                                            "text": "forEach",
                                            "value": "forEach",
                                            "valueText": "forEach"
                                        }
                                    },
                                    "dotToken": {
                                        "kind": "DotToken",
                                        "fullStart": 833,
                                        "fullEnd": 834,
                                        "start": 833,
                                        "end": 834,
                                        "fullWidth": 1,
                                        "width": 1,
                                        "text": ".",
                                        "value": ".",
                                        "valueText": "."
                                    },
                                    "name": {
                                        "kind": "IdentifierName",
                                        "fullStart": 834,
                                        "fullEnd": 838,
                                        "start": 834,
                                        "end": 838,
                                        "fullWidth": 4,
                                        "width": 4,
                                        "text": "call",
                                        "value": "call",
                                        "valueText": "call"
                                    }
                                },
                                "argumentList": {
                                    "kind": "ArgumentList",
                                    "fullStart": 838,
                                    "fullEnd": 855,
                                    "start": 838,
                                    "end": 855,
                                    "fullWidth": 17,
                                    "width": 17,
                                    "openParenToken": {
                                        "kind": "OpenParenToken",
                                        "fullStart": 838,
                                        "fullEnd": 839,
                                        "start": 838,
                                        "end": 839,
                                        "fullWidth": 1,
                                        "width": 1,
                                        "text": "(",
                                        "value": "(",
                                        "valueText": "("
                                    },
                                    "arguments": [
                                        {
                                            "kind": "IdentifierName",
                                            "fullStart": 839,
                                            "fullEnd": 842,
                                            "start": 839,
                                            "end": 842,
                                            "fullWidth": 3,
                                            "width": 3,
                                            "text": "obj",
                                            "value": "obj",
                                            "valueText": "obj"
                                        },
                                        {
                                            "kind": "CommaToken",
                                            "fullStart": 842,
                                            "fullEnd": 844,
                                            "start": 842,
                                            "end": 843,
                                            "fullWidth": 2,
                                            "width": 1,
                                            "text": ",",
                                            "value": ",",
                                            "valueText": ",",
                                            "hasTrailingTrivia": true,
                                            "trailingTrivia": [
                                                {
                                                    "kind": "WhitespaceTrivia",
                                                    "text": " "
                                                }
                                            ]
                                        },
                                        {
                                            "kind": "IdentifierName",
                                            "fullStart": 844,
                                            "fullEnd": 854,
                                            "start": 844,
                                            "end": 854,
                                            "fullWidth": 10,
                                            "width": 10,
                                            "text": "callbackfn",
                                            "value": "callbackfn",
                                            "valueText": "callbackfn"
                                        }
                                    ],
                                    "closeParenToken": {
                                        "kind": "CloseParenToken",
                                        "fullStart": 854,
                                        "fullEnd": 855,
                                        "start": 854,
                                        "end": 855,
                                        "fullWidth": 1,
                                        "width": 1,
                                        "text": ")",
                                        "value": ")",
                                        "valueText": ")"
                                    }
                                }
                            },
                            "semicolonToken": {
                                "kind": "SemicolonToken",
                                "fullStart": 855,
                                "fullEnd": 858,
                                "start": 855,
                                "end": 856,
                                "fullWidth": 3,
                                "width": 1,
                                "text": ";",
                                "value": ";",
                                "valueText": ";",
                                "hasTrailingTrivia": true,
                                "hasTrailingNewLine": true,
                                "trailingTrivia": [
                                    {
                                        "kind": "NewLineTrivia",
                                        "text": "\r\n"
                                    }
                                ]
                            }
                        },
                        {
                            "kind": "ReturnStatement",
                            "fullStart": 858,
                            "fullEnd": 888,
                            "start": 868,
                            "end": 886,
                            "fullWidth": 30,
                            "width": 18,
                            "returnKeyword": {
                                "kind": "ReturnKeyword",
                                "fullStart": 858,
                                "fullEnd": 875,
                                "start": 868,
                                "end": 874,
                                "fullWidth": 17,
                                "width": 6,
                                "text": "return",
                                "value": "return",
                                "valueText": "return",
                                "hasLeadingTrivia": true,
                                "hasLeadingNewLine": true,
                                "hasTrailingTrivia": true,
                                "leadingTrivia": [
                                    {
                                        "kind": "NewLineTrivia",
                                        "text": "\r\n"
                                    },
                                    {
                                        "kind": "WhitespaceTrivia",
                                        "text": "        "
                                    }
                                ],
                                "trailingTrivia": [
                                    {
                                        "kind": "WhitespaceTrivia",
                                        "text": " "
                                    }
                                ]
                            },
                            "expression": {
                                "kind": "IdentifierName",
                                "fullStart": 875,
                                "fullEnd": 885,
                                "start": 875,
                                "end": 885,
                                "fullWidth": 10,
                                "width": 10,
                                "text": "testResult",
                                "value": "testResult",
                                "valueText": "testResult"
                            },
                            "semicolonToken": {
                                "kind": "SemicolonToken",
                                "fullStart": 885,
                                "fullEnd": 888,
                                "start": 885,
                                "end": 886,
                                "fullWidth": 3,
                                "width": 1,
                                "text": ";",
                                "value": ";",
                                "valueText": ";",
                                "hasTrailingTrivia": true,
                                "hasTrailingNewLine": true,
                                "trailingTrivia": [
                                    {
                                        "kind": "NewLineTrivia",
                                        "text": "\r\n"
                                    }
                                ]
                            }
                        }
                    ],
                    "closeBraceToken": {
                        "kind": "CloseBraceToken",
                        "fullStart": 888,
                        "fullEnd": 895,
                        "start": 892,
                        "end": 893,
                        "fullWidth": 7,
                        "width": 1,
                        "text": "}",
                        "value": "}",
                        "valueText": "}",
                        "hasLeadingTrivia": true,
                        "hasTrailingTrivia": true,
                        "hasTrailingNewLine": true,
                        "leadingTrivia": [
                            {
                                "kind": "WhitespaceTrivia",
                                "text": "    "
                            }
                        ],
                        "trailingTrivia": [
                            {
                                "kind": "NewLineTrivia",
                                "text": "\r\n"
                            }
                        ]
                    }
                }
            },
            {
                "kind": "ExpressionStatement",
                "fullStart": 895,
                "fullEnd": 919,
                "start": 895,
                "end": 917,
                "fullWidth": 24,
                "width": 22,
                "expression": {
                    "kind": "InvocationExpression",
                    "fullStart": 895,
                    "fullEnd": 916,
                    "start": 895,
                    "end": 916,
                    "fullWidth": 21,
                    "width": 21,
                    "expression": {
                        "kind": "IdentifierName",
                        "fullStart": 895,
                        "fullEnd": 906,
                        "start": 895,
                        "end": 906,
                        "fullWidth": 11,
                        "width": 11,
                        "text": "runTestCase",
                        "value": "runTestCase",
                        "valueText": "runTestCase"
                    },
                    "argumentList": {
                        "kind": "ArgumentList",
                        "fullStart": 906,
                        "fullEnd": 916,
                        "start": 906,
                        "end": 916,
                        "fullWidth": 10,
                        "width": 10,
                        "openParenToken": {
                            "kind": "OpenParenToken",
                            "fullStart": 906,
                            "fullEnd": 907,
                            "start": 906,
                            "end": 907,
                            "fullWidth": 1,
                            "width": 1,
                            "text": "(",
                            "value": "(",
                            "valueText": "("
                        },
                        "arguments": [
                            {
                                "kind": "IdentifierName",
                                "fullStart": 907,
                                "fullEnd": 915,
                                "start": 907,
                                "end": 915,
                                "fullWidth": 8,
                                "width": 8,
                                "text": "testcase",
                                "value": "testcase",
                                "valueText": "testcase"
                            }
                        ],
                        "closeParenToken": {
                            "kind": "CloseParenToken",
                            "fullStart": 915,
                            "fullEnd": 916,
                            "start": 915,
                            "end": 916,
                            "fullWidth": 1,
                            "width": 1,
                            "text": ")",
                            "value": ")",
                            "valueText": ")"
                        }
                    }
                },
                "semicolonToken": {
                    "kind": "SemicolonToken",
                    "fullStart": 916,
                    "fullEnd": 919,
                    "start": 916,
                    "end": 917,
                    "fullWidth": 3,
                    "width": 1,
                    "text": ";",
                    "value": ";",
                    "valueText": ";",
                    "hasTrailingTrivia": true,
                    "hasTrailingNewLine": true,
                    "trailingTrivia": [
                        {
                            "kind": "NewLineTrivia",
                            "text": "\r\n"
                        }
                    ]
                }
            }
        ],
        "endOfFileToken": {
            "kind": "EndOfFileToken",
            "fullStart": 919,
            "fullEnd": 919,
            "start": 919,
            "end": 919,
            "fullWidth": 0,
            "width": 0,
            "text": ""
        }
    },
    "lineMap": {
        "lineStarts": [
            0,
            67,
            152,
            232,
            308,
            380,
            385,
            440,
            530,
            535,
            537,
            539,
            562,
            564,
            597,
            599,
            645,
            683,
            694,
            696,
            717,
            737,
            756,
            788,
            800,
            802,
            858,
            860,
            888,
            895,
            919
        ],
        "length": 919
    }
}<|MERGE_RESOLUTION|>--- conflicted
+++ resolved
@@ -250,12 +250,8 @@
                                         "start": 576,
                                         "end": 594,
                                         "fullWidth": 18,
-<<<<<<< HEAD
                                         "width": 18,
-                                        "identifier": {
-=======
                                         "propertyName": {
->>>>>>> 85e84683
                                             "kind": "IdentifierName",
                                             "fullStart": 576,
                                             "fullEnd": 587,
@@ -835,12 +831,8 @@
                                         "start": 708,
                                         "end": 797,
                                         "fullWidth": 89,
-<<<<<<< HEAD
                                         "width": 89,
-                                        "identifier": {
-=======
                                         "propertyName": {
->>>>>>> 85e84683
                                             "kind": "IdentifierName",
                                             "fullStart": 708,
                                             "fullEnd": 712,
