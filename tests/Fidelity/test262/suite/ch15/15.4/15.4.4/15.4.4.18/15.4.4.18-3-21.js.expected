{
    "isDeclaration": false,
    "languageVersion": "EcmaScript5",
    "parseOptions": {
        "allowAutomaticSemicolonInsertion": true
    },
    "sourceUnit": {
        "kind": "SourceUnit",
        "fullStart": 0,
        "fullEnd": 1394,
        "start": 610,
        "end": 1394,
        "fullWidth": 1394,
        "width": 784,
        "isIncrementallyUnusable": true,
        "moduleElements": [
            {
                "kind": "FunctionDeclaration",
                "fullStart": 0,
                "fullEnd": 1370,
                "start": 610,
                "end": 1368,
                "fullWidth": 1370,
                "width": 758,
                "modifiers": [],
                "functionKeyword": {
                    "kind": "FunctionKeyword",
                    "fullStart": 0,
                    "fullEnd": 619,
                    "start": 610,
                    "end": 618,
                    "fullWidth": 619,
                    "width": 8,
                    "text": "function",
                    "value": "function",
                    "valueText": "function",
                    "hasLeadingTrivia": true,
                    "hasLeadingComment": true,
                    "hasLeadingNewLine": true,
                    "hasTrailingTrivia": true,
                    "leadingTrivia": [
                        {
                            "kind": "SingleLineCommentTrivia",
                            "text": "/// Copyright (c) 2012 Ecma International.  All rights reserved. "
                        },
                        {
                            "kind": "NewLineTrivia",
                            "text": "\r\n"
                        },
                        {
                            "kind": "SingleLineCommentTrivia",
                            "text": "/// Ecma International makes this code available under the terms and conditions set"
                        },
                        {
                            "kind": "NewLineTrivia",
                            "text": "\r\n"
                        },
                        {
                            "kind": "SingleLineCommentTrivia",
                            "text": "/// forth on http://hg.ecmascript.org/tests/test262/raw-file/tip/LICENSE (the "
                        },
                        {
                            "kind": "NewLineTrivia",
                            "text": "\r\n"
                        },
                        {
                            "kind": "SingleLineCommentTrivia",
                            "text": "/// \"Use Terms\").   Any redistribution of this code must retain the above "
                        },
                        {
                            "kind": "NewLineTrivia",
                            "text": "\r\n"
                        },
                        {
                            "kind": "SingleLineCommentTrivia",
                            "text": "/// copyright and this notice and otherwise comply with the Use Terms."
                        },
                        {
                            "kind": "NewLineTrivia",
                            "text": "\r\n"
                        },
                        {
                            "kind": "MultiLineCommentTrivia",
                            "text": "/**\r\n * @path ch15/15.4/15.4.4/15.4.4.18/15.4.4.18-3-21.js\r\n * @description Array.prototype.forEach - 'length' is an object that has an own valueOf method that returns an object and toString method that returns a string\r\n */"
                        },
                        {
                            "kind": "NewLineTrivia",
                            "text": "\r\n"
                        },
                        {
                            "kind": "NewLineTrivia",
                            "text": "\r\n"
                        },
                        {
                            "kind": "NewLineTrivia",
                            "text": "\r\n"
                        }
                    ],
                    "trailingTrivia": [
                        {
                            "kind": "WhitespaceTrivia",
                            "text": " "
                        }
                    ]
                },
                "identifier": {
                    "kind": "IdentifierName",
                    "fullStart": 619,
                    "fullEnd": 627,
                    "start": 619,
                    "end": 627,
                    "fullWidth": 8,
                    "width": 8,
                    "text": "testcase",
                    "value": "testcase",
                    "valueText": "testcase"
                },
                "callSignature": {
                    "kind": "CallSignature",
                    "fullStart": 627,
                    "fullEnd": 630,
                    "start": 627,
                    "end": 629,
                    "fullWidth": 3,
                    "width": 2,
                    "parameterList": {
                        "kind": "ParameterList",
                        "fullStart": 627,
                        "fullEnd": 630,
                        "start": 627,
                        "end": 629,
                        "fullWidth": 3,
                        "width": 2,
                        "openParenToken": {
                            "kind": "OpenParenToken",
                            "fullStart": 627,
                            "fullEnd": 628,
                            "start": 627,
                            "end": 628,
                            "fullWidth": 1,
                            "width": 1,
                            "text": "(",
                            "value": "(",
                            "valueText": "("
                        },
                        "parameters": [],
                        "closeParenToken": {
                            "kind": "CloseParenToken",
                            "fullStart": 628,
                            "fullEnd": 630,
                            "start": 628,
                            "end": 629,
                            "fullWidth": 2,
                            "width": 1,
                            "text": ")",
                            "value": ")",
                            "valueText": ")",
                            "hasTrailingTrivia": true,
                            "trailingTrivia": [
                                {
                                    "kind": "WhitespaceTrivia",
                                    "text": " "
                                }
                            ]
                        }
                    }
                },
                "block": {
                    "kind": "Block",
                    "fullStart": 630,
                    "fullEnd": 1370,
                    "start": 630,
                    "end": 1368,
                    "fullWidth": 740,
                    "width": 738,
                    "openBraceToken": {
                        "kind": "OpenBraceToken",
                        "fullStart": 630,
                        "fullEnd": 633,
                        "start": 630,
                        "end": 631,
                        "fullWidth": 3,
                        "width": 1,
                        "text": "{",
                        "value": "{",
                        "valueText": "{",
                        "hasTrailingTrivia": true,
                        "hasTrailingNewLine": true,
                        "trailingTrivia": [
                            {
                                "kind": "NewLineTrivia",
                                "text": "\r\n"
                            }
                        ]
                    },
                    "statements": [
                        {
                            "kind": "VariableStatement",
                            "fullStart": 633,
                            "fullEnd": 668,
                            "start": 643,
                            "end": 666,
                            "fullWidth": 35,
                            "width": 23,
                            "modifiers": [],
                            "variableDeclaration": {
                                "kind": "VariableDeclaration",
                                "fullStart": 633,
                                "fullEnd": 665,
                                "start": 643,
                                "end": 665,
                                "fullWidth": 32,
                                "width": 22,
                                "varKeyword": {
                                    "kind": "VarKeyword",
                                    "fullStart": 633,
                                    "fullEnd": 647,
                                    "start": 643,
                                    "end": 646,
                                    "fullWidth": 14,
                                    "width": 3,
                                    "text": "var",
                                    "value": "var",
                                    "valueText": "var",
                                    "hasLeadingTrivia": true,
                                    "hasLeadingNewLine": true,
                                    "hasTrailingTrivia": true,
                                    "leadingTrivia": [
                                        {
                                            "kind": "NewLineTrivia",
                                            "text": "\r\n"
                                        },
                                        {
                                            "kind": "WhitespaceTrivia",
                                            "text": "        "
                                        }
                                    ],
                                    "trailingTrivia": [
                                        {
                                            "kind": "WhitespaceTrivia",
                                            "text": " "
                                        }
                                    ]
                                },
                                "variableDeclarators": [
                                    {
                                        "kind": "VariableDeclarator",
                                        "fullStart": 647,
                                        "fullEnd": 665,
                                        "start": 647,
                                        "end": 665,
                                        "fullWidth": 18,
<<<<<<< HEAD
                                        "width": 18,
                                        "identifier": {
=======
                                        "propertyName": {
>>>>>>> 85e84683
                                            "kind": "IdentifierName",
                                            "fullStart": 647,
                                            "fullEnd": 658,
                                            "start": 647,
                                            "end": 657,
                                            "fullWidth": 11,
                                            "width": 10,
                                            "text": "testResult",
                                            "value": "testResult",
                                            "valueText": "testResult",
                                            "hasTrailingTrivia": true,
                                            "trailingTrivia": [
                                                {
                                                    "kind": "WhitespaceTrivia",
                                                    "text": " "
                                                }
                                            ]
                                        },
                                        "equalsValueClause": {
                                            "kind": "EqualsValueClause",
                                            "fullStart": 658,
                                            "fullEnd": 665,
                                            "start": 658,
                                            "end": 665,
                                            "fullWidth": 7,
                                            "width": 7,
                                            "equalsToken": {
                                                "kind": "EqualsToken",
                                                "fullStart": 658,
                                                "fullEnd": 660,
                                                "start": 658,
                                                "end": 659,
                                                "fullWidth": 2,
                                                "width": 1,
                                                "text": "=",
                                                "value": "=",
                                                "valueText": "=",
                                                "hasTrailingTrivia": true,
                                                "trailingTrivia": [
                                                    {
                                                        "kind": "WhitespaceTrivia",
                                                        "text": " "
                                                    }
                                                ]
                                            },
                                            "value": {
                                                "kind": "FalseKeyword",
                                                "fullStart": 660,
                                                "fullEnd": 665,
                                                "start": 660,
                                                "end": 665,
                                                "fullWidth": 5,
                                                "width": 5,
                                                "text": "false",
                                                "value": false,
                                                "valueText": "false"
                                            }
                                        }
                                    }
                                ]
                            },
                            "semicolonToken": {
                                "kind": "SemicolonToken",
                                "fullStart": 665,
                                "fullEnd": 668,
                                "start": 665,
                                "end": 666,
                                "fullWidth": 3,
                                "width": 1,
                                "text": ";",
                                "value": ";",
                                "valueText": ";",
                                "hasTrailingTrivia": true,
                                "hasTrailingNewLine": true,
                                "trailingTrivia": [
                                    {
                                        "kind": "NewLineTrivia",
                                        "text": "\r\n"
                                    }
                                ]
                            }
                        },
                        {
                            "kind": "VariableStatement",
                            "fullStart": 668,
                            "fullEnd": 707,
                            "start": 676,
                            "end": 705,
                            "fullWidth": 39,
                            "width": 29,
                            "modifiers": [],
                            "variableDeclaration": {
                                "kind": "VariableDeclaration",
                                "fullStart": 668,
                                "fullEnd": 704,
                                "start": 676,
                                "end": 704,
                                "fullWidth": 36,
                                "width": 28,
                                "varKeyword": {
                                    "kind": "VarKeyword",
                                    "fullStart": 668,
                                    "fullEnd": 680,
                                    "start": 676,
                                    "end": 679,
                                    "fullWidth": 12,
                                    "width": 3,
                                    "text": "var",
                                    "value": "var",
                                    "valueText": "var",
                                    "hasLeadingTrivia": true,
                                    "hasTrailingTrivia": true,
                                    "leadingTrivia": [
                                        {
                                            "kind": "WhitespaceTrivia",
                                            "text": "        "
                                        }
                                    ],
                                    "trailingTrivia": [
                                        {
                                            "kind": "WhitespaceTrivia",
                                            "text": " "
                                        }
                                    ]
                                },
                                "variableDeclarators": [
                                    {
                                        "kind": "VariableDeclarator",
                                        "fullStart": 680,
                                        "fullEnd": 704,
                                        "start": 680,
                                        "end": 704,
                                        "fullWidth": 24,
<<<<<<< HEAD
                                        "width": 24,
                                        "identifier": {
=======
                                        "propertyName": {
>>>>>>> 85e84683
                                            "kind": "IdentifierName",
                                            "fullStart": 680,
                                            "fullEnd": 697,
                                            "start": 680,
                                            "end": 696,
                                            "fullWidth": 17,
                                            "width": 16,
                                            "text": "firstStepOccured",
                                            "value": "firstStepOccured",
                                            "valueText": "firstStepOccured",
                                            "hasTrailingTrivia": true,
                                            "trailingTrivia": [
                                                {
                                                    "kind": "WhitespaceTrivia",
                                                    "text": " "
                                                }
                                            ]
                                        },
                                        "equalsValueClause": {
                                            "kind": "EqualsValueClause",
                                            "fullStart": 697,
                                            "fullEnd": 704,
                                            "start": 697,
                                            "end": 704,
                                            "fullWidth": 7,
                                            "width": 7,
                                            "equalsToken": {
                                                "kind": "EqualsToken",
                                                "fullStart": 697,
                                                "fullEnd": 699,
                                                "start": 697,
                                                "end": 698,
                                                "fullWidth": 2,
                                                "width": 1,
                                                "text": "=",
                                                "value": "=",
                                                "valueText": "=",
                                                "hasTrailingTrivia": true,
                                                "trailingTrivia": [
                                                    {
                                                        "kind": "WhitespaceTrivia",
                                                        "text": " "
                                                    }
                                                ]
                                            },
                                            "value": {
                                                "kind": "FalseKeyword",
                                                "fullStart": 699,
                                                "fullEnd": 704,
                                                "start": 699,
                                                "end": 704,
                                                "fullWidth": 5,
                                                "width": 5,
                                                "text": "false",
                                                "value": false,
                                                "valueText": "false"
                                            }
                                        }
                                    }
                                ]
                            },
                            "semicolonToken": {
                                "kind": "SemicolonToken",
                                "fullStart": 704,
                                "fullEnd": 707,
                                "start": 704,
                                "end": 705,
                                "fullWidth": 3,
                                "width": 1,
                                "text": ";",
                                "value": ";",
                                "valueText": ";",
                                "hasTrailingTrivia": true,
                                "hasTrailingNewLine": true,
                                "trailingTrivia": [
                                    {
                                        "kind": "NewLineTrivia",
                                        "text": "\r\n"
                                    }
                                ]
                            }
                        },
                        {
                            "kind": "VariableStatement",
                            "fullStart": 707,
                            "fullEnd": 747,
                            "start": 715,
                            "end": 745,
                            "fullWidth": 40,
                            "width": 30,
                            "modifiers": [],
                            "variableDeclaration": {
                                "kind": "VariableDeclaration",
                                "fullStart": 707,
                                "fullEnd": 744,
                                "start": 715,
                                "end": 744,
                                "fullWidth": 37,
                                "width": 29,
                                "varKeyword": {
                                    "kind": "VarKeyword",
                                    "fullStart": 707,
                                    "fullEnd": 719,
                                    "start": 715,
                                    "end": 718,
                                    "fullWidth": 12,
                                    "width": 3,
                                    "text": "var",
                                    "value": "var",
                                    "valueText": "var",
                                    "hasLeadingTrivia": true,
                                    "hasTrailingTrivia": true,
                                    "leadingTrivia": [
                                        {
                                            "kind": "WhitespaceTrivia",
                                            "text": "        "
                                        }
                                    ],
                                    "trailingTrivia": [
                                        {
                                            "kind": "WhitespaceTrivia",
                                            "text": " "
                                        }
                                    ]
                                },
                                "variableDeclarators": [
                                    {
                                        "kind": "VariableDeclarator",
                                        "fullStart": 719,
                                        "fullEnd": 744,
                                        "start": 719,
                                        "end": 744,
                                        "fullWidth": 25,
<<<<<<< HEAD
                                        "width": 25,
                                        "identifier": {
=======
                                        "propertyName": {
>>>>>>> 85e84683
                                            "kind": "IdentifierName",
                                            "fullStart": 719,
                                            "fullEnd": 737,
                                            "start": 719,
                                            "end": 736,
                                            "fullWidth": 18,
                                            "width": 17,
                                            "text": "secondStepOccured",
                                            "value": "secondStepOccured",
                                            "valueText": "secondStepOccured",
                                            "hasTrailingTrivia": true,
                                            "trailingTrivia": [
                                                {
                                                    "kind": "WhitespaceTrivia",
                                                    "text": " "
                                                }
                                            ]
                                        },
                                        "equalsValueClause": {
                                            "kind": "EqualsValueClause",
                                            "fullStart": 737,
                                            "fullEnd": 744,
                                            "start": 737,
                                            "end": 744,
                                            "fullWidth": 7,
                                            "width": 7,
                                            "equalsToken": {
                                                "kind": "EqualsToken",
                                                "fullStart": 737,
                                                "fullEnd": 739,
                                                "start": 737,
                                                "end": 738,
                                                "fullWidth": 2,
                                                "width": 1,
                                                "text": "=",
                                                "value": "=",
                                                "valueText": "=",
                                                "hasTrailingTrivia": true,
                                                "trailingTrivia": [
                                                    {
                                                        "kind": "WhitespaceTrivia",
                                                        "text": " "
                                                    }
                                                ]
                                            },
                                            "value": {
                                                "kind": "FalseKeyword",
                                                "fullStart": 739,
                                                "fullEnd": 744,
                                                "start": 739,
                                                "end": 744,
                                                "fullWidth": 5,
                                                "width": 5,
                                                "text": "false",
                                                "value": false,
                                                "valueText": "false"
                                            }
                                        }
                                    }
                                ]
                            },
                            "semicolonToken": {
                                "kind": "SemicolonToken",
                                "fullStart": 744,
                                "fullEnd": 747,
                                "start": 744,
                                "end": 745,
                                "fullWidth": 3,
                                "width": 1,
                                "text": ";",
                                "value": ";",
                                "valueText": ";",
                                "hasTrailingTrivia": true,
                                "hasTrailingNewLine": true,
                                "trailingTrivia": [
                                    {
                                        "kind": "NewLineTrivia",
                                        "text": "\r\n"
                                    }
                                ]
                            }
                        },
                        {
                            "kind": "FunctionDeclaration",
                            "fullStart": 747,
                            "fullEnd": 844,
                            "start": 757,
                            "end": 842,
                            "fullWidth": 97,
                            "width": 85,
                            "modifiers": [],
                            "functionKeyword": {
                                "kind": "FunctionKeyword",
                                "fullStart": 747,
                                "fullEnd": 766,
                                "start": 757,
                                "end": 765,
                                "fullWidth": 19,
                                "width": 8,
                                "text": "function",
                                "value": "function",
                                "valueText": "function",
                                "hasLeadingTrivia": true,
                                "hasLeadingNewLine": true,
                                "hasTrailingTrivia": true,
                                "leadingTrivia": [
                                    {
                                        "kind": "NewLineTrivia",
                                        "text": "\r\n"
                                    },
                                    {
                                        "kind": "WhitespaceTrivia",
                                        "text": "        "
                                    }
                                ],
                                "trailingTrivia": [
                                    {
                                        "kind": "WhitespaceTrivia",
                                        "text": " "
                                    }
                                ]
                            },
                            "identifier": {
                                "kind": "IdentifierName",
                                "fullStart": 766,
                                "fullEnd": 776,
                                "start": 766,
                                "end": 776,
                                "fullWidth": 10,
                                "width": 10,
                                "text": "callbackfn",
                                "value": "callbackfn",
                                "valueText": "callbackfn"
                            },
                            "callSignature": {
                                "kind": "CallSignature",
                                "fullStart": 776,
                                "fullEnd": 792,
                                "start": 776,
                                "end": 791,
                                "fullWidth": 16,
                                "width": 15,
                                "parameterList": {
                                    "kind": "ParameterList",
                                    "fullStart": 776,
                                    "fullEnd": 792,
                                    "start": 776,
                                    "end": 791,
                                    "fullWidth": 16,
                                    "width": 15,
                                    "openParenToken": {
                                        "kind": "OpenParenToken",
                                        "fullStart": 776,
                                        "fullEnd": 777,
                                        "start": 776,
                                        "end": 777,
                                        "fullWidth": 1,
                                        "width": 1,
                                        "text": "(",
                                        "value": "(",
                                        "valueText": "("
                                    },
                                    "parameters": [
                                        {
                                            "kind": "Parameter",
                                            "fullStart": 777,
                                            "fullEnd": 780,
                                            "start": 777,
                                            "end": 780,
                                            "fullWidth": 3,
                                            "width": 3,
                                            "modifiers": [],
                                            "identifier": {
                                                "kind": "IdentifierName",
                                                "fullStart": 777,
                                                "fullEnd": 780,
                                                "start": 777,
                                                "end": 780,
                                                "fullWidth": 3,
                                                "width": 3,
                                                "text": "val",
                                                "value": "val",
                                                "valueText": "val"
                                            }
                                        },
                                        {
                                            "kind": "CommaToken",
                                            "fullStart": 780,
                                            "fullEnd": 782,
                                            "start": 780,
                                            "end": 781,
                                            "fullWidth": 2,
                                            "width": 1,
                                            "text": ",",
                                            "value": ",",
                                            "valueText": ",",
                                            "hasTrailingTrivia": true,
                                            "trailingTrivia": [
                                                {
                                                    "kind": "WhitespaceTrivia",
                                                    "text": " "
                                                }
                                            ]
                                        },
                                        {
                                            "kind": "Parameter",
                                            "fullStart": 782,
                                            "fullEnd": 785,
                                            "start": 782,
                                            "end": 785,
                                            "fullWidth": 3,
                                            "width": 3,
                                            "modifiers": [],
                                            "identifier": {
                                                "kind": "IdentifierName",
                                                "fullStart": 782,
                                                "fullEnd": 785,
                                                "start": 782,
                                                "end": 785,
                                                "fullWidth": 3,
                                                "width": 3,
                                                "text": "idx",
                                                "value": "idx",
                                                "valueText": "idx"
                                            }
                                        },
                                        {
                                            "kind": "CommaToken",
                                            "fullStart": 785,
                                            "fullEnd": 787,
                                            "start": 785,
                                            "end": 786,
                                            "fullWidth": 2,
                                            "width": 1,
                                            "text": ",",
                                            "value": ",",
                                            "valueText": ",",
                                            "hasTrailingTrivia": true,
                                            "trailingTrivia": [
                                                {
                                                    "kind": "WhitespaceTrivia",
                                                    "text": " "
                                                }
                                            ]
                                        },
                                        {
                                            "kind": "Parameter",
                                            "fullStart": 787,
                                            "fullEnd": 790,
                                            "start": 787,
                                            "end": 790,
                                            "fullWidth": 3,
                                            "width": 3,
                                            "modifiers": [],
                                            "identifier": {
                                                "kind": "IdentifierName",
                                                "fullStart": 787,
                                                "fullEnd": 790,
                                                "start": 787,
                                                "end": 790,
                                                "fullWidth": 3,
                                                "width": 3,
                                                "text": "obj",
                                                "value": "obj",
                                                "valueText": "obj"
                                            }
                                        }
                                    ],
                                    "closeParenToken": {
                                        "kind": "CloseParenToken",
                                        "fullStart": 790,
                                        "fullEnd": 792,
                                        "start": 790,
                                        "end": 791,
                                        "fullWidth": 2,
                                        "width": 1,
                                        "text": ")",
                                        "value": ")",
                                        "valueText": ")",
                                        "hasTrailingTrivia": true,
                                        "trailingTrivia": [
                                            {
                                                "kind": "WhitespaceTrivia",
                                                "text": " "
                                            }
                                        ]
                                    }
                                }
                            },
                            "block": {
                                "kind": "Block",
                                "fullStart": 792,
                                "fullEnd": 844,
                                "start": 792,
                                "end": 842,
                                "fullWidth": 52,
                                "width": 50,
                                "openBraceToken": {
                                    "kind": "OpenBraceToken",
                                    "fullStart": 792,
                                    "fullEnd": 795,
                                    "start": 792,
                                    "end": 793,
                                    "fullWidth": 3,
                                    "width": 1,
                                    "text": "{",
                                    "value": "{",
                                    "valueText": "{",
                                    "hasTrailingTrivia": true,
                                    "hasTrailingNewLine": true,
                                    "trailingTrivia": [
                                        {
                                            "kind": "NewLineTrivia",
                                            "text": "\r\n"
                                        }
                                    ]
                                },
                                "statements": [
                                    {
                                        "kind": "ExpressionStatement",
                                        "fullStart": 795,
                                        "fullEnd": 833,
                                        "start": 807,
                                        "end": 831,
                                        "fullWidth": 38,
                                        "width": 24,
                                        "expression": {
                                            "kind": "AssignmentExpression",
                                            "fullStart": 795,
                                            "fullEnd": 830,
                                            "start": 807,
                                            "end": 830,
                                            "fullWidth": 35,
                                            "width": 23,
                                            "left": {
                                                "kind": "IdentifierName",
                                                "fullStart": 795,
                                                "fullEnd": 818,
                                                "start": 807,
                                                "end": 817,
                                                "fullWidth": 23,
                                                "width": 10,
                                                "text": "testResult",
                                                "value": "testResult",
                                                "valueText": "testResult",
                                                "hasLeadingTrivia": true,
                                                "hasTrailingTrivia": true,
                                                "leadingTrivia": [
                                                    {
                                                        "kind": "WhitespaceTrivia",
                                                        "text": "            "
                                                    }
                                                ],
                                                "trailingTrivia": [
                                                    {
                                                        "kind": "WhitespaceTrivia",
                                                        "text": " "
                                                    }
                                                ]
                                            },
                                            "operatorToken": {
                                                "kind": "EqualsToken",
                                                "fullStart": 818,
                                                "fullEnd": 820,
                                                "start": 818,
                                                "end": 819,
                                                "fullWidth": 2,
                                                "width": 1,
                                                "text": "=",
                                                "value": "=",
                                                "valueText": "=",
                                                "hasTrailingTrivia": true,
                                                "trailingTrivia": [
                                                    {
                                                        "kind": "WhitespaceTrivia",
                                                        "text": " "
                                                    }
                                                ]
                                            },
                                            "right": {
                                                "kind": "ParenthesizedExpression",
                                                "fullStart": 820,
                                                "fullEnd": 830,
                                                "start": 820,
                                                "end": 830,
                                                "fullWidth": 10,
                                                "width": 10,
                                                "openParenToken": {
                                                    "kind": "OpenParenToken",
                                                    "fullStart": 820,
                                                    "fullEnd": 821,
                                                    "start": 820,
                                                    "end": 821,
                                                    "fullWidth": 1,
                                                    "width": 1,
                                                    "text": "(",
                                                    "value": "(",
                                                    "valueText": "("
                                                },
                                                "expression": {
                                                    "kind": "GreaterThanExpression",
                                                    "fullStart": 821,
                                                    "fullEnd": 829,
                                                    "start": 821,
                                                    "end": 829,
                                                    "fullWidth": 8,
                                                    "width": 8,
                                                    "left": {
                                                        "kind": "IdentifierName",
                                                        "fullStart": 821,
                                                        "fullEnd": 825,
                                                        "start": 821,
                                                        "end": 824,
                                                        "fullWidth": 4,
                                                        "width": 3,
                                                        "text": "val",
                                                        "value": "val",
                                                        "valueText": "val",
                                                        "hasTrailingTrivia": true,
                                                        "trailingTrivia": [
                                                            {
                                                                "kind": "WhitespaceTrivia",
                                                                "text": " "
                                                            }
                                                        ]
                                                    },
                                                    "operatorToken": {
                                                        "kind": "GreaterThanToken",
                                                        "fullStart": 825,
                                                        "fullEnd": 827,
                                                        "start": 825,
                                                        "end": 826,
                                                        "fullWidth": 2,
                                                        "width": 1,
                                                        "text": ">",
                                                        "value": ">",
                                                        "valueText": ">",
                                                        "hasTrailingTrivia": true,
                                                        "trailingTrivia": [
                                                            {
                                                                "kind": "WhitespaceTrivia",
                                                                "text": " "
                                                            }
                                                        ]
                                                    },
                                                    "right": {
                                                        "kind": "NumericLiteral",
                                                        "fullStart": 827,
                                                        "fullEnd": 829,
                                                        "start": 827,
                                                        "end": 829,
                                                        "fullWidth": 2,
                                                        "width": 2,
                                                        "text": "10",
                                                        "value": 10,
                                                        "valueText": "10"
                                                    }
                                                },
                                                "closeParenToken": {
                                                    "kind": "CloseParenToken",
                                                    "fullStart": 829,
                                                    "fullEnd": 830,
                                                    "start": 829,
                                                    "end": 830,
                                                    "fullWidth": 1,
                                                    "width": 1,
                                                    "text": ")",
                                                    "value": ")",
                                                    "valueText": ")"
                                                }
                                            }
                                        },
                                        "semicolonToken": {
                                            "kind": "SemicolonToken",
                                            "fullStart": 830,
                                            "fullEnd": 833,
                                            "start": 830,
                                            "end": 831,
                                            "fullWidth": 3,
                                            "width": 1,
                                            "text": ";",
                                            "value": ";",
                                            "valueText": ";",
                                            "hasTrailingTrivia": true,
                                            "hasTrailingNewLine": true,
                                            "trailingTrivia": [
                                                {
                                                    "kind": "NewLineTrivia",
                                                    "text": "\r\n"
                                                }
                                            ]
                                        }
                                    }
                                ],
                                "closeBraceToken": {
                                    "kind": "CloseBraceToken",
                                    "fullStart": 833,
                                    "fullEnd": 844,
                                    "start": 841,
                                    "end": 842,
                                    "fullWidth": 11,
                                    "width": 1,
                                    "text": "}",
                                    "value": "}",
                                    "valueText": "}",
                                    "hasLeadingTrivia": true,
                                    "hasTrailingTrivia": true,
                                    "hasTrailingNewLine": true,
                                    "leadingTrivia": [
                                        {
                                            "kind": "WhitespaceTrivia",
                                            "text": "        "
                                        }
                                    ],
                                    "trailingTrivia": [
                                        {
                                            "kind": "NewLineTrivia",
                                            "text": "\r\n"
                                        }
                                    ]
                                }
                            }
                        },
                        {
                            "kind": "VariableStatement",
                            "fullStart": 844,
                            "fullEnd": 1234,
                            "start": 854,
                            "end": 1232,
                            "fullWidth": 390,
                            "width": 378,
                            "modifiers": [],
                            "variableDeclaration": {
                                "kind": "VariableDeclaration",
                                "fullStart": 844,
                                "fullEnd": 1231,
                                "start": 854,
                                "end": 1231,
                                "fullWidth": 387,
                                "width": 377,
                                "varKeyword": {
                                    "kind": "VarKeyword",
                                    "fullStart": 844,
                                    "fullEnd": 858,
                                    "start": 854,
                                    "end": 857,
                                    "fullWidth": 14,
                                    "width": 3,
                                    "text": "var",
                                    "value": "var",
                                    "valueText": "var",
                                    "hasLeadingTrivia": true,
                                    "hasLeadingNewLine": true,
                                    "hasTrailingTrivia": true,
                                    "leadingTrivia": [
                                        {
                                            "kind": "NewLineTrivia",
                                            "text": "\r\n"
                                        },
                                        {
                                            "kind": "WhitespaceTrivia",
                                            "text": "        "
                                        }
                                    ],
                                    "trailingTrivia": [
                                        {
                                            "kind": "WhitespaceTrivia",
                                            "text": " "
                                        }
                                    ]
                                },
                                "variableDeclarators": [
                                    {
                                        "kind": "VariableDeclarator",
                                        "fullStart": 858,
                                        "fullEnd": 1231,
                                        "start": 858,
                                        "end": 1231,
                                        "fullWidth": 373,
<<<<<<< HEAD
                                        "width": 373,
                                        "identifier": {
=======
                                        "propertyName": {
>>>>>>> 85e84683
                                            "kind": "IdentifierName",
                                            "fullStart": 858,
                                            "fullEnd": 862,
                                            "start": 858,
                                            "end": 861,
                                            "fullWidth": 4,
                                            "width": 3,
                                            "text": "obj",
                                            "value": "obj",
                                            "valueText": "obj",
                                            "hasTrailingTrivia": true,
                                            "trailingTrivia": [
                                                {
                                                    "kind": "WhitespaceTrivia",
                                                    "text": " "
                                                }
                                            ]
                                        },
                                        "equalsValueClause": {
                                            "kind": "EqualsValueClause",
                                            "fullStart": 862,
                                            "fullEnd": 1231,
                                            "start": 862,
                                            "end": 1231,
                                            "fullWidth": 369,
                                            "width": 369,
                                            "equalsToken": {
                                                "kind": "EqualsToken",
                                                "fullStart": 862,
                                                "fullEnd": 864,
                                                "start": 862,
                                                "end": 863,
                                                "fullWidth": 2,
                                                "width": 1,
                                                "text": "=",
                                                "value": "=",
                                                "valueText": "=",
                                                "hasTrailingTrivia": true,
                                                "trailingTrivia": [
                                                    {
                                                        "kind": "WhitespaceTrivia",
                                                        "text": " "
                                                    }
                                                ]
                                            },
                                            "value": {
                                                "kind": "ObjectLiteralExpression",
                                                "fullStart": 864,
                                                "fullEnd": 1231,
                                                "start": 864,
                                                "end": 1231,
                                                "fullWidth": 367,
                                                "width": 367,
                                                "openBraceToken": {
                                                    "kind": "OpenBraceToken",
                                                    "fullStart": 864,
                                                    "fullEnd": 867,
                                                    "start": 864,
                                                    "end": 865,
                                                    "fullWidth": 3,
                                                    "width": 1,
                                                    "text": "{",
                                                    "value": "{",
                                                    "valueText": "{",
                                                    "hasTrailingTrivia": true,
                                                    "hasTrailingNewLine": true,
                                                    "trailingTrivia": [
                                                        {
                                                            "kind": "NewLineTrivia",
                                                            "text": "\r\n"
                                                        }
                                                    ]
                                                },
                                                "propertyAssignments": [
                                                    {
                                                        "kind": "SimplePropertyAssignment",
                                                        "fullStart": 867,
                                                        "fullEnd": 884,
                                                        "start": 879,
                                                        "end": 884,
                                                        "fullWidth": 17,
                                                        "width": 5,
                                                        "propertyName": {
                                                            "kind": "NumericLiteral",
                                                            "fullStart": 867,
                                                            "fullEnd": 880,
                                                            "start": 879,
                                                            "end": 880,
                                                            "fullWidth": 13,
                                                            "width": 1,
                                                            "text": "1",
                                                            "value": 1,
                                                            "valueText": "1",
                                                            "hasLeadingTrivia": true,
                                                            "leadingTrivia": [
                                                                {
                                                                    "kind": "WhitespaceTrivia",
                                                                    "text": "            "
                                                                }
                                                            ]
                                                        },
                                                        "colonToken": {
                                                            "kind": "ColonToken",
                                                            "fullStart": 880,
                                                            "fullEnd": 882,
                                                            "start": 880,
                                                            "end": 881,
                                                            "fullWidth": 2,
                                                            "width": 1,
                                                            "text": ":",
                                                            "value": ":",
                                                            "valueText": ":",
                                                            "hasTrailingTrivia": true,
                                                            "trailingTrivia": [
                                                                {
                                                                    "kind": "WhitespaceTrivia",
                                                                    "text": " "
                                                                }
                                                            ]
                                                        },
                                                        "expression": {
                                                            "kind": "NumericLiteral",
                                                            "fullStart": 882,
                                                            "fullEnd": 884,
                                                            "start": 882,
                                                            "end": 884,
                                                            "fullWidth": 2,
                                                            "width": 2,
                                                            "text": "11",
                                                            "value": 11,
                                                            "valueText": "11"
                                                        }
                                                    },
                                                    {
                                                        "kind": "CommaToken",
                                                        "fullStart": 884,
                                                        "fullEnd": 887,
                                                        "start": 884,
                                                        "end": 885,
                                                        "fullWidth": 3,
                                                        "width": 1,
                                                        "text": ",",
                                                        "value": ",",
                                                        "valueText": ",",
                                                        "hasTrailingTrivia": true,
                                                        "hasTrailingNewLine": true,
                                                        "trailingTrivia": [
                                                            {
                                                                "kind": "NewLineTrivia",
                                                                "text": "\r\n"
                                                            }
                                                        ]
                                                    },
                                                    {
                                                        "kind": "SimplePropertyAssignment",
                                                        "fullStart": 887,
                                                        "fullEnd": 903,
                                                        "start": 899,
                                                        "end": 903,
                                                        "fullWidth": 16,
                                                        "width": 4,
                                                        "propertyName": {
                                                            "kind": "NumericLiteral",
                                                            "fullStart": 887,
                                                            "fullEnd": 900,
                                                            "start": 899,
                                                            "end": 900,
                                                            "fullWidth": 13,
                                                            "width": 1,
                                                            "text": "2",
                                                            "value": 2,
                                                            "valueText": "2",
                                                            "hasLeadingTrivia": true,
                                                            "leadingTrivia": [
                                                                {
                                                                    "kind": "WhitespaceTrivia",
                                                                    "text": "            "
                                                                }
                                                            ]
                                                        },
                                                        "colonToken": {
                                                            "kind": "ColonToken",
                                                            "fullStart": 900,
                                                            "fullEnd": 902,
                                                            "start": 900,
                                                            "end": 901,
                                                            "fullWidth": 2,
                                                            "width": 1,
                                                            "text": ":",
                                                            "value": ":",
                                                            "valueText": ":",
                                                            "hasTrailingTrivia": true,
                                                            "trailingTrivia": [
                                                                {
                                                                    "kind": "WhitespaceTrivia",
                                                                    "text": " "
                                                                }
                                                            ]
                                                        },
                                                        "expression": {
                                                            "kind": "NumericLiteral",
                                                            "fullStart": 902,
                                                            "fullEnd": 903,
                                                            "start": 902,
                                                            "end": 903,
                                                            "fullWidth": 1,
                                                            "width": 1,
                                                            "text": "9",
                                                            "value": 9,
                                                            "valueText": "9"
                                                        }
                                                    },
                                                    {
                                                        "kind": "CommaToken",
                                                        "fullStart": 903,
                                                        "fullEnd": 906,
                                                        "start": 903,
                                                        "end": 904,
                                                        "fullWidth": 3,
                                                        "width": 1,
                                                        "text": ",",
                                                        "value": ",",
                                                        "valueText": ",",
                                                        "hasTrailingTrivia": true,
                                                        "hasTrailingNewLine": true,
                                                        "trailingTrivia": [
                                                            {
                                                                "kind": "NewLineTrivia",
                                                                "text": "\r\n"
                                                            }
                                                        ]
                                                    },
                                                    {
                                                        "kind": "SimplePropertyAssignment",
                                                        "fullStart": 906,
                                                        "fullEnd": 1222,
                                                        "start": 918,
                                                        "end": 1220,
                                                        "fullWidth": 316,
                                                        "width": 302,
                                                        "propertyName": {
                                                            "kind": "IdentifierName",
                                                            "fullStart": 906,
                                                            "fullEnd": 924,
                                                            "start": 918,
                                                            "end": 924,
                                                            "fullWidth": 18,
                                                            "width": 6,
                                                            "text": "length",
                                                            "value": "length",
                                                            "valueText": "length",
                                                            "hasLeadingTrivia": true,
                                                            "leadingTrivia": [
                                                                {
                                                                    "kind": "WhitespaceTrivia",
                                                                    "text": "            "
                                                                }
                                                            ]
                                                        },
                                                        "colonToken": {
                                                            "kind": "ColonToken",
                                                            "fullStart": 924,
                                                            "fullEnd": 926,
                                                            "start": 924,
                                                            "end": 925,
                                                            "fullWidth": 2,
                                                            "width": 1,
                                                            "text": ":",
                                                            "value": ":",
                                                            "valueText": ":",
                                                            "hasTrailingTrivia": true,
                                                            "trailingTrivia": [
                                                                {
                                                                    "kind": "WhitespaceTrivia",
                                                                    "text": " "
                                                                }
                                                            ]
                                                        },
                                                        "expression": {
                                                            "kind": "ObjectLiteralExpression",
                                                            "fullStart": 926,
                                                            "fullEnd": 1222,
                                                            "start": 926,
                                                            "end": 1220,
                                                            "fullWidth": 296,
                                                            "width": 294,
                                                            "openBraceToken": {
                                                                "kind": "OpenBraceToken",
                                                                "fullStart": 926,
                                                                "fullEnd": 929,
                                                                "start": 926,
                                                                "end": 927,
                                                                "fullWidth": 3,
                                                                "width": 1,
                                                                "text": "{",
                                                                "value": "{",
                                                                "valueText": "{",
                                                                "hasTrailingTrivia": true,
                                                                "hasTrailingNewLine": true,
                                                                "trailingTrivia": [
                                                                    {
                                                                        "kind": "NewLineTrivia",
                                                                        "text": "\r\n"
                                                                    }
                                                                ]
                                                            },
                                                            "propertyAssignments": [
                                                                {
                                                                    "kind": "SimplePropertyAssignment",
                                                                    "fullStart": 929,
                                                                    "fullEnd": 1064,
                                                                    "start": 945,
                                                                    "end": 1064,
                                                                    "fullWidth": 135,
                                                                    "width": 119,
                                                                    "propertyName": {
                                                                        "kind": "IdentifierName",
                                                                        "fullStart": 929,
                                                                        "fullEnd": 952,
                                                                        "start": 945,
                                                                        "end": 952,
                                                                        "fullWidth": 23,
                                                                        "width": 7,
                                                                        "text": "valueOf",
                                                                        "value": "valueOf",
                                                                        "valueText": "valueOf",
                                                                        "hasLeadingTrivia": true,
                                                                        "leadingTrivia": [
                                                                            {
                                                                                "kind": "WhitespaceTrivia",
                                                                                "text": "                "
                                                                            }
                                                                        ]
                                                                    },
                                                                    "colonToken": {
                                                                        "kind": "ColonToken",
                                                                        "fullStart": 952,
                                                                        "fullEnd": 954,
                                                                        "start": 952,
                                                                        "end": 953,
                                                                        "fullWidth": 2,
                                                                        "width": 1,
                                                                        "text": ":",
                                                                        "value": ":",
                                                                        "valueText": ":",
                                                                        "hasTrailingTrivia": true,
                                                                        "trailingTrivia": [
                                                                            {
                                                                                "kind": "WhitespaceTrivia",
                                                                                "text": " "
                                                                            }
                                                                        ]
                                                                    },
                                                                    "expression": {
                                                                        "kind": "FunctionExpression",
                                                                        "fullStart": 954,
                                                                        "fullEnd": 1064,
                                                                        "start": 954,
                                                                        "end": 1064,
                                                                        "fullWidth": 110,
                                                                        "width": 110,
                                                                        "functionKeyword": {
                                                                            "kind": "FunctionKeyword",
                                                                            "fullStart": 954,
                                                                            "fullEnd": 963,
                                                                            "start": 954,
                                                                            "end": 962,
                                                                            "fullWidth": 9,
                                                                            "width": 8,
                                                                            "text": "function",
                                                                            "value": "function",
                                                                            "valueText": "function",
                                                                            "hasTrailingTrivia": true,
                                                                            "trailingTrivia": [
                                                                                {
                                                                                    "kind": "WhitespaceTrivia",
                                                                                    "text": " "
                                                                                }
                                                                            ]
                                                                        },
                                                                        "callSignature": {
                                                                            "kind": "CallSignature",
                                                                            "fullStart": 963,
                                                                            "fullEnd": 966,
                                                                            "start": 963,
                                                                            "end": 965,
                                                                            "fullWidth": 3,
                                                                            "width": 2,
                                                                            "parameterList": {
                                                                                "kind": "ParameterList",
                                                                                "fullStart": 963,
                                                                                "fullEnd": 966,
                                                                                "start": 963,
                                                                                "end": 965,
                                                                                "fullWidth": 3,
                                                                                "width": 2,
                                                                                "openParenToken": {
                                                                                    "kind": "OpenParenToken",
                                                                                    "fullStart": 963,
                                                                                    "fullEnd": 964,
                                                                                    "start": 963,
                                                                                    "end": 964,
                                                                                    "fullWidth": 1,
                                                                                    "width": 1,
                                                                                    "text": "(",
                                                                                    "value": "(",
                                                                                    "valueText": "("
                                                                                },
                                                                                "parameters": [],
                                                                                "closeParenToken": {
                                                                                    "kind": "CloseParenToken",
                                                                                    "fullStart": 964,
                                                                                    "fullEnd": 966,
                                                                                    "start": 964,
                                                                                    "end": 965,
                                                                                    "fullWidth": 2,
                                                                                    "width": 1,
                                                                                    "text": ")",
                                                                                    "value": ")",
                                                                                    "valueText": ")",
                                                                                    "hasTrailingTrivia": true,
                                                                                    "trailingTrivia": [
                                                                                        {
                                                                                            "kind": "WhitespaceTrivia",
                                                                                            "text": " "
                                                                                        }
                                                                                    ]
                                                                                }
                                                                            }
                                                                        },
                                                                        "block": {
                                                                            "kind": "Block",
                                                                            "fullStart": 966,
                                                                            "fullEnd": 1064,
                                                                            "start": 966,
                                                                            "end": 1064,
                                                                            "fullWidth": 98,
                                                                            "width": 98,
                                                                            "openBraceToken": {
                                                                                "kind": "OpenBraceToken",
                                                                                "fullStart": 966,
                                                                                "fullEnd": 969,
                                                                                "start": 966,
                                                                                "end": 967,
                                                                                "fullWidth": 3,
                                                                                "width": 1,
                                                                                "text": "{",
                                                                                "value": "{",
                                                                                "valueText": "{",
                                                                                "hasTrailingTrivia": true,
                                                                                "hasTrailingNewLine": true,
                                                                                "trailingTrivia": [
                                                                                    {
                                                                                        "kind": "NewLineTrivia",
                                                                                        "text": "\r\n"
                                                                                    }
                                                                                ]
                                                                            },
                                                                            "statements": [
                                                                                {
                                                                                    "kind": "ExpressionStatement",
                                                                                    "fullStart": 969,
                                                                                    "fullEnd": 1015,
                                                                                    "start": 989,
                                                                                    "end": 1013,
                                                                                    "fullWidth": 46,
                                                                                    "width": 24,
                                                                                    "expression": {
                                                                                        "kind": "AssignmentExpression",
                                                                                        "fullStart": 969,
                                                                                        "fullEnd": 1012,
                                                                                        "start": 989,
                                                                                        "end": 1012,
                                                                                        "fullWidth": 43,
                                                                                        "width": 23,
                                                                                        "left": {
                                                                                            "kind": "IdentifierName",
                                                                                            "fullStart": 969,
                                                                                            "fullEnd": 1006,
                                                                                            "start": 989,
                                                                                            "end": 1005,
                                                                                            "fullWidth": 37,
                                                                                            "width": 16,
                                                                                            "text": "firstStepOccured",
                                                                                            "value": "firstStepOccured",
                                                                                            "valueText": "firstStepOccured",
                                                                                            "hasLeadingTrivia": true,
                                                                                            "hasTrailingTrivia": true,
                                                                                            "leadingTrivia": [
                                                                                                {
                                                                                                    "kind": "WhitespaceTrivia",
                                                                                                    "text": "                    "
                                                                                                }
                                                                                            ],
                                                                                            "trailingTrivia": [
                                                                                                {
                                                                                                    "kind": "WhitespaceTrivia",
                                                                                                    "text": " "
                                                                                                }
                                                                                            ]
                                                                                        },
                                                                                        "operatorToken": {
                                                                                            "kind": "EqualsToken",
                                                                                            "fullStart": 1006,
                                                                                            "fullEnd": 1008,
                                                                                            "start": 1006,
                                                                                            "end": 1007,
                                                                                            "fullWidth": 2,
                                                                                            "width": 1,
                                                                                            "text": "=",
                                                                                            "value": "=",
                                                                                            "valueText": "=",
                                                                                            "hasTrailingTrivia": true,
                                                                                            "trailingTrivia": [
                                                                                                {
                                                                                                    "kind": "WhitespaceTrivia",
                                                                                                    "text": " "
                                                                                                }
                                                                                            ]
                                                                                        },
                                                                                        "right": {
                                                                                            "kind": "TrueKeyword",
                                                                                            "fullStart": 1008,
                                                                                            "fullEnd": 1012,
                                                                                            "start": 1008,
                                                                                            "end": 1012,
                                                                                            "fullWidth": 4,
                                                                                            "width": 4,
                                                                                            "text": "true",
                                                                                            "value": true,
                                                                                            "valueText": "true"
                                                                                        }
                                                                                    },
                                                                                    "semicolonToken": {
                                                                                        "kind": "SemicolonToken",
                                                                                        "fullStart": 1012,
                                                                                        "fullEnd": 1015,
                                                                                        "start": 1012,
                                                                                        "end": 1013,
                                                                                        "fullWidth": 3,
                                                                                        "width": 1,
                                                                                        "text": ";",
                                                                                        "value": ";",
                                                                                        "valueText": ";",
                                                                                        "hasTrailingTrivia": true,
                                                                                        "hasTrailingNewLine": true,
                                                                                        "trailingTrivia": [
                                                                                            {
                                                                                                "kind": "NewLineTrivia",
                                                                                                "text": "\r\n"
                                                                                            }
                                                                                        ]
                                                                                    }
                                                                                },
                                                                                {
                                                                                    "kind": "ReturnStatement",
                                                                                    "fullStart": 1015,
                                                                                    "fullEnd": 1047,
                                                                                    "start": 1035,
                                                                                    "end": 1045,
                                                                                    "fullWidth": 32,
                                                                                    "width": 10,
                                                                                    "returnKeyword": {
                                                                                        "kind": "ReturnKeyword",
                                                                                        "fullStart": 1015,
                                                                                        "fullEnd": 1042,
                                                                                        "start": 1035,
                                                                                        "end": 1041,
                                                                                        "fullWidth": 27,
                                                                                        "width": 6,
                                                                                        "text": "return",
                                                                                        "value": "return",
                                                                                        "valueText": "return",
                                                                                        "hasLeadingTrivia": true,
                                                                                        "hasTrailingTrivia": true,
                                                                                        "leadingTrivia": [
                                                                                            {
                                                                                                "kind": "WhitespaceTrivia",
                                                                                                "text": "                    "
                                                                                            }
                                                                                        ],
                                                                                        "trailingTrivia": [
                                                                                            {
                                                                                                "kind": "WhitespaceTrivia",
                                                                                                "text": " "
                                                                                            }
                                                                                        ]
                                                                                    },
                                                                                    "expression": {
                                                                                        "kind": "ObjectLiteralExpression",
                                                                                        "fullStart": 1042,
                                                                                        "fullEnd": 1044,
                                                                                        "start": 1042,
                                                                                        "end": 1044,
                                                                                        "fullWidth": 2,
                                                                                        "width": 2,
                                                                                        "openBraceToken": {
                                                                                            "kind": "OpenBraceToken",
                                                                                            "fullStart": 1042,
                                                                                            "fullEnd": 1043,
                                                                                            "start": 1042,
                                                                                            "end": 1043,
                                                                                            "fullWidth": 1,
                                                                                            "width": 1,
                                                                                            "text": "{",
                                                                                            "value": "{",
                                                                                            "valueText": "{"
                                                                                        },
                                                                                        "propertyAssignments": [],
                                                                                        "closeBraceToken": {
                                                                                            "kind": "CloseBraceToken",
                                                                                            "fullStart": 1043,
                                                                                            "fullEnd": 1044,
                                                                                            "start": 1043,
                                                                                            "end": 1044,
                                                                                            "fullWidth": 1,
                                                                                            "width": 1,
                                                                                            "text": "}",
                                                                                            "value": "}",
                                                                                            "valueText": "}"
                                                                                        }
                                                                                    },
                                                                                    "semicolonToken": {
                                                                                        "kind": "SemicolonToken",
                                                                                        "fullStart": 1044,
                                                                                        "fullEnd": 1047,
                                                                                        "start": 1044,
                                                                                        "end": 1045,
                                                                                        "fullWidth": 3,
                                                                                        "width": 1,
                                                                                        "text": ";",
                                                                                        "value": ";",
                                                                                        "valueText": ";",
                                                                                        "hasTrailingTrivia": true,
                                                                                        "hasTrailingNewLine": true,
                                                                                        "trailingTrivia": [
                                                                                            {
                                                                                                "kind": "NewLineTrivia",
                                                                                                "text": "\r\n"
                                                                                            }
                                                                                        ]
                                                                                    }
                                                                                }
                                                                            ],
                                                                            "closeBraceToken": {
                                                                                "kind": "CloseBraceToken",
                                                                                "fullStart": 1047,
                                                                                "fullEnd": 1064,
                                                                                "start": 1063,
                                                                                "end": 1064,
                                                                                "fullWidth": 17,
                                                                                "width": 1,
                                                                                "text": "}",
                                                                                "value": "}",
                                                                                "valueText": "}",
                                                                                "hasLeadingTrivia": true,
                                                                                "leadingTrivia": [
                                                                                    {
                                                                                        "kind": "WhitespaceTrivia",
                                                                                        "text": "                "
                                                                                    }
                                                                                ]
                                                                            }
                                                                        }
                                                                    }
                                                                },
                                                                {
                                                                    "kind": "CommaToken",
                                                                    "fullStart": 1064,
                                                                    "fullEnd": 1067,
                                                                    "start": 1064,
                                                                    "end": 1065,
                                                                    "fullWidth": 3,
                                                                    "width": 1,
                                                                    "text": ",",
                                                                    "value": ",",
                                                                    "valueText": ",",
                                                                    "hasTrailingTrivia": true,
                                                                    "hasTrailingNewLine": true,
                                                                    "trailingTrivia": [
                                                                        {
                                                                            "kind": "NewLineTrivia",
                                                                            "text": "\r\n"
                                                                        }
                                                                    ]
                                                                },
                                                                {
                                                                    "kind": "SimplePropertyAssignment",
                                                                    "fullStart": 1067,
                                                                    "fullEnd": 1207,
                                                                    "start": 1083,
                                                                    "end": 1205,
                                                                    "fullWidth": 140,
                                                                    "width": 122,
                                                                    "propertyName": {
                                                                        "kind": "IdentifierName",
                                                                        "fullStart": 1067,
                                                                        "fullEnd": 1091,
                                                                        "start": 1083,
                                                                        "end": 1091,
                                                                        "fullWidth": 24,
                                                                        "width": 8,
                                                                        "text": "toString",
                                                                        "value": "toString",
                                                                        "valueText": "toString",
                                                                        "hasLeadingTrivia": true,
                                                                        "leadingTrivia": [
                                                                            {
                                                                                "kind": "WhitespaceTrivia",
                                                                                "text": "                "
                                                                            }
                                                                        ]
                                                                    },
                                                                    "colonToken": {
                                                                        "kind": "ColonToken",
                                                                        "fullStart": 1091,
                                                                        "fullEnd": 1093,
                                                                        "start": 1091,
                                                                        "end": 1092,
                                                                        "fullWidth": 2,
                                                                        "width": 1,
                                                                        "text": ":",
                                                                        "value": ":",
                                                                        "valueText": ":",
                                                                        "hasTrailingTrivia": true,
                                                                        "trailingTrivia": [
                                                                            {
                                                                                "kind": "WhitespaceTrivia",
                                                                                "text": " "
                                                                            }
                                                                        ]
                                                                    },
                                                                    "expression": {
                                                                        "kind": "FunctionExpression",
                                                                        "fullStart": 1093,
                                                                        "fullEnd": 1207,
                                                                        "start": 1093,
                                                                        "end": 1205,
                                                                        "fullWidth": 114,
                                                                        "width": 112,
                                                                        "functionKeyword": {
                                                                            "kind": "FunctionKeyword",
                                                                            "fullStart": 1093,
                                                                            "fullEnd": 1102,
                                                                            "start": 1093,
                                                                            "end": 1101,
                                                                            "fullWidth": 9,
                                                                            "width": 8,
                                                                            "text": "function",
                                                                            "value": "function",
                                                                            "valueText": "function",
                                                                            "hasTrailingTrivia": true,
                                                                            "trailingTrivia": [
                                                                                {
                                                                                    "kind": "WhitespaceTrivia",
                                                                                    "text": " "
                                                                                }
                                                                            ]
                                                                        },
                                                                        "callSignature": {
                                                                            "kind": "CallSignature",
                                                                            "fullStart": 1102,
                                                                            "fullEnd": 1105,
                                                                            "start": 1102,
                                                                            "end": 1104,
                                                                            "fullWidth": 3,
                                                                            "width": 2,
                                                                            "parameterList": {
                                                                                "kind": "ParameterList",
                                                                                "fullStart": 1102,
                                                                                "fullEnd": 1105,
                                                                                "start": 1102,
                                                                                "end": 1104,
                                                                                "fullWidth": 3,
                                                                                "width": 2,
                                                                                "openParenToken": {
                                                                                    "kind": "OpenParenToken",
                                                                                    "fullStart": 1102,
                                                                                    "fullEnd": 1103,
                                                                                    "start": 1102,
                                                                                    "end": 1103,
                                                                                    "fullWidth": 1,
                                                                                    "width": 1,
                                                                                    "text": "(",
                                                                                    "value": "(",
                                                                                    "valueText": "("
                                                                                },
                                                                                "parameters": [],
                                                                                "closeParenToken": {
                                                                                    "kind": "CloseParenToken",
                                                                                    "fullStart": 1103,
                                                                                    "fullEnd": 1105,
                                                                                    "start": 1103,
                                                                                    "end": 1104,
                                                                                    "fullWidth": 2,
                                                                                    "width": 1,
                                                                                    "text": ")",
                                                                                    "value": ")",
                                                                                    "valueText": ")",
                                                                                    "hasTrailingTrivia": true,
                                                                                    "trailingTrivia": [
                                                                                        {
                                                                                            "kind": "WhitespaceTrivia",
                                                                                            "text": " "
                                                                                        }
                                                                                    ]
                                                                                }
                                                                            }
                                                                        },
                                                                        "block": {
                                                                            "kind": "Block",
                                                                            "fullStart": 1105,
                                                                            "fullEnd": 1207,
                                                                            "start": 1105,
                                                                            "end": 1205,
                                                                            "fullWidth": 102,
                                                                            "width": 100,
                                                                            "openBraceToken": {
                                                                                "kind": "OpenBraceToken",
                                                                                "fullStart": 1105,
                                                                                "fullEnd": 1108,
                                                                                "start": 1105,
                                                                                "end": 1106,
                                                                                "fullWidth": 3,
                                                                                "width": 1,
                                                                                "text": "{",
                                                                                "value": "{",
                                                                                "valueText": "{",
                                                                                "hasTrailingTrivia": true,
                                                                                "hasTrailingNewLine": true,
                                                                                "trailingTrivia": [
                                                                                    {
                                                                                        "kind": "NewLineTrivia",
                                                                                        "text": "\r\n"
                                                                                    }
                                                                                ]
                                                                            },
                                                                            "statements": [
                                                                                {
                                                                                    "kind": "ExpressionStatement",
                                                                                    "fullStart": 1108,
                                                                                    "fullEnd": 1155,
                                                                                    "start": 1128,
                                                                                    "end": 1153,
                                                                                    "fullWidth": 47,
                                                                                    "width": 25,
                                                                                    "expression": {
                                                                                        "kind": "AssignmentExpression",
                                                                                        "fullStart": 1108,
                                                                                        "fullEnd": 1152,
                                                                                        "start": 1128,
                                                                                        "end": 1152,
                                                                                        "fullWidth": 44,
                                                                                        "width": 24,
                                                                                        "left": {
                                                                                            "kind": "IdentifierName",
                                                                                            "fullStart": 1108,
                                                                                            "fullEnd": 1146,
                                                                                            "start": 1128,
                                                                                            "end": 1145,
                                                                                            "fullWidth": 38,
                                                                                            "width": 17,
                                                                                            "text": "secondStepOccured",
                                                                                            "value": "secondStepOccured",
                                                                                            "valueText": "secondStepOccured",
                                                                                            "hasLeadingTrivia": true,
                                                                                            "hasTrailingTrivia": true,
                                                                                            "leadingTrivia": [
                                                                                                {
                                                                                                    "kind": "WhitespaceTrivia",
                                                                                                    "text": "                    "
                                                                                                }
                                                                                            ],
                                                                                            "trailingTrivia": [
                                                                                                {
                                                                                                    "kind": "WhitespaceTrivia",
                                                                                                    "text": " "
                                                                                                }
                                                                                            ]
                                                                                        },
                                                                                        "operatorToken": {
                                                                                            "kind": "EqualsToken",
                                                                                            "fullStart": 1146,
                                                                                            "fullEnd": 1148,
                                                                                            "start": 1146,
                                                                                            "end": 1147,
                                                                                            "fullWidth": 2,
                                                                                            "width": 1,
                                                                                            "text": "=",
                                                                                            "value": "=",
                                                                                            "valueText": "=",
                                                                                            "hasTrailingTrivia": true,
                                                                                            "trailingTrivia": [
                                                                                                {
                                                                                                    "kind": "WhitespaceTrivia",
                                                                                                    "text": " "
                                                                                                }
                                                                                            ]
                                                                                        },
                                                                                        "right": {
                                                                                            "kind": "TrueKeyword",
                                                                                            "fullStart": 1148,
                                                                                            "fullEnd": 1152,
                                                                                            "start": 1148,
                                                                                            "end": 1152,
                                                                                            "fullWidth": 4,
                                                                                            "width": 4,
                                                                                            "text": "true",
                                                                                            "value": true,
                                                                                            "valueText": "true"
                                                                                        }
                                                                                    },
                                                                                    "semicolonToken": {
                                                                                        "kind": "SemicolonToken",
                                                                                        "fullStart": 1152,
                                                                                        "fullEnd": 1155,
                                                                                        "start": 1152,
                                                                                        "end": 1153,
                                                                                        "fullWidth": 3,
                                                                                        "width": 1,
                                                                                        "text": ";",
                                                                                        "value": ";",
                                                                                        "valueText": ";",
                                                                                        "hasTrailingTrivia": true,
                                                                                        "hasTrailingNewLine": true,
                                                                                        "trailingTrivia": [
                                                                                            {
                                                                                                "kind": "NewLineTrivia",
                                                                                                "text": "\r\n"
                                                                                            }
                                                                                        ]
                                                                                    }
                                                                                },
                                                                                {
                                                                                    "kind": "ReturnStatement",
                                                                                    "fullStart": 1155,
                                                                                    "fullEnd": 1188,
                                                                                    "start": 1175,
                                                                                    "end": 1186,
                                                                                    "fullWidth": 33,
                                                                                    "width": 11,
                                                                                    "returnKeyword": {
                                                                                        "kind": "ReturnKeyword",
                                                                                        "fullStart": 1155,
                                                                                        "fullEnd": 1182,
                                                                                        "start": 1175,
                                                                                        "end": 1181,
                                                                                        "fullWidth": 27,
                                                                                        "width": 6,
                                                                                        "text": "return",
                                                                                        "value": "return",
                                                                                        "valueText": "return",
                                                                                        "hasLeadingTrivia": true,
                                                                                        "hasTrailingTrivia": true,
                                                                                        "leadingTrivia": [
                                                                                            {
                                                                                                "kind": "WhitespaceTrivia",
                                                                                                "text": "                    "
                                                                                            }
                                                                                        ],
                                                                                        "trailingTrivia": [
                                                                                            {
                                                                                                "kind": "WhitespaceTrivia",
                                                                                                "text": " "
                                                                                            }
                                                                                        ]
                                                                                    },
                                                                                    "expression": {
                                                                                        "kind": "StringLiteral",
                                                                                        "fullStart": 1182,
                                                                                        "fullEnd": 1185,
                                                                                        "start": 1182,
                                                                                        "end": 1185,
                                                                                        "fullWidth": 3,
                                                                                        "width": 3,
                                                                                        "text": "'2'",
                                                                                        "value": "2",
                                                                                        "valueText": "2"
                                                                                    },
                                                                                    "semicolonToken": {
                                                                                        "kind": "SemicolonToken",
                                                                                        "fullStart": 1185,
                                                                                        "fullEnd": 1188,
                                                                                        "start": 1185,
                                                                                        "end": 1186,
                                                                                        "fullWidth": 3,
                                                                                        "width": 1,
                                                                                        "text": ";",
                                                                                        "value": ";",
                                                                                        "valueText": ";",
                                                                                        "hasTrailingTrivia": true,
                                                                                        "hasTrailingNewLine": true,
                                                                                        "trailingTrivia": [
                                                                                            {
                                                                                                "kind": "NewLineTrivia",
                                                                                                "text": "\r\n"
                                                                                            }
                                                                                        ]
                                                                                    }
                                                                                }
                                                                            ],
                                                                            "closeBraceToken": {
                                                                                "kind": "CloseBraceToken",
                                                                                "fullStart": 1188,
                                                                                "fullEnd": 1207,
                                                                                "start": 1204,
                                                                                "end": 1205,
                                                                                "fullWidth": 19,
                                                                                "width": 1,
                                                                                "text": "}",
                                                                                "value": "}",
                                                                                "valueText": "}",
                                                                                "hasLeadingTrivia": true,
                                                                                "hasTrailingTrivia": true,
                                                                                "hasTrailingNewLine": true,
                                                                                "leadingTrivia": [
                                                                                    {
                                                                                        "kind": "WhitespaceTrivia",
                                                                                        "text": "                "
                                                                                    }
                                                                                ],
                                                                                "trailingTrivia": [
                                                                                    {
                                                                                        "kind": "NewLineTrivia",
                                                                                        "text": "\r\n"
                                                                                    }
                                                                                ]
                                                                            }
                                                                        }
                                                                    }
                                                                }
                                                            ],
                                                            "closeBraceToken": {
                                                                "kind": "CloseBraceToken",
                                                                "fullStart": 1207,
                                                                "fullEnd": 1222,
                                                                "start": 1219,
                                                                "end": 1220,
                                                                "fullWidth": 15,
                                                                "width": 1,
                                                                "text": "}",
                                                                "value": "}",
                                                                "valueText": "}",
                                                                "hasLeadingTrivia": true,
                                                                "hasTrailingTrivia": true,
                                                                "hasTrailingNewLine": true,
                                                                "leadingTrivia": [
                                                                    {
                                                                        "kind": "WhitespaceTrivia",
                                                                        "text": "            "
                                                                    }
                                                                ],
                                                                "trailingTrivia": [
                                                                    {
                                                                        "kind": "NewLineTrivia",
                                                                        "text": "\r\n"
                                                                    }
                                                                ]
                                                            }
                                                        }
                                                    }
                                                ],
                                                "closeBraceToken": {
                                                    "kind": "CloseBraceToken",
                                                    "fullStart": 1222,
                                                    "fullEnd": 1231,
                                                    "start": 1230,
                                                    "end": 1231,
                                                    "fullWidth": 9,
                                                    "width": 1,
                                                    "text": "}",
                                                    "value": "}",
                                                    "valueText": "}",
                                                    "hasLeadingTrivia": true,
                                                    "leadingTrivia": [
                                                        {
                                                            "kind": "WhitespaceTrivia",
                                                            "text": "        "
                                                        }
                                                    ]
                                                }
                                            }
                                        }
                                    }
                                ]
                            },
                            "semicolonToken": {
                                "kind": "SemicolonToken",
                                "fullStart": 1231,
                                "fullEnd": 1234,
                                "start": 1231,
                                "end": 1232,
                                "fullWidth": 3,
                                "width": 1,
                                "text": ";",
                                "value": ";",
                                "valueText": ";",
                                "hasTrailingTrivia": true,
                                "hasTrailingNewLine": true,
                                "trailingTrivia": [
                                    {
                                        "kind": "NewLineTrivia",
                                        "text": "\r\n"
                                    }
                                ]
                            }
                        },
                        {
                            "kind": "ExpressionStatement",
                            "fullStart": 1234,
                            "fullEnd": 1292,
                            "start": 1244,
                            "end": 1290,
                            "fullWidth": 58,
                            "width": 46,
                            "expression": {
                                "kind": "InvocationExpression",
                                "fullStart": 1234,
                                "fullEnd": 1289,
                                "start": 1244,
                                "end": 1289,
                                "fullWidth": 55,
                                "width": 45,
                                "expression": {
                                    "kind": "MemberAccessExpression",
                                    "fullStart": 1234,
                                    "fullEnd": 1272,
                                    "start": 1244,
                                    "end": 1272,
                                    "fullWidth": 38,
                                    "width": 28,
                                    "expression": {
                                        "kind": "MemberAccessExpression",
                                        "fullStart": 1234,
                                        "fullEnd": 1267,
                                        "start": 1244,
                                        "end": 1267,
                                        "fullWidth": 33,
                                        "width": 23,
                                        "expression": {
                                            "kind": "MemberAccessExpression",
                                            "fullStart": 1234,
                                            "fullEnd": 1259,
                                            "start": 1244,
                                            "end": 1259,
                                            "fullWidth": 25,
                                            "width": 15,
                                            "expression": {
                                                "kind": "IdentifierName",
                                                "fullStart": 1234,
                                                "fullEnd": 1249,
                                                "start": 1244,
                                                "end": 1249,
                                                "fullWidth": 15,
                                                "width": 5,
                                                "text": "Array",
                                                "value": "Array",
                                                "valueText": "Array",
                                                "hasLeadingTrivia": true,
                                                "hasLeadingNewLine": true,
                                                "leadingTrivia": [
                                                    {
                                                        "kind": "NewLineTrivia",
                                                        "text": "\r\n"
                                                    },
                                                    {
                                                        "kind": "WhitespaceTrivia",
                                                        "text": "        "
                                                    }
                                                ]
                                            },
                                            "dotToken": {
                                                "kind": "DotToken",
                                                "fullStart": 1249,
                                                "fullEnd": 1250,
                                                "start": 1249,
                                                "end": 1250,
                                                "fullWidth": 1,
                                                "width": 1,
                                                "text": ".",
                                                "value": ".",
                                                "valueText": "."
                                            },
                                            "name": {
                                                "kind": "IdentifierName",
                                                "fullStart": 1250,
                                                "fullEnd": 1259,
                                                "start": 1250,
                                                "end": 1259,
                                                "fullWidth": 9,
                                                "width": 9,
                                                "text": "prototype",
                                                "value": "prototype",
                                                "valueText": "prototype"
                                            }
                                        },
                                        "dotToken": {
                                            "kind": "DotToken",
                                            "fullStart": 1259,
                                            "fullEnd": 1260,
                                            "start": 1259,
                                            "end": 1260,
                                            "fullWidth": 1,
                                            "width": 1,
                                            "text": ".",
                                            "value": ".",
                                            "valueText": "."
                                        },
                                        "name": {
                                            "kind": "IdentifierName",
                                            "fullStart": 1260,
                                            "fullEnd": 1267,
                                            "start": 1260,
                                            "end": 1267,
                                            "fullWidth": 7,
                                            "width": 7,
                                            "text": "forEach",
                                            "value": "forEach",
                                            "valueText": "forEach"
                                        }
                                    },
                                    "dotToken": {
                                        "kind": "DotToken",
                                        "fullStart": 1267,
                                        "fullEnd": 1268,
                                        "start": 1267,
                                        "end": 1268,
                                        "fullWidth": 1,
                                        "width": 1,
                                        "text": ".",
                                        "value": ".",
                                        "valueText": "."
                                    },
                                    "name": {
                                        "kind": "IdentifierName",
                                        "fullStart": 1268,
                                        "fullEnd": 1272,
                                        "start": 1268,
                                        "end": 1272,
                                        "fullWidth": 4,
                                        "width": 4,
                                        "text": "call",
                                        "value": "call",
                                        "valueText": "call"
                                    }
                                },
                                "argumentList": {
                                    "kind": "ArgumentList",
                                    "fullStart": 1272,
                                    "fullEnd": 1289,
                                    "start": 1272,
                                    "end": 1289,
                                    "fullWidth": 17,
                                    "width": 17,
                                    "openParenToken": {
                                        "kind": "OpenParenToken",
                                        "fullStart": 1272,
                                        "fullEnd": 1273,
                                        "start": 1272,
                                        "end": 1273,
                                        "fullWidth": 1,
                                        "width": 1,
                                        "text": "(",
                                        "value": "(",
                                        "valueText": "("
                                    },
                                    "arguments": [
                                        {
                                            "kind": "IdentifierName",
                                            "fullStart": 1273,
                                            "fullEnd": 1276,
                                            "start": 1273,
                                            "end": 1276,
                                            "fullWidth": 3,
                                            "width": 3,
                                            "text": "obj",
                                            "value": "obj",
                                            "valueText": "obj"
                                        },
                                        {
                                            "kind": "CommaToken",
                                            "fullStart": 1276,
                                            "fullEnd": 1278,
                                            "start": 1276,
                                            "end": 1277,
                                            "fullWidth": 2,
                                            "width": 1,
                                            "text": ",",
                                            "value": ",",
                                            "valueText": ",",
                                            "hasTrailingTrivia": true,
                                            "trailingTrivia": [
                                                {
                                                    "kind": "WhitespaceTrivia",
                                                    "text": " "
                                                }
                                            ]
                                        },
                                        {
                                            "kind": "IdentifierName",
                                            "fullStart": 1278,
                                            "fullEnd": 1288,
                                            "start": 1278,
                                            "end": 1288,
                                            "fullWidth": 10,
                                            "width": 10,
                                            "text": "callbackfn",
                                            "value": "callbackfn",
                                            "valueText": "callbackfn"
                                        }
                                    ],
                                    "closeParenToken": {
                                        "kind": "CloseParenToken",
                                        "fullStart": 1288,
                                        "fullEnd": 1289,
                                        "start": 1288,
                                        "end": 1289,
                                        "fullWidth": 1,
                                        "width": 1,
                                        "text": ")",
                                        "value": ")",
                                        "valueText": ")"
                                    }
                                }
                            },
                            "semicolonToken": {
                                "kind": "SemicolonToken",
                                "fullStart": 1289,
                                "fullEnd": 1292,
                                "start": 1289,
                                "end": 1290,
                                "fullWidth": 3,
                                "width": 1,
                                "text": ";",
                                "value": ";",
                                "valueText": ";",
                                "hasTrailingTrivia": true,
                                "hasTrailingNewLine": true,
                                "trailingTrivia": [
                                    {
                                        "kind": "NewLineTrivia",
                                        "text": "\r\n"
                                    }
                                ]
                            }
                        },
                        {
                            "kind": "ReturnStatement",
                            "fullStart": 1292,
                            "fullEnd": 1363,
                            "start": 1302,
                            "end": 1361,
                            "fullWidth": 71,
                            "width": 59,
                            "returnKeyword": {
                                "kind": "ReturnKeyword",
                                "fullStart": 1292,
                                "fullEnd": 1309,
                                "start": 1302,
                                "end": 1308,
                                "fullWidth": 17,
                                "width": 6,
                                "text": "return",
                                "value": "return",
                                "valueText": "return",
                                "hasLeadingTrivia": true,
                                "hasLeadingNewLine": true,
                                "hasTrailingTrivia": true,
                                "leadingTrivia": [
                                    {
                                        "kind": "NewLineTrivia",
                                        "text": "\r\n"
                                    },
                                    {
                                        "kind": "WhitespaceTrivia",
                                        "text": "        "
                                    }
                                ],
                                "trailingTrivia": [
                                    {
                                        "kind": "WhitespaceTrivia",
                                        "text": " "
                                    }
                                ]
                            },
                            "expression": {
                                "kind": "LogicalAndExpression",
                                "fullStart": 1309,
                                "fullEnd": 1360,
                                "start": 1309,
                                "end": 1360,
                                "fullWidth": 51,
                                "width": 51,
                                "left": {
                                    "kind": "LogicalAndExpression",
                                    "fullStart": 1309,
                                    "fullEnd": 1340,
                                    "start": 1309,
                                    "end": 1339,
                                    "fullWidth": 31,
                                    "width": 30,
                                    "left": {
                                        "kind": "IdentifierName",
                                        "fullStart": 1309,
                                        "fullEnd": 1320,
                                        "start": 1309,
                                        "end": 1319,
                                        "fullWidth": 11,
                                        "width": 10,
                                        "text": "testResult",
                                        "value": "testResult",
                                        "valueText": "testResult",
                                        "hasTrailingTrivia": true,
                                        "trailingTrivia": [
                                            {
                                                "kind": "WhitespaceTrivia",
                                                "text": " "
                                            }
                                        ]
                                    },
                                    "operatorToken": {
                                        "kind": "AmpersandAmpersandToken",
                                        "fullStart": 1320,
                                        "fullEnd": 1323,
                                        "start": 1320,
                                        "end": 1322,
                                        "fullWidth": 3,
                                        "width": 2,
                                        "text": "&&",
                                        "value": "&&",
                                        "valueText": "&&",
                                        "hasTrailingTrivia": true,
                                        "trailingTrivia": [
                                            {
                                                "kind": "WhitespaceTrivia",
                                                "text": " "
                                            }
                                        ]
                                    },
                                    "right": {
                                        "kind": "IdentifierName",
                                        "fullStart": 1323,
                                        "fullEnd": 1340,
                                        "start": 1323,
                                        "end": 1339,
                                        "fullWidth": 17,
                                        "width": 16,
                                        "text": "firstStepOccured",
                                        "value": "firstStepOccured",
                                        "valueText": "firstStepOccured",
                                        "hasTrailingTrivia": true,
                                        "trailingTrivia": [
                                            {
                                                "kind": "WhitespaceTrivia",
                                                "text": " "
                                            }
                                        ]
                                    }
                                },
                                "operatorToken": {
                                    "kind": "AmpersandAmpersandToken",
                                    "fullStart": 1340,
                                    "fullEnd": 1343,
                                    "start": 1340,
                                    "end": 1342,
                                    "fullWidth": 3,
                                    "width": 2,
                                    "text": "&&",
                                    "value": "&&",
                                    "valueText": "&&",
                                    "hasTrailingTrivia": true,
                                    "trailingTrivia": [
                                        {
                                            "kind": "WhitespaceTrivia",
                                            "text": " "
                                        }
                                    ]
                                },
                                "right": {
                                    "kind": "IdentifierName",
                                    "fullStart": 1343,
                                    "fullEnd": 1360,
                                    "start": 1343,
                                    "end": 1360,
                                    "fullWidth": 17,
                                    "width": 17,
                                    "text": "secondStepOccured",
                                    "value": "secondStepOccured",
                                    "valueText": "secondStepOccured"
                                }
                            },
                            "semicolonToken": {
                                "kind": "SemicolonToken",
                                "fullStart": 1360,
                                "fullEnd": 1363,
                                "start": 1360,
                                "end": 1361,
                                "fullWidth": 3,
                                "width": 1,
                                "text": ";",
                                "value": ";",
                                "valueText": ";",
                                "hasTrailingTrivia": true,
                                "hasTrailingNewLine": true,
                                "trailingTrivia": [
                                    {
                                        "kind": "NewLineTrivia",
                                        "text": "\r\n"
                                    }
                                ]
                            }
                        }
                    ],
                    "closeBraceToken": {
                        "kind": "CloseBraceToken",
                        "fullStart": 1363,
                        "fullEnd": 1370,
                        "start": 1367,
                        "end": 1368,
                        "fullWidth": 7,
                        "width": 1,
                        "text": "}",
                        "value": "}",
                        "valueText": "}",
                        "hasLeadingTrivia": true,
                        "hasTrailingTrivia": true,
                        "hasTrailingNewLine": true,
                        "leadingTrivia": [
                            {
                                "kind": "WhitespaceTrivia",
                                "text": "    "
                            }
                        ],
                        "trailingTrivia": [
                            {
                                "kind": "NewLineTrivia",
                                "text": "\r\n"
                            }
                        ]
                    }
                }
            },
            {
                "kind": "ExpressionStatement",
                "fullStart": 1370,
                "fullEnd": 1394,
                "start": 1370,
                "end": 1392,
                "fullWidth": 24,
                "width": 22,
                "expression": {
                    "kind": "InvocationExpression",
                    "fullStart": 1370,
                    "fullEnd": 1391,
                    "start": 1370,
                    "end": 1391,
                    "fullWidth": 21,
                    "width": 21,
                    "expression": {
                        "kind": "IdentifierName",
                        "fullStart": 1370,
                        "fullEnd": 1381,
                        "start": 1370,
                        "end": 1381,
                        "fullWidth": 11,
                        "width": 11,
                        "text": "runTestCase",
                        "value": "runTestCase",
                        "valueText": "runTestCase"
                    },
                    "argumentList": {
                        "kind": "ArgumentList",
                        "fullStart": 1381,
                        "fullEnd": 1391,
                        "start": 1381,
                        "end": 1391,
                        "fullWidth": 10,
                        "width": 10,
                        "openParenToken": {
                            "kind": "OpenParenToken",
                            "fullStart": 1381,
                            "fullEnd": 1382,
                            "start": 1381,
                            "end": 1382,
                            "fullWidth": 1,
                            "width": 1,
                            "text": "(",
                            "value": "(",
                            "valueText": "("
                        },
                        "arguments": [
                            {
                                "kind": "IdentifierName",
                                "fullStart": 1382,
                                "fullEnd": 1390,
                                "start": 1382,
                                "end": 1390,
                                "fullWidth": 8,
                                "width": 8,
                                "text": "testcase",
                                "value": "testcase",
                                "valueText": "testcase"
                            }
                        ],
                        "closeParenToken": {
                            "kind": "CloseParenToken",
                            "fullStart": 1390,
                            "fullEnd": 1391,
                            "start": 1390,
                            "end": 1391,
                            "fullWidth": 1,
                            "width": 1,
                            "text": ")",
                            "value": ")",
                            "valueText": ")"
                        }
                    }
                },
                "semicolonToken": {
                    "kind": "SemicolonToken",
                    "fullStart": 1391,
                    "fullEnd": 1394,
                    "start": 1391,
                    "end": 1392,
                    "fullWidth": 3,
                    "width": 1,
                    "text": ";",
                    "value": ";",
                    "valueText": ";",
                    "hasTrailingTrivia": true,
                    "hasTrailingNewLine": true,
                    "trailingTrivia": [
                        {
                            "kind": "NewLineTrivia",
                            "text": "\r\n"
                        }
                    ]
                }
            }
        ],
        "endOfFileToken": {
            "kind": "EndOfFileToken",
            "fullStart": 1394,
            "fullEnd": 1394,
            "start": 1394,
            "end": 1394,
            "fullWidth": 0,
            "width": 0,
            "text": ""
        }
    },
    "lineMap": {
        "lineStarts": [
            0,
            67,
            152,
            232,
            308,
            380,
            385,
            440,
            601,
            606,
            608,
            610,
            633,
            635,
            668,
            707,
            747,
            749,
            795,
            833,
            844,
            846,
            867,
            887,
            906,
            929,
            969,
            1015,
            1047,
            1067,
            1108,
            1155,
            1188,
            1207,
            1222,
            1234,
            1236,
            1292,
            1294,
            1363,
            1370,
            1394
        ],
        "length": 1394
    }
}<|MERGE_RESOLUTION|>--- conflicted
+++ resolved
@@ -250,12 +250,8 @@
                                         "start": 647,
                                         "end": 665,
                                         "fullWidth": 18,
-<<<<<<< HEAD
                                         "width": 18,
-                                        "identifier": {
-=======
                                         "propertyName": {
->>>>>>> 85e84683
                                             "kind": "IdentifierName",
                                             "fullStart": 647,
                                             "fullEnd": 658,
@@ -389,12 +385,8 @@
                                         "start": 680,
                                         "end": 704,
                                         "fullWidth": 24,
-<<<<<<< HEAD
                                         "width": 24,
-                                        "identifier": {
-=======
                                         "propertyName": {
->>>>>>> 85e84683
                                             "kind": "IdentifierName",
                                             "fullStart": 680,
                                             "fullEnd": 697,
@@ -528,12 +520,8 @@
                                         "start": 719,
                                         "end": 744,
                                         "fullWidth": 25,
-<<<<<<< HEAD
                                         "width": 25,
-                                        "identifier": {
-=======
                                         "propertyName": {
->>>>>>> 85e84683
                                             "kind": "IdentifierName",
                                             "fullStart": 719,
                                             "fullEnd": 737,
@@ -1113,12 +1101,8 @@
                                         "start": 858,
                                         "end": 1231,
                                         "fullWidth": 373,
-<<<<<<< HEAD
                                         "width": 373,
-                                        "identifier": {
-=======
                                         "propertyName": {
->>>>>>> 85e84683
                                             "kind": "IdentifierName",
                                             "fullStart": 858,
                                             "fullEnd": 862,
