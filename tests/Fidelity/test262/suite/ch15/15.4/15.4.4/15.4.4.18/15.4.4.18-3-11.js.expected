{
    "isDeclaration": false,
    "languageVersion": "EcmaScript5",
    "parseOptions": {
        "allowAutomaticSemicolonInsertion": true
    },
    "sourceUnit": {
        "kind": "SourceUnit",
        "fullStart": 0,
        "fullEnd": 867,
        "start": 542,
        "end": 867,
        "fullWidth": 867,
        "width": 325,
        "isIncrementallyUnusable": true,
        "moduleElements": [
            {
                "kind": "FunctionDeclaration",
                "fullStart": 0,
                "fullEnd": 843,
                "start": 542,
                "end": 841,
                "fullWidth": 843,
                "width": 299,
                "modifiers": [],
                "functionKeyword": {
                    "kind": "FunctionKeyword",
                    "fullStart": 0,
                    "fullEnd": 551,
                    "start": 542,
                    "end": 550,
                    "fullWidth": 551,
                    "width": 8,
                    "text": "function",
                    "value": "function",
                    "valueText": "function",
                    "hasLeadingTrivia": true,
                    "hasLeadingComment": true,
                    "hasLeadingNewLine": true,
                    "hasTrailingTrivia": true,
                    "leadingTrivia": [
                        {
                            "kind": "SingleLineCommentTrivia",
                            "text": "/// Copyright (c) 2012 Ecma International.  All rights reserved. "
                        },
                        {
                            "kind": "NewLineTrivia",
                            "text": "\r\n"
                        },
                        {
                            "kind": "SingleLineCommentTrivia",
                            "text": "/// Ecma International makes this code available under the terms and conditions set"
                        },
                        {
                            "kind": "NewLineTrivia",
                            "text": "\r\n"
                        },
                        {
                            "kind": "SingleLineCommentTrivia",
                            "text": "/// forth on http://hg.ecmascript.org/tests/test262/raw-file/tip/LICENSE (the "
                        },
                        {
                            "kind": "NewLineTrivia",
                            "text": "\r\n"
                        },
                        {
                            "kind": "SingleLineCommentTrivia",
                            "text": "/// \"Use Terms\").   Any redistribution of this code must retain the above "
                        },
                        {
                            "kind": "NewLineTrivia",
                            "text": "\r\n"
                        },
                        {
                            "kind": "SingleLineCommentTrivia",
                            "text": "/// copyright and this notice and otherwise comply with the Use Terms."
                        },
                        {
                            "kind": "NewLineTrivia",
                            "text": "\r\n"
                        },
                        {
                            "kind": "MultiLineCommentTrivia",
                            "text": "/**\r\n * @path ch15/15.4/15.4.4/15.4.4.18/15.4.4.18-3-11.js\r\n * @description Array.prototype.forEach - 'length' is a string containing a positive number\r\n */"
                        },
                        {
                            "kind": "NewLineTrivia",
                            "text": "\r\n"
                        },
                        {
                            "kind": "NewLineTrivia",
                            "text": "\r\n"
                        },
                        {
                            "kind": "NewLineTrivia",
                            "text": "\r\n"
                        }
                    ],
                    "trailingTrivia": [
                        {
                            "kind": "WhitespaceTrivia",
                            "text": " "
                        }
                    ]
                },
                "identifier": {
                    "kind": "IdentifierName",
                    "fullStart": 551,
                    "fullEnd": 559,
                    "start": 551,
                    "end": 559,
                    "fullWidth": 8,
                    "width": 8,
                    "text": "testcase",
                    "value": "testcase",
                    "valueText": "testcase"
                },
                "callSignature": {
                    "kind": "CallSignature",
                    "fullStart": 559,
                    "fullEnd": 562,
                    "start": 559,
                    "end": 561,
                    "fullWidth": 3,
                    "width": 2,
                    "parameterList": {
                        "kind": "ParameterList",
                        "fullStart": 559,
                        "fullEnd": 562,
                        "start": 559,
                        "end": 561,
                        "fullWidth": 3,
                        "width": 2,
                        "openParenToken": {
                            "kind": "OpenParenToken",
                            "fullStart": 559,
                            "fullEnd": 560,
                            "start": 559,
                            "end": 560,
                            "fullWidth": 1,
                            "width": 1,
                            "text": "(",
                            "value": "(",
                            "valueText": "("
                        },
                        "parameters": [],
                        "closeParenToken": {
                            "kind": "CloseParenToken",
                            "fullStart": 560,
                            "fullEnd": 562,
                            "start": 560,
                            "end": 561,
                            "fullWidth": 2,
                            "width": 1,
                            "text": ")",
                            "value": ")",
                            "valueText": ")",
                            "hasTrailingTrivia": true,
                            "trailingTrivia": [
                                {
                                    "kind": "WhitespaceTrivia",
                                    "text": " "
                                }
                            ]
                        }
                    }
                },
                "block": {
                    "kind": "Block",
                    "fullStart": 562,
                    "fullEnd": 843,
                    "start": 562,
                    "end": 841,
                    "fullWidth": 281,
                    "width": 279,
                    "openBraceToken": {
                        "kind": "OpenBraceToken",
                        "fullStart": 562,
                        "fullEnd": 565,
                        "start": 562,
                        "end": 563,
                        "fullWidth": 3,
                        "width": 1,
                        "text": "{",
                        "value": "{",
                        "valueText": "{",
                        "hasTrailingTrivia": true,
                        "hasTrailingNewLine": true,
                        "trailingTrivia": [
                            {
                                "kind": "NewLineTrivia",
                                "text": "\r\n"
                            }
                        ]
                    },
                    "statements": [
                        {
                            "kind": "VariableStatement",
                            "fullStart": 565,
                            "fullEnd": 600,
                            "start": 575,
                            "end": 598,
                            "fullWidth": 35,
                            "width": 23,
                            "modifiers": [],
                            "variableDeclaration": {
                                "kind": "VariableDeclaration",
                                "fullStart": 565,
                                "fullEnd": 597,
                                "start": 575,
                                "end": 597,
                                "fullWidth": 32,
                                "width": 22,
                                "varKeyword": {
                                    "kind": "VarKeyword",
                                    "fullStart": 565,
                                    "fullEnd": 579,
                                    "start": 575,
                                    "end": 578,
                                    "fullWidth": 14,
                                    "width": 3,
                                    "text": "var",
                                    "value": "var",
                                    "valueText": "var",
                                    "hasLeadingTrivia": true,
                                    "hasLeadingNewLine": true,
                                    "hasTrailingTrivia": true,
                                    "leadingTrivia": [
                                        {
                                            "kind": "NewLineTrivia",
                                            "text": "\r\n"
                                        },
                                        {
                                            "kind": "WhitespaceTrivia",
                                            "text": "        "
                                        }
                                    ],
                                    "trailingTrivia": [
                                        {
                                            "kind": "WhitespaceTrivia",
                                            "text": " "
                                        }
                                    ]
                                },
                                "variableDeclarators": [
                                    {
                                        "kind": "VariableDeclarator",
                                        "fullStart": 579,
                                        "fullEnd": 597,
                                        "start": 579,
                                        "end": 597,
                                        "fullWidth": 18,
<<<<<<< HEAD
                                        "width": 18,
                                        "identifier": {
=======
                                        "propertyName": {
>>>>>>> 85e84683
                                            "kind": "IdentifierName",
                                            "fullStart": 579,
                                            "fullEnd": 590,
                                            "start": 579,
                                            "end": 589,
                                            "fullWidth": 11,
                                            "width": 10,
                                            "text": "testResult",
                                            "value": "testResult",
                                            "valueText": "testResult",
                                            "hasTrailingTrivia": true,
                                            "trailingTrivia": [
                                                {
                                                    "kind": "WhitespaceTrivia",
                                                    "text": " "
                                                }
                                            ]
                                        },
                                        "equalsValueClause": {
                                            "kind": "EqualsValueClause",
                                            "fullStart": 590,
                                            "fullEnd": 597,
                                            "start": 590,
                                            "end": 597,
                                            "fullWidth": 7,
                                            "width": 7,
                                            "equalsToken": {
                                                "kind": "EqualsToken",
                                                "fullStart": 590,
                                                "fullEnd": 592,
                                                "start": 590,
                                                "end": 591,
                                                "fullWidth": 2,
                                                "width": 1,
                                                "text": "=",
                                                "value": "=",
                                                "valueText": "=",
                                                "hasTrailingTrivia": true,
                                                "trailingTrivia": [
                                                    {
                                                        "kind": "WhitespaceTrivia",
                                                        "text": " "
                                                    }
                                                ]
                                            },
                                            "value": {
                                                "kind": "FalseKeyword",
                                                "fullStart": 592,
                                                "fullEnd": 597,
                                                "start": 592,
                                                "end": 597,
                                                "fullWidth": 5,
                                                "width": 5,
                                                "text": "false",
                                                "value": false,
                                                "valueText": "false"
                                            }
                                        }
                                    }
                                ]
                            },
                            "semicolonToken": {
                                "kind": "SemicolonToken",
                                "fullStart": 597,
                                "fullEnd": 600,
                                "start": 597,
                                "end": 598,
                                "fullWidth": 3,
                                "width": 1,
                                "text": ";",
                                "value": ";",
                                "valueText": ";",
                                "hasTrailingTrivia": true,
                                "hasTrailingNewLine": true,
                                "trailingTrivia": [
                                    {
                                        "kind": "NewLineTrivia",
                                        "text": "\r\n"
                                    }
                                ]
                            }
                        },
                        {
                            "kind": "FunctionDeclaration",
                            "fullStart": 600,
                            "fullEnd": 697,
                            "start": 610,
                            "end": 695,
                            "fullWidth": 97,
                            "width": 85,
                            "modifiers": [],
                            "functionKeyword": {
                                "kind": "FunctionKeyword",
                                "fullStart": 600,
                                "fullEnd": 619,
                                "start": 610,
                                "end": 618,
                                "fullWidth": 19,
                                "width": 8,
                                "text": "function",
                                "value": "function",
                                "valueText": "function",
                                "hasLeadingTrivia": true,
                                "hasLeadingNewLine": true,
                                "hasTrailingTrivia": true,
                                "leadingTrivia": [
                                    {
                                        "kind": "NewLineTrivia",
                                        "text": "\r\n"
                                    },
                                    {
                                        "kind": "WhitespaceTrivia",
                                        "text": "        "
                                    }
                                ],
                                "trailingTrivia": [
                                    {
                                        "kind": "WhitespaceTrivia",
                                        "text": " "
                                    }
                                ]
                            },
                            "identifier": {
                                "kind": "IdentifierName",
                                "fullStart": 619,
                                "fullEnd": 629,
                                "start": 619,
                                "end": 629,
                                "fullWidth": 10,
                                "width": 10,
                                "text": "callbackfn",
                                "value": "callbackfn",
                                "valueText": "callbackfn"
                            },
                            "callSignature": {
                                "kind": "CallSignature",
                                "fullStart": 629,
                                "fullEnd": 645,
                                "start": 629,
                                "end": 644,
                                "fullWidth": 16,
                                "width": 15,
                                "parameterList": {
                                    "kind": "ParameterList",
                                    "fullStart": 629,
                                    "fullEnd": 645,
                                    "start": 629,
                                    "end": 644,
                                    "fullWidth": 16,
                                    "width": 15,
                                    "openParenToken": {
                                        "kind": "OpenParenToken",
                                        "fullStart": 629,
                                        "fullEnd": 630,
                                        "start": 629,
                                        "end": 630,
                                        "fullWidth": 1,
                                        "width": 1,
                                        "text": "(",
                                        "value": "(",
                                        "valueText": "("
                                    },
                                    "parameters": [
                                        {
                                            "kind": "Parameter",
                                            "fullStart": 630,
                                            "fullEnd": 633,
                                            "start": 630,
                                            "end": 633,
                                            "fullWidth": 3,
                                            "width": 3,
                                            "modifiers": [],
                                            "identifier": {
                                                "kind": "IdentifierName",
                                                "fullStart": 630,
                                                "fullEnd": 633,
                                                "start": 630,
                                                "end": 633,
                                                "fullWidth": 3,
                                                "width": 3,
                                                "text": "val",
                                                "value": "val",
                                                "valueText": "val"
                                            }
                                        },
                                        {
                                            "kind": "CommaToken",
                                            "fullStart": 633,
                                            "fullEnd": 635,
                                            "start": 633,
                                            "end": 634,
                                            "fullWidth": 2,
                                            "width": 1,
                                            "text": ",",
                                            "value": ",",
                                            "valueText": ",",
                                            "hasTrailingTrivia": true,
                                            "trailingTrivia": [
                                                {
                                                    "kind": "WhitespaceTrivia",
                                                    "text": " "
                                                }
                                            ]
                                        },
                                        {
                                            "kind": "Parameter",
                                            "fullStart": 635,
                                            "fullEnd": 638,
                                            "start": 635,
                                            "end": 638,
                                            "fullWidth": 3,
                                            "width": 3,
                                            "modifiers": [],
                                            "identifier": {
                                                "kind": "IdentifierName",
                                                "fullStart": 635,
                                                "fullEnd": 638,
                                                "start": 635,
                                                "end": 638,
                                                "fullWidth": 3,
                                                "width": 3,
                                                "text": "idx",
                                                "value": "idx",
                                                "valueText": "idx"
                                            }
                                        },
                                        {
                                            "kind": "CommaToken",
                                            "fullStart": 638,
                                            "fullEnd": 640,
                                            "start": 638,
                                            "end": 639,
                                            "fullWidth": 2,
                                            "width": 1,
                                            "text": ",",
                                            "value": ",",
                                            "valueText": ",",
                                            "hasTrailingTrivia": true,
                                            "trailingTrivia": [
                                                {
                                                    "kind": "WhitespaceTrivia",
                                                    "text": " "
                                                }
                                            ]
                                        },
                                        {
                                            "kind": "Parameter",
                                            "fullStart": 640,
                                            "fullEnd": 643,
                                            "start": 640,
                                            "end": 643,
                                            "fullWidth": 3,
                                            "width": 3,
                                            "modifiers": [],
                                            "identifier": {
                                                "kind": "IdentifierName",
                                                "fullStart": 640,
                                                "fullEnd": 643,
                                                "start": 640,
                                                "end": 643,
                                                "fullWidth": 3,
                                                "width": 3,
                                                "text": "obj",
                                                "value": "obj",
                                                "valueText": "obj"
                                            }
                                        }
                                    ],
                                    "closeParenToken": {
                                        "kind": "CloseParenToken",
                                        "fullStart": 643,
                                        "fullEnd": 645,
                                        "start": 643,
                                        "end": 644,
                                        "fullWidth": 2,
                                        "width": 1,
                                        "text": ")",
                                        "value": ")",
                                        "valueText": ")",
                                        "hasTrailingTrivia": true,
                                        "trailingTrivia": [
                                            {
                                                "kind": "WhitespaceTrivia",
                                                "text": " "
                                            }
                                        ]
                                    }
                                }
                            },
                            "block": {
                                "kind": "Block",
                                "fullStart": 645,
                                "fullEnd": 697,
                                "start": 645,
                                "end": 695,
                                "fullWidth": 52,
                                "width": 50,
                                "openBraceToken": {
                                    "kind": "OpenBraceToken",
                                    "fullStart": 645,
                                    "fullEnd": 648,
                                    "start": 645,
                                    "end": 646,
                                    "fullWidth": 3,
                                    "width": 1,
                                    "text": "{",
                                    "value": "{",
                                    "valueText": "{",
                                    "hasTrailingTrivia": true,
                                    "hasTrailingNewLine": true,
                                    "trailingTrivia": [
                                        {
                                            "kind": "NewLineTrivia",
                                            "text": "\r\n"
                                        }
                                    ]
                                },
                                "statements": [
                                    {
                                        "kind": "ExpressionStatement",
                                        "fullStart": 648,
                                        "fullEnd": 686,
                                        "start": 660,
                                        "end": 684,
                                        "fullWidth": 38,
                                        "width": 24,
                                        "expression": {
                                            "kind": "AssignmentExpression",
                                            "fullStart": 648,
                                            "fullEnd": 683,
                                            "start": 660,
                                            "end": 683,
                                            "fullWidth": 35,
                                            "width": 23,
                                            "left": {
                                                "kind": "IdentifierName",
                                                "fullStart": 648,
                                                "fullEnd": 671,
                                                "start": 660,
                                                "end": 670,
                                                "fullWidth": 23,
                                                "width": 10,
                                                "text": "testResult",
                                                "value": "testResult",
                                                "valueText": "testResult",
                                                "hasLeadingTrivia": true,
                                                "hasTrailingTrivia": true,
                                                "leadingTrivia": [
                                                    {
                                                        "kind": "WhitespaceTrivia",
                                                        "text": "            "
                                                    }
                                                ],
                                                "trailingTrivia": [
                                                    {
                                                        "kind": "WhitespaceTrivia",
                                                        "text": " "
                                                    }
                                                ]
                                            },
                                            "operatorToken": {
                                                "kind": "EqualsToken",
                                                "fullStart": 671,
                                                "fullEnd": 673,
                                                "start": 671,
                                                "end": 672,
                                                "fullWidth": 2,
                                                "width": 1,
                                                "text": "=",
                                                "value": "=",
                                                "valueText": "=",
                                                "hasTrailingTrivia": true,
                                                "trailingTrivia": [
                                                    {
                                                        "kind": "WhitespaceTrivia",
                                                        "text": " "
                                                    }
                                                ]
                                            },
                                            "right": {
                                                "kind": "ParenthesizedExpression",
                                                "fullStart": 673,
                                                "fullEnd": 683,
                                                "start": 673,
                                                "end": 683,
                                                "fullWidth": 10,
                                                "width": 10,
                                                "openParenToken": {
                                                    "kind": "OpenParenToken",
                                                    "fullStart": 673,
                                                    "fullEnd": 674,
                                                    "start": 673,
                                                    "end": 674,
                                                    "fullWidth": 1,
                                                    "width": 1,
                                                    "text": "(",
                                                    "value": "(",
                                                    "valueText": "("
                                                },
                                                "expression": {
                                                    "kind": "GreaterThanExpression",
                                                    "fullStart": 674,
                                                    "fullEnd": 682,
                                                    "start": 674,
                                                    "end": 682,
                                                    "fullWidth": 8,
                                                    "width": 8,
                                                    "left": {
                                                        "kind": "IdentifierName",
                                                        "fullStart": 674,
                                                        "fullEnd": 678,
                                                        "start": 674,
                                                        "end": 677,
                                                        "fullWidth": 4,
                                                        "width": 3,
                                                        "text": "val",
                                                        "value": "val",
                                                        "valueText": "val",
                                                        "hasTrailingTrivia": true,
                                                        "trailingTrivia": [
                                                            {
                                                                "kind": "WhitespaceTrivia",
                                                                "text": " "
                                                            }
                                                        ]
                                                    },
                                                    "operatorToken": {
                                                        "kind": "GreaterThanToken",
                                                        "fullStart": 678,
                                                        "fullEnd": 680,
                                                        "start": 678,
                                                        "end": 679,
                                                        "fullWidth": 2,
                                                        "width": 1,
                                                        "text": ">",
                                                        "value": ">",
                                                        "valueText": ">",
                                                        "hasTrailingTrivia": true,
                                                        "trailingTrivia": [
                                                            {
                                                                "kind": "WhitespaceTrivia",
                                                                "text": " "
                                                            }
                                                        ]
                                                    },
                                                    "right": {
                                                        "kind": "NumericLiteral",
                                                        "fullStart": 680,
                                                        "fullEnd": 682,
                                                        "start": 680,
                                                        "end": 682,
                                                        "fullWidth": 2,
                                                        "width": 2,
                                                        "text": "10",
                                                        "value": 10,
                                                        "valueText": "10"
                                                    }
                                                },
                                                "closeParenToken": {
                                                    "kind": "CloseParenToken",
                                                    "fullStart": 682,
                                                    "fullEnd": 683,
                                                    "start": 682,
                                                    "end": 683,
                                                    "fullWidth": 1,
                                                    "width": 1,
                                                    "text": ")",
                                                    "value": ")",
                                                    "valueText": ")"
                                                }
                                            }
                                        },
                                        "semicolonToken": {
                                            "kind": "SemicolonToken",
                                            "fullStart": 683,
                                            "fullEnd": 686,
                                            "start": 683,
                                            "end": 684,
                                            "fullWidth": 3,
                                            "width": 1,
                                            "text": ";",
                                            "value": ";",
                                            "valueText": ";",
                                            "hasTrailingTrivia": true,
                                            "hasTrailingNewLine": true,
                                            "trailingTrivia": [
                                                {
                                                    "kind": "NewLineTrivia",
                                                    "text": "\r\n"
                                                }
                                            ]
                                        }
                                    }
                                ],
                                "closeBraceToken": {
                                    "kind": "CloseBraceToken",
                                    "fullStart": 686,
                                    "fullEnd": 697,
                                    "start": 694,
                                    "end": 695,
                                    "fullWidth": 11,
                                    "width": 1,
                                    "text": "}",
                                    "value": "}",
                                    "valueText": "}",
                                    "hasLeadingTrivia": true,
                                    "hasTrailingTrivia": true,
                                    "hasTrailingNewLine": true,
                                    "leadingTrivia": [
                                        {
                                            "kind": "WhitespaceTrivia",
                                            "text": "        "
                                        }
                                    ],
                                    "trailingTrivia": [
                                        {
                                            "kind": "NewLineTrivia",
                                            "text": "\r\n"
                                        }
                                    ]
                                }
                            }
                        },
                        {
                            "kind": "VariableStatement",
                            "fullStart": 697,
                            "fullEnd": 748,
                            "start": 707,
                            "end": 746,
                            "fullWidth": 51,
                            "width": 39,
                            "modifiers": [],
                            "variableDeclaration": {
                                "kind": "VariableDeclaration",
                                "fullStart": 697,
                                "fullEnd": 745,
                                "start": 707,
                                "end": 745,
                                "fullWidth": 48,
                                "width": 38,
                                "varKeyword": {
                                    "kind": "VarKeyword",
                                    "fullStart": 697,
                                    "fullEnd": 711,
                                    "start": 707,
                                    "end": 710,
                                    "fullWidth": 14,
                                    "width": 3,
                                    "text": "var",
                                    "value": "var",
                                    "valueText": "var",
                                    "hasLeadingTrivia": true,
                                    "hasLeadingNewLine": true,
                                    "hasTrailingTrivia": true,
                                    "leadingTrivia": [
                                        {
                                            "kind": "NewLineTrivia",
                                            "text": "\r\n"
                                        },
                                        {
                                            "kind": "WhitespaceTrivia",
                                            "text": "        "
                                        }
                                    ],
                                    "trailingTrivia": [
                                        {
                                            "kind": "WhitespaceTrivia",
                                            "text": " "
                                        }
                                    ]
                                },
                                "variableDeclarators": [
                                    {
                                        "kind": "VariableDeclarator",
                                        "fullStart": 711,
                                        "fullEnd": 745,
                                        "start": 711,
                                        "end": 745,
                                        "fullWidth": 34,
<<<<<<< HEAD
                                        "width": 34,
                                        "identifier": {
=======
                                        "propertyName": {
>>>>>>> 85e84683
                                            "kind": "IdentifierName",
                                            "fullStart": 711,
                                            "fullEnd": 715,
                                            "start": 711,
                                            "end": 714,
                                            "fullWidth": 4,
                                            "width": 3,
                                            "text": "obj",
                                            "value": "obj",
                                            "valueText": "obj",
                                            "hasTrailingTrivia": true,
                                            "trailingTrivia": [
                                                {
                                                    "kind": "WhitespaceTrivia",
                                                    "text": " "
                                                }
                                            ]
                                        },
                                        "equalsValueClause": {
                                            "kind": "EqualsValueClause",
                                            "fullStart": 715,
                                            "fullEnd": 745,
                                            "start": 715,
                                            "end": 745,
                                            "fullWidth": 30,
                                            "width": 30,
                                            "equalsToken": {
                                                "kind": "EqualsToken",
                                                "fullStart": 715,
                                                "fullEnd": 717,
                                                "start": 715,
                                                "end": 716,
                                                "fullWidth": 2,
                                                "width": 1,
                                                "text": "=",
                                                "value": "=",
                                                "valueText": "=",
                                                "hasTrailingTrivia": true,
                                                "trailingTrivia": [
                                                    {
                                                        "kind": "WhitespaceTrivia",
                                                        "text": " "
                                                    }
                                                ]
                                            },
                                            "value": {
                                                "kind": "ObjectLiteralExpression",
                                                "fullStart": 717,
                                                "fullEnd": 745,
                                                "start": 717,
                                                "end": 745,
                                                "fullWidth": 28,
                                                "width": 28,
                                                "openBraceToken": {
                                                    "kind": "OpenBraceToken",
                                                    "fullStart": 717,
                                                    "fullEnd": 719,
                                                    "start": 717,
                                                    "end": 718,
                                                    "fullWidth": 2,
                                                    "width": 1,
                                                    "text": "{",
                                                    "value": "{",
                                                    "valueText": "{",
                                                    "hasTrailingTrivia": true,
                                                    "trailingTrivia": [
                                                        {
                                                            "kind": "WhitespaceTrivia",
                                                            "text": " "
                                                        }
                                                    ]
                                                },
                                                "propertyAssignments": [
                                                    {
                                                        "kind": "SimplePropertyAssignment",
                                                        "fullStart": 719,
                                                        "fullEnd": 724,
                                                        "start": 719,
                                                        "end": 724,
                                                        "fullWidth": 5,
                                                        "width": 5,
                                                        "propertyName": {
                                                            "kind": "NumericLiteral",
                                                            "fullStart": 719,
                                                            "fullEnd": 720,
                                                            "start": 719,
                                                            "end": 720,
                                                            "fullWidth": 1,
                                                            "width": 1,
                                                            "text": "1",
                                                            "value": 1,
                                                            "valueText": "1"
                                                        },
                                                        "colonToken": {
                                                            "kind": "ColonToken",
                                                            "fullStart": 720,
                                                            "fullEnd": 722,
                                                            "start": 720,
                                                            "end": 721,
                                                            "fullWidth": 2,
                                                            "width": 1,
                                                            "text": ":",
                                                            "value": ":",
                                                            "valueText": ":",
                                                            "hasTrailingTrivia": true,
                                                            "trailingTrivia": [
                                                                {
                                                                    "kind": "WhitespaceTrivia",
                                                                    "text": " "
                                                                }
                                                            ]
                                                        },
                                                        "expression": {
                                                            "kind": "NumericLiteral",
                                                            "fullStart": 722,
                                                            "fullEnd": 724,
                                                            "start": 722,
                                                            "end": 724,
                                                            "fullWidth": 2,
                                                            "width": 2,
                                                            "text": "11",
                                                            "value": 11,
                                                            "valueText": "11"
                                                        }
                                                    },
                                                    {
                                                        "kind": "CommaToken",
                                                        "fullStart": 724,
                                                        "fullEnd": 726,
                                                        "start": 724,
                                                        "end": 725,
                                                        "fullWidth": 2,
                                                        "width": 1,
                                                        "text": ",",
                                                        "value": ",",
                                                        "valueText": ",",
                                                        "hasTrailingTrivia": true,
                                                        "trailingTrivia": [
                                                            {
                                                                "kind": "WhitespaceTrivia",
                                                                "text": " "
                                                            }
                                                        ]
                                                    },
                                                    {
                                                        "kind": "SimplePropertyAssignment",
                                                        "fullStart": 726,
                                                        "fullEnd": 730,
                                                        "start": 726,
                                                        "end": 730,
                                                        "fullWidth": 4,
                                                        "width": 4,
                                                        "propertyName": {
                                                            "kind": "NumericLiteral",
                                                            "fullStart": 726,
                                                            "fullEnd": 727,
                                                            "start": 726,
                                                            "end": 727,
                                                            "fullWidth": 1,
                                                            "width": 1,
                                                            "text": "2",
                                                            "value": 2,
                                                            "valueText": "2"
                                                        },
                                                        "colonToken": {
                                                            "kind": "ColonToken",
                                                            "fullStart": 727,
                                                            "fullEnd": 729,
                                                            "start": 727,
                                                            "end": 728,
                                                            "fullWidth": 2,
                                                            "width": 1,
                                                            "text": ":",
                                                            "value": ":",
                                                            "valueText": ":",
                                                            "hasTrailingTrivia": true,
                                                            "trailingTrivia": [
                                                                {
                                                                    "kind": "WhitespaceTrivia",
                                                                    "text": " "
                                                                }
                                                            ]
                                                        },
                                                        "expression": {
                                                            "kind": "NumericLiteral",
                                                            "fullStart": 729,
                                                            "fullEnd": 730,
                                                            "start": 729,
                                                            "end": 730,
                                                            "fullWidth": 1,
                                                            "width": 1,
                                                            "text": "9",
                                                            "value": 9,
                                                            "valueText": "9"
                                                        }
                                                    },
                                                    {
                                                        "kind": "CommaToken",
                                                        "fullStart": 730,
                                                        "fullEnd": 732,
                                                        "start": 730,
                                                        "end": 731,
                                                        "fullWidth": 2,
                                                        "width": 1,
                                                        "text": ",",
                                                        "value": ",",
                                                        "valueText": ",",
                                                        "hasTrailingTrivia": true,
                                                        "trailingTrivia": [
                                                            {
                                                                "kind": "WhitespaceTrivia",
                                                                "text": " "
                                                            }
                                                        ]
                                                    },
                                                    {
                                                        "kind": "SimplePropertyAssignment",
                                                        "fullStart": 732,
                                                        "fullEnd": 744,
                                                        "start": 732,
                                                        "end": 743,
                                                        "fullWidth": 12,
                                                        "width": 11,
                                                        "propertyName": {
                                                            "kind": "IdentifierName",
                                                            "fullStart": 732,
                                                            "fullEnd": 738,
                                                            "start": 732,
                                                            "end": 738,
                                                            "fullWidth": 6,
                                                            "width": 6,
                                                            "text": "length",
                                                            "value": "length",
                                                            "valueText": "length"
                                                        },
                                                        "colonToken": {
                                                            "kind": "ColonToken",
                                                            "fullStart": 738,
                                                            "fullEnd": 740,
                                                            "start": 738,
                                                            "end": 739,
                                                            "fullWidth": 2,
                                                            "width": 1,
                                                            "text": ":",
                                                            "value": ":",
                                                            "valueText": ":",
                                                            "hasTrailingTrivia": true,
                                                            "trailingTrivia": [
                                                                {
                                                                    "kind": "WhitespaceTrivia",
                                                                    "text": " "
                                                                }
                                                            ]
                                                        },
                                                        "expression": {
                                                            "kind": "StringLiteral",
                                                            "fullStart": 740,
                                                            "fullEnd": 744,
                                                            "start": 740,
                                                            "end": 743,
                                                            "fullWidth": 4,
                                                            "width": 3,
                                                            "text": "\"2\"",
                                                            "value": "2",
                                                            "valueText": "2",
                                                            "hasTrailingTrivia": true,
                                                            "trailingTrivia": [
                                                                {
                                                                    "kind": "WhitespaceTrivia",
                                                                    "text": " "
                                                                }
                                                            ]
                                                        }
                                                    }
                                                ],
                                                "closeBraceToken": {
                                                    "kind": "CloseBraceToken",
                                                    "fullStart": 744,
                                                    "fullEnd": 745,
                                                    "start": 744,
                                                    "end": 745,
                                                    "fullWidth": 1,
                                                    "width": 1,
                                                    "text": "}",
                                                    "value": "}",
                                                    "valueText": "}"
                                                }
                                            }
                                        }
                                    }
                                ]
                            },
                            "semicolonToken": {
                                "kind": "SemicolonToken",
                                "fullStart": 745,
                                "fullEnd": 748,
                                "start": 745,
                                "end": 746,
                                "fullWidth": 3,
                                "width": 1,
                                "text": ";",
                                "value": ";",
                                "valueText": ";",
                                "hasTrailingTrivia": true,
                                "hasTrailingNewLine": true,
                                "trailingTrivia": [
                                    {
                                        "kind": "NewLineTrivia",
                                        "text": "\r\n"
                                    }
                                ]
                            }
                        },
                        {
                            "kind": "ExpressionStatement",
                            "fullStart": 748,
                            "fullEnd": 806,
                            "start": 758,
                            "end": 804,
                            "fullWidth": 58,
                            "width": 46,
                            "expression": {
                                "kind": "InvocationExpression",
                                "fullStart": 748,
                                "fullEnd": 803,
                                "start": 758,
                                "end": 803,
                                "fullWidth": 55,
                                "width": 45,
                                "expression": {
                                    "kind": "MemberAccessExpression",
                                    "fullStart": 748,
                                    "fullEnd": 786,
                                    "start": 758,
                                    "end": 786,
                                    "fullWidth": 38,
                                    "width": 28,
                                    "expression": {
                                        "kind": "MemberAccessExpression",
                                        "fullStart": 748,
                                        "fullEnd": 781,
                                        "start": 758,
                                        "end": 781,
                                        "fullWidth": 33,
                                        "width": 23,
                                        "expression": {
                                            "kind": "MemberAccessExpression",
                                            "fullStart": 748,
                                            "fullEnd": 773,
                                            "start": 758,
                                            "end": 773,
                                            "fullWidth": 25,
                                            "width": 15,
                                            "expression": {
                                                "kind": "IdentifierName",
                                                "fullStart": 748,
                                                "fullEnd": 763,
                                                "start": 758,
                                                "end": 763,
                                                "fullWidth": 15,
                                                "width": 5,
                                                "text": "Array",
                                                "value": "Array",
                                                "valueText": "Array",
                                                "hasLeadingTrivia": true,
                                                "hasLeadingNewLine": true,
                                                "leadingTrivia": [
                                                    {
                                                        "kind": "NewLineTrivia",
                                                        "text": "\r\n"
                                                    },
                                                    {
                                                        "kind": "WhitespaceTrivia",
                                                        "text": "        "
                                                    }
                                                ]
                                            },
                                            "dotToken": {
                                                "kind": "DotToken",
                                                "fullStart": 763,
                                                "fullEnd": 764,
                                                "start": 763,
                                                "end": 764,
                                                "fullWidth": 1,
                                                "width": 1,
                                                "text": ".",
                                                "value": ".",
                                                "valueText": "."
                                            },
                                            "name": {
                                                "kind": "IdentifierName",
                                                "fullStart": 764,
                                                "fullEnd": 773,
                                                "start": 764,
                                                "end": 773,
                                                "fullWidth": 9,
                                                "width": 9,
                                                "text": "prototype",
                                                "value": "prototype",
                                                "valueText": "prototype"
                                            }
                                        },
                                        "dotToken": {
                                            "kind": "DotToken",
                                            "fullStart": 773,
                                            "fullEnd": 774,
                                            "start": 773,
                                            "end": 774,
                                            "fullWidth": 1,
                                            "width": 1,
                                            "text": ".",
                                            "value": ".",
                                            "valueText": "."
                                        },
                                        "name": {
                                            "kind": "IdentifierName",
                                            "fullStart": 774,
                                            "fullEnd": 781,
                                            "start": 774,
                                            "end": 781,
                                            "fullWidth": 7,
                                            "width": 7,
                                            "text": "forEach",
                                            "value": "forEach",
                                            "valueText": "forEach"
                                        }
                                    },
                                    "dotToken": {
                                        "kind": "DotToken",
                                        "fullStart": 781,
                                        "fullEnd": 782,
                                        "start": 781,
                                        "end": 782,
                                        "fullWidth": 1,
                                        "width": 1,
                                        "text": ".",
                                        "value": ".",
                                        "valueText": "."
                                    },
                                    "name": {
                                        "kind": "IdentifierName",
                                        "fullStart": 782,
                                        "fullEnd": 786,
                                        "start": 782,
                                        "end": 786,
                                        "fullWidth": 4,
                                        "width": 4,
                                        "text": "call",
                                        "value": "call",
                                        "valueText": "call"
                                    }
                                },
                                "argumentList": {
                                    "kind": "ArgumentList",
                                    "fullStart": 786,
                                    "fullEnd": 803,
                                    "start": 786,
                                    "end": 803,
                                    "fullWidth": 17,
                                    "width": 17,
                                    "openParenToken": {
                                        "kind": "OpenParenToken",
                                        "fullStart": 786,
                                        "fullEnd": 787,
                                        "start": 786,
                                        "end": 787,
                                        "fullWidth": 1,
                                        "width": 1,
                                        "text": "(",
                                        "value": "(",
                                        "valueText": "("
                                    },
                                    "arguments": [
                                        {
                                            "kind": "IdentifierName",
                                            "fullStart": 787,
                                            "fullEnd": 790,
                                            "start": 787,
                                            "end": 790,
                                            "fullWidth": 3,
                                            "width": 3,
                                            "text": "obj",
                                            "value": "obj",
                                            "valueText": "obj"
                                        },
                                        {
                                            "kind": "CommaToken",
                                            "fullStart": 790,
                                            "fullEnd": 792,
                                            "start": 790,
                                            "end": 791,
                                            "fullWidth": 2,
                                            "width": 1,
                                            "text": ",",
                                            "value": ",",
                                            "valueText": ",",
                                            "hasTrailingTrivia": true,
                                            "trailingTrivia": [
                                                {
                                                    "kind": "WhitespaceTrivia",
                                                    "text": " "
                                                }
                                            ]
                                        },
                                        {
                                            "kind": "IdentifierName",
                                            "fullStart": 792,
                                            "fullEnd": 802,
                                            "start": 792,
                                            "end": 802,
                                            "fullWidth": 10,
                                            "width": 10,
                                            "text": "callbackfn",
                                            "value": "callbackfn",
                                            "valueText": "callbackfn"
                                        }
                                    ],
                                    "closeParenToken": {
                                        "kind": "CloseParenToken",
                                        "fullStart": 802,
                                        "fullEnd": 803,
                                        "start": 802,
                                        "end": 803,
                                        "fullWidth": 1,
                                        "width": 1,
                                        "text": ")",
                                        "value": ")",
                                        "valueText": ")"
                                    }
                                }
                            },
                            "semicolonToken": {
                                "kind": "SemicolonToken",
                                "fullStart": 803,
                                "fullEnd": 806,
                                "start": 803,
                                "end": 804,
                                "fullWidth": 3,
                                "width": 1,
                                "text": ";",
                                "value": ";",
                                "valueText": ";",
                                "hasTrailingTrivia": true,
                                "hasTrailingNewLine": true,
                                "trailingTrivia": [
                                    {
                                        "kind": "NewLineTrivia",
                                        "text": "\r\n"
                                    }
                                ]
                            }
                        },
                        {
                            "kind": "ReturnStatement",
                            "fullStart": 806,
                            "fullEnd": 836,
                            "start": 816,
                            "end": 834,
                            "fullWidth": 30,
                            "width": 18,
                            "returnKeyword": {
                                "kind": "ReturnKeyword",
                                "fullStart": 806,
                                "fullEnd": 823,
                                "start": 816,
                                "end": 822,
                                "fullWidth": 17,
                                "width": 6,
                                "text": "return",
                                "value": "return",
                                "valueText": "return",
                                "hasLeadingTrivia": true,
                                "hasLeadingNewLine": true,
                                "hasTrailingTrivia": true,
                                "leadingTrivia": [
                                    {
                                        "kind": "NewLineTrivia",
                                        "text": "\r\n"
                                    },
                                    {
                                        "kind": "WhitespaceTrivia",
                                        "text": "        "
                                    }
                                ],
                                "trailingTrivia": [
                                    {
                                        "kind": "WhitespaceTrivia",
                                        "text": " "
                                    }
                                ]
                            },
                            "expression": {
                                "kind": "IdentifierName",
                                "fullStart": 823,
                                "fullEnd": 833,
                                "start": 823,
                                "end": 833,
                                "fullWidth": 10,
                                "width": 10,
                                "text": "testResult",
                                "value": "testResult",
                                "valueText": "testResult"
                            },
                            "semicolonToken": {
                                "kind": "SemicolonToken",
                                "fullStart": 833,
                                "fullEnd": 836,
                                "start": 833,
                                "end": 834,
                                "fullWidth": 3,
                                "width": 1,
                                "text": ";",
                                "value": ";",
                                "valueText": ";",
                                "hasTrailingTrivia": true,
                                "hasTrailingNewLine": true,
                                "trailingTrivia": [
                                    {
                                        "kind": "NewLineTrivia",
                                        "text": "\r\n"
                                    }
                                ]
                            }
                        }
                    ],
                    "closeBraceToken": {
                        "kind": "CloseBraceToken",
                        "fullStart": 836,
                        "fullEnd": 843,
                        "start": 840,
                        "end": 841,
                        "fullWidth": 7,
                        "width": 1,
                        "text": "}",
                        "value": "}",
                        "valueText": "}",
                        "hasLeadingTrivia": true,
                        "hasTrailingTrivia": true,
                        "hasTrailingNewLine": true,
                        "leadingTrivia": [
                            {
                                "kind": "WhitespaceTrivia",
                                "text": "    "
                            }
                        ],
                        "trailingTrivia": [
                            {
                                "kind": "NewLineTrivia",
                                "text": "\r\n"
                            }
                        ]
                    }
                }
            },
            {
                "kind": "ExpressionStatement",
                "fullStart": 843,
                "fullEnd": 867,
                "start": 843,
                "end": 865,
                "fullWidth": 24,
                "width": 22,
                "expression": {
                    "kind": "InvocationExpression",
                    "fullStart": 843,
                    "fullEnd": 864,
                    "start": 843,
                    "end": 864,
                    "fullWidth": 21,
                    "width": 21,
                    "expression": {
                        "kind": "IdentifierName",
                        "fullStart": 843,
                        "fullEnd": 854,
                        "start": 843,
                        "end": 854,
                        "fullWidth": 11,
                        "width": 11,
                        "text": "runTestCase",
                        "value": "runTestCase",
                        "valueText": "runTestCase"
                    },
                    "argumentList": {
                        "kind": "ArgumentList",
                        "fullStart": 854,
                        "fullEnd": 864,
                        "start": 854,
                        "end": 864,
                        "fullWidth": 10,
                        "width": 10,
                        "openParenToken": {
                            "kind": "OpenParenToken",
                            "fullStart": 854,
                            "fullEnd": 855,
                            "start": 854,
                            "end": 855,
                            "fullWidth": 1,
                            "width": 1,
                            "text": "(",
                            "value": "(",
                            "valueText": "("
                        },
                        "arguments": [
                            {
                                "kind": "IdentifierName",
                                "fullStart": 855,
                                "fullEnd": 863,
                                "start": 855,
                                "end": 863,
                                "fullWidth": 8,
                                "width": 8,
                                "text": "testcase",
                                "value": "testcase",
                                "valueText": "testcase"
                            }
                        ],
                        "closeParenToken": {
                            "kind": "CloseParenToken",
                            "fullStart": 863,
                            "fullEnd": 864,
                            "start": 863,
                            "end": 864,
                            "fullWidth": 1,
                            "width": 1,
                            "text": ")",
                            "value": ")",
                            "valueText": ")"
                        }
                    }
                },
                "semicolonToken": {
                    "kind": "SemicolonToken",
                    "fullStart": 864,
                    "fullEnd": 867,
                    "start": 864,
                    "end": 865,
                    "fullWidth": 3,
                    "width": 1,
                    "text": ";",
                    "value": ";",
                    "valueText": ";",
                    "hasTrailingTrivia": true,
                    "hasTrailingNewLine": true,
                    "trailingTrivia": [
                        {
                            "kind": "NewLineTrivia",
                            "text": "\r\n"
                        }
                    ]
                }
            }
        ],
        "endOfFileToken": {
            "kind": "EndOfFileToken",
            "fullStart": 867,
            "fullEnd": 867,
            "start": 867,
            "end": 867,
            "fullWidth": 0,
            "width": 0,
            "text": ""
        }
    },
    "lineMap": {
        "lineStarts": [
            0,
            67,
            152,
            232,
            308,
            380,
            385,
            440,
            533,
            538,
            540,
            542,
            565,
            567,
            600,
            602,
            648,
            686,
            697,
            699,
            748,
            750,
            806,
            808,
            836,
            843,
            867
        ],
        "length": 867
    }
}<|MERGE_RESOLUTION|>--- conflicted
+++ resolved
@@ -250,12 +250,8 @@
                                         "start": 579,
                                         "end": 597,
                                         "fullWidth": 18,
-<<<<<<< HEAD
                                         "width": 18,
-                                        "identifier": {
-=======
                                         "propertyName": {
->>>>>>> 85e84683
                                             "kind": "IdentifierName",
                                             "fullStart": 579,
                                             "fullEnd": 590,
@@ -835,12 +831,8 @@
                                         "start": 711,
                                         "end": 745,
                                         "fullWidth": 34,
-<<<<<<< HEAD
                                         "width": 34,
-                                        "identifier": {
-=======
                                         "propertyName": {
->>>>>>> 85e84683
                                             "kind": "IdentifierName",
                                             "fullStart": 711,
                                             "fullEnd": 715,
