--- conflicted
+++ resolved
@@ -250,12 +250,8 @@
                                         "start": 589,
                                         "end": 607,
                                         "fullWidth": 18,
-<<<<<<< HEAD
                                         "width": 18,
-                                        "identifier": {
-=======
                                         "propertyName": {
->>>>>>> 85e84683
                                             "kind": "IdentifierName",
                                             "fullStart": 589,
                                             "fullEnd": 600,
@@ -835,12 +831,8 @@
                                         "start": 721,
                                         "end": 761,
                                         "fullWidth": 40,
-<<<<<<< HEAD
                                         "width": 40,
-                                        "identifier": {
-=======
                                         "propertyName": {
->>>>>>> 85e84683
                                             "kind": "IdentifierName",
                                             "fullStart": 721,
                                             "fullEnd": 725,
