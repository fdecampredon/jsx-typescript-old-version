{
    "isDeclaration": false,
    "languageVersion": "EcmaScript5",
    "parseOptions": {
        "allowAutomaticSemicolonInsertion": true
    },
    "sourceUnit": {
        "kind": "SourceUnit",
        "fullStart": 0,
        "fullEnd": 818,
        "start": 527,
        "end": 818,
        "fullWidth": 818,
        "width": 291,
        "isIncrementallyUnusable": true,
        "moduleElements": [
            {
                "kind": "FunctionDeclaration",
                "fullStart": 0,
                "fullEnd": 794,
                "start": 527,
                "end": 792,
                "fullWidth": 794,
                "width": 265,
                "modifiers": [],
                "functionKeyword": {
                    "kind": "FunctionKeyword",
                    "fullStart": 0,
                    "fullEnd": 536,
                    "start": 527,
                    "end": 535,
                    "fullWidth": 536,
                    "width": 8,
                    "text": "function",
                    "value": "function",
                    "valueText": "function",
                    "hasLeadingTrivia": true,
                    "hasLeadingComment": true,
                    "hasLeadingNewLine": true,
                    "hasTrailingTrivia": true,
                    "leadingTrivia": [
                        {
                            "kind": "SingleLineCommentTrivia",
                            "text": "/// Copyright (c) 2012 Ecma International.  All rights reserved. "
                        },
                        {
                            "kind": "NewLineTrivia",
                            "text": "\r\n"
                        },
                        {
                            "kind": "SingleLineCommentTrivia",
                            "text": "/// Ecma International makes this code available under the terms and conditions set"
                        },
                        {
                            "kind": "NewLineTrivia",
                            "text": "\r\n"
                        },
                        {
                            "kind": "SingleLineCommentTrivia",
                            "text": "/// forth on http://hg.ecmascript.org/tests/test262/raw-file/tip/LICENSE (the "
                        },
                        {
                            "kind": "NewLineTrivia",
                            "text": "\r\n"
                        },
                        {
                            "kind": "SingleLineCommentTrivia",
                            "text": "/// \"Use Terms\").   Any redistribution of this code must retain the above "
                        },
                        {
                            "kind": "NewLineTrivia",
                            "text": "\r\n"
                        },
                        {
                            "kind": "SingleLineCommentTrivia",
                            "text": "/// copyright and this notice and otherwise comply with the Use Terms."
                        },
                        {
                            "kind": "NewLineTrivia",
                            "text": "\r\n"
                        },
                        {
                            "kind": "MultiLineCommentTrivia",
                            "text": "/**\r\n * @path ch15/15.4/15.4.4/15.4.4.18/15.4.4.18-5-15.js\r\n * @description Array.prototype.forEach - Date Object can be used as thisArg\r\n */"
                        },
                        {
                            "kind": "NewLineTrivia",
                            "text": "\r\n"
                        },
                        {
                            "kind": "NewLineTrivia",
                            "text": "\r\n"
                        },
                        {
                            "kind": "NewLineTrivia",
                            "text": "\r\n"
                        }
                    ],
                    "trailingTrivia": [
                        {
                            "kind": "WhitespaceTrivia",
                            "text": " "
                        }
                    ]
                },
                "identifier": {
                    "kind": "IdentifierName",
                    "fullStart": 536,
                    "fullEnd": 544,
                    "start": 536,
                    "end": 544,
                    "fullWidth": 8,
                    "width": 8,
                    "text": "testcase",
                    "value": "testcase",
                    "valueText": "testcase"
                },
                "callSignature": {
                    "kind": "CallSignature",
                    "fullStart": 544,
                    "fullEnd": 547,
                    "start": 544,
                    "end": 546,
                    "fullWidth": 3,
                    "width": 2,
                    "parameterList": {
                        "kind": "ParameterList",
                        "fullStart": 544,
                        "fullEnd": 547,
                        "start": 544,
                        "end": 546,
                        "fullWidth": 3,
                        "width": 2,
                        "openParenToken": {
                            "kind": "OpenParenToken",
                            "fullStart": 544,
                            "fullEnd": 545,
                            "start": 544,
                            "end": 545,
                            "fullWidth": 1,
                            "width": 1,
                            "text": "(",
                            "value": "(",
                            "valueText": "("
                        },
                        "parameters": [],
                        "closeParenToken": {
                            "kind": "CloseParenToken",
                            "fullStart": 545,
                            "fullEnd": 547,
                            "start": 545,
                            "end": 546,
                            "fullWidth": 2,
                            "width": 1,
                            "text": ")",
                            "value": ")",
                            "valueText": ")",
                            "hasTrailingTrivia": true,
                            "trailingTrivia": [
                                {
                                    "kind": "WhitespaceTrivia",
                                    "text": " "
                                }
                            ]
                        }
                    }
                },
                "block": {
                    "kind": "Block",
                    "fullStart": 547,
                    "fullEnd": 794,
                    "start": 547,
                    "end": 792,
                    "fullWidth": 247,
                    "width": 245,
                    "openBraceToken": {
                        "kind": "OpenBraceToken",
                        "fullStart": 547,
                        "fullEnd": 550,
                        "start": 547,
                        "end": 548,
                        "fullWidth": 3,
                        "width": 1,
                        "text": "{",
                        "value": "{",
                        "valueText": "{",
                        "hasTrailingTrivia": true,
                        "hasTrailingNewLine": true,
                        "trailingTrivia": [
                            {
                                "kind": "NewLineTrivia",
                                "text": "\r\n"
                            }
                        ]
                    },
                    "statements": [
                        {
                            "kind": "VariableStatement",
                            "fullStart": 550,
                            "fullEnd": 581,
                            "start": 560,
                            "end": 579,
                            "fullWidth": 31,
                            "width": 19,
                            "modifiers": [],
                            "variableDeclaration": {
                                "kind": "VariableDeclaration",
                                "fullStart": 550,
                                "fullEnd": 578,
                                "start": 560,
                                "end": 578,
                                "fullWidth": 28,
                                "width": 18,
                                "varKeyword": {
                                    "kind": "VarKeyword",
                                    "fullStart": 550,
                                    "fullEnd": 564,
                                    "start": 560,
                                    "end": 563,
                                    "fullWidth": 14,
                                    "width": 3,
                                    "text": "var",
                                    "value": "var",
                                    "valueText": "var",
                                    "hasLeadingTrivia": true,
                                    "hasLeadingNewLine": true,
                                    "hasTrailingTrivia": true,
                                    "leadingTrivia": [
                                        {
                                            "kind": "NewLineTrivia",
                                            "text": "\r\n"
                                        },
                                        {
                                            "kind": "WhitespaceTrivia",
                                            "text": "        "
                                        }
                                    ],
                                    "trailingTrivia": [
                                        {
                                            "kind": "WhitespaceTrivia",
                                            "text": " "
                                        }
                                    ]
                                },
                                "variableDeclarators": [
                                    {
                                        "kind": "VariableDeclarator",
                                        "fullStart": 564,
                                        "fullEnd": 578,
                                        "start": 564,
                                        "end": 578,
                                        "fullWidth": 14,
<<<<<<< HEAD
                                        "width": 14,
                                        "identifier": {
=======
                                        "propertyName": {
>>>>>>> 85e84683
                                            "kind": "IdentifierName",
                                            "fullStart": 564,
                                            "fullEnd": 571,
                                            "start": 564,
                                            "end": 570,
                                            "fullWidth": 7,
                                            "width": 6,
                                            "text": "result",
                                            "value": "result",
                                            "valueText": "result",
                                            "hasTrailingTrivia": true,
                                            "trailingTrivia": [
                                                {
                                                    "kind": "WhitespaceTrivia",
                                                    "text": " "
                                                }
                                            ]
                                        },
                                        "equalsValueClause": {
                                            "kind": "EqualsValueClause",
                                            "fullStart": 571,
                                            "fullEnd": 578,
                                            "start": 571,
                                            "end": 578,
                                            "fullWidth": 7,
                                            "width": 7,
                                            "equalsToken": {
                                                "kind": "EqualsToken",
                                                "fullStart": 571,
                                                "fullEnd": 573,
                                                "start": 571,
                                                "end": 572,
                                                "fullWidth": 2,
                                                "width": 1,
                                                "text": "=",
                                                "value": "=",
                                                "valueText": "=",
                                                "hasTrailingTrivia": true,
                                                "trailingTrivia": [
                                                    {
                                                        "kind": "WhitespaceTrivia",
                                                        "text": " "
                                                    }
                                                ]
                                            },
                                            "value": {
                                                "kind": "FalseKeyword",
                                                "fullStart": 573,
                                                "fullEnd": 578,
                                                "start": 573,
                                                "end": 578,
                                                "fullWidth": 5,
                                                "width": 5,
                                                "text": "false",
                                                "value": false,
                                                "valueText": "false"
                                            }
                                        }
                                    }
                                ]
                            },
                            "semicolonToken": {
                                "kind": "SemicolonToken",
                                "fullStart": 578,
                                "fullEnd": 581,
                                "start": 578,
                                "end": 579,
                                "fullWidth": 3,
                                "width": 1,
                                "text": ";",
                                "value": ";",
                                "valueText": ";",
                                "hasTrailingTrivia": true,
                                "hasTrailingNewLine": true,
                                "trailingTrivia": [
                                    {
                                        "kind": "NewLineTrivia",
                                        "text": "\r\n"
                                    }
                                ]
                            }
                        },
                        {
                            "kind": "VariableStatement",
                            "fullStart": 581,
                            "fullEnd": 616,
                            "start": 589,
                            "end": 614,
                            "fullWidth": 35,
                            "width": 25,
                            "modifiers": [],
                            "variableDeclaration": {
                                "kind": "VariableDeclaration",
                                "fullStart": 581,
                                "fullEnd": 613,
                                "start": 589,
                                "end": 613,
                                "fullWidth": 32,
                                "width": 24,
                                "varKeyword": {
                                    "kind": "VarKeyword",
                                    "fullStart": 581,
                                    "fullEnd": 593,
                                    "start": 589,
                                    "end": 592,
                                    "fullWidth": 12,
                                    "width": 3,
                                    "text": "var",
                                    "value": "var",
                                    "valueText": "var",
                                    "hasLeadingTrivia": true,
                                    "hasTrailingTrivia": true,
                                    "leadingTrivia": [
                                        {
                                            "kind": "WhitespaceTrivia",
                                            "text": "        "
                                        }
                                    ],
                                    "trailingTrivia": [
                                        {
                                            "kind": "WhitespaceTrivia",
                                            "text": " "
                                        }
                                    ]
                                },
                                "variableDeclarators": [
                                    {
                                        "kind": "VariableDeclarator",
                                        "fullStart": 593,
                                        "fullEnd": 613,
                                        "start": 593,
                                        "end": 613,
                                        "fullWidth": 20,
<<<<<<< HEAD
                                        "width": 20,
                                        "identifier": {
=======
                                        "propertyName": {
>>>>>>> 85e84683
                                            "kind": "IdentifierName",
                                            "fullStart": 593,
                                            "fullEnd": 601,
                                            "start": 593,
                                            "end": 600,
                                            "fullWidth": 8,
                                            "width": 7,
                                            "text": "objDate",
                                            "value": "objDate",
                                            "valueText": "objDate",
                                            "hasTrailingTrivia": true,
                                            "trailingTrivia": [
                                                {
                                                    "kind": "WhitespaceTrivia",
                                                    "text": " "
                                                }
                                            ]
                                        },
                                        "equalsValueClause": {
                                            "kind": "EqualsValueClause",
                                            "fullStart": 601,
                                            "fullEnd": 613,
                                            "start": 601,
                                            "end": 613,
                                            "fullWidth": 12,
                                            "width": 12,
                                            "equalsToken": {
                                                "kind": "EqualsToken",
                                                "fullStart": 601,
                                                "fullEnd": 603,
                                                "start": 601,
                                                "end": 602,
                                                "fullWidth": 2,
                                                "width": 1,
                                                "text": "=",
                                                "value": "=",
                                                "valueText": "=",
                                                "hasTrailingTrivia": true,
                                                "trailingTrivia": [
                                                    {
                                                        "kind": "WhitespaceTrivia",
                                                        "text": " "
                                                    }
                                                ]
                                            },
                                            "value": {
                                                "kind": "ObjectCreationExpression",
                                                "fullStart": 603,
                                                "fullEnd": 613,
                                                "start": 603,
                                                "end": 613,
                                                "fullWidth": 10,
                                                "width": 10,
                                                "newKeyword": {
                                                    "kind": "NewKeyword",
                                                    "fullStart": 603,
                                                    "fullEnd": 607,
                                                    "start": 603,
                                                    "end": 606,
                                                    "fullWidth": 4,
                                                    "width": 3,
                                                    "text": "new",
                                                    "value": "new",
                                                    "valueText": "new",
                                                    "hasTrailingTrivia": true,
                                                    "trailingTrivia": [
                                                        {
                                                            "kind": "WhitespaceTrivia",
                                                            "text": " "
                                                        }
                                                    ]
                                                },
                                                "expression": {
                                                    "kind": "IdentifierName",
                                                    "fullStart": 607,
                                                    "fullEnd": 611,
                                                    "start": 607,
                                                    "end": 611,
                                                    "fullWidth": 4,
                                                    "width": 4,
                                                    "text": "Date",
                                                    "value": "Date",
                                                    "valueText": "Date"
                                                },
                                                "argumentList": {
                                                    "kind": "ArgumentList",
                                                    "fullStart": 611,
                                                    "fullEnd": 613,
                                                    "start": 611,
                                                    "end": 613,
                                                    "fullWidth": 2,
                                                    "width": 2,
                                                    "openParenToken": {
                                                        "kind": "OpenParenToken",
                                                        "fullStart": 611,
                                                        "fullEnd": 612,
                                                        "start": 611,
                                                        "end": 612,
                                                        "fullWidth": 1,
                                                        "width": 1,
                                                        "text": "(",
                                                        "value": "(",
                                                        "valueText": "("
                                                    },
                                                    "arguments": [],
                                                    "closeParenToken": {
                                                        "kind": "CloseParenToken",
                                                        "fullStart": 612,
                                                        "fullEnd": 613,
                                                        "start": 612,
                                                        "end": 613,
                                                        "fullWidth": 1,
                                                        "width": 1,
                                                        "text": ")",
                                                        "value": ")",
                                                        "valueText": ")"
                                                    }
                                                }
                                            }
                                        }
                                    }
                                ]
                            },
                            "semicolonToken": {
                                "kind": "SemicolonToken",
                                "fullStart": 613,
                                "fullEnd": 616,
                                "start": 613,
                                "end": 614,
                                "fullWidth": 3,
                                "width": 1,
                                "text": ";",
                                "value": ";",
                                "valueText": ";",
                                "hasTrailingTrivia": true,
                                "hasTrailingNewLine": true,
                                "trailingTrivia": [
                                    {
                                        "kind": "NewLineTrivia",
                                        "text": "\r\n"
                                    }
                                ]
                            }
                        },
                        {
                            "kind": "FunctionDeclaration",
                            "fullStart": 616,
                            "fullEnd": 717,
                            "start": 626,
                            "end": 715,
                            "fullWidth": 101,
                            "width": 89,
                            "modifiers": [],
                            "functionKeyword": {
                                "kind": "FunctionKeyword",
                                "fullStart": 616,
                                "fullEnd": 635,
                                "start": 626,
                                "end": 634,
                                "fullWidth": 19,
                                "width": 8,
                                "text": "function",
                                "value": "function",
                                "valueText": "function",
                                "hasLeadingTrivia": true,
                                "hasLeadingNewLine": true,
                                "hasTrailingTrivia": true,
                                "leadingTrivia": [
                                    {
                                        "kind": "NewLineTrivia",
                                        "text": "\r\n"
                                    },
                                    {
                                        "kind": "WhitespaceTrivia",
                                        "text": "        "
                                    }
                                ],
                                "trailingTrivia": [
                                    {
                                        "kind": "WhitespaceTrivia",
                                        "text": " "
                                    }
                                ]
                            },
                            "identifier": {
                                "kind": "IdentifierName",
                                "fullStart": 635,
                                "fullEnd": 645,
                                "start": 635,
                                "end": 645,
                                "fullWidth": 10,
                                "width": 10,
                                "text": "callbackfn",
                                "value": "callbackfn",
                                "valueText": "callbackfn"
                            },
                            "callSignature": {
                                "kind": "CallSignature",
                                "fullStart": 645,
                                "fullEnd": 661,
                                "start": 645,
                                "end": 660,
                                "fullWidth": 16,
                                "width": 15,
                                "parameterList": {
                                    "kind": "ParameterList",
                                    "fullStart": 645,
                                    "fullEnd": 661,
                                    "start": 645,
                                    "end": 660,
                                    "fullWidth": 16,
                                    "width": 15,
                                    "openParenToken": {
                                        "kind": "OpenParenToken",
                                        "fullStart": 645,
                                        "fullEnd": 646,
                                        "start": 645,
                                        "end": 646,
                                        "fullWidth": 1,
                                        "width": 1,
                                        "text": "(",
                                        "value": "(",
                                        "valueText": "("
                                    },
                                    "parameters": [
                                        {
                                            "kind": "Parameter",
                                            "fullStart": 646,
                                            "fullEnd": 649,
                                            "start": 646,
                                            "end": 649,
                                            "fullWidth": 3,
                                            "width": 3,
                                            "modifiers": [],
                                            "identifier": {
                                                "kind": "IdentifierName",
                                                "fullStart": 646,
                                                "fullEnd": 649,
                                                "start": 646,
                                                "end": 649,
                                                "fullWidth": 3,
                                                "width": 3,
                                                "text": "val",
                                                "value": "val",
                                                "valueText": "val"
                                            }
                                        },
                                        {
                                            "kind": "CommaToken",
                                            "fullStart": 649,
                                            "fullEnd": 651,
                                            "start": 649,
                                            "end": 650,
                                            "fullWidth": 2,
                                            "width": 1,
                                            "text": ",",
                                            "value": ",",
                                            "valueText": ",",
                                            "hasTrailingTrivia": true,
                                            "trailingTrivia": [
                                                {
                                                    "kind": "WhitespaceTrivia",
                                                    "text": " "
                                                }
                                            ]
                                        },
                                        {
                                            "kind": "Parameter",
                                            "fullStart": 651,
                                            "fullEnd": 654,
                                            "start": 651,
                                            "end": 654,
                                            "fullWidth": 3,
                                            "width": 3,
                                            "modifiers": [],
                                            "identifier": {
                                                "kind": "IdentifierName",
                                                "fullStart": 651,
                                                "fullEnd": 654,
                                                "start": 651,
                                                "end": 654,
                                                "fullWidth": 3,
                                                "width": 3,
                                                "text": "idx",
                                                "value": "idx",
                                                "valueText": "idx"
                                            }
                                        },
                                        {
                                            "kind": "CommaToken",
                                            "fullStart": 654,
                                            "fullEnd": 656,
                                            "start": 654,
                                            "end": 655,
                                            "fullWidth": 2,
                                            "width": 1,
                                            "text": ",",
                                            "value": ",",
                                            "valueText": ",",
                                            "hasTrailingTrivia": true,
                                            "trailingTrivia": [
                                                {
                                                    "kind": "WhitespaceTrivia",
                                                    "text": " "
                                                }
                                            ]
                                        },
                                        {
                                            "kind": "Parameter",
                                            "fullStart": 656,
                                            "fullEnd": 659,
                                            "start": 656,
                                            "end": 659,
                                            "fullWidth": 3,
                                            "width": 3,
                                            "modifiers": [],
                                            "identifier": {
                                                "kind": "IdentifierName",
                                                "fullStart": 656,
                                                "fullEnd": 659,
                                                "start": 656,
                                                "end": 659,
                                                "fullWidth": 3,
                                                "width": 3,
                                                "text": "obj",
                                                "value": "obj",
                                                "valueText": "obj"
                                            }
                                        }
                                    ],
                                    "closeParenToken": {
                                        "kind": "CloseParenToken",
                                        "fullStart": 659,
                                        "fullEnd": 661,
                                        "start": 659,
                                        "end": 660,
                                        "fullWidth": 2,
                                        "width": 1,
                                        "text": ")",
                                        "value": ")",
                                        "valueText": ")",
                                        "hasTrailingTrivia": true,
                                        "trailingTrivia": [
                                            {
                                                "kind": "WhitespaceTrivia",
                                                "text": " "
                                            }
                                        ]
                                    }
                                }
                            },
                            "block": {
                                "kind": "Block",
                                "fullStart": 661,
                                "fullEnd": 717,
                                "start": 661,
                                "end": 715,
                                "fullWidth": 56,
                                "width": 54,
                                "openBraceToken": {
                                    "kind": "OpenBraceToken",
                                    "fullStart": 661,
                                    "fullEnd": 664,
                                    "start": 661,
                                    "end": 662,
                                    "fullWidth": 3,
                                    "width": 1,
                                    "text": "{",
                                    "value": "{",
                                    "valueText": "{",
                                    "hasTrailingTrivia": true,
                                    "hasTrailingNewLine": true,
                                    "trailingTrivia": [
                                        {
                                            "kind": "NewLineTrivia",
                                            "text": "\r\n"
                                        }
                                    ]
                                },
                                "statements": [
                                    {
                                        "kind": "ExpressionStatement",
                                        "fullStart": 664,
                                        "fullEnd": 706,
                                        "start": 676,
                                        "end": 704,
                                        "fullWidth": 42,
                                        "width": 28,
                                        "expression": {
                                            "kind": "AssignmentExpression",
                                            "fullStart": 664,
                                            "fullEnd": 703,
                                            "start": 676,
                                            "end": 703,
                                            "fullWidth": 39,
                                            "width": 27,
                                            "left": {
                                                "kind": "IdentifierName",
                                                "fullStart": 664,
                                                "fullEnd": 683,
                                                "start": 676,
                                                "end": 682,
                                                "fullWidth": 19,
                                                "width": 6,
                                                "text": "result",
                                                "value": "result",
                                                "valueText": "result",
                                                "hasLeadingTrivia": true,
                                                "hasTrailingTrivia": true,
                                                "leadingTrivia": [
                                                    {
                                                        "kind": "WhitespaceTrivia",
                                                        "text": "            "
                                                    }
                                                ],
                                                "trailingTrivia": [
                                                    {
                                                        "kind": "WhitespaceTrivia",
                                                        "text": " "
                                                    }
                                                ]
                                            },
                                            "operatorToken": {
                                                "kind": "EqualsToken",
                                                "fullStart": 683,
                                                "fullEnd": 685,
                                                "start": 683,
                                                "end": 684,
                                                "fullWidth": 2,
                                                "width": 1,
                                                "text": "=",
                                                "value": "=",
                                                "valueText": "=",
                                                "hasTrailingTrivia": true,
                                                "trailingTrivia": [
                                                    {
                                                        "kind": "WhitespaceTrivia",
                                                        "text": " "
                                                    }
                                                ]
                                            },
                                            "right": {
                                                "kind": "ParenthesizedExpression",
                                                "fullStart": 685,
                                                "fullEnd": 703,
                                                "start": 685,
                                                "end": 703,
                                                "fullWidth": 18,
                                                "width": 18,
                                                "openParenToken": {
                                                    "kind": "OpenParenToken",
                                                    "fullStart": 685,
                                                    "fullEnd": 686,
                                                    "start": 685,
                                                    "end": 686,
                                                    "fullWidth": 1,
                                                    "width": 1,
                                                    "text": "(",
                                                    "value": "(",
                                                    "valueText": "("
                                                },
                                                "expression": {
                                                    "kind": "EqualsExpression",
                                                    "fullStart": 686,
                                                    "fullEnd": 702,
                                                    "start": 686,
                                                    "end": 702,
                                                    "fullWidth": 16,
                                                    "width": 16,
                                                    "left": {
                                                        "kind": "ThisKeyword",
                                                        "fullStart": 686,
                                                        "fullEnd": 691,
                                                        "start": 686,
                                                        "end": 690,
                                                        "fullWidth": 5,
                                                        "width": 4,
                                                        "text": "this",
                                                        "value": "this",
                                                        "valueText": "this",
                                                        "hasTrailingTrivia": true,
                                                        "trailingTrivia": [
                                                            {
                                                                "kind": "WhitespaceTrivia",
                                                                "text": " "
                                                            }
                                                        ]
                                                    },
                                                    "operatorToken": {
                                                        "kind": "EqualsEqualsEqualsToken",
                                                        "fullStart": 691,
                                                        "fullEnd": 695,
                                                        "start": 691,
                                                        "end": 694,
                                                        "fullWidth": 4,
                                                        "width": 3,
                                                        "text": "===",
                                                        "value": "===",
                                                        "valueText": "===",
                                                        "hasTrailingTrivia": true,
                                                        "trailingTrivia": [
                                                            {
                                                                "kind": "WhitespaceTrivia",
                                                                "text": " "
                                                            }
                                                        ]
                                                    },
                                                    "right": {
                                                        "kind": "IdentifierName",
                                                        "fullStart": 695,
                                                        "fullEnd": 702,
                                                        "start": 695,
                                                        "end": 702,
                                                        "fullWidth": 7,
                                                        "width": 7,
                                                        "text": "objDate",
                                                        "value": "objDate",
                                                        "valueText": "objDate"
                                                    }
                                                },
                                                "closeParenToken": {
                                                    "kind": "CloseParenToken",
                                                    "fullStart": 702,
                                                    "fullEnd": 703,
                                                    "start": 702,
                                                    "end": 703,
                                                    "fullWidth": 1,
                                                    "width": 1,
                                                    "text": ")",
                                                    "value": ")",
                                                    "valueText": ")"
                                                }
                                            }
                                        },
                                        "semicolonToken": {
                                            "kind": "SemicolonToken",
                                            "fullStart": 703,
                                            "fullEnd": 706,
                                            "start": 703,
                                            "end": 704,
                                            "fullWidth": 3,
                                            "width": 1,
                                            "text": ";",
                                            "value": ";",
                                            "valueText": ";",
                                            "hasTrailingTrivia": true,
                                            "hasTrailingNewLine": true,
                                            "trailingTrivia": [
                                                {
                                                    "kind": "NewLineTrivia",
                                                    "text": "\r\n"
                                                }
                                            ]
                                        }
                                    }
                                ],
                                "closeBraceToken": {
                                    "kind": "CloseBraceToken",
                                    "fullStart": 706,
                                    "fullEnd": 717,
                                    "start": 714,
                                    "end": 715,
                                    "fullWidth": 11,
                                    "width": 1,
                                    "text": "}",
                                    "value": "}",
                                    "valueText": "}",
                                    "hasLeadingTrivia": true,
                                    "hasTrailingTrivia": true,
                                    "hasTrailingNewLine": true,
                                    "leadingTrivia": [
                                        {
                                            "kind": "WhitespaceTrivia",
                                            "text": "        "
                                        }
                                    ],
                                    "trailingTrivia": [
                                        {
                                            "kind": "NewLineTrivia",
                                            "text": "\r\n"
                                        }
                                    ]
                                }
                            }
                        },
                        {
                            "kind": "ExpressionStatement",
                            "fullStart": 717,
                            "fullEnd": 763,
                            "start": 727,
                            "end": 761,
                            "fullWidth": 46,
                            "width": 34,
                            "expression": {
                                "kind": "InvocationExpression",
                                "fullStart": 717,
                                "fullEnd": 760,
                                "start": 727,
                                "end": 760,
                                "fullWidth": 43,
                                "width": 33,
                                "expression": {
                                    "kind": "MemberAccessExpression",
                                    "fullStart": 717,
                                    "fullEnd": 739,
                                    "start": 727,
                                    "end": 739,
                                    "fullWidth": 22,
                                    "width": 12,
                                    "expression": {
                                        "kind": "ArrayLiteralExpression",
                                        "fullStart": 717,
                                        "fullEnd": 731,
                                        "start": 727,
                                        "end": 731,
                                        "fullWidth": 14,
                                        "width": 4,
                                        "openBracketToken": {
                                            "kind": "OpenBracketToken",
                                            "fullStart": 717,
                                            "fullEnd": 728,
                                            "start": 727,
                                            "end": 728,
                                            "fullWidth": 11,
                                            "width": 1,
                                            "text": "[",
                                            "value": "[",
                                            "valueText": "[",
                                            "hasLeadingTrivia": true,
                                            "hasLeadingNewLine": true,
                                            "leadingTrivia": [
                                                {
                                                    "kind": "NewLineTrivia",
                                                    "text": "\r\n"
                                                },
                                                {
                                                    "kind": "WhitespaceTrivia",
                                                    "text": "        "
                                                }
                                            ]
                                        },
                                        "expressions": [
                                            {
                                                "kind": "NumericLiteral",
                                                "fullStart": 728,
                                                "fullEnd": 730,
                                                "start": 728,
                                                "end": 730,
                                                "fullWidth": 2,
                                                "width": 2,
                                                "text": "11",
                                                "value": 11,
                                                "valueText": "11"
                                            }
                                        ],
                                        "closeBracketToken": {
                                            "kind": "CloseBracketToken",
                                            "fullStart": 730,
                                            "fullEnd": 731,
                                            "start": 730,
                                            "end": 731,
                                            "fullWidth": 1,
                                            "width": 1,
                                            "text": "]",
                                            "value": "]",
                                            "valueText": "]"
                                        }
                                    },
                                    "dotToken": {
                                        "kind": "DotToken",
                                        "fullStart": 731,
                                        "fullEnd": 732,
                                        "start": 731,
                                        "end": 732,
                                        "fullWidth": 1,
                                        "width": 1,
                                        "text": ".",
                                        "value": ".",
                                        "valueText": "."
                                    },
                                    "name": {
                                        "kind": "IdentifierName",
                                        "fullStart": 732,
                                        "fullEnd": 739,
                                        "start": 732,
                                        "end": 739,
                                        "fullWidth": 7,
                                        "width": 7,
                                        "text": "forEach",
                                        "value": "forEach",
                                        "valueText": "forEach"
                                    }
                                },
                                "argumentList": {
                                    "kind": "ArgumentList",
                                    "fullStart": 739,
                                    "fullEnd": 760,
                                    "start": 739,
                                    "end": 760,
                                    "fullWidth": 21,
                                    "width": 21,
                                    "openParenToken": {
                                        "kind": "OpenParenToken",
                                        "fullStart": 739,
                                        "fullEnd": 740,
                                        "start": 739,
                                        "end": 740,
                                        "fullWidth": 1,
                                        "width": 1,
                                        "text": "(",
                                        "value": "(",
                                        "valueText": "("
                                    },
                                    "arguments": [
                                        {
                                            "kind": "IdentifierName",
                                            "fullStart": 740,
                                            "fullEnd": 750,
                                            "start": 740,
                                            "end": 750,
                                            "fullWidth": 10,
                                            "width": 10,
                                            "text": "callbackfn",
                                            "value": "callbackfn",
                                            "valueText": "callbackfn"
                                        },
                                        {
                                            "kind": "CommaToken",
                                            "fullStart": 750,
                                            "fullEnd": 752,
                                            "start": 750,
                                            "end": 751,
                                            "fullWidth": 2,
                                            "width": 1,
                                            "text": ",",
                                            "value": ",",
                                            "valueText": ",",
                                            "hasTrailingTrivia": true,
                                            "trailingTrivia": [
                                                {
                                                    "kind": "WhitespaceTrivia",
                                                    "text": " "
                                                }
                                            ]
                                        },
                                        {
                                            "kind": "IdentifierName",
                                            "fullStart": 752,
                                            "fullEnd": 759,
                                            "start": 752,
                                            "end": 759,
                                            "fullWidth": 7,
                                            "width": 7,
                                            "text": "objDate",
                                            "value": "objDate",
                                            "valueText": "objDate"
                                        }
                                    ],
                                    "closeParenToken": {
                                        "kind": "CloseParenToken",
                                        "fullStart": 759,
                                        "fullEnd": 760,
                                        "start": 759,
                                        "end": 760,
                                        "fullWidth": 1,
                                        "width": 1,
                                        "text": ")",
                                        "value": ")",
                                        "valueText": ")"
                                    }
                                }
                            },
                            "semicolonToken": {
                                "kind": "SemicolonToken",
                                "fullStart": 760,
                                "fullEnd": 763,
                                "start": 760,
                                "end": 761,
                                "fullWidth": 3,
                                "width": 1,
                                "text": ";",
                                "value": ";",
                                "valueText": ";",
                                "hasTrailingTrivia": true,
                                "hasTrailingNewLine": true,
                                "trailingTrivia": [
                                    {
                                        "kind": "NewLineTrivia",
                                        "text": "\r\n"
                                    }
                                ]
                            }
                        },
                        {
                            "kind": "ReturnStatement",
                            "fullStart": 763,
                            "fullEnd": 787,
                            "start": 771,
                            "end": 785,
                            "fullWidth": 24,
                            "width": 14,
                            "returnKeyword": {
                                "kind": "ReturnKeyword",
                                "fullStart": 763,
                                "fullEnd": 778,
                                "start": 771,
                                "end": 777,
                                "fullWidth": 15,
                                "width": 6,
                                "text": "return",
                                "value": "return",
                                "valueText": "return",
                                "hasLeadingTrivia": true,
                                "hasTrailingTrivia": true,
                                "leadingTrivia": [
                                    {
                                        "kind": "WhitespaceTrivia",
                                        "text": "        "
                                    }
                                ],
                                "trailingTrivia": [
                                    {
                                        "kind": "WhitespaceTrivia",
                                        "text": " "
                                    }
                                ]
                            },
                            "expression": {
                                "kind": "IdentifierName",
                                "fullStart": 778,
                                "fullEnd": 784,
                                "start": 778,
                                "end": 784,
                                "fullWidth": 6,
                                "width": 6,
                                "text": "result",
                                "value": "result",
                                "valueText": "result"
                            },
                            "semicolonToken": {
                                "kind": "SemicolonToken",
                                "fullStart": 784,
                                "fullEnd": 787,
                                "start": 784,
                                "end": 785,
                                "fullWidth": 3,
                                "width": 1,
                                "text": ";",
                                "value": ";",
                                "valueText": ";",
                                "hasTrailingTrivia": true,
                                "hasTrailingNewLine": true,
                                "trailingTrivia": [
                                    {
                                        "kind": "NewLineTrivia",
                                        "text": "\r\n"
                                    }
                                ]
                            }
                        }
                    ],
                    "closeBraceToken": {
                        "kind": "CloseBraceToken",
                        "fullStart": 787,
                        "fullEnd": 794,
                        "start": 791,
                        "end": 792,
                        "fullWidth": 7,
                        "width": 1,
                        "text": "}",
                        "value": "}",
                        "valueText": "}",
                        "hasLeadingTrivia": true,
                        "hasTrailingTrivia": true,
                        "hasTrailingNewLine": true,
                        "leadingTrivia": [
                            {
                                "kind": "WhitespaceTrivia",
                                "text": "    "
                            }
                        ],
                        "trailingTrivia": [
                            {
                                "kind": "NewLineTrivia",
                                "text": "\r\n"
                            }
                        ]
                    }
                }
            },
            {
                "kind": "ExpressionStatement",
                "fullStart": 794,
                "fullEnd": 818,
                "start": 794,
                "end": 816,
                "fullWidth": 24,
                "width": 22,
                "expression": {
                    "kind": "InvocationExpression",
                    "fullStart": 794,
                    "fullEnd": 815,
                    "start": 794,
                    "end": 815,
                    "fullWidth": 21,
                    "width": 21,
                    "expression": {
                        "kind": "IdentifierName",
                        "fullStart": 794,
                        "fullEnd": 805,
                        "start": 794,
                        "end": 805,
                        "fullWidth": 11,
                        "width": 11,
                        "text": "runTestCase",
                        "value": "runTestCase",
                        "valueText": "runTestCase"
                    },
                    "argumentList": {
                        "kind": "ArgumentList",
                        "fullStart": 805,
                        "fullEnd": 815,
                        "start": 805,
                        "end": 815,
                        "fullWidth": 10,
                        "width": 10,
                        "openParenToken": {
                            "kind": "OpenParenToken",
                            "fullStart": 805,
                            "fullEnd": 806,
                            "start": 805,
                            "end": 806,
                            "fullWidth": 1,
                            "width": 1,
                            "text": "(",
                            "value": "(",
                            "valueText": "("
                        },
                        "arguments": [
                            {
                                "kind": "IdentifierName",
                                "fullStart": 806,
                                "fullEnd": 814,
                                "start": 806,
                                "end": 814,
                                "fullWidth": 8,
                                "width": 8,
                                "text": "testcase",
                                "value": "testcase",
                                "valueText": "testcase"
                            }
                        ],
                        "closeParenToken": {
                            "kind": "CloseParenToken",
                            "fullStart": 814,
                            "fullEnd": 815,
                            "start": 814,
                            "end": 815,
                            "fullWidth": 1,
                            "width": 1,
                            "text": ")",
                            "value": ")",
                            "valueText": ")"
                        }
                    }
                },
                "semicolonToken": {
                    "kind": "SemicolonToken",
                    "fullStart": 815,
                    "fullEnd": 818,
                    "start": 815,
                    "end": 816,
                    "fullWidth": 3,
                    "width": 1,
                    "text": ";",
                    "value": ";",
                    "valueText": ";",
                    "hasTrailingTrivia": true,
                    "hasTrailingNewLine": true,
                    "trailingTrivia": [
                        {
                            "kind": "NewLineTrivia",
                            "text": "\r\n"
                        }
                    ]
                }
            }
        ],
        "endOfFileToken": {
            "kind": "EndOfFileToken",
            "fullStart": 818,
            "fullEnd": 818,
            "start": 818,
            "end": 818,
            "fullWidth": 0,
            "width": 0,
            "text": ""
        }
    },
    "lineMap": {
        "lineStarts": [
            0,
            67,
            152,
            232,
            308,
            380,
            385,
            440,
            518,
            523,
            525,
            527,
            550,
            552,
            581,
            616,
            618,
            664,
            706,
            717,
            719,
            763,
            787,
            794,
            818
        ],
        "length": 818
    }
}<|MERGE_RESOLUTION|>--- conflicted
+++ resolved
@@ -250,12 +250,8 @@
                                         "start": 564,
                                         "end": 578,
                                         "fullWidth": 14,
-<<<<<<< HEAD
                                         "width": 14,
-                                        "identifier": {
-=======
                                         "propertyName": {
->>>>>>> 85e84683
                                             "kind": "IdentifierName",
                                             "fullStart": 564,
                                             "fullEnd": 571,
@@ -389,12 +385,8 @@
                                         "start": 593,
                                         "end": 613,
                                         "fullWidth": 20,
-<<<<<<< HEAD
                                         "width": 20,
-                                        "identifier": {
-=======
                                         "propertyName": {
->>>>>>> 85e84683
                                             "kind": "IdentifierName",
                                             "fullStart": 593,
                                             "fullEnd": 601,
