--- conflicted
+++ resolved
@@ -412,11 +412,8 @@
                                             "start": 597,
                                             "end": 600,
                                             "fullWidth": 3,
-<<<<<<< HEAD
                                             "width": 3,
-=======
                                             "modifiers": [],
->>>>>>> e3c38734
                                             "identifier": {
                                                 "kind": "IdentifierName",
                                                 "fullStart": 597,
@@ -456,11 +453,8 @@
                                             "start": 602,
                                             "end": 605,
                                             "fullWidth": 3,
-<<<<<<< HEAD
                                             "width": 3,
-=======
                                             "modifiers": [],
->>>>>>> e3c38734
                                             "identifier": {
                                                 "kind": "IdentifierName",
                                                 "fullStart": 602,
@@ -500,11 +494,8 @@
                                             "start": 607,
                                             "end": 610,
                                             "fullWidth": 3,
-<<<<<<< HEAD
                                             "width": 3,
-=======
                                             "modifiers": [],
->>>>>>> e3c38734
                                             "identifier": {
                                                 "kind": "IdentifierName",
                                                 "fullStart": 607,
