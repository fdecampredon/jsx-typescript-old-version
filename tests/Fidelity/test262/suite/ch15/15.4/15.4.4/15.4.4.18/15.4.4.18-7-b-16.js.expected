{
    "isDeclaration": false,
    "languageVersion": "EcmaScript5",
    "parseOptions": {
        "allowAutomaticSemicolonInsertion": true
    },
    "sourceUnit": {
        "kind": "SourceUnit",
        "fullStart": 0,
        "fullEnd": 1299,
        "start": 565,
        "end": 1299,
        "fullWidth": 1299,
        "width": 734,
        "isIncrementallyUnusable": true,
        "moduleElements": [
            {
                "kind": "FunctionDeclaration",
                "fullStart": 0,
                "fullEnd": 1275,
                "start": 565,
                "end": 1273,
                "fullWidth": 1275,
                "width": 708,
                "isIncrementallyUnusable": true,
                "modifiers": [],
                "functionKeyword": {
                    "kind": "FunctionKeyword",
                    "fullStart": 0,
                    "fullEnd": 574,
                    "start": 565,
                    "end": 573,
                    "fullWidth": 574,
                    "width": 8,
                    "text": "function",
                    "value": "function",
                    "valueText": "function",
                    "hasLeadingTrivia": true,
                    "hasLeadingComment": true,
                    "hasLeadingNewLine": true,
                    "hasTrailingTrivia": true,
                    "leadingTrivia": [
                        {
                            "kind": "SingleLineCommentTrivia",
                            "text": "/// Copyright (c) 2012 Ecma International.  All rights reserved. "
                        },
                        {
                            "kind": "NewLineTrivia",
                            "text": "\r\n"
                        },
                        {
                            "kind": "SingleLineCommentTrivia",
                            "text": "/// Ecma International makes this code available under the terms and conditions set"
                        },
                        {
                            "kind": "NewLineTrivia",
                            "text": "\r\n"
                        },
                        {
                            "kind": "SingleLineCommentTrivia",
                            "text": "/// forth on http://hg.ecmascript.org/tests/test262/raw-file/tip/LICENSE (the "
                        },
                        {
                            "kind": "NewLineTrivia",
                            "text": "\r\n"
                        },
                        {
                            "kind": "SingleLineCommentTrivia",
                            "text": "/// \"Use Terms\").   Any redistribution of this code must retain the above "
                        },
                        {
                            "kind": "NewLineTrivia",
                            "text": "\r\n"
                        },
                        {
                            "kind": "SingleLineCommentTrivia",
                            "text": "/// copyright and this notice and otherwise comply with the Use Terms."
                        },
                        {
                            "kind": "NewLineTrivia",
                            "text": "\r\n"
                        },
                        {
                            "kind": "MultiLineCommentTrivia",
                            "text": "/**\r\n * @path ch15/15.4/15.4.4/15.4.4.18/15.4.4.18-7-b-16.js\r\n * @description Array.prototype.forEach - decreasing length of array does not delete non-configurable properties\r\n */"
                        },
                        {
                            "kind": "NewLineTrivia",
                            "text": "\r\n"
                        },
                        {
                            "kind": "NewLineTrivia",
                            "text": "\r\n"
                        },
                        {
                            "kind": "NewLineTrivia",
                            "text": "\r\n"
                        }
                    ],
                    "trailingTrivia": [
                        {
                            "kind": "WhitespaceTrivia",
                            "text": " "
                        }
                    ]
                },
                "identifier": {
                    "kind": "IdentifierName",
                    "fullStart": 574,
                    "fullEnd": 582,
                    "start": 574,
                    "end": 582,
                    "fullWidth": 8,
                    "width": 8,
                    "text": "testcase",
                    "value": "testcase",
                    "valueText": "testcase"
                },
                "callSignature": {
                    "kind": "CallSignature",
                    "fullStart": 582,
                    "fullEnd": 585,
                    "start": 582,
                    "end": 584,
                    "fullWidth": 3,
                    "width": 2,
                    "parameterList": {
                        "kind": "ParameterList",
                        "fullStart": 582,
                        "fullEnd": 585,
                        "start": 582,
                        "end": 584,
                        "fullWidth": 3,
                        "width": 2,
                        "openParenToken": {
                            "kind": "OpenParenToken",
                            "fullStart": 582,
                            "fullEnd": 583,
                            "start": 582,
                            "end": 583,
                            "fullWidth": 1,
                            "width": 1,
                            "text": "(",
                            "value": "(",
                            "valueText": "("
                        },
                        "parameters": [],
                        "closeParenToken": {
                            "kind": "CloseParenToken",
                            "fullStart": 583,
                            "fullEnd": 585,
                            "start": 583,
                            "end": 584,
                            "fullWidth": 2,
                            "width": 1,
                            "text": ")",
                            "value": ")",
                            "valueText": ")",
                            "hasTrailingTrivia": true,
                            "trailingTrivia": [
                                {
                                    "kind": "WhitespaceTrivia",
                                    "text": " "
                                }
                            ]
                        }
                    }
                },
                "block": {
                    "kind": "Block",
                    "fullStart": 585,
                    "fullEnd": 1275,
                    "start": 585,
                    "end": 1273,
                    "fullWidth": 690,
                    "width": 688,
                    "isIncrementallyUnusable": true,
                    "openBraceToken": {
                        "kind": "OpenBraceToken",
                        "fullStart": 585,
                        "fullEnd": 588,
                        "start": 585,
                        "end": 586,
                        "fullWidth": 3,
                        "width": 1,
                        "text": "{",
                        "value": "{",
                        "valueText": "{",
                        "hasTrailingTrivia": true,
                        "hasTrailingNewLine": true,
                        "trailingTrivia": [
                            {
                                "kind": "NewLineTrivia",
                                "text": "\r\n"
                            }
                        ]
                    },
                    "statements": [
                        {
                            "kind": "VariableStatement",
                            "fullStart": 588,
                            "fullEnd": 623,
                            "start": 598,
                            "end": 621,
                            "fullWidth": 35,
                            "width": 23,
                            "modifiers": [],
                            "variableDeclaration": {
                                "kind": "VariableDeclaration",
                                "fullStart": 588,
                                "fullEnd": 620,
                                "start": 598,
                                "end": 620,
                                "fullWidth": 32,
                                "width": 22,
                                "varKeyword": {
                                    "kind": "VarKeyword",
                                    "fullStart": 588,
                                    "fullEnd": 602,
                                    "start": 598,
                                    "end": 601,
                                    "fullWidth": 14,
                                    "width": 3,
                                    "text": "var",
                                    "value": "var",
                                    "valueText": "var",
                                    "hasLeadingTrivia": true,
                                    "hasLeadingNewLine": true,
                                    "hasTrailingTrivia": true,
                                    "leadingTrivia": [
                                        {
                                            "kind": "NewLineTrivia",
                                            "text": "\r\n"
                                        },
                                        {
                                            "kind": "WhitespaceTrivia",
                                            "text": "        "
                                        }
                                    ],
                                    "trailingTrivia": [
                                        {
                                            "kind": "WhitespaceTrivia",
                                            "text": " "
                                        }
                                    ]
                                },
                                "variableDeclarators": [
                                    {
                                        "kind": "VariableDeclarator",
                                        "fullStart": 602,
                                        "fullEnd": 620,
                                        "start": 602,
                                        "end": 620,
                                        "fullWidth": 18,
<<<<<<< HEAD
                                        "width": 18,
                                        "identifier": {
=======
                                        "propertyName": {
>>>>>>> 85e84683
                                            "kind": "IdentifierName",
                                            "fullStart": 602,
                                            "fullEnd": 613,
                                            "start": 602,
                                            "end": 612,
                                            "fullWidth": 11,
                                            "width": 10,
                                            "text": "testResult",
                                            "value": "testResult",
                                            "valueText": "testResult",
                                            "hasTrailingTrivia": true,
                                            "trailingTrivia": [
                                                {
                                                    "kind": "WhitespaceTrivia",
                                                    "text": " "
                                                }
                                            ]
                                        },
                                        "equalsValueClause": {
                                            "kind": "EqualsValueClause",
                                            "fullStart": 613,
                                            "fullEnd": 620,
                                            "start": 613,
                                            "end": 620,
                                            "fullWidth": 7,
                                            "width": 7,
                                            "equalsToken": {
                                                "kind": "EqualsToken",
                                                "fullStart": 613,
                                                "fullEnd": 615,
                                                "start": 613,
                                                "end": 614,
                                                "fullWidth": 2,
                                                "width": 1,
                                                "text": "=",
                                                "value": "=",
                                                "valueText": "=",
                                                "hasTrailingTrivia": true,
                                                "trailingTrivia": [
                                                    {
                                                        "kind": "WhitespaceTrivia",
                                                        "text": " "
                                                    }
                                                ]
                                            },
                                            "value": {
                                                "kind": "FalseKeyword",
                                                "fullStart": 615,
                                                "fullEnd": 620,
                                                "start": 615,
                                                "end": 620,
                                                "fullWidth": 5,
                                                "width": 5,
                                                "text": "false",
                                                "value": false,
                                                "valueText": "false"
                                            }
                                        }
                                    }
                                ]
                            },
                            "semicolonToken": {
                                "kind": "SemicolonToken",
                                "fullStart": 620,
                                "fullEnd": 623,
                                "start": 620,
                                "end": 621,
                                "fullWidth": 3,
                                "width": 1,
                                "text": ";",
                                "value": ";",
                                "valueText": ";",
                                "hasTrailingTrivia": true,
                                "hasTrailingNewLine": true,
                                "trailingTrivia": [
                                    {
                                        "kind": "NewLineTrivia",
                                        "text": "\r\n"
                                    }
                                ]
                            }
                        },
                        {
                            "kind": "FunctionDeclaration",
                            "fullStart": 623,
                            "fullEnd": 791,
                            "start": 633,
                            "end": 789,
                            "fullWidth": 168,
                            "width": 156,
                            "modifiers": [],
                            "functionKeyword": {
                                "kind": "FunctionKeyword",
                                "fullStart": 623,
                                "fullEnd": 642,
                                "start": 633,
                                "end": 641,
                                "fullWidth": 19,
                                "width": 8,
                                "text": "function",
                                "value": "function",
                                "valueText": "function",
                                "hasLeadingTrivia": true,
                                "hasLeadingNewLine": true,
                                "hasTrailingTrivia": true,
                                "leadingTrivia": [
                                    {
                                        "kind": "NewLineTrivia",
                                        "text": "\r\n"
                                    },
                                    {
                                        "kind": "WhitespaceTrivia",
                                        "text": "        "
                                    }
                                ],
                                "trailingTrivia": [
                                    {
                                        "kind": "WhitespaceTrivia",
                                        "text": " "
                                    }
                                ]
                            },
                            "identifier": {
                                "kind": "IdentifierName",
                                "fullStart": 642,
                                "fullEnd": 652,
                                "start": 642,
                                "end": 652,
                                "fullWidth": 10,
                                "width": 10,
                                "text": "callbackfn",
                                "value": "callbackfn",
                                "valueText": "callbackfn"
                            },
                            "callSignature": {
                                "kind": "CallSignature",
                                "fullStart": 652,
                                "fullEnd": 668,
                                "start": 652,
                                "end": 667,
                                "fullWidth": 16,
                                "width": 15,
                                "parameterList": {
                                    "kind": "ParameterList",
                                    "fullStart": 652,
                                    "fullEnd": 668,
                                    "start": 652,
                                    "end": 667,
                                    "fullWidth": 16,
                                    "width": 15,
                                    "openParenToken": {
                                        "kind": "OpenParenToken",
                                        "fullStart": 652,
                                        "fullEnd": 653,
                                        "start": 652,
                                        "end": 653,
                                        "fullWidth": 1,
                                        "width": 1,
                                        "text": "(",
                                        "value": "(",
                                        "valueText": "("
                                    },
                                    "parameters": [
                                        {
                                            "kind": "Parameter",
                                            "fullStart": 653,
                                            "fullEnd": 656,
                                            "start": 653,
                                            "end": 656,
                                            "fullWidth": 3,
                                            "width": 3,
                                            "modifiers": [],
                                            "identifier": {
                                                "kind": "IdentifierName",
                                                "fullStart": 653,
                                                "fullEnd": 656,
                                                "start": 653,
                                                "end": 656,
                                                "fullWidth": 3,
                                                "width": 3,
                                                "text": "val",
                                                "value": "val",
                                                "valueText": "val"
                                            }
                                        },
                                        {
                                            "kind": "CommaToken",
                                            "fullStart": 656,
                                            "fullEnd": 658,
                                            "start": 656,
                                            "end": 657,
                                            "fullWidth": 2,
                                            "width": 1,
                                            "text": ",",
                                            "value": ",",
                                            "valueText": ",",
                                            "hasTrailingTrivia": true,
                                            "trailingTrivia": [
                                                {
                                                    "kind": "WhitespaceTrivia",
                                                    "text": " "
                                                }
                                            ]
                                        },
                                        {
                                            "kind": "Parameter",
                                            "fullStart": 658,
                                            "fullEnd": 661,
                                            "start": 658,
                                            "end": 661,
                                            "fullWidth": 3,
                                            "width": 3,
                                            "modifiers": [],
                                            "identifier": {
                                                "kind": "IdentifierName",
                                                "fullStart": 658,
                                                "fullEnd": 661,
                                                "start": 658,
                                                "end": 661,
                                                "fullWidth": 3,
                                                "width": 3,
                                                "text": "idx",
                                                "value": "idx",
                                                "valueText": "idx"
                                            }
                                        },
                                        {
                                            "kind": "CommaToken",
                                            "fullStart": 661,
                                            "fullEnd": 663,
                                            "start": 661,
                                            "end": 662,
                                            "fullWidth": 2,
                                            "width": 1,
                                            "text": ",",
                                            "value": ",",
                                            "valueText": ",",
                                            "hasTrailingTrivia": true,
                                            "trailingTrivia": [
                                                {
                                                    "kind": "WhitespaceTrivia",
                                                    "text": " "
                                                }
                                            ]
                                        },
                                        {
                                            "kind": "Parameter",
                                            "fullStart": 663,
                                            "fullEnd": 666,
                                            "start": 663,
                                            "end": 666,
                                            "fullWidth": 3,
                                            "width": 3,
                                            "modifiers": [],
                                            "identifier": {
                                                "kind": "IdentifierName",
                                                "fullStart": 663,
                                                "fullEnd": 666,
                                                "start": 663,
                                                "end": 666,
                                                "fullWidth": 3,
                                                "width": 3,
                                                "text": "obj",
                                                "value": "obj",
                                                "valueText": "obj"
                                            }
                                        }
                                    ],
                                    "closeParenToken": {
                                        "kind": "CloseParenToken",
                                        "fullStart": 666,
                                        "fullEnd": 668,
                                        "start": 666,
                                        "end": 667,
                                        "fullWidth": 2,
                                        "width": 1,
                                        "text": ")",
                                        "value": ")",
                                        "valueText": ")",
                                        "hasTrailingTrivia": true,
                                        "trailingTrivia": [
                                            {
                                                "kind": "WhitespaceTrivia",
                                                "text": " "
                                            }
                                        ]
                                    }
                                }
                            },
                            "block": {
                                "kind": "Block",
                                "fullStart": 668,
                                "fullEnd": 791,
                                "start": 668,
                                "end": 789,
                                "fullWidth": 123,
                                "width": 121,
                                "openBraceToken": {
                                    "kind": "OpenBraceToken",
                                    "fullStart": 668,
                                    "fullEnd": 671,
                                    "start": 668,
                                    "end": 669,
                                    "fullWidth": 3,
                                    "width": 1,
                                    "text": "{",
                                    "value": "{",
                                    "valueText": "{",
                                    "hasTrailingTrivia": true,
                                    "hasTrailingNewLine": true,
                                    "trailingTrivia": [
                                        {
                                            "kind": "NewLineTrivia",
                                            "text": "\r\n"
                                        }
                                    ]
                                },
                                "statements": [
                                    {
                                        "kind": "IfStatement",
                                        "fullStart": 671,
                                        "fullEnd": 780,
                                        "start": 683,
                                        "end": 778,
                                        "fullWidth": 109,
                                        "width": 95,
                                        "ifKeyword": {
                                            "kind": "IfKeyword",
                                            "fullStart": 671,
                                            "fullEnd": 686,
                                            "start": 683,
                                            "end": 685,
                                            "fullWidth": 15,
                                            "width": 2,
                                            "text": "if",
                                            "value": "if",
                                            "valueText": "if",
                                            "hasLeadingTrivia": true,
                                            "hasTrailingTrivia": true,
                                            "leadingTrivia": [
                                                {
                                                    "kind": "WhitespaceTrivia",
                                                    "text": "            "
                                                }
                                            ],
                                            "trailingTrivia": [
                                                {
                                                    "kind": "WhitespaceTrivia",
                                                    "text": " "
                                                }
                                            ]
                                        },
                                        "openParenToken": {
                                            "kind": "OpenParenToken",
                                            "fullStart": 686,
                                            "fullEnd": 687,
                                            "start": 686,
                                            "end": 687,
                                            "fullWidth": 1,
                                            "width": 1,
                                            "text": "(",
                                            "value": "(",
                                            "valueText": "("
                                        },
                                        "condition": {
                                            "kind": "LogicalAndExpression",
                                            "fullStart": 687,
                                            "fullEnd": 724,
                                            "start": 687,
                                            "end": 724,
                                            "fullWidth": 37,
                                            "width": 37,
                                            "left": {
                                                "kind": "EqualsExpression",
                                                "fullStart": 687,
                                                "fullEnd": 697,
                                                "start": 687,
                                                "end": 696,
                                                "fullWidth": 10,
                                                "width": 9,
                                                "left": {
                                                    "kind": "IdentifierName",
                                                    "fullStart": 687,
                                                    "fullEnd": 691,
                                                    "start": 687,
                                                    "end": 690,
                                                    "fullWidth": 4,
                                                    "width": 3,
                                                    "text": "idx",
                                                    "value": "idx",
                                                    "valueText": "idx",
                                                    "hasTrailingTrivia": true,
                                                    "trailingTrivia": [
                                                        {
                                                            "kind": "WhitespaceTrivia",
                                                            "text": " "
                                                        }
                                                    ]
                                                },
                                                "operatorToken": {
                                                    "kind": "EqualsEqualsEqualsToken",
                                                    "fullStart": 691,
                                                    "fullEnd": 695,
                                                    "start": 691,
                                                    "end": 694,
                                                    "fullWidth": 4,
                                                    "width": 3,
                                                    "text": "===",
                                                    "value": "===",
                                                    "valueText": "===",
                                                    "hasTrailingTrivia": true,
                                                    "trailingTrivia": [
                                                        {
                                                            "kind": "WhitespaceTrivia",
                                                            "text": " "
                                                        }
                                                    ]
                                                },
                                                "right": {
                                                    "kind": "NumericLiteral",
                                                    "fullStart": 695,
                                                    "fullEnd": 697,
                                                    "start": 695,
                                                    "end": 696,
                                                    "fullWidth": 2,
                                                    "width": 1,
                                                    "text": "2",
                                                    "value": 2,
                                                    "valueText": "2",
                                                    "hasTrailingTrivia": true,
                                                    "trailingTrivia": [
                                                        {
                                                            "kind": "WhitespaceTrivia",
                                                            "text": " "
                                                        }
                                                    ]
                                                }
                                            },
                                            "operatorToken": {
                                                "kind": "AmpersandAmpersandToken",
                                                "fullStart": 697,
                                                "fullEnd": 700,
                                                "start": 697,
                                                "end": 699,
                                                "fullWidth": 3,
                                                "width": 2,
                                                "text": "&&",
                                                "value": "&&",
                                                "valueText": "&&",
                                                "hasTrailingTrivia": true,
                                                "trailingTrivia": [
                                                    {
                                                        "kind": "WhitespaceTrivia",
                                                        "text": " "
                                                    }
                                                ]
                                            },
                                            "right": {
                                                "kind": "EqualsExpression",
                                                "fullStart": 700,
                                                "fullEnd": 724,
                                                "start": 700,
                                                "end": 724,
                                                "fullWidth": 24,
                                                "width": 24,
                                                "left": {
                                                    "kind": "IdentifierName",
                                                    "fullStart": 700,
                                                    "fullEnd": 704,
                                                    "start": 700,
                                                    "end": 703,
                                                    "fullWidth": 4,
                                                    "width": 3,
                                                    "text": "val",
                                                    "value": "val",
                                                    "valueText": "val",
                                                    "hasTrailingTrivia": true,
                                                    "trailingTrivia": [
                                                        {
                                                            "kind": "WhitespaceTrivia",
                                                            "text": " "
                                                        }
                                                    ]
                                                },
                                                "operatorToken": {
                                                    "kind": "EqualsEqualsEqualsToken",
                                                    "fullStart": 704,
                                                    "fullEnd": 708,
                                                    "start": 704,
                                                    "end": 707,
                                                    "fullWidth": 4,
                                                    "width": 3,
                                                    "text": "===",
                                                    "value": "===",
                                                    "valueText": "===",
                                                    "hasTrailingTrivia": true,
                                                    "trailingTrivia": [
                                                        {
                                                            "kind": "WhitespaceTrivia",
                                                            "text": " "
                                                        }
                                                    ]
                                                },
                                                "right": {
                                                    "kind": "StringLiteral",
                                                    "fullStart": 708,
                                                    "fullEnd": 724,
                                                    "start": 708,
                                                    "end": 724,
                                                    "fullWidth": 16,
                                                    "width": 16,
                                                    "text": "\"unconfigurable\"",
                                                    "value": "unconfigurable",
                                                    "valueText": "unconfigurable"
                                                }
                                            }
                                        },
                                        "closeParenToken": {
                                            "kind": "CloseParenToken",
                                            "fullStart": 724,
                                            "fullEnd": 726,
                                            "start": 724,
                                            "end": 725,
                                            "fullWidth": 2,
                                            "width": 1,
                                            "text": ")",
                                            "value": ")",
                                            "valueText": ")",
                                            "hasTrailingTrivia": true,
                                            "trailingTrivia": [
                                                {
                                                    "kind": "WhitespaceTrivia",
                                                    "text": " "
                                                }
                                            ]
                                        },
                                        "statement": {
                                            "kind": "Block",
                                            "fullStart": 726,
                                            "fullEnd": 780,
                                            "start": 726,
                                            "end": 778,
                                            "fullWidth": 54,
                                            "width": 52,
                                            "openBraceToken": {
                                                "kind": "OpenBraceToken",
                                                "fullStart": 726,
                                                "fullEnd": 729,
                                                "start": 726,
                                                "end": 727,
                                                "fullWidth": 3,
                                                "width": 1,
                                                "text": "{",
                                                "value": "{",
                                                "valueText": "{",
                                                "hasTrailingTrivia": true,
                                                "hasTrailingNewLine": true,
                                                "trailingTrivia": [
                                                    {
                                                        "kind": "NewLineTrivia",
                                                        "text": "\r\n"
                                                    }
                                                ]
                                            },
                                            "statements": [
                                                {
                                                    "kind": "ExpressionStatement",
                                                    "fullStart": 729,
                                                    "fullEnd": 765,
                                                    "start": 745,
                                                    "end": 763,
                                                    "fullWidth": 36,
                                                    "width": 18,
                                                    "expression": {
                                                        "kind": "AssignmentExpression",
                                                        "fullStart": 729,
                                                        "fullEnd": 762,
                                                        "start": 745,
                                                        "end": 762,
                                                        "fullWidth": 33,
                                                        "width": 17,
                                                        "left": {
                                                            "kind": "IdentifierName",
                                                            "fullStart": 729,
                                                            "fullEnd": 756,
                                                            "start": 745,
                                                            "end": 755,
                                                            "fullWidth": 27,
                                                            "width": 10,
                                                            "text": "testResult",
                                                            "value": "testResult",
                                                            "valueText": "testResult",
                                                            "hasLeadingTrivia": true,
                                                            "hasTrailingTrivia": true,
                                                            "leadingTrivia": [
                                                                {
                                                                    "kind": "WhitespaceTrivia",
                                                                    "text": "                "
                                                                }
                                                            ],
                                                            "trailingTrivia": [
                                                                {
                                                                    "kind": "WhitespaceTrivia",
                                                                    "text": " "
                                                                }
                                                            ]
                                                        },
                                                        "operatorToken": {
                                                            "kind": "EqualsToken",
                                                            "fullStart": 756,
                                                            "fullEnd": 758,
                                                            "start": 756,
                                                            "end": 757,
                                                            "fullWidth": 2,
                                                            "width": 1,
                                                            "text": "=",
                                                            "value": "=",
                                                            "valueText": "=",
                                                            "hasTrailingTrivia": true,
                                                            "trailingTrivia": [
                                                                {
                                                                    "kind": "WhitespaceTrivia",
                                                                    "text": " "
                                                                }
                                                            ]
                                                        },
                                                        "right": {
                                                            "kind": "TrueKeyword",
                                                            "fullStart": 758,
                                                            "fullEnd": 762,
                                                            "start": 758,
                                                            "end": 762,
                                                            "fullWidth": 4,
                                                            "width": 4,
                                                            "text": "true",
                                                            "value": true,
                                                            "valueText": "true"
                                                        }
                                                    },
                                                    "semicolonToken": {
                                                        "kind": "SemicolonToken",
                                                        "fullStart": 762,
                                                        "fullEnd": 765,
                                                        "start": 762,
                                                        "end": 763,
                                                        "fullWidth": 3,
                                                        "width": 1,
                                                        "text": ";",
                                                        "value": ";",
                                                        "valueText": ";",
                                                        "hasTrailingTrivia": true,
                                                        "hasTrailingNewLine": true,
                                                        "trailingTrivia": [
                                                            {
                                                                "kind": "NewLineTrivia",
                                                                "text": "\r\n"
                                                            }
                                                        ]
                                                    }
                                                }
                                            ],
                                            "closeBraceToken": {
                                                "kind": "CloseBraceToken",
                                                "fullStart": 765,
                                                "fullEnd": 780,
                                                "start": 777,
                                                "end": 778,
                                                "fullWidth": 15,
                                                "width": 1,
                                                "text": "}",
                                                "value": "}",
                                                "valueText": "}",
                                                "hasLeadingTrivia": true,
                                                "hasTrailingTrivia": true,
                                                "hasTrailingNewLine": true,
                                                "leadingTrivia": [
                                                    {
                                                        "kind": "WhitespaceTrivia",
                                                        "text": "            "
                                                    }
                                                ],
                                                "trailingTrivia": [
                                                    {
                                                        "kind": "NewLineTrivia",
                                                        "text": "\r\n"
                                                    }
                                                ]
                                            }
                                        }
                                    }
                                ],
                                "closeBraceToken": {
                                    "kind": "CloseBraceToken",
                                    "fullStart": 780,
                                    "fullEnd": 791,
                                    "start": 788,
                                    "end": 789,
                                    "fullWidth": 11,
                                    "width": 1,
                                    "text": "}",
                                    "value": "}",
                                    "valueText": "}",
                                    "hasLeadingTrivia": true,
                                    "hasTrailingTrivia": true,
                                    "hasTrailingNewLine": true,
                                    "leadingTrivia": [
                                        {
                                            "kind": "WhitespaceTrivia",
                                            "text": "        "
                                        }
                                    ],
                                    "trailingTrivia": [
                                        {
                                            "kind": "NewLineTrivia",
                                            "text": "\r\n"
                                        }
                                    ]
                                }
                            }
                        },
                        {
                            "kind": "VariableStatement",
                            "fullStart": 791,
                            "fullEnd": 823,
                            "start": 801,
                            "end": 821,
                            "fullWidth": 32,
                            "width": 20,
                            "modifiers": [],
                            "variableDeclaration": {
                                "kind": "VariableDeclaration",
                                "fullStart": 791,
                                "fullEnd": 820,
                                "start": 801,
                                "end": 820,
                                "fullWidth": 29,
                                "width": 19,
                                "varKeyword": {
                                    "kind": "VarKeyword",
                                    "fullStart": 791,
                                    "fullEnd": 805,
                                    "start": 801,
                                    "end": 804,
                                    "fullWidth": 14,
                                    "width": 3,
                                    "text": "var",
                                    "value": "var",
                                    "valueText": "var",
                                    "hasLeadingTrivia": true,
                                    "hasLeadingNewLine": true,
                                    "hasTrailingTrivia": true,
                                    "leadingTrivia": [
                                        {
                                            "kind": "NewLineTrivia",
                                            "text": "\r\n"
                                        },
                                        {
                                            "kind": "WhitespaceTrivia",
                                            "text": "        "
                                        }
                                    ],
                                    "trailingTrivia": [
                                        {
                                            "kind": "WhitespaceTrivia",
                                            "text": " "
                                        }
                                    ]
                                },
                                "variableDeclarators": [
                                    {
                                        "kind": "VariableDeclarator",
                                        "fullStart": 805,
                                        "fullEnd": 820,
                                        "start": 805,
                                        "end": 820,
                                        "fullWidth": 15,
<<<<<<< HEAD
                                        "width": 15,
                                        "identifier": {
=======
                                        "propertyName": {
>>>>>>> 85e84683
                                            "kind": "IdentifierName",
                                            "fullStart": 805,
                                            "fullEnd": 809,
                                            "start": 805,
                                            "end": 808,
                                            "fullWidth": 4,
                                            "width": 3,
                                            "text": "arr",
                                            "value": "arr",
                                            "valueText": "arr",
                                            "hasTrailingTrivia": true,
                                            "trailingTrivia": [
                                                {
                                                    "kind": "WhitespaceTrivia",
                                                    "text": " "
                                                }
                                            ]
                                        },
                                        "equalsValueClause": {
                                            "kind": "EqualsValueClause",
                                            "fullStart": 809,
                                            "fullEnd": 820,
                                            "start": 809,
                                            "end": 820,
                                            "fullWidth": 11,
                                            "width": 11,
                                            "equalsToken": {
                                                "kind": "EqualsToken",
                                                "fullStart": 809,
                                                "fullEnd": 811,
                                                "start": 809,
                                                "end": 810,
                                                "fullWidth": 2,
                                                "width": 1,
                                                "text": "=",
                                                "value": "=",
                                                "valueText": "=",
                                                "hasTrailingTrivia": true,
                                                "trailingTrivia": [
                                                    {
                                                        "kind": "WhitespaceTrivia",
                                                        "text": " "
                                                    }
                                                ]
                                            },
                                            "value": {
                                                "kind": "ArrayLiteralExpression",
                                                "fullStart": 811,
                                                "fullEnd": 820,
                                                "start": 811,
                                                "end": 820,
                                                "fullWidth": 9,
                                                "width": 9,
                                                "openBracketToken": {
                                                    "kind": "OpenBracketToken",
                                                    "fullStart": 811,
                                                    "fullEnd": 812,
                                                    "start": 811,
                                                    "end": 812,
                                                    "fullWidth": 1,
                                                    "width": 1,
                                                    "text": "[",
                                                    "value": "[",
                                                    "valueText": "["
                                                },
                                                "expressions": [
                                                    {
                                                        "kind": "NumericLiteral",
                                                        "fullStart": 812,
                                                        "fullEnd": 813,
                                                        "start": 812,
                                                        "end": 813,
                                                        "fullWidth": 1,
                                                        "width": 1,
                                                        "text": "0",
                                                        "value": 0,
                                                        "valueText": "0"
                                                    },
                                                    {
                                                        "kind": "CommaToken",
                                                        "fullStart": 813,
                                                        "fullEnd": 815,
                                                        "start": 813,
                                                        "end": 814,
                                                        "fullWidth": 2,
                                                        "width": 1,
                                                        "text": ",",
                                                        "value": ",",
                                                        "valueText": ",",
                                                        "hasTrailingTrivia": true,
                                                        "trailingTrivia": [
                                                            {
                                                                "kind": "WhitespaceTrivia",
                                                                "text": " "
                                                            }
                                                        ]
                                                    },
                                                    {
                                                        "kind": "NumericLiteral",
                                                        "fullStart": 815,
                                                        "fullEnd": 816,
                                                        "start": 815,
                                                        "end": 816,
                                                        "fullWidth": 1,
                                                        "width": 1,
                                                        "text": "1",
                                                        "value": 1,
                                                        "valueText": "1"
                                                    },
                                                    {
                                                        "kind": "CommaToken",
                                                        "fullStart": 816,
                                                        "fullEnd": 818,
                                                        "start": 816,
                                                        "end": 817,
                                                        "fullWidth": 2,
                                                        "width": 1,
                                                        "text": ",",
                                                        "value": ",",
                                                        "valueText": ",",
                                                        "hasTrailingTrivia": true,
                                                        "trailingTrivia": [
                                                            {
                                                                "kind": "WhitespaceTrivia",
                                                                "text": " "
                                                            }
                                                        ]
                                                    },
                                                    {
                                                        "kind": "NumericLiteral",
                                                        "fullStart": 818,
                                                        "fullEnd": 819,
                                                        "start": 818,
                                                        "end": 819,
                                                        "fullWidth": 1,
                                                        "width": 1,
                                                        "text": "2",
                                                        "value": 2,
                                                        "valueText": "2"
                                                    }
                                                ],
                                                "closeBracketToken": {
                                                    "kind": "CloseBracketToken",
                                                    "fullStart": 819,
                                                    "fullEnd": 820,
                                                    "start": 819,
                                                    "end": 820,
                                                    "fullWidth": 1,
                                                    "width": 1,
                                                    "text": "]",
                                                    "value": "]",
                                                    "valueText": "]"
                                                }
                                            }
                                        }
                                    }
                                ]
                            },
                            "semicolonToken": {
                                "kind": "SemicolonToken",
                                "fullStart": 820,
                                "fullEnd": 823,
                                "start": 820,
                                "end": 821,
                                "fullWidth": 3,
                                "width": 1,
                                "text": ";",
                                "value": ";",
                                "valueText": ";",
                                "hasTrailingTrivia": true,
                                "hasTrailingNewLine": true,
                                "trailingTrivia": [
                                    {
                                        "kind": "NewLineTrivia",
                                        "text": "\r\n"
                                    }
                                ]
                            }
                        },
                        {
                            "kind": "ExpressionStatement",
                            "fullStart": 823,
                            "fullEnd": 1004,
                            "start": 833,
                            "end": 1002,
                            "fullWidth": 181,
                            "width": 169,
                            "isIncrementallyUnusable": true,
                            "expression": {
                                "kind": "InvocationExpression",
                                "fullStart": 823,
                                "fullEnd": 1001,
                                "start": 833,
                                "end": 1001,
                                "fullWidth": 178,
                                "width": 168,
                                "isIncrementallyUnusable": true,
                                "expression": {
                                    "kind": "MemberAccessExpression",
                                    "fullStart": 823,
                                    "fullEnd": 854,
                                    "start": 833,
                                    "end": 854,
                                    "fullWidth": 31,
                                    "width": 21,
                                    "expression": {
                                        "kind": "IdentifierName",
                                        "fullStart": 823,
                                        "fullEnd": 839,
                                        "start": 833,
                                        "end": 839,
                                        "fullWidth": 16,
                                        "width": 6,
                                        "text": "Object",
                                        "value": "Object",
                                        "valueText": "Object",
                                        "hasLeadingTrivia": true,
                                        "hasLeadingNewLine": true,
                                        "leadingTrivia": [
                                            {
                                                "kind": "NewLineTrivia",
                                                "text": "\r\n"
                                            },
                                            {
                                                "kind": "WhitespaceTrivia",
                                                "text": "        "
                                            }
                                        ]
                                    },
                                    "dotToken": {
                                        "kind": "DotToken",
                                        "fullStart": 839,
                                        "fullEnd": 840,
                                        "start": 839,
                                        "end": 840,
                                        "fullWidth": 1,
                                        "width": 1,
                                        "text": ".",
                                        "value": ".",
                                        "valueText": "."
                                    },
                                    "name": {
                                        "kind": "IdentifierName",
                                        "fullStart": 840,
                                        "fullEnd": 854,
                                        "start": 840,
                                        "end": 854,
                                        "fullWidth": 14,
                                        "width": 14,
                                        "text": "defineProperty",
                                        "value": "defineProperty",
                                        "valueText": "defineProperty"
                                    }
                                },
                                "argumentList": {
                                    "kind": "ArgumentList",
                                    "fullStart": 854,
                                    "fullEnd": 1001,
                                    "start": 854,
                                    "end": 1001,
                                    "fullWidth": 147,
                                    "width": 147,
                                    "isIncrementallyUnusable": true,
                                    "openParenToken": {
                                        "kind": "OpenParenToken",
                                        "fullStart": 854,
                                        "fullEnd": 855,
                                        "start": 854,
                                        "end": 855,
                                        "fullWidth": 1,
                                        "width": 1,
                                        "text": "(",
                                        "value": "(",
                                        "valueText": "("
                                    },
                                    "arguments": [
                                        {
                                            "kind": "IdentifierName",
                                            "fullStart": 855,
                                            "fullEnd": 858,
                                            "start": 855,
                                            "end": 858,
                                            "fullWidth": 3,
                                            "width": 3,
                                            "text": "arr",
                                            "value": "arr",
                                            "valueText": "arr"
                                        },
                                        {
                                            "kind": "CommaToken",
                                            "fullStart": 858,
                                            "fullEnd": 860,
                                            "start": 858,
                                            "end": 859,
                                            "fullWidth": 2,
                                            "width": 1,
                                            "text": ",",
                                            "value": ",",
                                            "valueText": ",",
                                            "hasTrailingTrivia": true,
                                            "trailingTrivia": [
                                                {
                                                    "kind": "WhitespaceTrivia",
                                                    "text": " "
                                                }
                                            ]
                                        },
                                        {
                                            "kind": "StringLiteral",
                                            "fullStart": 860,
                                            "fullEnd": 863,
                                            "start": 860,
                                            "end": 863,
                                            "fullWidth": 3,
                                            "width": 3,
                                            "text": "\"2\"",
                                            "value": "2",
                                            "valueText": "2"
                                        },
                                        {
                                            "kind": "CommaToken",
                                            "fullStart": 863,
                                            "fullEnd": 865,
                                            "start": 863,
                                            "end": 864,
                                            "fullWidth": 2,
                                            "width": 1,
                                            "text": ",",
                                            "value": ",",
                                            "valueText": ",",
                                            "hasTrailingTrivia": true,
                                            "trailingTrivia": [
                                                {
                                                    "kind": "WhitespaceTrivia",
                                                    "text": " "
                                                }
                                            ]
                                        },
                                        {
                                            "kind": "ObjectLiteralExpression",
                                            "fullStart": 865,
                                            "fullEnd": 1000,
                                            "start": 865,
                                            "end": 1000,
                                            "fullWidth": 135,
                                            "width": 135,
                                            "isIncrementallyUnusable": true,
                                            "openBraceToken": {
                                                "kind": "OpenBraceToken",
                                                "fullStart": 865,
                                                "fullEnd": 868,
                                                "start": 865,
                                                "end": 866,
                                                "fullWidth": 3,
                                                "width": 1,
                                                "text": "{",
                                                "value": "{",
                                                "valueText": "{",
                                                "hasTrailingTrivia": true,
                                                "hasTrailingNewLine": true,
                                                "trailingTrivia": [
                                                    {
                                                        "kind": "NewLineTrivia",
                                                        "text": "\r\n"
                                                    }
                                                ]
                                            },
                                            "propertyAssignments": [
                                                {
                                                    "kind": "SimplePropertyAssignment",
                                                    "fullStart": 868,
                                                    "fullEnd": 955,
                                                    "start": 880,
                                                    "end": 955,
                                                    "fullWidth": 87,
                                                    "width": 75,
                                                    "isIncrementallyUnusable": true,
                                                    "propertyName": {
                                                        "kind": "IdentifierName",
                                                        "fullStart": 868,
                                                        "fullEnd": 883,
                                                        "start": 880,
                                                        "end": 883,
                                                        "fullWidth": 15,
                                                        "width": 3,
                                                        "text": "get",
                                                        "value": "get",
                                                        "valueText": "get",
                                                        "hasLeadingTrivia": true,
                                                        "leadingTrivia": [
                                                            {
                                                                "kind": "WhitespaceTrivia",
                                                                "text": "            "
                                                            }
                                                        ]
                                                    },
                                                    "colonToken": {
                                                        "kind": "ColonToken",
                                                        "fullStart": 883,
                                                        "fullEnd": 885,
                                                        "start": 883,
                                                        "end": 884,
                                                        "fullWidth": 2,
                                                        "width": 1,
                                                        "text": ":",
                                                        "value": ":",
                                                        "valueText": ":",
                                                        "hasTrailingTrivia": true,
                                                        "trailingTrivia": [
                                                            {
                                                                "kind": "WhitespaceTrivia",
                                                                "text": " "
                                                            }
                                                        ]
                                                    },
                                                    "expression": {
                                                        "kind": "FunctionExpression",
                                                        "fullStart": 885,
                                                        "fullEnd": 955,
                                                        "start": 885,
                                                        "end": 955,
                                                        "fullWidth": 70,
                                                        "width": 70,
                                                        "functionKeyword": {
                                                            "kind": "FunctionKeyword",
                                                            "fullStart": 885,
                                                            "fullEnd": 894,
                                                            "start": 885,
                                                            "end": 893,
                                                            "fullWidth": 9,
                                                            "width": 8,
                                                            "text": "function",
                                                            "value": "function",
                                                            "valueText": "function",
                                                            "hasTrailingTrivia": true,
                                                            "trailingTrivia": [
                                                                {
                                                                    "kind": "WhitespaceTrivia",
                                                                    "text": " "
                                                                }
                                                            ]
                                                        },
                                                        "callSignature": {
                                                            "kind": "CallSignature",
                                                            "fullStart": 894,
                                                            "fullEnd": 897,
                                                            "start": 894,
                                                            "end": 896,
                                                            "fullWidth": 3,
                                                            "width": 2,
                                                            "parameterList": {
                                                                "kind": "ParameterList",
                                                                "fullStart": 894,
                                                                "fullEnd": 897,
                                                                "start": 894,
                                                                "end": 896,
                                                                "fullWidth": 3,
                                                                "width": 2,
                                                                "openParenToken": {
                                                                    "kind": "OpenParenToken",
                                                                    "fullStart": 894,
                                                                    "fullEnd": 895,
                                                                    "start": 894,
                                                                    "end": 895,
                                                                    "fullWidth": 1,
                                                                    "width": 1,
                                                                    "text": "(",
                                                                    "value": "(",
                                                                    "valueText": "("
                                                                },
                                                                "parameters": [],
                                                                "closeParenToken": {
                                                                    "kind": "CloseParenToken",
                                                                    "fullStart": 895,
                                                                    "fullEnd": 897,
                                                                    "start": 895,
                                                                    "end": 896,
                                                                    "fullWidth": 2,
                                                                    "width": 1,
                                                                    "text": ")",
                                                                    "value": ")",
                                                                    "valueText": ")",
                                                                    "hasTrailingTrivia": true,
                                                                    "trailingTrivia": [
                                                                        {
                                                                            "kind": "WhitespaceTrivia",
                                                                            "text": " "
                                                                        }
                                                                    ]
                                                                }
                                                            }
                                                        },
                                                        "block": {
                                                            "kind": "Block",
                                                            "fullStart": 897,
                                                            "fullEnd": 955,
                                                            "start": 897,
                                                            "end": 955,
                                                            "fullWidth": 58,
                                                            "width": 58,
                                                            "openBraceToken": {
                                                                "kind": "OpenBraceToken",
                                                                "fullStart": 897,
                                                                "fullEnd": 900,
                                                                "start": 897,
                                                                "end": 898,
                                                                "fullWidth": 3,
                                                                "width": 1,
                                                                "text": "{",
                                                                "value": "{",
                                                                "valueText": "{",
                                                                "hasTrailingTrivia": true,
                                                                "hasTrailingNewLine": true,
                                                                "trailingTrivia": [
                                                                    {
                                                                        "kind": "NewLineTrivia",
                                                                        "text": "\r\n"
                                                                    }
                                                                ]
                                                            },
                                                            "statements": [
                                                                {
                                                                    "kind": "ReturnStatement",
                                                                    "fullStart": 900,
                                                                    "fullEnd": 942,
                                                                    "start": 916,
                                                                    "end": 940,
                                                                    "fullWidth": 42,
                                                                    "width": 24,
                                                                    "returnKeyword": {
                                                                        "kind": "ReturnKeyword",
                                                                        "fullStart": 900,
                                                                        "fullEnd": 923,
                                                                        "start": 916,
                                                                        "end": 922,
                                                                        "fullWidth": 23,
                                                                        "width": 6,
                                                                        "text": "return",
                                                                        "value": "return",
                                                                        "valueText": "return",
                                                                        "hasLeadingTrivia": true,
                                                                        "hasTrailingTrivia": true,
                                                                        "leadingTrivia": [
                                                                            {
                                                                                "kind": "WhitespaceTrivia",
                                                                                "text": "                "
                                                                            }
                                                                        ],
                                                                        "trailingTrivia": [
                                                                            {
                                                                                "kind": "WhitespaceTrivia",
                                                                                "text": " "
                                                                            }
                                                                        ]
                                                                    },
                                                                    "expression": {
                                                                        "kind": "StringLiteral",
                                                                        "fullStart": 923,
                                                                        "fullEnd": 939,
                                                                        "start": 923,
                                                                        "end": 939,
                                                                        "fullWidth": 16,
                                                                        "width": 16,
                                                                        "text": "\"unconfigurable\"",
                                                                        "value": "unconfigurable",
                                                                        "valueText": "unconfigurable"
                                                                    },
                                                                    "semicolonToken": {
                                                                        "kind": "SemicolonToken",
                                                                        "fullStart": 939,
                                                                        "fullEnd": 942,
                                                                        "start": 939,
                                                                        "end": 940,
                                                                        "fullWidth": 3,
                                                                        "width": 1,
                                                                        "text": ";",
                                                                        "value": ";",
                                                                        "valueText": ";",
                                                                        "hasTrailingTrivia": true,
                                                                        "hasTrailingNewLine": true,
                                                                        "trailingTrivia": [
                                                                            {
                                                                                "kind": "NewLineTrivia",
                                                                                "text": "\r\n"
                                                                            }
                                                                        ]
                                                                    }
                                                                }
                                                            ],
                                                            "closeBraceToken": {
                                                                "kind": "CloseBraceToken",
                                                                "fullStart": 942,
                                                                "fullEnd": 955,
                                                                "start": 954,
                                                                "end": 955,
                                                                "fullWidth": 13,
                                                                "width": 1,
                                                                "text": "}",
                                                                "value": "}",
                                                                "valueText": "}",
                                                                "hasLeadingTrivia": true,
                                                                "leadingTrivia": [
                                                                    {
                                                                        "kind": "WhitespaceTrivia",
                                                                        "text": "            "
                                                                    }
                                                                ]
                                                            }
                                                        }
                                                    }
                                                },
                                                {
                                                    "kind": "CommaToken",
                                                    "fullStart": 955,
                                                    "fullEnd": 958,
                                                    "start": 955,
                                                    "end": 956,
                                                    "fullWidth": 3,
                                                    "width": 1,
                                                    "text": ",",
                                                    "value": ",",
                                                    "valueText": ",",
                                                    "hasTrailingTrivia": true,
                                                    "hasTrailingNewLine": true,
                                                    "trailingTrivia": [
                                                        {
                                                            "kind": "NewLineTrivia",
                                                            "text": "\r\n"
                                                        }
                                                    ]
                                                },
                                                {
                                                    "kind": "SimplePropertyAssignment",
                                                    "fullStart": 958,
                                                    "fullEnd": 991,
                                                    "start": 970,
                                                    "end": 989,
                                                    "fullWidth": 33,
                                                    "width": 19,
                                                    "propertyName": {
                                                        "kind": "IdentifierName",
                                                        "fullStart": 958,
                                                        "fullEnd": 982,
                                                        "start": 970,
                                                        "end": 982,
                                                        "fullWidth": 24,
                                                        "width": 12,
                                                        "text": "configurable",
                                                        "value": "configurable",
                                                        "valueText": "configurable",
                                                        "hasLeadingTrivia": true,
                                                        "leadingTrivia": [
                                                            {
                                                                "kind": "WhitespaceTrivia",
                                                                "text": "            "
                                                            }
                                                        ]
                                                    },
                                                    "colonToken": {
                                                        "kind": "ColonToken",
                                                        "fullStart": 982,
                                                        "fullEnd": 984,
                                                        "start": 982,
                                                        "end": 983,
                                                        "fullWidth": 2,
                                                        "width": 1,
                                                        "text": ":",
                                                        "value": ":",
                                                        "valueText": ":",
                                                        "hasTrailingTrivia": true,
                                                        "trailingTrivia": [
                                                            {
                                                                "kind": "WhitespaceTrivia",
                                                                "text": " "
                                                            }
                                                        ]
                                                    },
                                                    "expression": {
                                                        "kind": "FalseKeyword",
                                                        "fullStart": 984,
                                                        "fullEnd": 991,
                                                        "start": 984,
                                                        "end": 989,
                                                        "fullWidth": 7,
                                                        "width": 5,
                                                        "text": "false",
                                                        "value": false,
                                                        "valueText": "false",
                                                        "hasTrailingTrivia": true,
                                                        "hasTrailingNewLine": true,
                                                        "trailingTrivia": [
                                                            {
                                                                "kind": "NewLineTrivia",
                                                                "text": "\r\n"
                                                            }
                                                        ]
                                                    }
                                                }
                                            ],
                                            "closeBraceToken": {
                                                "kind": "CloseBraceToken",
                                                "fullStart": 991,
                                                "fullEnd": 1000,
                                                "start": 999,
                                                "end": 1000,
                                                "fullWidth": 9,
                                                "width": 1,
                                                "text": "}",
                                                "value": "}",
                                                "valueText": "}",
                                                "hasLeadingTrivia": true,
                                                "leadingTrivia": [
                                                    {
                                                        "kind": "WhitespaceTrivia",
                                                        "text": "        "
                                                    }
                                                ]
                                            }
                                        }
                                    ],
                                    "closeParenToken": {
                                        "kind": "CloseParenToken",
                                        "fullStart": 1000,
                                        "fullEnd": 1001,
                                        "start": 1000,
                                        "end": 1001,
                                        "fullWidth": 1,
                                        "width": 1,
                                        "text": ")",
                                        "value": ")",
                                        "valueText": ")"
                                    }
                                }
                            },
                            "semicolonToken": {
                                "kind": "SemicolonToken",
                                "fullStart": 1001,
                                "fullEnd": 1004,
                                "start": 1001,
                                "end": 1002,
                                "fullWidth": 3,
                                "width": 1,
                                "text": ";",
                                "value": ";",
                                "valueText": ";",
                                "hasTrailingTrivia": true,
                                "hasTrailingNewLine": true,
                                "trailingTrivia": [
                                    {
                                        "kind": "NewLineTrivia",
                                        "text": "\r\n"
                                    }
                                ]
                            }
                        },
                        {
                            "kind": "ExpressionStatement",
                            "fullStart": 1004,
                            "fullEnd": 1202,
                            "start": 1014,
                            "end": 1200,
                            "fullWidth": 198,
                            "width": 186,
                            "isIncrementallyUnusable": true,
                            "expression": {
                                "kind": "InvocationExpression",
                                "fullStart": 1004,
                                "fullEnd": 1199,
                                "start": 1014,
                                "end": 1199,
                                "fullWidth": 195,
                                "width": 185,
                                "isIncrementallyUnusable": true,
                                "expression": {
                                    "kind": "MemberAccessExpression",
                                    "fullStart": 1004,
                                    "fullEnd": 1035,
                                    "start": 1014,
                                    "end": 1035,
                                    "fullWidth": 31,
                                    "width": 21,
                                    "expression": {
                                        "kind": "IdentifierName",
                                        "fullStart": 1004,
                                        "fullEnd": 1020,
                                        "start": 1014,
                                        "end": 1020,
                                        "fullWidth": 16,
                                        "width": 6,
                                        "text": "Object",
                                        "value": "Object",
                                        "valueText": "Object",
                                        "hasLeadingTrivia": true,
                                        "hasLeadingNewLine": true,
                                        "leadingTrivia": [
                                            {
                                                "kind": "NewLineTrivia",
                                                "text": "\r\n"
                                            },
                                            {
                                                "kind": "WhitespaceTrivia",
                                                "text": "        "
                                            }
                                        ]
                                    },
                                    "dotToken": {
                                        "kind": "DotToken",
                                        "fullStart": 1020,
                                        "fullEnd": 1021,
                                        "start": 1020,
                                        "end": 1021,
                                        "fullWidth": 1,
                                        "width": 1,
                                        "text": ".",
                                        "value": ".",
                                        "valueText": "."
                                    },
                                    "name": {
                                        "kind": "IdentifierName",
                                        "fullStart": 1021,
                                        "fullEnd": 1035,
                                        "start": 1021,
                                        "end": 1035,
                                        "fullWidth": 14,
                                        "width": 14,
                                        "text": "defineProperty",
                                        "value": "defineProperty",
                                        "valueText": "defineProperty"
                                    }
                                },
                                "argumentList": {
                                    "kind": "ArgumentList",
                                    "fullStart": 1035,
                                    "fullEnd": 1199,
                                    "start": 1035,
                                    "end": 1199,
                                    "fullWidth": 164,
                                    "width": 164,
                                    "isIncrementallyUnusable": true,
                                    "openParenToken": {
                                        "kind": "OpenParenToken",
                                        "fullStart": 1035,
                                        "fullEnd": 1036,
                                        "start": 1035,
                                        "end": 1036,
                                        "fullWidth": 1,
                                        "width": 1,
                                        "text": "(",
                                        "value": "(",
                                        "valueText": "("
                                    },
                                    "arguments": [
                                        {
                                            "kind": "IdentifierName",
                                            "fullStart": 1036,
                                            "fullEnd": 1039,
                                            "start": 1036,
                                            "end": 1039,
                                            "fullWidth": 3,
                                            "width": 3,
                                            "text": "arr",
                                            "value": "arr",
                                            "valueText": "arr"
                                        },
                                        {
                                            "kind": "CommaToken",
                                            "fullStart": 1039,
                                            "fullEnd": 1041,
                                            "start": 1039,
                                            "end": 1040,
                                            "fullWidth": 2,
                                            "width": 1,
                                            "text": ",",
                                            "value": ",",
                                            "valueText": ",",
                                            "hasTrailingTrivia": true,
                                            "trailingTrivia": [
                                                {
                                                    "kind": "WhitespaceTrivia",
                                                    "text": " "
                                                }
                                            ]
                                        },
                                        {
                                            "kind": "StringLiteral",
                                            "fullStart": 1041,
                                            "fullEnd": 1044,
                                            "start": 1041,
                                            "end": 1044,
                                            "fullWidth": 3,
                                            "width": 3,
                                            "text": "\"1\"",
                                            "value": "1",
                                            "valueText": "1"
                                        },
                                        {
                                            "kind": "CommaToken",
                                            "fullStart": 1044,
                                            "fullEnd": 1046,
                                            "start": 1044,
                                            "end": 1045,
                                            "fullWidth": 2,
                                            "width": 1,
                                            "text": ",",
                                            "value": ",",
                                            "valueText": ",",
                                            "hasTrailingTrivia": true,
                                            "trailingTrivia": [
                                                {
                                                    "kind": "WhitespaceTrivia",
                                                    "text": " "
                                                }
                                            ]
                                        },
                                        {
                                            "kind": "ObjectLiteralExpression",
                                            "fullStart": 1046,
                                            "fullEnd": 1198,
                                            "start": 1046,
                                            "end": 1198,
                                            "fullWidth": 152,
                                            "width": 152,
                                            "isIncrementallyUnusable": true,
                                            "openBraceToken": {
                                                "kind": "OpenBraceToken",
                                                "fullStart": 1046,
                                                "fullEnd": 1049,
                                                "start": 1046,
                                                "end": 1047,
                                                "fullWidth": 3,
                                                "width": 1,
                                                "text": "{",
                                                "value": "{",
                                                "valueText": "{",
                                                "hasTrailingTrivia": true,
                                                "hasTrailingNewLine": true,
                                                "trailingTrivia": [
                                                    {
                                                        "kind": "NewLineTrivia",
                                                        "text": "\r\n"
                                                    }
                                                ]
                                            },
                                            "propertyAssignments": [
                                                {
                                                    "kind": "SimplePropertyAssignment",
                                                    "fullStart": 1049,
                                                    "fullEnd": 1154,
                                                    "start": 1061,
                                                    "end": 1154,
                                                    "fullWidth": 105,
                                                    "width": 93,
                                                    "isIncrementallyUnusable": true,
                                                    "propertyName": {
                                                        "kind": "IdentifierName",
                                                        "fullStart": 1049,
                                                        "fullEnd": 1064,
                                                        "start": 1061,
                                                        "end": 1064,
                                                        "fullWidth": 15,
                                                        "width": 3,
                                                        "text": "get",
                                                        "value": "get",
                                                        "valueText": "get",
                                                        "hasLeadingTrivia": true,
                                                        "leadingTrivia": [
                                                            {
                                                                "kind": "WhitespaceTrivia",
                                                                "text": "            "
                                                            }
                                                        ]
                                                    },
                                                    "colonToken": {
                                                        "kind": "ColonToken",
                                                        "fullStart": 1064,
                                                        "fullEnd": 1066,
                                                        "start": 1064,
                                                        "end": 1065,
                                                        "fullWidth": 2,
                                                        "width": 1,
                                                        "text": ":",
                                                        "value": ":",
                                                        "valueText": ":",
                                                        "hasTrailingTrivia": true,
                                                        "trailingTrivia": [
                                                            {
                                                                "kind": "WhitespaceTrivia",
                                                                "text": " "
                                                            }
                                                        ]
                                                    },
                                                    "expression": {
                                                        "kind": "FunctionExpression",
                                                        "fullStart": 1066,
                                                        "fullEnd": 1154,
                                                        "start": 1066,
                                                        "end": 1154,
                                                        "fullWidth": 88,
                                                        "width": 88,
                                                        "functionKeyword": {
                                                            "kind": "FunctionKeyword",
                                                            "fullStart": 1066,
                                                            "fullEnd": 1075,
                                                            "start": 1066,
                                                            "end": 1074,
                                                            "fullWidth": 9,
                                                            "width": 8,
                                                            "text": "function",
                                                            "value": "function",
                                                            "valueText": "function",
                                                            "hasTrailingTrivia": true,
                                                            "trailingTrivia": [
                                                                {
                                                                    "kind": "WhitespaceTrivia",
                                                                    "text": " "
                                                                }
                                                            ]
                                                        },
                                                        "callSignature": {
                                                            "kind": "CallSignature",
                                                            "fullStart": 1075,
                                                            "fullEnd": 1078,
                                                            "start": 1075,
                                                            "end": 1077,
                                                            "fullWidth": 3,
                                                            "width": 2,
                                                            "parameterList": {
                                                                "kind": "ParameterList",
                                                                "fullStart": 1075,
                                                                "fullEnd": 1078,
                                                                "start": 1075,
                                                                "end": 1077,
                                                                "fullWidth": 3,
                                                                "width": 2,
                                                                "openParenToken": {
                                                                    "kind": "OpenParenToken",
                                                                    "fullStart": 1075,
                                                                    "fullEnd": 1076,
                                                                    "start": 1075,
                                                                    "end": 1076,
                                                                    "fullWidth": 1,
                                                                    "width": 1,
                                                                    "text": "(",
                                                                    "value": "(",
                                                                    "valueText": "("
                                                                },
                                                                "parameters": [],
                                                                "closeParenToken": {
                                                                    "kind": "CloseParenToken",
                                                                    "fullStart": 1076,
                                                                    "fullEnd": 1078,
                                                                    "start": 1076,
                                                                    "end": 1077,
                                                                    "fullWidth": 2,
                                                                    "width": 1,
                                                                    "text": ")",
                                                                    "value": ")",
                                                                    "valueText": ")",
                                                                    "hasTrailingTrivia": true,
                                                                    "trailingTrivia": [
                                                                        {
                                                                            "kind": "WhitespaceTrivia",
                                                                            "text": " "
                                                                        }
                                                                    ]
                                                                }
                                                            }
                                                        },
                                                        "block": {
                                                            "kind": "Block",
                                                            "fullStart": 1078,
                                                            "fullEnd": 1154,
                                                            "start": 1078,
                                                            "end": 1154,
                                                            "fullWidth": 76,
                                                            "width": 76,
                                                            "openBraceToken": {
                                                                "kind": "OpenBraceToken",
                                                                "fullStart": 1078,
                                                                "fullEnd": 1081,
                                                                "start": 1078,
                                                                "end": 1079,
                                                                "fullWidth": 3,
                                                                "width": 1,
                                                                "text": "{",
                                                                "value": "{",
                                                                "valueText": "{",
                                                                "hasTrailingTrivia": true,
                                                                "hasTrailingNewLine": true,
                                                                "trailingTrivia": [
                                                                    {
                                                                        "kind": "NewLineTrivia",
                                                                        "text": "\r\n"
                                                                    }
                                                                ]
                                                            },
                                                            "statements": [
                                                                {
                                                                    "kind": "ExpressionStatement",
                                                                    "fullStart": 1081,
                                                                    "fullEnd": 1114,
                                                                    "start": 1097,
                                                                    "end": 1112,
                                                                    "fullWidth": 33,
                                                                    "width": 15,
                                                                    "expression": {
                                                                        "kind": "AssignmentExpression",
                                                                        "fullStart": 1081,
                                                                        "fullEnd": 1111,
                                                                        "start": 1097,
                                                                        "end": 1111,
                                                                        "fullWidth": 30,
                                                                        "width": 14,
                                                                        "left": {
                                                                            "kind": "MemberAccessExpression",
                                                                            "fullStart": 1081,
                                                                            "fullEnd": 1108,
                                                                            "start": 1097,
                                                                            "end": 1107,
                                                                            "fullWidth": 27,
                                                                            "width": 10,
                                                                            "expression": {
                                                                                "kind": "IdentifierName",
                                                                                "fullStart": 1081,
                                                                                "fullEnd": 1100,
                                                                                "start": 1097,
                                                                                "end": 1100,
                                                                                "fullWidth": 19,
                                                                                "width": 3,
                                                                                "text": "arr",
                                                                                "value": "arr",
                                                                                "valueText": "arr",
                                                                                "hasLeadingTrivia": true,
                                                                                "leadingTrivia": [
                                                                                    {
                                                                                        "kind": "WhitespaceTrivia",
                                                                                        "text": "                "
                                                                                    }
                                                                                ]
                                                                            },
                                                                            "dotToken": {
                                                                                "kind": "DotToken",
                                                                                "fullStart": 1100,
                                                                                "fullEnd": 1101,
                                                                                "start": 1100,
                                                                                "end": 1101,
                                                                                "fullWidth": 1,
                                                                                "width": 1,
                                                                                "text": ".",
                                                                                "value": ".",
                                                                                "valueText": "."
                                                                            },
                                                                            "name": {
                                                                                "kind": "IdentifierName",
                                                                                "fullStart": 1101,
                                                                                "fullEnd": 1108,
                                                                                "start": 1101,
                                                                                "end": 1107,
                                                                                "fullWidth": 7,
                                                                                "width": 6,
                                                                                "text": "length",
                                                                                "value": "length",
                                                                                "valueText": "length",
                                                                                "hasTrailingTrivia": true,
                                                                                "trailingTrivia": [
                                                                                    {
                                                                                        "kind": "WhitespaceTrivia",
                                                                                        "text": " "
                                                                                    }
                                                                                ]
                                                                            }
                                                                        },
                                                                        "operatorToken": {
                                                                            "kind": "EqualsToken",
                                                                            "fullStart": 1108,
                                                                            "fullEnd": 1110,
                                                                            "start": 1108,
                                                                            "end": 1109,
                                                                            "fullWidth": 2,
                                                                            "width": 1,
                                                                            "text": "=",
                                                                            "value": "=",
                                                                            "valueText": "=",
                                                                            "hasTrailingTrivia": true,
                                                                            "trailingTrivia": [
                                                                                {
                                                                                    "kind": "WhitespaceTrivia",
                                                                                    "text": " "
                                                                                }
                                                                            ]
                                                                        },
                                                                        "right": {
                                                                            "kind": "NumericLiteral",
                                                                            "fullStart": 1110,
                                                                            "fullEnd": 1111,
                                                                            "start": 1110,
                                                                            "end": 1111,
                                                                            "fullWidth": 1,
                                                                            "width": 1,
                                                                            "text": "2",
                                                                            "value": 2,
                                                                            "valueText": "2"
                                                                        }
                                                                    },
                                                                    "semicolonToken": {
                                                                        "kind": "SemicolonToken",
                                                                        "fullStart": 1111,
                                                                        "fullEnd": 1114,
                                                                        "start": 1111,
                                                                        "end": 1112,
                                                                        "fullWidth": 3,
                                                                        "width": 1,
                                                                        "text": ";",
                                                                        "value": ";",
                                                                        "valueText": ";",
                                                                        "hasTrailingTrivia": true,
                                                                        "hasTrailingNewLine": true,
                                                                        "trailingTrivia": [
                                                                            {
                                                                                "kind": "NewLineTrivia",
                                                                                "text": "\r\n"
                                                                            }
                                                                        ]
                                                                    }
                                                                },
                                                                {
                                                                    "kind": "ReturnStatement",
                                                                    "fullStart": 1114,
                                                                    "fullEnd": 1141,
                                                                    "start": 1130,
                                                                    "end": 1139,
                                                                    "fullWidth": 27,
                                                                    "width": 9,
                                                                    "returnKeyword": {
                                                                        "kind": "ReturnKeyword",
                                                                        "fullStart": 1114,
                                                                        "fullEnd": 1137,
                                                                        "start": 1130,
                                                                        "end": 1136,
                                                                        "fullWidth": 23,
                                                                        "width": 6,
                                                                        "text": "return",
                                                                        "value": "return",
                                                                        "valueText": "return",
                                                                        "hasLeadingTrivia": true,
                                                                        "hasTrailingTrivia": true,
                                                                        "leadingTrivia": [
                                                                            {
                                                                                "kind": "WhitespaceTrivia",
                                                                                "text": "                "
                                                                            }
                                                                        ],
                                                                        "trailingTrivia": [
                                                                            {
                                                                                "kind": "WhitespaceTrivia",
                                                                                "text": " "
                                                                            }
                                                                        ]
                                                                    },
                                                                    "expression": {
                                                                        "kind": "NumericLiteral",
                                                                        "fullStart": 1137,
                                                                        "fullEnd": 1138,
                                                                        "start": 1137,
                                                                        "end": 1138,
                                                                        "fullWidth": 1,
                                                                        "width": 1,
                                                                        "text": "1",
                                                                        "value": 1,
                                                                        "valueText": "1"
                                                                    },
                                                                    "semicolonToken": {
                                                                        "kind": "SemicolonToken",
                                                                        "fullStart": 1138,
                                                                        "fullEnd": 1141,
                                                                        "start": 1138,
                                                                        "end": 1139,
                                                                        "fullWidth": 3,
                                                                        "width": 1,
                                                                        "text": ";",
                                                                        "value": ";",
                                                                        "valueText": ";",
                                                                        "hasTrailingTrivia": true,
                                                                        "hasTrailingNewLine": true,
                                                                        "trailingTrivia": [
                                                                            {
                                                                                "kind": "NewLineTrivia",
                                                                                "text": "\r\n"
                                                                            }
                                                                        ]
                                                                    }
                                                                }
                                                            ],
                                                            "closeBraceToken": {
                                                                "kind": "CloseBraceToken",
                                                                "fullStart": 1141,
                                                                "fullEnd": 1154,
                                                                "start": 1153,
                                                                "end": 1154,
                                                                "fullWidth": 13,
                                                                "width": 1,
                                                                "text": "}",
                                                                "value": "}",
                                                                "valueText": "}",
                                                                "hasLeadingTrivia": true,
                                                                "leadingTrivia": [
                                                                    {
                                                                        "kind": "WhitespaceTrivia",
                                                                        "text": "            "
                                                                    }
                                                                ]
                                                            }
                                                        }
                                                    }
                                                },
                                                {
                                                    "kind": "CommaToken",
                                                    "fullStart": 1154,
                                                    "fullEnd": 1157,
                                                    "start": 1154,
                                                    "end": 1155,
                                                    "fullWidth": 3,
                                                    "width": 1,
                                                    "text": ",",
                                                    "value": ",",
                                                    "valueText": ",",
                                                    "hasTrailingTrivia": true,
                                                    "hasTrailingNewLine": true,
                                                    "trailingTrivia": [
                                                        {
                                                            "kind": "NewLineTrivia",
                                                            "text": "\r\n"
                                                        }
                                                    ]
                                                },
                                                {
                                                    "kind": "SimplePropertyAssignment",
                                                    "fullStart": 1157,
                                                    "fullEnd": 1189,
                                                    "start": 1169,
                                                    "end": 1187,
                                                    "fullWidth": 32,
                                                    "width": 18,
                                                    "propertyName": {
                                                        "kind": "IdentifierName",
                                                        "fullStart": 1157,
                                                        "fullEnd": 1181,
                                                        "start": 1169,
                                                        "end": 1181,
                                                        "fullWidth": 24,
                                                        "width": 12,
                                                        "text": "configurable",
                                                        "value": "configurable",
                                                        "valueText": "configurable",
                                                        "hasLeadingTrivia": true,
                                                        "leadingTrivia": [
                                                            {
                                                                "kind": "WhitespaceTrivia",
                                                                "text": "            "
                                                            }
                                                        ]
                                                    },
                                                    "colonToken": {
                                                        "kind": "ColonToken",
                                                        "fullStart": 1181,
                                                        "fullEnd": 1183,
                                                        "start": 1181,
                                                        "end": 1182,
                                                        "fullWidth": 2,
                                                        "width": 1,
                                                        "text": ":",
                                                        "value": ":",
                                                        "valueText": ":",
                                                        "hasTrailingTrivia": true,
                                                        "trailingTrivia": [
                                                            {
                                                                "kind": "WhitespaceTrivia",
                                                                "text": " "
                                                            }
                                                        ]
                                                    },
                                                    "expression": {
                                                        "kind": "TrueKeyword",
                                                        "fullStart": 1183,
                                                        "fullEnd": 1189,
                                                        "start": 1183,
                                                        "end": 1187,
                                                        "fullWidth": 6,
                                                        "width": 4,
                                                        "text": "true",
                                                        "value": true,
                                                        "valueText": "true",
                                                        "hasTrailingTrivia": true,
                                                        "hasTrailingNewLine": true,
                                                        "trailingTrivia": [
                                                            {
                                                                "kind": "NewLineTrivia",
                                                                "text": "\r\n"
                                                            }
                                                        ]
                                                    }
                                                }
                                            ],
                                            "closeBraceToken": {
                                                "kind": "CloseBraceToken",
                                                "fullStart": 1189,
                                                "fullEnd": 1198,
                                                "start": 1197,
                                                "end": 1198,
                                                "fullWidth": 9,
                                                "width": 1,
                                                "text": "}",
                                                "value": "}",
                                                "valueText": "}",
                                                "hasLeadingTrivia": true,
                                                "leadingTrivia": [
                                                    {
                                                        "kind": "WhitespaceTrivia",
                                                        "text": "        "
                                                    }
                                                ]
                                            }
                                        }
                                    ],
                                    "closeParenToken": {
                                        "kind": "CloseParenToken",
                                        "fullStart": 1198,
                                        "fullEnd": 1199,
                                        "start": 1198,
                                        "end": 1199,
                                        "fullWidth": 1,
                                        "width": 1,
                                        "text": ")",
                                        "value": ")",
                                        "valueText": ")"
                                    }
                                }
                            },
                            "semicolonToken": {
                                "kind": "SemicolonToken",
                                "fullStart": 1199,
                                "fullEnd": 1202,
                                "start": 1199,
                                "end": 1200,
                                "fullWidth": 3,
                                "width": 1,
                                "text": ";",
                                "value": ";",
                                "valueText": ";",
                                "hasTrailingTrivia": true,
                                "hasTrailingNewLine": true,
                                "trailingTrivia": [
                                    {
                                        "kind": "NewLineTrivia",
                                        "text": "\r\n"
                                    }
                                ]
                            }
                        },
                        {
                            "kind": "ExpressionStatement",
                            "fullStart": 1202,
                            "fullEnd": 1238,
                            "start": 1212,
                            "end": 1236,
                            "fullWidth": 36,
                            "width": 24,
                            "expression": {
                                "kind": "InvocationExpression",
                                "fullStart": 1202,
                                "fullEnd": 1235,
                                "start": 1212,
                                "end": 1235,
                                "fullWidth": 33,
                                "width": 23,
                                "expression": {
                                    "kind": "MemberAccessExpression",
                                    "fullStart": 1202,
                                    "fullEnd": 1223,
                                    "start": 1212,
                                    "end": 1223,
                                    "fullWidth": 21,
                                    "width": 11,
                                    "expression": {
                                        "kind": "IdentifierName",
                                        "fullStart": 1202,
                                        "fullEnd": 1215,
                                        "start": 1212,
                                        "end": 1215,
                                        "fullWidth": 13,
                                        "width": 3,
                                        "text": "arr",
                                        "value": "arr",
                                        "valueText": "arr",
                                        "hasLeadingTrivia": true,
                                        "hasLeadingNewLine": true,
                                        "leadingTrivia": [
                                            {
                                                "kind": "NewLineTrivia",
                                                "text": "\r\n"
                                            },
                                            {
                                                "kind": "WhitespaceTrivia",
                                                "text": "        "
                                            }
                                        ]
                                    },
                                    "dotToken": {
                                        "kind": "DotToken",
                                        "fullStart": 1215,
                                        "fullEnd": 1216,
                                        "start": 1215,
                                        "end": 1216,
                                        "fullWidth": 1,
                                        "width": 1,
                                        "text": ".",
                                        "value": ".",
                                        "valueText": "."
                                    },
                                    "name": {
                                        "kind": "IdentifierName",
                                        "fullStart": 1216,
                                        "fullEnd": 1223,
                                        "start": 1216,
                                        "end": 1223,
                                        "fullWidth": 7,
                                        "width": 7,
                                        "text": "forEach",
                                        "value": "forEach",
                                        "valueText": "forEach"
                                    }
                                },
                                "argumentList": {
                                    "kind": "ArgumentList",
                                    "fullStart": 1223,
                                    "fullEnd": 1235,
                                    "start": 1223,
                                    "end": 1235,
                                    "fullWidth": 12,
                                    "width": 12,
                                    "openParenToken": {
                                        "kind": "OpenParenToken",
                                        "fullStart": 1223,
                                        "fullEnd": 1224,
                                        "start": 1223,
                                        "end": 1224,
                                        "fullWidth": 1,
                                        "width": 1,
                                        "text": "(",
                                        "value": "(",
                                        "valueText": "("
                                    },
                                    "arguments": [
                                        {
                                            "kind": "IdentifierName",
                                            "fullStart": 1224,
                                            "fullEnd": 1234,
                                            "start": 1224,
                                            "end": 1234,
                                            "fullWidth": 10,
                                            "width": 10,
                                            "text": "callbackfn",
                                            "value": "callbackfn",
                                            "valueText": "callbackfn"
                                        }
                                    ],
                                    "closeParenToken": {
                                        "kind": "CloseParenToken",
                                        "fullStart": 1234,
                                        "fullEnd": 1235,
                                        "start": 1234,
                                        "end": 1235,
                                        "fullWidth": 1,
                                        "width": 1,
                                        "text": ")",
                                        "value": ")",
                                        "valueText": ")"
                                    }
                                }
                            },
                            "semicolonToken": {
                                "kind": "SemicolonToken",
                                "fullStart": 1235,
                                "fullEnd": 1238,
                                "start": 1235,
                                "end": 1236,
                                "fullWidth": 3,
                                "width": 1,
                                "text": ";",
                                "value": ";",
                                "valueText": ";",
                                "hasTrailingTrivia": true,
                                "hasTrailingNewLine": true,
                                "trailingTrivia": [
                                    {
                                        "kind": "NewLineTrivia",
                                        "text": "\r\n"
                                    }
                                ]
                            }
                        },
                        {
                            "kind": "ReturnStatement",
                            "fullStart": 1238,
                            "fullEnd": 1268,
                            "start": 1248,
                            "end": 1266,
                            "fullWidth": 30,
                            "width": 18,
                            "returnKeyword": {
                                "kind": "ReturnKeyword",
                                "fullStart": 1238,
                                "fullEnd": 1255,
                                "start": 1248,
                                "end": 1254,
                                "fullWidth": 17,
                                "width": 6,
                                "text": "return",
                                "value": "return",
                                "valueText": "return",
                                "hasLeadingTrivia": true,
                                "hasLeadingNewLine": true,
                                "hasTrailingTrivia": true,
                                "leadingTrivia": [
                                    {
                                        "kind": "NewLineTrivia",
                                        "text": "\r\n"
                                    },
                                    {
                                        "kind": "WhitespaceTrivia",
                                        "text": "        "
                                    }
                                ],
                                "trailingTrivia": [
                                    {
                                        "kind": "WhitespaceTrivia",
                                        "text": " "
                                    }
                                ]
                            },
                            "expression": {
                                "kind": "IdentifierName",
                                "fullStart": 1255,
                                "fullEnd": 1265,
                                "start": 1255,
                                "end": 1265,
                                "fullWidth": 10,
                                "width": 10,
                                "text": "testResult",
                                "value": "testResult",
                                "valueText": "testResult"
                            },
                            "semicolonToken": {
                                "kind": "SemicolonToken",
                                "fullStart": 1265,
                                "fullEnd": 1268,
                                "start": 1265,
                                "end": 1266,
                                "fullWidth": 3,
                                "width": 1,
                                "text": ";",
                                "value": ";",
                                "valueText": ";",
                                "hasTrailingTrivia": true,
                                "hasTrailingNewLine": true,
                                "trailingTrivia": [
                                    {
                                        "kind": "NewLineTrivia",
                                        "text": "\r\n"
                                    }
                                ]
                            }
                        }
                    ],
                    "closeBraceToken": {
                        "kind": "CloseBraceToken",
                        "fullStart": 1268,
                        "fullEnd": 1275,
                        "start": 1272,
                        "end": 1273,
                        "fullWidth": 7,
                        "width": 1,
                        "text": "}",
                        "value": "}",
                        "valueText": "}",
                        "hasLeadingTrivia": true,
                        "hasTrailingTrivia": true,
                        "hasTrailingNewLine": true,
                        "leadingTrivia": [
                            {
                                "kind": "WhitespaceTrivia",
                                "text": "    "
                            }
                        ],
                        "trailingTrivia": [
                            {
                                "kind": "NewLineTrivia",
                                "text": "\r\n"
                            }
                        ]
                    }
                }
            },
            {
                "kind": "ExpressionStatement",
                "fullStart": 1275,
                "fullEnd": 1299,
                "start": 1275,
                "end": 1297,
                "fullWidth": 24,
                "width": 22,
                "expression": {
                    "kind": "InvocationExpression",
                    "fullStart": 1275,
                    "fullEnd": 1296,
                    "start": 1275,
                    "end": 1296,
                    "fullWidth": 21,
                    "width": 21,
                    "expression": {
                        "kind": "IdentifierName",
                        "fullStart": 1275,
                        "fullEnd": 1286,
                        "start": 1275,
                        "end": 1286,
                        "fullWidth": 11,
                        "width": 11,
                        "text": "runTestCase",
                        "value": "runTestCase",
                        "valueText": "runTestCase"
                    },
                    "argumentList": {
                        "kind": "ArgumentList",
                        "fullStart": 1286,
                        "fullEnd": 1296,
                        "start": 1286,
                        "end": 1296,
                        "fullWidth": 10,
                        "width": 10,
                        "openParenToken": {
                            "kind": "OpenParenToken",
                            "fullStart": 1286,
                            "fullEnd": 1287,
                            "start": 1286,
                            "end": 1287,
                            "fullWidth": 1,
                            "width": 1,
                            "text": "(",
                            "value": "(",
                            "valueText": "("
                        },
                        "arguments": [
                            {
                                "kind": "IdentifierName",
                                "fullStart": 1287,
                                "fullEnd": 1295,
                                "start": 1287,
                                "end": 1295,
                                "fullWidth": 8,
                                "width": 8,
                                "text": "testcase",
                                "value": "testcase",
                                "valueText": "testcase"
                            }
                        ],
                        "closeParenToken": {
                            "kind": "CloseParenToken",
                            "fullStart": 1295,
                            "fullEnd": 1296,
                            "start": 1295,
                            "end": 1296,
                            "fullWidth": 1,
                            "width": 1,
                            "text": ")",
                            "value": ")",
                            "valueText": ")"
                        }
                    }
                },
                "semicolonToken": {
                    "kind": "SemicolonToken",
                    "fullStart": 1296,
                    "fullEnd": 1299,
                    "start": 1296,
                    "end": 1297,
                    "fullWidth": 3,
                    "width": 1,
                    "text": ";",
                    "value": ";",
                    "valueText": ";",
                    "hasTrailingTrivia": true,
                    "hasTrailingNewLine": true,
                    "trailingTrivia": [
                        {
                            "kind": "NewLineTrivia",
                            "text": "\r\n"
                        }
                    ]
                }
            }
        ],
        "endOfFileToken": {
            "kind": "EndOfFileToken",
            "fullStart": 1299,
            "fullEnd": 1299,
            "start": 1299,
            "end": 1299,
            "fullWidth": 0,
            "width": 0,
            "text": ""
        }
    },
    "lineMap": {
        "lineStarts": [
            0,
            67,
            152,
            232,
            308,
            380,
            385,
            442,
            556,
            561,
            563,
            565,
            588,
            590,
            623,
            625,
            671,
            729,
            765,
            780,
            791,
            793,
            823,
            825,
            868,
            900,
            942,
            958,
            991,
            1004,
            1006,
            1049,
            1081,
            1114,
            1141,
            1157,
            1189,
            1202,
            1204,
            1238,
            1240,
            1268,
            1275,
            1299
        ],
        "length": 1299
    }
}<|MERGE_RESOLUTION|>--- conflicted
+++ resolved
@@ -252,12 +252,8 @@
                                         "start": 602,
                                         "end": 620,
                                         "fullWidth": 18,
-<<<<<<< HEAD
                                         "width": 18,
-                                        "identifier": {
-=======
                                         "propertyName": {
->>>>>>> 85e84683
                                             "kind": "IdentifierName",
                                             "fullStart": 602,
                                             "fullEnd": 613,
@@ -1034,12 +1030,8 @@
                                         "start": 805,
                                         "end": 820,
                                         "fullWidth": 15,
-<<<<<<< HEAD
                                         "width": 15,
-                                        "identifier": {
-=======
                                         "propertyName": {
->>>>>>> 85e84683
                                             "kind": "IdentifierName",
                                             "fullStart": 805,
                                             "fullEnd": 809,
