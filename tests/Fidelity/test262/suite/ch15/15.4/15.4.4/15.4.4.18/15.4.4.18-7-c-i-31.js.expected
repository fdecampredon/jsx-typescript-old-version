{
    "isDeclaration": false,
    "languageVersion": "EcmaScript5",
    "parseOptions": {
        "allowAutomaticSemicolonInsertion": true
    },
    "sourceUnit": {
        "kind": "SourceUnit",
        "fullStart": 0,
        "fullEnd": 1472,
        "start": 581,
        "end": 1472,
        "fullWidth": 1472,
        "width": 891,
        "isIncrementallyUnusable": true,
        "moduleElements": [
            {
                "kind": "FunctionDeclaration",
                "fullStart": 0,
                "fullEnd": 1448,
                "start": 581,
                "end": 1446,
                "fullWidth": 1448,
                "width": 865,
                "isIncrementallyUnusable": true,
                "modifiers": [],
                "functionKeyword": {
                    "kind": "FunctionKeyword",
                    "fullStart": 0,
                    "fullEnd": 590,
                    "start": 581,
                    "end": 589,
                    "fullWidth": 590,
                    "width": 8,
                    "text": "function",
                    "value": "function",
                    "valueText": "function",
                    "hasLeadingTrivia": true,
                    "hasLeadingComment": true,
                    "hasLeadingNewLine": true,
                    "hasTrailingTrivia": true,
                    "leadingTrivia": [
                        {
                            "kind": "SingleLineCommentTrivia",
                            "text": "/// Copyright (c) 2012 Ecma International.  All rights reserved. "
                        },
                        {
                            "kind": "NewLineTrivia",
                            "text": "\r\n"
                        },
                        {
                            "kind": "SingleLineCommentTrivia",
                            "text": "/// Ecma International makes this code available under the terms and conditions set"
                        },
                        {
                            "kind": "NewLineTrivia",
                            "text": "\r\n"
                        },
                        {
                            "kind": "SingleLineCommentTrivia",
                            "text": "/// forth on http://hg.ecmascript.org/tests/test262/raw-file/tip/LICENSE (the "
                        },
                        {
                            "kind": "NewLineTrivia",
                            "text": "\r\n"
                        },
                        {
                            "kind": "SingleLineCommentTrivia",
                            "text": "/// \"Use Terms\").   Any redistribution of this code must retain the above "
                        },
                        {
                            "kind": "NewLineTrivia",
                            "text": "\r\n"
                        },
                        {
                            "kind": "SingleLineCommentTrivia",
                            "text": "/// copyright and this notice and otherwise comply with the Use Terms."
                        },
                        {
                            "kind": "NewLineTrivia",
                            "text": "\r\n"
                        },
                        {
                            "kind": "MultiLineCommentTrivia",
                            "text": "/**\r\n * @path ch15/15.4/15.4.4/15.4.4.18/15.4.4.18-7-c-i-31.js\r\n * @description Array.prototype.forEach - unnhandled exceptions happened in getter terminate iteration on an Array-like object\r\n */"
                        },
                        {
                            "kind": "NewLineTrivia",
                            "text": "\r\n"
                        },
                        {
                            "kind": "NewLineTrivia",
                            "text": "\r\n"
                        },
                        {
                            "kind": "NewLineTrivia",
                            "text": "\r\n"
                        }
                    ],
                    "trailingTrivia": [
                        {
                            "kind": "WhitespaceTrivia",
                            "text": " "
                        }
                    ]
                },
                "identifier": {
                    "kind": "IdentifierName",
                    "fullStart": 590,
                    "fullEnd": 598,
                    "start": 590,
                    "end": 598,
                    "fullWidth": 8,
                    "width": 8,
                    "text": "testcase",
                    "value": "testcase",
                    "valueText": "testcase"
                },
                "callSignature": {
                    "kind": "CallSignature",
                    "fullStart": 598,
                    "fullEnd": 601,
                    "start": 598,
                    "end": 600,
                    "fullWidth": 3,
                    "width": 2,
                    "parameterList": {
                        "kind": "ParameterList",
                        "fullStart": 598,
                        "fullEnd": 601,
                        "start": 598,
                        "end": 600,
                        "fullWidth": 3,
                        "width": 2,
                        "openParenToken": {
                            "kind": "OpenParenToken",
                            "fullStart": 598,
                            "fullEnd": 599,
                            "start": 598,
                            "end": 599,
                            "fullWidth": 1,
                            "width": 1,
                            "text": "(",
                            "value": "(",
                            "valueText": "("
                        },
                        "parameters": [],
                        "closeParenToken": {
                            "kind": "CloseParenToken",
                            "fullStart": 599,
                            "fullEnd": 601,
                            "start": 599,
                            "end": 600,
                            "fullWidth": 2,
                            "width": 1,
                            "text": ")",
                            "value": ")",
                            "valueText": ")",
                            "hasTrailingTrivia": true,
                            "trailingTrivia": [
                                {
                                    "kind": "WhitespaceTrivia",
                                    "text": " "
                                }
                            ]
                        }
                    }
                },
                "block": {
                    "kind": "Block",
                    "fullStart": 601,
                    "fullEnd": 1448,
                    "start": 601,
                    "end": 1446,
                    "fullWidth": 847,
                    "width": 845,
                    "isIncrementallyUnusable": true,
                    "openBraceToken": {
                        "kind": "OpenBraceToken",
                        "fullStart": 601,
                        "fullEnd": 604,
                        "start": 601,
                        "end": 602,
                        "fullWidth": 3,
                        "width": 1,
                        "text": "{",
                        "value": "{",
                        "valueText": "{",
                        "hasTrailingTrivia": true,
                        "hasTrailingNewLine": true,
                        "trailingTrivia": [
                            {
                                "kind": "NewLineTrivia",
                                "text": "\r\n"
                            }
                        ]
                    },
                    "statements": [
                        {
                            "kind": "VariableStatement",
                            "fullStart": 604,
                            "fullEnd": 637,
                            "start": 614,
                            "end": 635,
                            "fullWidth": 33,
                            "width": 21,
                            "modifiers": [],
                            "variableDeclaration": {
                                "kind": "VariableDeclaration",
                                "fullStart": 604,
                                "fullEnd": 634,
                                "start": 614,
                                "end": 634,
                                "fullWidth": 30,
                                "width": 20,
                                "varKeyword": {
                                    "kind": "VarKeyword",
                                    "fullStart": 604,
                                    "fullEnd": 618,
                                    "start": 614,
                                    "end": 617,
                                    "fullWidth": 14,
                                    "width": 3,
                                    "text": "var",
                                    "value": "var",
                                    "valueText": "var",
                                    "hasLeadingTrivia": true,
                                    "hasLeadingNewLine": true,
                                    "hasTrailingTrivia": true,
                                    "leadingTrivia": [
                                        {
                                            "kind": "NewLineTrivia",
                                            "text": "\r\n"
                                        },
                                        {
                                            "kind": "WhitespaceTrivia",
                                            "text": "        "
                                        }
                                    ],
                                    "trailingTrivia": [
                                        {
                                            "kind": "WhitespaceTrivia",
                                            "text": " "
                                        }
                                    ]
                                },
                                "variableDeclarators": [
                                    {
                                        "kind": "VariableDeclarator",
                                        "fullStart": 618,
                                        "fullEnd": 634,
                                        "start": 618,
                                        "end": 634,
                                        "fullWidth": 16,
<<<<<<< HEAD
                                        "width": 16,
                                        "identifier": {
=======
                                        "propertyName": {
>>>>>>> 85e84683
                                            "kind": "IdentifierName",
                                            "fullStart": 618,
                                            "fullEnd": 627,
                                            "start": 618,
                                            "end": 626,
                                            "fullWidth": 9,
                                            "width": 8,
                                            "text": "accessed",
                                            "value": "accessed",
                                            "valueText": "accessed",
                                            "hasTrailingTrivia": true,
                                            "trailingTrivia": [
                                                {
                                                    "kind": "WhitespaceTrivia",
                                                    "text": " "
                                                }
                                            ]
                                        },
                                        "equalsValueClause": {
                                            "kind": "EqualsValueClause",
                                            "fullStart": 627,
                                            "fullEnd": 634,
                                            "start": 627,
                                            "end": 634,
                                            "fullWidth": 7,
                                            "width": 7,
                                            "equalsToken": {
                                                "kind": "EqualsToken",
                                                "fullStart": 627,
                                                "fullEnd": 629,
                                                "start": 627,
                                                "end": 628,
                                                "fullWidth": 2,
                                                "width": 1,
                                                "text": "=",
                                                "value": "=",
                                                "valueText": "=",
                                                "hasTrailingTrivia": true,
                                                "trailingTrivia": [
                                                    {
                                                        "kind": "WhitespaceTrivia",
                                                        "text": " "
                                                    }
                                                ]
                                            },
                                            "value": {
                                                "kind": "FalseKeyword",
                                                "fullStart": 629,
                                                "fullEnd": 634,
                                                "start": 629,
                                                "end": 634,
                                                "fullWidth": 5,
                                                "width": 5,
                                                "text": "false",
                                                "value": false,
                                                "valueText": "false"
                                            }
                                        }
                                    }
                                ]
                            },
                            "semicolonToken": {
                                "kind": "SemicolonToken",
                                "fullStart": 634,
                                "fullEnd": 637,
                                "start": 634,
                                "end": 635,
                                "fullWidth": 3,
                                "width": 1,
                                "text": ";",
                                "value": ";",
                                "valueText": ";",
                                "hasTrailingTrivia": true,
                                "hasTrailingNewLine": true,
                                "trailingTrivia": [
                                    {
                                        "kind": "NewLineTrivia",
                                        "text": "\r\n"
                                    }
                                ]
                            }
                        },
                        {
                            "kind": "FunctionDeclaration",
                            "fullStart": 637,
                            "fullEnd": 773,
                            "start": 647,
                            "end": 771,
                            "fullWidth": 136,
                            "width": 124,
                            "modifiers": [],
                            "functionKeyword": {
                                "kind": "FunctionKeyword",
                                "fullStart": 637,
                                "fullEnd": 656,
                                "start": 647,
                                "end": 655,
                                "fullWidth": 19,
                                "width": 8,
                                "text": "function",
                                "value": "function",
                                "valueText": "function",
                                "hasLeadingTrivia": true,
                                "hasLeadingNewLine": true,
                                "hasTrailingTrivia": true,
                                "leadingTrivia": [
                                    {
                                        "kind": "NewLineTrivia",
                                        "text": "\r\n"
                                    },
                                    {
                                        "kind": "WhitespaceTrivia",
                                        "text": "        "
                                    }
                                ],
                                "trailingTrivia": [
                                    {
                                        "kind": "WhitespaceTrivia",
                                        "text": " "
                                    }
                                ]
                            },
                            "identifier": {
                                "kind": "IdentifierName",
                                "fullStart": 656,
                                "fullEnd": 666,
                                "start": 656,
                                "end": 666,
                                "fullWidth": 10,
                                "width": 10,
                                "text": "callbackfn",
                                "value": "callbackfn",
                                "valueText": "callbackfn"
                            },
                            "callSignature": {
                                "kind": "CallSignature",
                                "fullStart": 666,
                                "fullEnd": 682,
                                "start": 666,
                                "end": 681,
                                "fullWidth": 16,
                                "width": 15,
                                "parameterList": {
                                    "kind": "ParameterList",
                                    "fullStart": 666,
                                    "fullEnd": 682,
                                    "start": 666,
                                    "end": 681,
                                    "fullWidth": 16,
                                    "width": 15,
                                    "openParenToken": {
                                        "kind": "OpenParenToken",
                                        "fullStart": 666,
                                        "fullEnd": 667,
                                        "start": 666,
                                        "end": 667,
                                        "fullWidth": 1,
                                        "width": 1,
                                        "text": "(",
                                        "value": "(",
                                        "valueText": "("
                                    },
                                    "parameters": [
                                        {
                                            "kind": "Parameter",
                                            "fullStart": 667,
                                            "fullEnd": 670,
                                            "start": 667,
                                            "end": 670,
                                            "fullWidth": 3,
                                            "width": 3,
                                            "modifiers": [],
                                            "identifier": {
                                                "kind": "IdentifierName",
                                                "fullStart": 667,
                                                "fullEnd": 670,
                                                "start": 667,
                                                "end": 670,
                                                "fullWidth": 3,
                                                "width": 3,
                                                "text": "val",
                                                "value": "val",
                                                "valueText": "val"
                                            }
                                        },
                                        {
                                            "kind": "CommaToken",
                                            "fullStart": 670,
                                            "fullEnd": 672,
                                            "start": 670,
                                            "end": 671,
                                            "fullWidth": 2,
                                            "width": 1,
                                            "text": ",",
                                            "value": ",",
                                            "valueText": ",",
                                            "hasTrailingTrivia": true,
                                            "trailingTrivia": [
                                                {
                                                    "kind": "WhitespaceTrivia",
                                                    "text": " "
                                                }
                                            ]
                                        },
                                        {
                                            "kind": "Parameter",
                                            "fullStart": 672,
                                            "fullEnd": 675,
                                            "start": 672,
                                            "end": 675,
                                            "fullWidth": 3,
                                            "width": 3,
                                            "modifiers": [],
                                            "identifier": {
                                                "kind": "IdentifierName",
                                                "fullStart": 672,
                                                "fullEnd": 675,
                                                "start": 672,
                                                "end": 675,
                                                "fullWidth": 3,
                                                "width": 3,
                                                "text": "idx",
                                                "value": "idx",
                                                "valueText": "idx"
                                            }
                                        },
                                        {
                                            "kind": "CommaToken",
                                            "fullStart": 675,
                                            "fullEnd": 677,
                                            "start": 675,
                                            "end": 676,
                                            "fullWidth": 2,
                                            "width": 1,
                                            "text": ",",
                                            "value": ",",
                                            "valueText": ",",
                                            "hasTrailingTrivia": true,
                                            "trailingTrivia": [
                                                {
                                                    "kind": "WhitespaceTrivia",
                                                    "text": " "
                                                }
                                            ]
                                        },
                                        {
                                            "kind": "Parameter",
                                            "fullStart": 677,
                                            "fullEnd": 680,
                                            "start": 677,
                                            "end": 680,
                                            "fullWidth": 3,
                                            "width": 3,
                                            "modifiers": [],
                                            "identifier": {
                                                "kind": "IdentifierName",
                                                "fullStart": 677,
                                                "fullEnd": 680,
                                                "start": 677,
                                                "end": 680,
                                                "fullWidth": 3,
                                                "width": 3,
                                                "text": "obj",
                                                "value": "obj",
                                                "valueText": "obj"
                                            }
                                        }
                                    ],
                                    "closeParenToken": {
                                        "kind": "CloseParenToken",
                                        "fullStart": 680,
                                        "fullEnd": 682,
                                        "start": 680,
                                        "end": 681,
                                        "fullWidth": 2,
                                        "width": 1,
                                        "text": ")",
                                        "value": ")",
                                        "valueText": ")",
                                        "hasTrailingTrivia": true,
                                        "trailingTrivia": [
                                            {
                                                "kind": "WhitespaceTrivia",
                                                "text": " "
                                            }
                                        ]
                                    }
                                }
                            },
                            "block": {
                                "kind": "Block",
                                "fullStart": 682,
                                "fullEnd": 773,
                                "start": 682,
                                "end": 771,
                                "fullWidth": 91,
                                "width": 89,
                                "openBraceToken": {
                                    "kind": "OpenBraceToken",
                                    "fullStart": 682,
                                    "fullEnd": 685,
                                    "start": 682,
                                    "end": 683,
                                    "fullWidth": 3,
                                    "width": 1,
                                    "text": "{",
                                    "value": "{",
                                    "valueText": "{",
                                    "hasTrailingTrivia": true,
                                    "hasTrailingNewLine": true,
                                    "trailingTrivia": [
                                        {
                                            "kind": "NewLineTrivia",
                                            "text": "\r\n"
                                        }
                                    ]
                                },
                                "statements": [
                                    {
                                        "kind": "IfStatement",
                                        "fullStart": 685,
                                        "fullEnd": 762,
                                        "start": 697,
                                        "end": 760,
                                        "fullWidth": 77,
                                        "width": 63,
                                        "ifKeyword": {
                                            "kind": "IfKeyword",
                                            "fullStart": 685,
                                            "fullEnd": 700,
                                            "start": 697,
                                            "end": 699,
                                            "fullWidth": 15,
                                            "width": 2,
                                            "text": "if",
                                            "value": "if",
                                            "valueText": "if",
                                            "hasLeadingTrivia": true,
                                            "hasTrailingTrivia": true,
                                            "leadingTrivia": [
                                                {
                                                    "kind": "WhitespaceTrivia",
                                                    "text": "            "
                                                }
                                            ],
                                            "trailingTrivia": [
                                                {
                                                    "kind": "WhitespaceTrivia",
                                                    "text": " "
                                                }
                                            ]
                                        },
                                        "openParenToken": {
                                            "kind": "OpenParenToken",
                                            "fullStart": 700,
                                            "fullEnd": 701,
                                            "start": 700,
                                            "end": 701,
                                            "fullWidth": 1,
                                            "width": 1,
                                            "text": "(",
                                            "value": "(",
                                            "valueText": "("
                                        },
                                        "condition": {
                                            "kind": "GreaterThanExpression",
                                            "fullStart": 701,
                                            "fullEnd": 708,
                                            "start": 701,
                                            "end": 708,
                                            "fullWidth": 7,
                                            "width": 7,
                                            "left": {
                                                "kind": "IdentifierName",
                                                "fullStart": 701,
                                                "fullEnd": 705,
                                                "start": 701,
                                                "end": 704,
                                                "fullWidth": 4,
                                                "width": 3,
                                                "text": "idx",
                                                "value": "idx",
                                                "valueText": "idx",
                                                "hasTrailingTrivia": true,
                                                "trailingTrivia": [
                                                    {
                                                        "kind": "WhitespaceTrivia",
                                                        "text": " "
                                                    }
                                                ]
                                            },
                                            "operatorToken": {
                                                "kind": "GreaterThanToken",
                                                "fullStart": 705,
                                                "fullEnd": 707,
                                                "start": 705,
                                                "end": 706,
                                                "fullWidth": 2,
                                                "width": 1,
                                                "text": ">",
                                                "value": ">",
                                                "valueText": ">",
                                                "hasTrailingTrivia": true,
                                                "trailingTrivia": [
                                                    {
                                                        "kind": "WhitespaceTrivia",
                                                        "text": " "
                                                    }
                                                ]
                                            },
                                            "right": {
                                                "kind": "NumericLiteral",
                                                "fullStart": 707,
                                                "fullEnd": 708,
                                                "start": 707,
                                                "end": 708,
                                                "fullWidth": 1,
                                                "width": 1,
                                                "text": "1",
                                                "value": 1,
                                                "valueText": "1"
                                            }
                                        },
                                        "closeParenToken": {
                                            "kind": "CloseParenToken",
                                            "fullStart": 708,
                                            "fullEnd": 710,
                                            "start": 708,
                                            "end": 709,
                                            "fullWidth": 2,
                                            "width": 1,
                                            "text": ")",
                                            "value": ")",
                                            "valueText": ")",
                                            "hasTrailingTrivia": true,
                                            "trailingTrivia": [
                                                {
                                                    "kind": "WhitespaceTrivia",
                                                    "text": " "
                                                }
                                            ]
                                        },
                                        "statement": {
                                            "kind": "Block",
                                            "fullStart": 710,
                                            "fullEnd": 762,
                                            "start": 710,
                                            "end": 760,
                                            "fullWidth": 52,
                                            "width": 50,
                                            "openBraceToken": {
                                                "kind": "OpenBraceToken",
                                                "fullStart": 710,
                                                "fullEnd": 713,
                                                "start": 710,
                                                "end": 711,
                                                "fullWidth": 3,
                                                "width": 1,
                                                "text": "{",
                                                "value": "{",
                                                "valueText": "{",
                                                "hasTrailingTrivia": true,
                                                "hasTrailingNewLine": true,
                                                "trailingTrivia": [
                                                    {
                                                        "kind": "NewLineTrivia",
                                                        "text": "\r\n"
                                                    }
                                                ]
                                            },
                                            "statements": [
                                                {
                                                    "kind": "ExpressionStatement",
                                                    "fullStart": 713,
                                                    "fullEnd": 747,
                                                    "start": 729,
                                                    "end": 745,
                                                    "fullWidth": 34,
                                                    "width": 16,
                                                    "expression": {
                                                        "kind": "AssignmentExpression",
                                                        "fullStart": 713,
                                                        "fullEnd": 744,
                                                        "start": 729,
                                                        "end": 744,
                                                        "fullWidth": 31,
                                                        "width": 15,
                                                        "left": {
                                                            "kind": "IdentifierName",
                                                            "fullStart": 713,
                                                            "fullEnd": 738,
                                                            "start": 729,
                                                            "end": 737,
                                                            "fullWidth": 25,
                                                            "width": 8,
                                                            "text": "accessed",
                                                            "value": "accessed",
                                                            "valueText": "accessed",
                                                            "hasLeadingTrivia": true,
                                                            "hasTrailingTrivia": true,
                                                            "leadingTrivia": [
                                                                {
                                                                    "kind": "WhitespaceTrivia",
                                                                    "text": "                "
                                                                }
                                                            ],
                                                            "trailingTrivia": [
                                                                {
                                                                    "kind": "WhitespaceTrivia",
                                                                    "text": " "
                                                                }
                                                            ]
                                                        },
                                                        "operatorToken": {
                                                            "kind": "EqualsToken",
                                                            "fullStart": 738,
                                                            "fullEnd": 740,
                                                            "start": 738,
                                                            "end": 739,
                                                            "fullWidth": 2,
                                                            "width": 1,
                                                            "text": "=",
                                                            "value": "=",
                                                            "valueText": "=",
                                                            "hasTrailingTrivia": true,
                                                            "trailingTrivia": [
                                                                {
                                                                    "kind": "WhitespaceTrivia",
                                                                    "text": " "
                                                                }
                                                            ]
                                                        },
                                                        "right": {
                                                            "kind": "TrueKeyword",
                                                            "fullStart": 740,
                                                            "fullEnd": 744,
                                                            "start": 740,
                                                            "end": 744,
                                                            "fullWidth": 4,
                                                            "width": 4,
                                                            "text": "true",
                                                            "value": true,
                                                            "valueText": "true"
                                                        }
                                                    },
                                                    "semicolonToken": {
                                                        "kind": "SemicolonToken",
                                                        "fullStart": 744,
                                                        "fullEnd": 747,
                                                        "start": 744,
                                                        "end": 745,
                                                        "fullWidth": 3,
                                                        "width": 1,
                                                        "text": ";",
                                                        "value": ";",
                                                        "valueText": ";",
                                                        "hasTrailingTrivia": true,
                                                        "hasTrailingNewLine": true,
                                                        "trailingTrivia": [
                                                            {
                                                                "kind": "NewLineTrivia",
                                                                "text": "\r\n"
                                                            }
                                                        ]
                                                    }
                                                }
                                            ],
                                            "closeBraceToken": {
                                                "kind": "CloseBraceToken",
                                                "fullStart": 747,
                                                "fullEnd": 762,
                                                "start": 759,
                                                "end": 760,
                                                "fullWidth": 15,
                                                "width": 1,
                                                "text": "}",
                                                "value": "}",
                                                "valueText": "}",
                                                "hasLeadingTrivia": true,
                                                "hasTrailingTrivia": true,
                                                "hasTrailingNewLine": true,
                                                "leadingTrivia": [
                                                    {
                                                        "kind": "WhitespaceTrivia",
                                                        "text": "            "
                                                    }
                                                ],
                                                "trailingTrivia": [
                                                    {
                                                        "kind": "NewLineTrivia",
                                                        "text": "\r\n"
                                                    }
                                                ]
                                            }
                                        }
                                    }
                                ],
                                "closeBraceToken": {
                                    "kind": "CloseBraceToken",
                                    "fullStart": 762,
                                    "fullEnd": 773,
                                    "start": 770,
                                    "end": 771,
                                    "fullWidth": 11,
                                    "width": 1,
                                    "text": "}",
                                    "value": "}",
                                    "valueText": "}",
                                    "hasLeadingTrivia": true,
                                    "hasTrailingTrivia": true,
                                    "hasTrailingNewLine": true,
                                    "leadingTrivia": [
                                        {
                                            "kind": "WhitespaceTrivia",
                                            "text": "        "
                                        }
                                    ],
                                    "trailingTrivia": [
                                        {
                                            "kind": "NewLineTrivia",
                                            "text": "\r\n"
                                        }
                                    ]
                                }
                            }
                        },
                        {
                            "kind": "VariableStatement",
                            "fullStart": 773,
                            "fullEnd": 798,
                            "start": 783,
                            "end": 796,
                            "fullWidth": 25,
                            "width": 13,
                            "modifiers": [],
                            "variableDeclaration": {
                                "kind": "VariableDeclaration",
                                "fullStart": 773,
                                "fullEnd": 795,
                                "start": 783,
                                "end": 795,
                                "fullWidth": 22,
                                "width": 12,
                                "varKeyword": {
                                    "kind": "VarKeyword",
                                    "fullStart": 773,
                                    "fullEnd": 787,
                                    "start": 783,
                                    "end": 786,
                                    "fullWidth": 14,
                                    "width": 3,
                                    "text": "var",
                                    "value": "var",
                                    "valueText": "var",
                                    "hasLeadingTrivia": true,
                                    "hasLeadingNewLine": true,
                                    "hasTrailingTrivia": true,
                                    "leadingTrivia": [
                                        {
                                            "kind": "NewLineTrivia",
                                            "text": "\r\n"
                                        },
                                        {
                                            "kind": "WhitespaceTrivia",
                                            "text": "        "
                                        }
                                    ],
                                    "trailingTrivia": [
                                        {
                                            "kind": "WhitespaceTrivia",
                                            "text": " "
                                        }
                                    ]
                                },
                                "variableDeclarators": [
                                    {
                                        "kind": "VariableDeclarator",
                                        "fullStart": 787,
                                        "fullEnd": 795,
                                        "start": 787,
                                        "end": 795,
                                        "fullWidth": 8,
<<<<<<< HEAD
                                        "width": 8,
                                        "identifier": {
=======
                                        "propertyName": {
>>>>>>> 85e84683
                                            "kind": "IdentifierName",
                                            "fullStart": 787,
                                            "fullEnd": 791,
                                            "start": 787,
                                            "end": 790,
                                            "fullWidth": 4,
                                            "width": 3,
                                            "text": "arr",
                                            "value": "arr",
                                            "valueText": "arr",
                                            "hasTrailingTrivia": true,
                                            "trailingTrivia": [
                                                {
                                                    "kind": "WhitespaceTrivia",
                                                    "text": " "
                                                }
                                            ]
                                        },
                                        "equalsValueClause": {
                                            "kind": "EqualsValueClause",
                                            "fullStart": 791,
                                            "fullEnd": 795,
                                            "start": 791,
                                            "end": 795,
                                            "fullWidth": 4,
                                            "width": 4,
                                            "equalsToken": {
                                                "kind": "EqualsToken",
                                                "fullStart": 791,
                                                "fullEnd": 793,
                                                "start": 791,
                                                "end": 792,
                                                "fullWidth": 2,
                                                "width": 1,
                                                "text": "=",
                                                "value": "=",
                                                "valueText": "=",
                                                "hasTrailingTrivia": true,
                                                "trailingTrivia": [
                                                    {
                                                        "kind": "WhitespaceTrivia",
                                                        "text": " "
                                                    }
                                                ]
                                            },
                                            "value": {
                                                "kind": "ArrayLiteralExpression",
                                                "fullStart": 793,
                                                "fullEnd": 795,
                                                "start": 793,
                                                "end": 795,
                                                "fullWidth": 2,
                                                "width": 2,
                                                "openBracketToken": {
                                                    "kind": "OpenBracketToken",
                                                    "fullStart": 793,
                                                    "fullEnd": 794,
                                                    "start": 793,
                                                    "end": 794,
                                                    "fullWidth": 1,
                                                    "width": 1,
                                                    "text": "[",
                                                    "value": "[",
                                                    "valueText": "["
                                                },
                                                "expressions": [],
                                                "closeBracketToken": {
                                                    "kind": "CloseBracketToken",
                                                    "fullStart": 794,
                                                    "fullEnd": 795,
                                                    "start": 794,
                                                    "end": 795,
                                                    "fullWidth": 1,
                                                    "width": 1,
                                                    "text": "]",
                                                    "value": "]",
                                                    "valueText": "]"
                                                }
                                            }
                                        }
                                    }
                                ]
                            },
                            "semicolonToken": {
                                "kind": "SemicolonToken",
                                "fullStart": 795,
                                "fullEnd": 798,
                                "start": 795,
                                "end": 796,
                                "fullWidth": 3,
                                "width": 1,
                                "text": ";",
                                "value": ";",
                                "valueText": ";",
                                "hasTrailingTrivia": true,
                                "hasTrailingNewLine": true,
                                "trailingTrivia": [
                                    {
                                        "kind": "NewLineTrivia",
                                        "text": "\r\n"
                                    }
                                ]
                            }
                        },
                        {
                            "kind": "ExpressionStatement",
                            "fullStart": 798,
                            "fullEnd": 820,
                            "start": 806,
                            "end": 818,
                            "fullWidth": 22,
                            "width": 12,
                            "expression": {
                                "kind": "AssignmentExpression",
                                "fullStart": 798,
                                "fullEnd": 817,
                                "start": 806,
                                "end": 817,
                                "fullWidth": 19,
                                "width": 11,
                                "left": {
                                    "kind": "ElementAccessExpression",
                                    "fullStart": 798,
                                    "fullEnd": 813,
                                    "start": 806,
                                    "end": 812,
                                    "fullWidth": 15,
                                    "width": 6,
                                    "expression": {
                                        "kind": "IdentifierName",
                                        "fullStart": 798,
                                        "fullEnd": 809,
                                        "start": 806,
                                        "end": 809,
                                        "fullWidth": 11,
                                        "width": 3,
                                        "text": "arr",
                                        "value": "arr",
                                        "valueText": "arr",
                                        "hasLeadingTrivia": true,
                                        "leadingTrivia": [
                                            {
                                                "kind": "WhitespaceTrivia",
                                                "text": "        "
                                            }
                                        ]
                                    },
                                    "openBracketToken": {
                                        "kind": "OpenBracketToken",
                                        "fullStart": 809,
                                        "fullEnd": 810,
                                        "start": 809,
                                        "end": 810,
                                        "fullWidth": 1,
                                        "width": 1,
                                        "text": "[",
                                        "value": "[",
                                        "valueText": "["
                                    },
                                    "argumentExpression": {
                                        "kind": "NumericLiteral",
                                        "fullStart": 810,
                                        "fullEnd": 811,
                                        "start": 810,
                                        "end": 811,
                                        "fullWidth": 1,
                                        "width": 1,
                                        "text": "5",
                                        "value": 5,
                                        "valueText": "5"
                                    },
                                    "closeBracketToken": {
                                        "kind": "CloseBracketToken",
                                        "fullStart": 811,
                                        "fullEnd": 813,
                                        "start": 811,
                                        "end": 812,
                                        "fullWidth": 2,
                                        "width": 1,
                                        "text": "]",
                                        "value": "]",
                                        "valueText": "]",
                                        "hasTrailingTrivia": true,
                                        "trailingTrivia": [
                                            {
                                                "kind": "WhitespaceTrivia",
                                                "text": " "
                                            }
                                        ]
                                    }
                                },
                                "operatorToken": {
                                    "kind": "EqualsToken",
                                    "fullStart": 813,
                                    "fullEnd": 815,
                                    "start": 813,
                                    "end": 814,
                                    "fullWidth": 2,
                                    "width": 1,
                                    "text": "=",
                                    "value": "=",
                                    "valueText": "=",
                                    "hasTrailingTrivia": true,
                                    "trailingTrivia": [
                                        {
                                            "kind": "WhitespaceTrivia",
                                            "text": " "
                                        }
                                    ]
                                },
                                "right": {
                                    "kind": "NumericLiteral",
                                    "fullStart": 815,
                                    "fullEnd": 817,
                                    "start": 815,
                                    "end": 817,
                                    "fullWidth": 2,
                                    "width": 2,
                                    "text": "10",
                                    "value": 10,
                                    "valueText": "10"
                                }
                            },
                            "semicolonToken": {
                                "kind": "SemicolonToken",
                                "fullStart": 817,
                                "fullEnd": 820,
                                "start": 817,
                                "end": 818,
                                "fullWidth": 3,
                                "width": 1,
                                "text": ";",
                                "value": ";",
                                "valueText": ";",
                                "hasTrailingTrivia": true,
                                "hasTrailingNewLine": true,
                                "trailingTrivia": [
                                    {
                                        "kind": "NewLineTrivia",
                                        "text": "\r\n"
                                    }
                                ]
                            }
                        },
                        {
                            "kind": "ExpressionStatement",
                            "fullStart": 820,
                            "fullEnd": 844,
                            "start": 828,
                            "end": 842,
                            "fullWidth": 24,
                            "width": 14,
                            "expression": {
                                "kind": "AssignmentExpression",
                                "fullStart": 820,
                                "fullEnd": 841,
                                "start": 828,
                                "end": 841,
                                "fullWidth": 21,
                                "width": 13,
                                "left": {
                                    "kind": "ElementAccessExpression",
                                    "fullStart": 820,
                                    "fullEnd": 836,
                                    "start": 828,
                                    "end": 835,
                                    "fullWidth": 16,
                                    "width": 7,
                                    "expression": {
                                        "kind": "IdentifierName",
                                        "fullStart": 820,
                                        "fullEnd": 831,
                                        "start": 828,
                                        "end": 831,
                                        "fullWidth": 11,
                                        "width": 3,
                                        "text": "arr",
                                        "value": "arr",
                                        "valueText": "arr",
                                        "hasLeadingTrivia": true,
                                        "leadingTrivia": [
                                            {
                                                "kind": "WhitespaceTrivia",
                                                "text": "        "
                                            }
                                        ]
                                    },
                                    "openBracketToken": {
                                        "kind": "OpenBracketToken",
                                        "fullStart": 831,
                                        "fullEnd": 832,
                                        "start": 831,
                                        "end": 832,
                                        "fullWidth": 1,
                                        "width": 1,
                                        "text": "[",
                                        "value": "[",
                                        "valueText": "["
                                    },
                                    "argumentExpression": {
                                        "kind": "NumericLiteral",
                                        "fullStart": 832,
                                        "fullEnd": 834,
                                        "start": 832,
                                        "end": 834,
                                        "fullWidth": 2,
                                        "width": 2,
                                        "text": "10",
                                        "value": 10,
                                        "valueText": "10"
                                    },
                                    "closeBracketToken": {
                                        "kind": "CloseBracketToken",
                                        "fullStart": 834,
                                        "fullEnd": 836,
                                        "start": 834,
                                        "end": 835,
                                        "fullWidth": 2,
                                        "width": 1,
                                        "text": "]",
                                        "value": "]",
                                        "valueText": "]",
                                        "hasTrailingTrivia": true,
                                        "trailingTrivia": [
                                            {
                                                "kind": "WhitespaceTrivia",
                                                "text": " "
                                            }
                                        ]
                                    }
                                },
                                "operatorToken": {
                                    "kind": "EqualsToken",
                                    "fullStart": 836,
                                    "fullEnd": 838,
                                    "start": 836,
                                    "end": 837,
                                    "fullWidth": 2,
                                    "width": 1,
                                    "text": "=",
                                    "value": "=",
                                    "valueText": "=",
                                    "hasTrailingTrivia": true,
                                    "trailingTrivia": [
                                        {
                                            "kind": "WhitespaceTrivia",
                                            "text": " "
                                        }
                                    ]
                                },
                                "right": {
                                    "kind": "NumericLiteral",
                                    "fullStart": 838,
                                    "fullEnd": 841,
                                    "start": 838,
                                    "end": 841,
                                    "fullWidth": 3,
                                    "width": 3,
                                    "text": "100",
                                    "value": 100,
                                    "valueText": "100"
                                }
                            },
                            "semicolonToken": {
                                "kind": "SemicolonToken",
                                "fullStart": 841,
                                "fullEnd": 844,
                                "start": 841,
                                "end": 842,
                                "fullWidth": 3,
                                "width": 1,
                                "text": ";",
                                "value": ";",
                                "valueText": ";",
                                "hasTrailingTrivia": true,
                                "hasTrailingNewLine": true,
                                "trailingTrivia": [
                                    {
                                        "kind": "NewLineTrivia",
                                        "text": "\r\n"
                                    }
                                ]
                            }
                        },
                        {
                            "kind": "ExpressionStatement",
                            "fullStart": 844,
                            "fullEnd": 1062,
                            "start": 854,
                            "end": 1060,
                            "fullWidth": 218,
                            "width": 206,
                            "isIncrementallyUnusable": true,
                            "expression": {
                                "kind": "InvocationExpression",
                                "fullStart": 844,
                                "fullEnd": 1059,
                                "start": 854,
                                "end": 1059,
                                "fullWidth": 215,
                                "width": 205,
                                "isIncrementallyUnusable": true,
                                "expression": {
                                    "kind": "MemberAccessExpression",
                                    "fullStart": 844,
                                    "fullEnd": 875,
                                    "start": 854,
                                    "end": 875,
                                    "fullWidth": 31,
                                    "width": 21,
                                    "expression": {
                                        "kind": "IdentifierName",
                                        "fullStart": 844,
                                        "fullEnd": 860,
                                        "start": 854,
                                        "end": 860,
                                        "fullWidth": 16,
                                        "width": 6,
                                        "text": "Object",
                                        "value": "Object",
                                        "valueText": "Object",
                                        "hasLeadingTrivia": true,
                                        "hasLeadingNewLine": true,
                                        "leadingTrivia": [
                                            {
                                                "kind": "NewLineTrivia",
                                                "text": "\r\n"
                                            },
                                            {
                                                "kind": "WhitespaceTrivia",
                                                "text": "        "
                                            }
                                        ]
                                    },
                                    "dotToken": {
                                        "kind": "DotToken",
                                        "fullStart": 860,
                                        "fullEnd": 861,
                                        "start": 860,
                                        "end": 861,
                                        "fullWidth": 1,
                                        "width": 1,
                                        "text": ".",
                                        "value": ".",
                                        "valueText": "."
                                    },
                                    "name": {
                                        "kind": "IdentifierName",
                                        "fullStart": 861,
                                        "fullEnd": 875,
                                        "start": 861,
                                        "end": 875,
                                        "fullWidth": 14,
                                        "width": 14,
                                        "text": "defineProperty",
                                        "value": "defineProperty",
                                        "valueText": "defineProperty"
                                    }
                                },
                                "argumentList": {
                                    "kind": "ArgumentList",
                                    "fullStart": 875,
                                    "fullEnd": 1059,
                                    "start": 875,
                                    "end": 1059,
                                    "fullWidth": 184,
                                    "width": 184,
                                    "isIncrementallyUnusable": true,
                                    "openParenToken": {
                                        "kind": "OpenParenToken",
                                        "fullStart": 875,
                                        "fullEnd": 876,
                                        "start": 875,
                                        "end": 876,
                                        "fullWidth": 1,
                                        "width": 1,
                                        "text": "(",
                                        "value": "(",
                                        "valueText": "("
                                    },
                                    "arguments": [
                                        {
                                            "kind": "IdentifierName",
                                            "fullStart": 876,
                                            "fullEnd": 879,
                                            "start": 876,
                                            "end": 879,
                                            "fullWidth": 3,
                                            "width": 3,
                                            "text": "arr",
                                            "value": "arr",
                                            "valueText": "arr"
                                        },
                                        {
                                            "kind": "CommaToken",
                                            "fullStart": 879,
                                            "fullEnd": 881,
                                            "start": 879,
                                            "end": 880,
                                            "fullWidth": 2,
                                            "width": 1,
                                            "text": ",",
                                            "value": ",",
                                            "valueText": ",",
                                            "hasTrailingTrivia": true,
                                            "trailingTrivia": [
                                                {
                                                    "kind": "WhitespaceTrivia",
                                                    "text": " "
                                                }
                                            ]
                                        },
                                        {
                                            "kind": "StringLiteral",
                                            "fullStart": 881,
                                            "fullEnd": 884,
                                            "start": 881,
                                            "end": 884,
                                            "fullWidth": 3,
                                            "width": 3,
                                            "text": "\"1\"",
                                            "value": "1",
                                            "valueText": "1"
                                        },
                                        {
                                            "kind": "CommaToken",
                                            "fullStart": 884,
                                            "fullEnd": 886,
                                            "start": 884,
                                            "end": 885,
                                            "fullWidth": 2,
                                            "width": 1,
                                            "text": ",",
                                            "value": ",",
                                            "valueText": ",",
                                            "hasTrailingTrivia": true,
                                            "trailingTrivia": [
                                                {
                                                    "kind": "WhitespaceTrivia",
                                                    "text": " "
                                                }
                                            ]
                                        },
                                        {
                                            "kind": "ObjectLiteralExpression",
                                            "fullStart": 886,
                                            "fullEnd": 1058,
                                            "start": 886,
                                            "end": 1058,
                                            "fullWidth": 172,
                                            "width": 172,
                                            "isIncrementallyUnusable": true,
                                            "openBraceToken": {
                                                "kind": "OpenBraceToken",
                                                "fullStart": 886,
                                                "fullEnd": 889,
                                                "start": 886,
                                                "end": 887,
                                                "fullWidth": 3,
                                                "width": 1,
                                                "text": "{",
                                                "value": "{",
                                                "valueText": "{",
                                                "hasTrailingTrivia": true,
                                                "hasTrailingNewLine": true,
                                                "trailingTrivia": [
                                                    {
                                                        "kind": "NewLineTrivia",
                                                        "text": "\r\n"
                                                    }
                                                ]
                                            },
                                            "propertyAssignments": [
                                                {
                                                    "kind": "SimplePropertyAssignment",
                                                    "fullStart": 889,
                                                    "fullEnd": 1014,
                                                    "start": 901,
                                                    "end": 1014,
                                                    "fullWidth": 125,
                                                    "width": 113,
                                                    "isIncrementallyUnusable": true,
                                                    "propertyName": {
                                                        "kind": "IdentifierName",
                                                        "fullStart": 889,
                                                        "fullEnd": 904,
                                                        "start": 901,
                                                        "end": 904,
                                                        "fullWidth": 15,
                                                        "width": 3,
                                                        "text": "get",
                                                        "value": "get",
                                                        "valueText": "get",
                                                        "hasLeadingTrivia": true,
                                                        "leadingTrivia": [
                                                            {
                                                                "kind": "WhitespaceTrivia",
                                                                "text": "            "
                                                            }
                                                        ]
                                                    },
                                                    "colonToken": {
                                                        "kind": "ColonToken",
                                                        "fullStart": 904,
                                                        "fullEnd": 906,
                                                        "start": 904,
                                                        "end": 905,
                                                        "fullWidth": 2,
                                                        "width": 1,
                                                        "text": ":",
                                                        "value": ":",
                                                        "valueText": ":",
                                                        "hasTrailingTrivia": true,
                                                        "trailingTrivia": [
                                                            {
                                                                "kind": "WhitespaceTrivia",
                                                                "text": " "
                                                            }
                                                        ]
                                                    },
                                                    "expression": {
                                                        "kind": "FunctionExpression",
                                                        "fullStart": 906,
                                                        "fullEnd": 1014,
                                                        "start": 906,
                                                        "end": 1014,
                                                        "fullWidth": 108,
                                                        "width": 108,
                                                        "functionKeyword": {
                                                            "kind": "FunctionKeyword",
                                                            "fullStart": 906,
                                                            "fullEnd": 915,
                                                            "start": 906,
                                                            "end": 914,
                                                            "fullWidth": 9,
                                                            "width": 8,
                                                            "text": "function",
                                                            "value": "function",
                                                            "valueText": "function",
                                                            "hasTrailingTrivia": true,
                                                            "trailingTrivia": [
                                                                {
                                                                    "kind": "WhitespaceTrivia",
                                                                    "text": " "
                                                                }
                                                            ]
                                                        },
                                                        "callSignature": {
                                                            "kind": "CallSignature",
                                                            "fullStart": 915,
                                                            "fullEnd": 918,
                                                            "start": 915,
                                                            "end": 917,
                                                            "fullWidth": 3,
                                                            "width": 2,
                                                            "parameterList": {
                                                                "kind": "ParameterList",
                                                                "fullStart": 915,
                                                                "fullEnd": 918,
                                                                "start": 915,
                                                                "end": 917,
                                                                "fullWidth": 3,
                                                                "width": 2,
                                                                "openParenToken": {
                                                                    "kind": "OpenParenToken",
                                                                    "fullStart": 915,
                                                                    "fullEnd": 916,
                                                                    "start": 915,
                                                                    "end": 916,
                                                                    "fullWidth": 1,
                                                                    "width": 1,
                                                                    "text": "(",
                                                                    "value": "(",
                                                                    "valueText": "("
                                                                },
                                                                "parameters": [],
                                                                "closeParenToken": {
                                                                    "kind": "CloseParenToken",
                                                                    "fullStart": 916,
                                                                    "fullEnd": 918,
                                                                    "start": 916,
                                                                    "end": 917,
                                                                    "fullWidth": 2,
                                                                    "width": 1,
                                                                    "text": ")",
                                                                    "value": ")",
                                                                    "valueText": ")",
                                                                    "hasTrailingTrivia": true,
                                                                    "trailingTrivia": [
                                                                        {
                                                                            "kind": "WhitespaceTrivia",
                                                                            "text": " "
                                                                        }
                                                                    ]
                                                                }
                                                            }
                                                        },
                                                        "block": {
                                                            "kind": "Block",
                                                            "fullStart": 918,
                                                            "fullEnd": 1014,
                                                            "start": 918,
                                                            "end": 1014,
                                                            "fullWidth": 96,
                                                            "width": 96,
                                                            "openBraceToken": {
                                                                "kind": "OpenBraceToken",
                                                                "fullStart": 918,
                                                                "fullEnd": 921,
                                                                "start": 918,
                                                                "end": 919,
                                                                "fullWidth": 3,
                                                                "width": 1,
                                                                "text": "{",
                                                                "value": "{",
                                                                "valueText": "{",
                                                                "hasTrailingTrivia": true,
                                                                "hasTrailingNewLine": true,
                                                                "trailingTrivia": [
                                                                    {
                                                                        "kind": "NewLineTrivia",
                                                                        "text": "\r\n"
                                                                    }
                                                                ]
                                                            },
                                                            "statements": [
                                                                {
                                                                    "kind": "ThrowStatement",
                                                                    "fullStart": 921,
                                                                    "fullEnd": 1001,
                                                                    "start": 937,
                                                                    "end": 999,
                                                                    "fullWidth": 80,
                                                                    "width": 62,
                                                                    "throwKeyword": {
                                                                        "kind": "ThrowKeyword",
                                                                        "fullStart": 921,
                                                                        "fullEnd": 943,
                                                                        "start": 937,
                                                                        "end": 942,
                                                                        "fullWidth": 22,
                                                                        "width": 5,
                                                                        "text": "throw",
                                                                        "value": "throw",
                                                                        "valueText": "throw",
                                                                        "hasLeadingTrivia": true,
                                                                        "hasTrailingTrivia": true,
                                                                        "leadingTrivia": [
                                                                            {
                                                                                "kind": "WhitespaceTrivia",
                                                                                "text": "                "
                                                                            }
                                                                        ],
                                                                        "trailingTrivia": [
                                                                            {
                                                                                "kind": "WhitespaceTrivia",
                                                                                "text": " "
                                                                            }
                                                                        ]
                                                                    },
                                                                    "expression": {
                                                                        "kind": "ObjectCreationExpression",
                                                                        "fullStart": 943,
                                                                        "fullEnd": 998,
                                                                        "start": 943,
                                                                        "end": 998,
                                                                        "fullWidth": 55,
                                                                        "width": 55,
                                                                        "newKeyword": {
                                                                            "kind": "NewKeyword",
                                                                            "fullStart": 943,
                                                                            "fullEnd": 947,
                                                                            "start": 943,
                                                                            "end": 946,
                                                                            "fullWidth": 4,
                                                                            "width": 3,
                                                                            "text": "new",
                                                                            "value": "new",
                                                                            "valueText": "new",
                                                                            "hasTrailingTrivia": true,
                                                                            "trailingTrivia": [
                                                                                {
                                                                                    "kind": "WhitespaceTrivia",
                                                                                    "text": " "
                                                                                }
                                                                            ]
                                                                        },
                                                                        "expression": {
                                                                            "kind": "IdentifierName",
                                                                            "fullStart": 947,
                                                                            "fullEnd": 957,
                                                                            "start": 947,
                                                                            "end": 957,
                                                                            "fullWidth": 10,
                                                                            "width": 10,
                                                                            "text": "RangeError",
                                                                            "value": "RangeError",
                                                                            "valueText": "RangeError"
                                                                        },
                                                                        "argumentList": {
                                                                            "kind": "ArgumentList",
                                                                            "fullStart": 957,
                                                                            "fullEnd": 998,
                                                                            "start": 957,
                                                                            "end": 998,
                                                                            "fullWidth": 41,
                                                                            "width": 41,
                                                                            "openParenToken": {
                                                                                "kind": "OpenParenToken",
                                                                                "fullStart": 957,
                                                                                "fullEnd": 958,
                                                                                "start": 957,
                                                                                "end": 958,
                                                                                "fullWidth": 1,
                                                                                "width": 1,
                                                                                "text": "(",
                                                                                "value": "(",
                                                                                "valueText": "("
                                                                            },
                                                                            "arguments": [
                                                                                {
                                                                                    "kind": "StringLiteral",
                                                                                    "fullStart": 958,
                                                                                    "fullEnd": 997,
                                                                                    "start": 958,
                                                                                    "end": 997,
                                                                                    "fullWidth": 39,
                                                                                    "width": 39,
                                                                                    "text": "\"unhandle exception happened in getter\"",
                                                                                    "value": "unhandle exception happened in getter",
                                                                                    "valueText": "unhandle exception happened in getter"
                                                                                }
                                                                            ],
                                                                            "closeParenToken": {
                                                                                "kind": "CloseParenToken",
                                                                                "fullStart": 997,
                                                                                "fullEnd": 998,
                                                                                "start": 997,
                                                                                "end": 998,
                                                                                "fullWidth": 1,
                                                                                "width": 1,
                                                                                "text": ")",
                                                                                "value": ")",
                                                                                "valueText": ")"
                                                                            }
                                                                        }
                                                                    },
                                                                    "semicolonToken": {
                                                                        "kind": "SemicolonToken",
                                                                        "fullStart": 998,
                                                                        "fullEnd": 1001,
                                                                        "start": 998,
                                                                        "end": 999,
                                                                        "fullWidth": 3,
                                                                        "width": 1,
                                                                        "text": ";",
                                                                        "value": ";",
                                                                        "valueText": ";",
                                                                        "hasTrailingTrivia": true,
                                                                        "hasTrailingNewLine": true,
                                                                        "trailingTrivia": [
                                                                            {
                                                                                "kind": "NewLineTrivia",
                                                                                "text": "\r\n"
                                                                            }
                                                                        ]
                                                                    }
                                                                }
                                                            ],
                                                            "closeBraceToken": {
                                                                "kind": "CloseBraceToken",
                                                                "fullStart": 1001,
                                                                "fullEnd": 1014,
                                                                "start": 1013,
                                                                "end": 1014,
                                                                "fullWidth": 13,
                                                                "width": 1,
                                                                "text": "}",
                                                                "value": "}",
                                                                "valueText": "}",
                                                                "hasLeadingTrivia": true,
                                                                "leadingTrivia": [
                                                                    {
                                                                        "kind": "WhitespaceTrivia",
                                                                        "text": "            "
                                                                    }
                                                                ]
                                                            }
                                                        }
                                                    }
                                                },
                                                {
                                                    "kind": "CommaToken",
                                                    "fullStart": 1014,
                                                    "fullEnd": 1017,
                                                    "start": 1014,
                                                    "end": 1015,
                                                    "fullWidth": 3,
                                                    "width": 1,
                                                    "text": ",",
                                                    "value": ",",
                                                    "valueText": ",",
                                                    "hasTrailingTrivia": true,
                                                    "hasTrailingNewLine": true,
                                                    "trailingTrivia": [
                                                        {
                                                            "kind": "NewLineTrivia",
                                                            "text": "\r\n"
                                                        }
                                                    ]
                                                },
                                                {
                                                    "kind": "SimplePropertyAssignment",
                                                    "fullStart": 1017,
                                                    "fullEnd": 1049,
                                                    "start": 1029,
                                                    "end": 1047,
                                                    "fullWidth": 32,
                                                    "width": 18,
                                                    "propertyName": {
                                                        "kind": "IdentifierName",
                                                        "fullStart": 1017,
                                                        "fullEnd": 1041,
                                                        "start": 1029,
                                                        "end": 1041,
                                                        "fullWidth": 24,
                                                        "width": 12,
                                                        "text": "configurable",
                                                        "value": "configurable",
                                                        "valueText": "configurable",
                                                        "hasLeadingTrivia": true,
                                                        "leadingTrivia": [
                                                            {
                                                                "kind": "WhitespaceTrivia",
                                                                "text": "            "
                                                            }
                                                        ]
                                                    },
                                                    "colonToken": {
                                                        "kind": "ColonToken",
                                                        "fullStart": 1041,
                                                        "fullEnd": 1043,
                                                        "start": 1041,
                                                        "end": 1042,
                                                        "fullWidth": 2,
                                                        "width": 1,
                                                        "text": ":",
                                                        "value": ":",
                                                        "valueText": ":",
                                                        "hasTrailingTrivia": true,
                                                        "trailingTrivia": [
                                                            {
                                                                "kind": "WhitespaceTrivia",
                                                                "text": " "
                                                            }
                                                        ]
                                                    },
                                                    "expression": {
                                                        "kind": "TrueKeyword",
                                                        "fullStart": 1043,
                                                        "fullEnd": 1049,
                                                        "start": 1043,
                                                        "end": 1047,
                                                        "fullWidth": 6,
                                                        "width": 4,
                                                        "text": "true",
                                                        "value": true,
                                                        "valueText": "true",
                                                        "hasTrailingTrivia": true,
                                                        "hasTrailingNewLine": true,
                                                        "trailingTrivia": [
                                                            {
                                                                "kind": "NewLineTrivia",
                                                                "text": "\r\n"
                                                            }
                                                        ]
                                                    }
                                                }
                                            ],
                                            "closeBraceToken": {
                                                "kind": "CloseBraceToken",
                                                "fullStart": 1049,
                                                "fullEnd": 1058,
                                                "start": 1057,
                                                "end": 1058,
                                                "fullWidth": 9,
                                                "width": 1,
                                                "text": "}",
                                                "value": "}",
                                                "valueText": "}",
                                                "hasLeadingTrivia": true,
                                                "leadingTrivia": [
                                                    {
                                                        "kind": "WhitespaceTrivia",
                                                        "text": "        "
                                                    }
                                                ]
                                            }
                                        }
                                    ],
                                    "closeParenToken": {
                                        "kind": "CloseParenToken",
                                        "fullStart": 1058,
                                        "fullEnd": 1059,
                                        "start": 1058,
                                        "end": 1059,
                                        "fullWidth": 1,
                                        "width": 1,
                                        "text": ")",
                                        "value": ")",
                                        "valueText": ")"
                                    }
                                }
                            },
                            "semicolonToken": {
                                "kind": "SemicolonToken",
                                "fullStart": 1059,
                                "fullEnd": 1062,
                                "start": 1059,
                                "end": 1060,
                                "fullWidth": 3,
                                "width": 1,
                                "text": ";",
                                "value": ";",
                                "valueText": ";",
                                "hasTrailingTrivia": true,
                                "hasTrailingNewLine": true,
                                "trailingTrivia": [
                                    {
                                        "kind": "NewLineTrivia",
                                        "text": "\r\n"
                                    }
                                ]
                            }
                        },
                        {
                            "kind": "ExpressionStatement",
                            "fullStart": 1062,
                            "fullEnd": 1263,
                            "start": 1072,
                            "end": 1261,
                            "fullWidth": 201,
                            "width": 189,
                            "isIncrementallyUnusable": true,
                            "expression": {
                                "kind": "InvocationExpression",
                                "fullStart": 1062,
                                "fullEnd": 1260,
                                "start": 1072,
                                "end": 1260,
                                "fullWidth": 198,
                                "width": 188,
                                "isIncrementallyUnusable": true,
                                "expression": {
                                    "kind": "MemberAccessExpression",
                                    "fullStart": 1062,
                                    "fullEnd": 1093,
                                    "start": 1072,
                                    "end": 1093,
                                    "fullWidth": 31,
                                    "width": 21,
                                    "expression": {
                                        "kind": "IdentifierName",
                                        "fullStart": 1062,
                                        "fullEnd": 1078,
                                        "start": 1072,
                                        "end": 1078,
                                        "fullWidth": 16,
                                        "width": 6,
                                        "text": "Object",
                                        "value": "Object",
                                        "valueText": "Object",
                                        "hasLeadingTrivia": true,
                                        "hasLeadingNewLine": true,
                                        "leadingTrivia": [
                                            {
                                                "kind": "NewLineTrivia",
                                                "text": "\r\n"
                                            },
                                            {
                                                "kind": "WhitespaceTrivia",
                                                "text": "        "
                                            }
                                        ]
                                    },
                                    "dotToken": {
                                        "kind": "DotToken",
                                        "fullStart": 1078,
                                        "fullEnd": 1079,
                                        "start": 1078,
                                        "end": 1079,
                                        "fullWidth": 1,
                                        "width": 1,
                                        "text": ".",
                                        "value": ".",
                                        "valueText": "."
                                    },
                                    "name": {
                                        "kind": "IdentifierName",
                                        "fullStart": 1079,
                                        "fullEnd": 1093,
                                        "start": 1079,
                                        "end": 1093,
                                        "fullWidth": 14,
                                        "width": 14,
                                        "text": "defineProperty",
                                        "value": "defineProperty",
                                        "valueText": "defineProperty"
                                    }
                                },
                                "argumentList": {
                                    "kind": "ArgumentList",
                                    "fullStart": 1093,
                                    "fullEnd": 1260,
                                    "start": 1093,
                                    "end": 1260,
                                    "fullWidth": 167,
                                    "width": 167,
                                    "isIncrementallyUnusable": true,
                                    "openParenToken": {
                                        "kind": "OpenParenToken",
                                        "fullStart": 1093,
                                        "fullEnd": 1094,
                                        "start": 1093,
                                        "end": 1094,
                                        "fullWidth": 1,
                                        "width": 1,
                                        "text": "(",
                                        "value": "(",
                                        "valueText": "("
                                    },
                                    "arguments": [
                                        {
                                            "kind": "IdentifierName",
                                            "fullStart": 1094,
                                            "fullEnd": 1097,
                                            "start": 1094,
                                            "end": 1097,
                                            "fullWidth": 3,
                                            "width": 3,
                                            "text": "arr",
                                            "value": "arr",
                                            "valueText": "arr"
                                        },
                                        {
                                            "kind": "CommaToken",
                                            "fullStart": 1097,
                                            "fullEnd": 1099,
                                            "start": 1097,
                                            "end": 1098,
                                            "fullWidth": 2,
                                            "width": 1,
                                            "text": ",",
                                            "value": ",",
                                            "valueText": ",",
                                            "hasTrailingTrivia": true,
                                            "trailingTrivia": [
                                                {
                                                    "kind": "WhitespaceTrivia",
                                                    "text": " "
                                                }
                                            ]
                                        },
                                        {
                                            "kind": "StringLiteral",
                                            "fullStart": 1099,
                                            "fullEnd": 1102,
                                            "start": 1099,
                                            "end": 1102,
                                            "fullWidth": 3,
                                            "width": 3,
                                            "text": "\"2\"",
                                            "value": "2",
                                            "valueText": "2"
                                        },
                                        {
                                            "kind": "CommaToken",
                                            "fullStart": 1102,
                                            "fullEnd": 1104,
                                            "start": 1102,
                                            "end": 1103,
                                            "fullWidth": 2,
                                            "width": 1,
                                            "text": ",",
                                            "value": ",",
                                            "valueText": ",",
                                            "hasTrailingTrivia": true,
                                            "trailingTrivia": [
                                                {
                                                    "kind": "WhitespaceTrivia",
                                                    "text": " "
                                                }
                                            ]
                                        },
                                        {
                                            "kind": "ObjectLiteralExpression",
                                            "fullStart": 1104,
                                            "fullEnd": 1259,
                                            "start": 1104,
                                            "end": 1259,
                                            "fullWidth": 155,
                                            "width": 155,
                                            "isIncrementallyUnusable": true,
                                            "openBraceToken": {
                                                "kind": "OpenBraceToken",
                                                "fullStart": 1104,
                                                "fullEnd": 1107,
                                                "start": 1104,
                                                "end": 1105,
                                                "fullWidth": 3,
                                                "width": 1,
                                                "text": "{",
                                                "value": "{",
                                                "valueText": "{",
                                                "hasTrailingTrivia": true,
                                                "hasTrailingNewLine": true,
                                                "trailingTrivia": [
                                                    {
                                                        "kind": "NewLineTrivia",
                                                        "text": "\r\n"
                                                    }
                                                ]
                                            },
                                            "propertyAssignments": [
                                                {
                                                    "kind": "SimplePropertyAssignment",
                                                    "fullStart": 1107,
                                                    "fullEnd": 1215,
                                                    "start": 1119,
                                                    "end": 1215,
                                                    "fullWidth": 108,
                                                    "width": 96,
                                                    "isIncrementallyUnusable": true,
                                                    "propertyName": {
                                                        "kind": "IdentifierName",
                                                        "fullStart": 1107,
                                                        "fullEnd": 1122,
                                                        "start": 1119,
                                                        "end": 1122,
                                                        "fullWidth": 15,
                                                        "width": 3,
                                                        "text": "get",
                                                        "value": "get",
                                                        "valueText": "get",
                                                        "hasLeadingTrivia": true,
                                                        "leadingTrivia": [
                                                            {
                                                                "kind": "WhitespaceTrivia",
                                                                "text": "            "
                                                            }
                                                        ]
                                                    },
                                                    "colonToken": {
                                                        "kind": "ColonToken",
                                                        "fullStart": 1122,
                                                        "fullEnd": 1124,
                                                        "start": 1122,
                                                        "end": 1123,
                                                        "fullWidth": 2,
                                                        "width": 1,
                                                        "text": ":",
                                                        "value": ":",
                                                        "valueText": ":",
                                                        "hasTrailingTrivia": true,
                                                        "trailingTrivia": [
                                                            {
                                                                "kind": "WhitespaceTrivia",
                                                                "text": " "
                                                            }
                                                        ]
                                                    },
                                                    "expression": {
                                                        "kind": "FunctionExpression",
                                                        "fullStart": 1124,
                                                        "fullEnd": 1215,
                                                        "start": 1124,
                                                        "end": 1215,
                                                        "fullWidth": 91,
                                                        "width": 91,
                                                        "functionKeyword": {
                                                            "kind": "FunctionKeyword",
                                                            "fullStart": 1124,
                                                            "fullEnd": 1133,
                                                            "start": 1124,
                                                            "end": 1132,
                                                            "fullWidth": 9,
                                                            "width": 8,
                                                            "text": "function",
                                                            "value": "function",
                                                            "valueText": "function",
                                                            "hasTrailingTrivia": true,
                                                            "trailingTrivia": [
                                                                {
                                                                    "kind": "WhitespaceTrivia",
                                                                    "text": " "
                                                                }
                                                            ]
                                                        },
                                                        "callSignature": {
                                                            "kind": "CallSignature",
                                                            "fullStart": 1133,
                                                            "fullEnd": 1136,
                                                            "start": 1133,
                                                            "end": 1135,
                                                            "fullWidth": 3,
                                                            "width": 2,
                                                            "parameterList": {
                                                                "kind": "ParameterList",
                                                                "fullStart": 1133,
                                                                "fullEnd": 1136,
                                                                "start": 1133,
                                                                "end": 1135,
                                                                "fullWidth": 3,
                                                                "width": 2,
                                                                "openParenToken": {
                                                                    "kind": "OpenParenToken",
                                                                    "fullStart": 1133,
                                                                    "fullEnd": 1134,
                                                                    "start": 1133,
                                                                    "end": 1134,
                                                                    "fullWidth": 1,
                                                                    "width": 1,
                                                                    "text": "(",
                                                                    "value": "(",
                                                                    "valueText": "("
                                                                },
                                                                "parameters": [],
                                                                "closeParenToken": {
                                                                    "kind": "CloseParenToken",
                                                                    "fullStart": 1134,
                                                                    "fullEnd": 1136,
                                                                    "start": 1134,
                                                                    "end": 1135,
                                                                    "fullWidth": 2,
                                                                    "width": 1,
                                                                    "text": ")",
                                                                    "value": ")",
                                                                    "valueText": ")",
                                                                    "hasTrailingTrivia": true,
                                                                    "trailingTrivia": [
                                                                        {
                                                                            "kind": "WhitespaceTrivia",
                                                                            "text": " "
                                                                        }
                                                                    ]
                                                                }
                                                            }
                                                        },
                                                        "block": {
                                                            "kind": "Block",
                                                            "fullStart": 1136,
                                                            "fullEnd": 1215,
                                                            "start": 1136,
                                                            "end": 1215,
                                                            "fullWidth": 79,
                                                            "width": 79,
                                                            "openBraceToken": {
                                                                "kind": "OpenBraceToken",
                                                                "fullStart": 1136,
                                                                "fullEnd": 1139,
                                                                "start": 1136,
                                                                "end": 1137,
                                                                "fullWidth": 3,
                                                                "width": 1,
                                                                "text": "{",
                                                                "value": "{",
                                                                "valueText": "{",
                                                                "hasTrailingTrivia": true,
                                                                "hasTrailingNewLine": true,
                                                                "trailingTrivia": [
                                                                    {
                                                                        "kind": "NewLineTrivia",
                                                                        "text": "\r\n"
                                                                    }
                                                                ]
                                                            },
                                                            "statements": [
                                                                {
                                                                    "kind": "ExpressionStatement",
                                                                    "fullStart": 1139,
                                                                    "fullEnd": 1173,
                                                                    "start": 1155,
                                                                    "end": 1171,
                                                                    "fullWidth": 34,
                                                                    "width": 16,
                                                                    "expression": {
                                                                        "kind": "AssignmentExpression",
                                                                        "fullStart": 1139,
                                                                        "fullEnd": 1170,
                                                                        "start": 1155,
                                                                        "end": 1170,
                                                                        "fullWidth": 31,
                                                                        "width": 15,
                                                                        "left": {
                                                                            "kind": "IdentifierName",
                                                                            "fullStart": 1139,
                                                                            "fullEnd": 1164,
                                                                            "start": 1155,
                                                                            "end": 1163,
                                                                            "fullWidth": 25,
                                                                            "width": 8,
                                                                            "text": "accessed",
                                                                            "value": "accessed",
                                                                            "valueText": "accessed",
                                                                            "hasLeadingTrivia": true,
                                                                            "hasTrailingTrivia": true,
                                                                            "leadingTrivia": [
                                                                                {
                                                                                    "kind": "WhitespaceTrivia",
                                                                                    "text": "                "
                                                                                }
                                                                            ],
                                                                            "trailingTrivia": [
                                                                                {
                                                                                    "kind": "WhitespaceTrivia",
                                                                                    "text": " "
                                                                                }
                                                                            ]
                                                                        },
                                                                        "operatorToken": {
                                                                            "kind": "EqualsToken",
                                                                            "fullStart": 1164,
                                                                            "fullEnd": 1166,
                                                                            "start": 1164,
                                                                            "end": 1165,
                                                                            "fullWidth": 2,
                                                                            "width": 1,
                                                                            "text": "=",
                                                                            "value": "=",
                                                                            "valueText": "=",
                                                                            "hasTrailingTrivia": true,
                                                                            "trailingTrivia": [
                                                                                {
                                                                                    "kind": "WhitespaceTrivia",
                                                                                    "text": " "
                                                                                }
                                                                            ]
                                                                        },
                                                                        "right": {
                                                                            "kind": "TrueKeyword",
                                                                            "fullStart": 1166,
                                                                            "fullEnd": 1170,
                                                                            "start": 1166,
                                                                            "end": 1170,
                                                                            "fullWidth": 4,
                                                                            "width": 4,
                                                                            "text": "true",
                                                                            "value": true,
                                                                            "valueText": "true"
                                                                        }
                                                                    },
                                                                    "semicolonToken": {
                                                                        "kind": "SemicolonToken",
                                                                        "fullStart": 1170,
                                                                        "fullEnd": 1173,
                                                                        "start": 1170,
                                                                        "end": 1171,
                                                                        "fullWidth": 3,
                                                                        "width": 1,
                                                                        "text": ";",
                                                                        "value": ";",
                                                                        "valueText": ";",
                                                                        "hasTrailingTrivia": true,
                                                                        "hasTrailingNewLine": true,
                                                                        "trailingTrivia": [
                                                                            {
                                                                                "kind": "NewLineTrivia",
                                                                                "text": "\r\n"
                                                                            }
                                                                        ]
                                                                    }
                                                                },
                                                                {
                                                                    "kind": "ReturnStatement",
                                                                    "fullStart": 1173,
                                                                    "fullEnd": 1202,
                                                                    "start": 1189,
                                                                    "end": 1200,
                                                                    "fullWidth": 29,
                                                                    "width": 11,
                                                                    "returnKeyword": {
                                                                        "kind": "ReturnKeyword",
                                                                        "fullStart": 1173,
                                                                        "fullEnd": 1196,
                                                                        "start": 1189,
                                                                        "end": 1195,
                                                                        "fullWidth": 23,
                                                                        "width": 6,
                                                                        "text": "return",
                                                                        "value": "return",
                                                                        "valueText": "return",
                                                                        "hasLeadingTrivia": true,
                                                                        "hasTrailingTrivia": true,
                                                                        "leadingTrivia": [
                                                                            {
                                                                                "kind": "WhitespaceTrivia",
                                                                                "text": "                "
                                                                            }
                                                                        ],
                                                                        "trailingTrivia": [
                                                                            {
                                                                                "kind": "WhitespaceTrivia",
                                                                                "text": " "
                                                                            }
                                                                        ]
                                                                    },
                                                                    "expression": {
                                                                        "kind": "NumericLiteral",
                                                                        "fullStart": 1196,
                                                                        "fullEnd": 1199,
                                                                        "start": 1196,
                                                                        "end": 1199,
                                                                        "fullWidth": 3,
                                                                        "width": 3,
                                                                        "text": "100",
                                                                        "value": 100,
                                                                        "valueText": "100"
                                                                    },
                                                                    "semicolonToken": {
                                                                        "kind": "SemicolonToken",
                                                                        "fullStart": 1199,
                                                                        "fullEnd": 1202,
                                                                        "start": 1199,
                                                                        "end": 1200,
                                                                        "fullWidth": 3,
                                                                        "width": 1,
                                                                        "text": ";",
                                                                        "value": ";",
                                                                        "valueText": ";",
                                                                        "hasTrailingTrivia": true,
                                                                        "hasTrailingNewLine": true,
                                                                        "trailingTrivia": [
                                                                            {
                                                                                "kind": "NewLineTrivia",
                                                                                "text": "\r\n"
                                                                            }
                                                                        ]
                                                                    }
                                                                }
                                                            ],
                                                            "closeBraceToken": {
                                                                "kind": "CloseBraceToken",
                                                                "fullStart": 1202,
                                                                "fullEnd": 1215,
                                                                "start": 1214,
                                                                "end": 1215,
                                                                "fullWidth": 13,
                                                                "width": 1,
                                                                "text": "}",
                                                                "value": "}",
                                                                "valueText": "}",
                                                                "hasLeadingTrivia": true,
                                                                "leadingTrivia": [
                                                                    {
                                                                        "kind": "WhitespaceTrivia",
                                                                        "text": "            "
                                                                    }
                                                                ]
                                                            }
                                                        }
                                                    }
                                                },
                                                {
                                                    "kind": "CommaToken",
                                                    "fullStart": 1215,
                                                    "fullEnd": 1218,
                                                    "start": 1215,
                                                    "end": 1216,
                                                    "fullWidth": 3,
                                                    "width": 1,
                                                    "text": ",",
                                                    "value": ",",
                                                    "valueText": ",",
                                                    "hasTrailingTrivia": true,
                                                    "hasTrailingNewLine": true,
                                                    "trailingTrivia": [
                                                        {
                                                            "kind": "NewLineTrivia",
                                                            "text": "\r\n"
                                                        }
                                                    ]
                                                },
                                                {
                                                    "kind": "SimplePropertyAssignment",
                                                    "fullStart": 1218,
                                                    "fullEnd": 1250,
                                                    "start": 1230,
                                                    "end": 1248,
                                                    "fullWidth": 32,
                                                    "width": 18,
                                                    "propertyName": {
                                                        "kind": "IdentifierName",
                                                        "fullStart": 1218,
                                                        "fullEnd": 1242,
                                                        "start": 1230,
                                                        "end": 1242,
                                                        "fullWidth": 24,
                                                        "width": 12,
                                                        "text": "configurable",
                                                        "value": "configurable",
                                                        "valueText": "configurable",
                                                        "hasLeadingTrivia": true,
                                                        "leadingTrivia": [
                                                            {
                                                                "kind": "WhitespaceTrivia",
                                                                "text": "            "
                                                            }
                                                        ]
                                                    },
                                                    "colonToken": {
                                                        "kind": "ColonToken",
                                                        "fullStart": 1242,
                                                        "fullEnd": 1244,
                                                        "start": 1242,
                                                        "end": 1243,
                                                        "fullWidth": 2,
                                                        "width": 1,
                                                        "text": ":",
                                                        "value": ":",
                                                        "valueText": ":",
                                                        "hasTrailingTrivia": true,
                                                        "trailingTrivia": [
                                                            {
                                                                "kind": "WhitespaceTrivia",
                                                                "text": " "
                                                            }
                                                        ]
                                                    },
                                                    "expression": {
                                                        "kind": "TrueKeyword",
                                                        "fullStart": 1244,
                                                        "fullEnd": 1250,
                                                        "start": 1244,
                                                        "end": 1248,
                                                        "fullWidth": 6,
                                                        "width": 4,
                                                        "text": "true",
                                                        "value": true,
                                                        "valueText": "true",
                                                        "hasTrailingTrivia": true,
                                                        "hasTrailingNewLine": true,
                                                        "trailingTrivia": [
                                                            {
                                                                "kind": "NewLineTrivia",
                                                                "text": "\r\n"
                                                            }
                                                        ]
                                                    }
                                                }
                                            ],
                                            "closeBraceToken": {
                                                "kind": "CloseBraceToken",
                                                "fullStart": 1250,
                                                "fullEnd": 1259,
                                                "start": 1258,
                                                "end": 1259,
                                                "fullWidth": 9,
                                                "width": 1,
                                                "text": "}",
                                                "value": "}",
                                                "valueText": "}",
                                                "hasLeadingTrivia": true,
                                                "leadingTrivia": [
                                                    {
                                                        "kind": "WhitespaceTrivia",
                                                        "text": "        "
                                                    }
                                                ]
                                            }
                                        }
                                    ],
                                    "closeParenToken": {
                                        "kind": "CloseParenToken",
                                        "fullStart": 1259,
                                        "fullEnd": 1260,
                                        "start": 1259,
                                        "end": 1260,
                                        "fullWidth": 1,
                                        "width": 1,
                                        "text": ")",
                                        "value": ")",
                                        "valueText": ")"
                                    }
                                }
                            },
                            "semicolonToken": {
                                "kind": "SemicolonToken",
                                "fullStart": 1260,
                                "fullEnd": 1263,
                                "start": 1260,
                                "end": 1261,
                                "fullWidth": 3,
                                "width": 1,
                                "text": ";",
                                "value": ";",
                                "valueText": ";",
                                "hasTrailingTrivia": true,
                                "hasTrailingNewLine": true,
                                "trailingTrivia": [
                                    {
                                        "kind": "NewLineTrivia",
                                        "text": "\r\n"
                                    }
                                ]
                            }
                        },
                        {
                            "kind": "TryStatement",
                            "fullStart": 1263,
                            "fullEnd": 1441,
                            "start": 1273,
                            "end": 1439,
                            "fullWidth": 178,
                            "width": 166,
                            "tryKeyword": {
                                "kind": "TryKeyword",
                                "fullStart": 1263,
                                "fullEnd": 1277,
                                "start": 1273,
                                "end": 1276,
                                "fullWidth": 14,
                                "width": 3,
                                "text": "try",
                                "value": "try",
                                "valueText": "try",
                                "hasLeadingTrivia": true,
                                "hasLeadingNewLine": true,
                                "hasTrailingTrivia": true,
                                "leadingTrivia": [
                                    {
                                        "kind": "NewLineTrivia",
                                        "text": "\r\n"
                                    },
                                    {
                                        "kind": "WhitespaceTrivia",
                                        "text": "        "
                                    }
                                ],
                                "trailingTrivia": [
                                    {
                                        "kind": "WhitespaceTrivia",
                                        "text": " "
                                    }
                                ]
                            },
                            "block": {
                                "kind": "Block",
                                "fullStart": 1277,
                                "fullEnd": 1355,
                                "start": 1277,
                                "end": 1354,
                                "fullWidth": 78,
                                "width": 77,
                                "openBraceToken": {
                                    "kind": "OpenBraceToken",
                                    "fullStart": 1277,
                                    "fullEnd": 1280,
                                    "start": 1277,
                                    "end": 1278,
                                    "fullWidth": 3,
                                    "width": 1,
                                    "text": "{",
                                    "value": "{",
                                    "valueText": "{",
                                    "hasTrailingTrivia": true,
                                    "hasTrailingNewLine": true,
                                    "trailingTrivia": [
                                        {
                                            "kind": "NewLineTrivia",
                                            "text": "\r\n"
                                        }
                                    ]
                                },
                                "statements": [
                                    {
                                        "kind": "ExpressionStatement",
                                        "fullStart": 1280,
                                        "fullEnd": 1318,
                                        "start": 1292,
                                        "end": 1316,
                                        "fullWidth": 38,
                                        "width": 24,
                                        "expression": {
                                            "kind": "InvocationExpression",
                                            "fullStart": 1280,
                                            "fullEnd": 1315,
                                            "start": 1292,
                                            "end": 1315,
                                            "fullWidth": 35,
                                            "width": 23,
                                            "expression": {
                                                "kind": "MemberAccessExpression",
                                                "fullStart": 1280,
                                                "fullEnd": 1303,
                                                "start": 1292,
                                                "end": 1303,
                                                "fullWidth": 23,
                                                "width": 11,
                                                "expression": {
                                                    "kind": "IdentifierName",
                                                    "fullStart": 1280,
                                                    "fullEnd": 1295,
                                                    "start": 1292,
                                                    "end": 1295,
                                                    "fullWidth": 15,
                                                    "width": 3,
                                                    "text": "arr",
                                                    "value": "arr",
                                                    "valueText": "arr",
                                                    "hasLeadingTrivia": true,
                                                    "leadingTrivia": [
                                                        {
                                                            "kind": "WhitespaceTrivia",
                                                            "text": "            "
                                                        }
                                                    ]
                                                },
                                                "dotToken": {
                                                    "kind": "DotToken",
                                                    "fullStart": 1295,
                                                    "fullEnd": 1296,
                                                    "start": 1295,
                                                    "end": 1296,
                                                    "fullWidth": 1,
                                                    "width": 1,
                                                    "text": ".",
                                                    "value": ".",
                                                    "valueText": "."
                                                },
                                                "name": {
                                                    "kind": "IdentifierName",
                                                    "fullStart": 1296,
                                                    "fullEnd": 1303,
                                                    "start": 1296,
                                                    "end": 1303,
                                                    "fullWidth": 7,
                                                    "width": 7,
                                                    "text": "forEach",
                                                    "value": "forEach",
                                                    "valueText": "forEach"
                                                }
                                            },
                                            "argumentList": {
                                                "kind": "ArgumentList",
                                                "fullStart": 1303,
                                                "fullEnd": 1315,
                                                "start": 1303,
                                                "end": 1315,
                                                "fullWidth": 12,
                                                "width": 12,
                                                "openParenToken": {
                                                    "kind": "OpenParenToken",
                                                    "fullStart": 1303,
                                                    "fullEnd": 1304,
                                                    "start": 1303,
                                                    "end": 1304,
                                                    "fullWidth": 1,
                                                    "width": 1,
                                                    "text": "(",
                                                    "value": "(",
                                                    "valueText": "("
                                                },
                                                "arguments": [
                                                    {
                                                        "kind": "IdentifierName",
                                                        "fullStart": 1304,
                                                        "fullEnd": 1314,
                                                        "start": 1304,
                                                        "end": 1314,
                                                        "fullWidth": 10,
                                                        "width": 10,
                                                        "text": "callbackfn",
                                                        "value": "callbackfn",
                                                        "valueText": "callbackfn"
                                                    }
                                                ],
                                                "closeParenToken": {
                                                    "kind": "CloseParenToken",
                                                    "fullStart": 1314,
                                                    "fullEnd": 1315,
                                                    "start": 1314,
                                                    "end": 1315,
                                                    "fullWidth": 1,
                                                    "width": 1,
                                                    "text": ")",
                                                    "value": ")",
                                                    "valueText": ")"
                                                }
                                            }
                                        },
                                        "semicolonToken": {
                                            "kind": "SemicolonToken",
                                            "fullStart": 1315,
                                            "fullEnd": 1318,
                                            "start": 1315,
                                            "end": 1316,
                                            "fullWidth": 3,
                                            "width": 1,
                                            "text": ";",
                                            "value": ";",
                                            "valueText": ";",
                                            "hasTrailingTrivia": true,
                                            "hasTrailingNewLine": true,
                                            "trailingTrivia": [
                                                {
                                                    "kind": "NewLineTrivia",
                                                    "text": "\r\n"
                                                }
                                            ]
                                        }
                                    },
                                    {
                                        "kind": "ReturnStatement",
                                        "fullStart": 1318,
                                        "fullEnd": 1345,
                                        "start": 1330,
                                        "end": 1343,
                                        "fullWidth": 27,
                                        "width": 13,
                                        "returnKeyword": {
                                            "kind": "ReturnKeyword",
                                            "fullStart": 1318,
                                            "fullEnd": 1337,
                                            "start": 1330,
                                            "end": 1336,
                                            "fullWidth": 19,
                                            "width": 6,
                                            "text": "return",
                                            "value": "return",
                                            "valueText": "return",
                                            "hasLeadingTrivia": true,
                                            "hasTrailingTrivia": true,
                                            "leadingTrivia": [
                                                {
                                                    "kind": "WhitespaceTrivia",
                                                    "text": "            "
                                                }
                                            ],
                                            "trailingTrivia": [
                                                {
                                                    "kind": "WhitespaceTrivia",
                                                    "text": " "
                                                }
                                            ]
                                        },
                                        "expression": {
                                            "kind": "FalseKeyword",
                                            "fullStart": 1337,
                                            "fullEnd": 1342,
                                            "start": 1337,
                                            "end": 1342,
                                            "fullWidth": 5,
                                            "width": 5,
                                            "text": "false",
                                            "value": false,
                                            "valueText": "false"
                                        },
                                        "semicolonToken": {
                                            "kind": "SemicolonToken",
                                            "fullStart": 1342,
                                            "fullEnd": 1345,
                                            "start": 1342,
                                            "end": 1343,
                                            "fullWidth": 3,
                                            "width": 1,
                                            "text": ";",
                                            "value": ";",
                                            "valueText": ";",
                                            "hasTrailingTrivia": true,
                                            "hasTrailingNewLine": true,
                                            "trailingTrivia": [
                                                {
                                                    "kind": "NewLineTrivia",
                                                    "text": "\r\n"
                                                }
                                            ]
                                        }
                                    }
                                ],
                                "closeBraceToken": {
                                    "kind": "CloseBraceToken",
                                    "fullStart": 1345,
                                    "fullEnd": 1355,
                                    "start": 1353,
                                    "end": 1354,
                                    "fullWidth": 10,
                                    "width": 1,
                                    "text": "}",
                                    "value": "}",
                                    "valueText": "}",
                                    "hasLeadingTrivia": true,
                                    "hasTrailingTrivia": true,
                                    "leadingTrivia": [
                                        {
                                            "kind": "WhitespaceTrivia",
                                            "text": "        "
                                        }
                                    ],
                                    "trailingTrivia": [
                                        {
                                            "kind": "WhitespaceTrivia",
                                            "text": " "
                                        }
                                    ]
                                }
                            },
                            "catchClause": {
                                "kind": "CatchClause",
                                "fullStart": 1355,
                                "fullEnd": 1441,
                                "start": 1355,
                                "end": 1439,
                                "fullWidth": 86,
                                "width": 84,
                                "catchKeyword": {
                                    "kind": "CatchKeyword",
                                    "fullStart": 1355,
                                    "fullEnd": 1361,
                                    "start": 1355,
                                    "end": 1360,
                                    "fullWidth": 6,
                                    "width": 5,
                                    "text": "catch",
                                    "value": "catch",
                                    "valueText": "catch",
                                    "hasTrailingTrivia": true,
                                    "trailingTrivia": [
                                        {
                                            "kind": "WhitespaceTrivia",
                                            "text": " "
                                        }
                                    ]
                                },
                                "openParenToken": {
                                    "kind": "OpenParenToken",
                                    "fullStart": 1361,
                                    "fullEnd": 1362,
                                    "start": 1361,
                                    "end": 1362,
                                    "fullWidth": 1,
                                    "width": 1,
                                    "text": "(",
                                    "value": "(",
                                    "valueText": "("
                                },
                                "identifier": {
                                    "kind": "IdentifierName",
                                    "fullStart": 1362,
                                    "fullEnd": 1364,
                                    "start": 1362,
                                    "end": 1364,
                                    "fullWidth": 2,
                                    "width": 2,
                                    "text": "ex",
                                    "value": "ex",
                                    "valueText": "ex"
                                },
                                "closeParenToken": {
                                    "kind": "CloseParenToken",
                                    "fullStart": 1364,
                                    "fullEnd": 1366,
                                    "start": 1364,
                                    "end": 1365,
                                    "fullWidth": 2,
                                    "width": 1,
                                    "text": ")",
                                    "value": ")",
                                    "valueText": ")",
                                    "hasTrailingTrivia": true,
                                    "trailingTrivia": [
                                        {
                                            "kind": "WhitespaceTrivia",
                                            "text": " "
                                        }
                                    ]
                                },
                                "block": {
                                    "kind": "Block",
                                    "fullStart": 1366,
                                    "fullEnd": 1441,
                                    "start": 1366,
                                    "end": 1439,
                                    "fullWidth": 75,
                                    "width": 73,
                                    "openBraceToken": {
                                        "kind": "OpenBraceToken",
                                        "fullStart": 1366,
                                        "fullEnd": 1369,
                                        "start": 1366,
                                        "end": 1367,
                                        "fullWidth": 3,
                                        "width": 1,
                                        "text": "{",
                                        "value": "{",
                                        "valueText": "{",
                                        "hasTrailingTrivia": true,
                                        "hasTrailingNewLine": true,
                                        "trailingTrivia": [
                                            {
                                                "kind": "NewLineTrivia",
                                                "text": "\r\n"
                                            }
                                        ]
                                    },
                                    "statements": [
                                        {
                                            "kind": "ReturnStatement",
                                            "fullStart": 1369,
                                            "fullEnd": 1430,
                                            "start": 1381,
                                            "end": 1428,
                                            "fullWidth": 61,
                                            "width": 47,
                                            "returnKeyword": {
                                                "kind": "ReturnKeyword",
                                                "fullStart": 1369,
                                                "fullEnd": 1388,
                                                "start": 1381,
                                                "end": 1387,
                                                "fullWidth": 19,
                                                "width": 6,
                                                "text": "return",
                                                "value": "return",
                                                "valueText": "return",
                                                "hasLeadingTrivia": true,
                                                "hasTrailingTrivia": true,
                                                "leadingTrivia": [
                                                    {
                                                        "kind": "WhitespaceTrivia",
                                                        "text": "            "
                                                    }
                                                ],
                                                "trailingTrivia": [
                                                    {
                                                        "kind": "WhitespaceTrivia",
                                                        "text": " "
                                                    }
                                                ]
                                            },
                                            "expression": {
                                                "kind": "LogicalAndExpression",
                                                "fullStart": 1388,
                                                "fullEnd": 1427,
                                                "start": 1388,
                                                "end": 1427,
                                                "fullWidth": 39,
                                                "width": 39,
                                                "left": {
                                                    "kind": "ParenthesizedExpression",
                                                    "fullStart": 1388,
                                                    "fullEnd": 1415,
                                                    "start": 1388,
                                                    "end": 1414,
                                                    "fullWidth": 27,
                                                    "width": 26,
                                                    "openParenToken": {
                                                        "kind": "OpenParenToken",
                                                        "fullStart": 1388,
                                                        "fullEnd": 1389,
                                                        "start": 1388,
                                                        "end": 1389,
                                                        "fullWidth": 1,
                                                        "width": 1,
                                                        "text": "(",
                                                        "value": "(",
                                                        "valueText": "("
                                                    },
                                                    "expression": {
                                                        "kind": "InstanceOfExpression",
                                                        "fullStart": 1389,
                                                        "fullEnd": 1413,
                                                        "start": 1389,
                                                        "end": 1413,
                                                        "fullWidth": 24,
                                                        "width": 24,
                                                        "left": {
                                                            "kind": "IdentifierName",
                                                            "fullStart": 1389,
                                                            "fullEnd": 1392,
                                                            "start": 1389,
                                                            "end": 1391,
                                                            "fullWidth": 3,
                                                            "width": 2,
                                                            "text": "ex",
                                                            "value": "ex",
                                                            "valueText": "ex",
                                                            "hasTrailingTrivia": true,
                                                            "trailingTrivia": [
                                                                {
                                                                    "kind": "WhitespaceTrivia",
                                                                    "text": " "
                                                                }
                                                            ]
                                                        },
                                                        "operatorToken": {
                                                            "kind": "InstanceOfKeyword",
                                                            "fullStart": 1392,
                                                            "fullEnd": 1403,
                                                            "start": 1392,
                                                            "end": 1402,
                                                            "fullWidth": 11,
                                                            "width": 10,
                                                            "text": "instanceof",
                                                            "value": "instanceof",
                                                            "valueText": "instanceof",
                                                            "hasTrailingTrivia": true,
                                                            "trailingTrivia": [
                                                                {
                                                                    "kind": "WhitespaceTrivia",
                                                                    "text": " "
                                                                }
                                                            ]
                                                        },
                                                        "right": {
                                                            "kind": "IdentifierName",
                                                            "fullStart": 1403,
                                                            "fullEnd": 1413,
                                                            "start": 1403,
                                                            "end": 1413,
                                                            "fullWidth": 10,
                                                            "width": 10,
                                                            "text": "RangeError",
                                                            "value": "RangeError",
                                                            "valueText": "RangeError"
                                                        }
                                                    },
                                                    "closeParenToken": {
                                                        "kind": "CloseParenToken",
                                                        "fullStart": 1413,
                                                        "fullEnd": 1415,
                                                        "start": 1413,
                                                        "end": 1414,
                                                        "fullWidth": 2,
                                                        "width": 1,
                                                        "text": ")",
                                                        "value": ")",
                                                        "valueText": ")",
                                                        "hasTrailingTrivia": true,
                                                        "trailingTrivia": [
                                                            {
                                                                "kind": "WhitespaceTrivia",
                                                                "text": " "
                                                            }
                                                        ]
                                                    }
                                                },
                                                "operatorToken": {
                                                    "kind": "AmpersandAmpersandToken",
                                                    "fullStart": 1415,
                                                    "fullEnd": 1418,
                                                    "start": 1415,
                                                    "end": 1417,
                                                    "fullWidth": 3,
                                                    "width": 2,
                                                    "text": "&&",
                                                    "value": "&&",
                                                    "valueText": "&&",
                                                    "hasTrailingTrivia": true,
                                                    "trailingTrivia": [
                                                        {
                                                            "kind": "WhitespaceTrivia",
                                                            "text": " "
                                                        }
                                                    ]
                                                },
                                                "right": {
                                                    "kind": "LogicalNotExpression",
                                                    "fullStart": 1418,
                                                    "fullEnd": 1427,
                                                    "start": 1418,
                                                    "end": 1427,
                                                    "fullWidth": 9,
                                                    "width": 9,
                                                    "operatorToken": {
                                                        "kind": "ExclamationToken",
                                                        "fullStart": 1418,
                                                        "fullEnd": 1419,
                                                        "start": 1418,
                                                        "end": 1419,
                                                        "fullWidth": 1,
                                                        "width": 1,
                                                        "text": "!",
                                                        "value": "!",
                                                        "valueText": "!"
                                                    },
                                                    "operand": {
                                                        "kind": "IdentifierName",
                                                        "fullStart": 1419,
                                                        "fullEnd": 1427,
                                                        "start": 1419,
                                                        "end": 1427,
                                                        "fullWidth": 8,
                                                        "width": 8,
                                                        "text": "accessed",
                                                        "value": "accessed",
                                                        "valueText": "accessed"
                                                    }
                                                }
                                            },
                                            "semicolonToken": {
                                                "kind": "SemicolonToken",
                                                "fullStart": 1427,
                                                "fullEnd": 1430,
                                                "start": 1427,
                                                "end": 1428,
                                                "fullWidth": 3,
                                                "width": 1,
                                                "text": ";",
                                                "value": ";",
                                                "valueText": ";",
                                                "hasTrailingTrivia": true,
                                                "hasTrailingNewLine": true,
                                                "trailingTrivia": [
                                                    {
                                                        "kind": "NewLineTrivia",
                                                        "text": "\r\n"
                                                    }
                                                ]
                                            }
                                        }
                                    ],
                                    "closeBraceToken": {
                                        "kind": "CloseBraceToken",
                                        "fullStart": 1430,
                                        "fullEnd": 1441,
                                        "start": 1438,
                                        "end": 1439,
                                        "fullWidth": 11,
                                        "width": 1,
                                        "text": "}",
                                        "value": "}",
                                        "valueText": "}",
                                        "hasLeadingTrivia": true,
                                        "hasTrailingTrivia": true,
                                        "hasTrailingNewLine": true,
                                        "leadingTrivia": [
                                            {
                                                "kind": "WhitespaceTrivia",
                                                "text": "        "
                                            }
                                        ],
                                        "trailingTrivia": [
                                            {
                                                "kind": "NewLineTrivia",
                                                "text": "\r\n"
                                            }
                                        ]
                                    }
                                }
                            }
                        }
                    ],
                    "closeBraceToken": {
                        "kind": "CloseBraceToken",
                        "fullStart": 1441,
                        "fullEnd": 1448,
                        "start": 1445,
                        "end": 1446,
                        "fullWidth": 7,
                        "width": 1,
                        "text": "}",
                        "value": "}",
                        "valueText": "}",
                        "hasLeadingTrivia": true,
                        "hasTrailingTrivia": true,
                        "hasTrailingNewLine": true,
                        "leadingTrivia": [
                            {
                                "kind": "WhitespaceTrivia",
                                "text": "    "
                            }
                        ],
                        "trailingTrivia": [
                            {
                                "kind": "NewLineTrivia",
                                "text": "\r\n"
                            }
                        ]
                    }
                }
            },
            {
                "kind": "ExpressionStatement",
                "fullStart": 1448,
                "fullEnd": 1472,
                "start": 1448,
                "end": 1470,
                "fullWidth": 24,
                "width": 22,
                "expression": {
                    "kind": "InvocationExpression",
                    "fullStart": 1448,
                    "fullEnd": 1469,
                    "start": 1448,
                    "end": 1469,
                    "fullWidth": 21,
                    "width": 21,
                    "expression": {
                        "kind": "IdentifierName",
                        "fullStart": 1448,
                        "fullEnd": 1459,
                        "start": 1448,
                        "end": 1459,
                        "fullWidth": 11,
                        "width": 11,
                        "text": "runTestCase",
                        "value": "runTestCase",
                        "valueText": "runTestCase"
                    },
                    "argumentList": {
                        "kind": "ArgumentList",
                        "fullStart": 1459,
                        "fullEnd": 1469,
                        "start": 1459,
                        "end": 1469,
                        "fullWidth": 10,
                        "width": 10,
                        "openParenToken": {
                            "kind": "OpenParenToken",
                            "fullStart": 1459,
                            "fullEnd": 1460,
                            "start": 1459,
                            "end": 1460,
                            "fullWidth": 1,
                            "width": 1,
                            "text": "(",
                            "value": "(",
                            "valueText": "("
                        },
                        "arguments": [
                            {
                                "kind": "IdentifierName",
                                "fullStart": 1460,
                                "fullEnd": 1468,
                                "start": 1460,
                                "end": 1468,
                                "fullWidth": 8,
                                "width": 8,
                                "text": "testcase",
                                "value": "testcase",
                                "valueText": "testcase"
                            }
                        ],
                        "closeParenToken": {
                            "kind": "CloseParenToken",
                            "fullStart": 1468,
                            "fullEnd": 1469,
                            "start": 1468,
                            "end": 1469,
                            "fullWidth": 1,
                            "width": 1,
                            "text": ")",
                            "value": ")",
                            "valueText": ")"
                        }
                    }
                },
                "semicolonToken": {
                    "kind": "SemicolonToken",
                    "fullStart": 1469,
                    "fullEnd": 1472,
                    "start": 1469,
                    "end": 1470,
                    "fullWidth": 3,
                    "width": 1,
                    "text": ";",
                    "value": ";",
                    "valueText": ";",
                    "hasTrailingTrivia": true,
                    "hasTrailingNewLine": true,
                    "trailingTrivia": [
                        {
                            "kind": "NewLineTrivia",
                            "text": "\r\n"
                        }
                    ]
                }
            }
        ],
        "endOfFileToken": {
            "kind": "EndOfFileToken",
            "fullStart": 1472,
            "fullEnd": 1472,
            "start": 1472,
            "end": 1472,
            "fullWidth": 0,
            "width": 0,
            "text": ""
        }
    },
    "lineMap": {
        "lineStarts": [
            0,
            67,
            152,
            232,
            308,
            380,
            385,
            444,
            572,
            577,
            579,
            581,
            604,
            606,
            637,
            639,
            685,
            713,
            747,
            762,
            773,
            775,
            798,
            820,
            844,
            846,
            889,
            921,
            1001,
            1017,
            1049,
            1062,
            1064,
            1107,
            1139,
            1173,
            1202,
            1218,
            1250,
            1263,
            1265,
            1280,
            1318,
            1345,
            1369,
            1430,
            1441,
            1448,
            1472
        ],
        "length": 1472
    }
}<|MERGE_RESOLUTION|>--- conflicted
+++ resolved
@@ -252,12 +252,8 @@
                                         "start": 618,
                                         "end": 634,
                                         "fullWidth": 16,
-<<<<<<< HEAD
                                         "width": 16,
-                                        "identifier": {
-=======
                                         "propertyName": {
->>>>>>> 85e84683
                                             "kind": "IdentifierName",
                                             "fullStart": 618,
                                             "fullEnd": 627,
@@ -940,12 +936,8 @@
                                         "start": 787,
                                         "end": 795,
                                         "fullWidth": 8,
-<<<<<<< HEAD
                                         "width": 8,
-                                        "identifier": {
-=======
                                         "propertyName": {
->>>>>>> 85e84683
                                             "kind": "IdentifierName",
                                             "fullStart": 787,
                                             "fullEnd": 791,
