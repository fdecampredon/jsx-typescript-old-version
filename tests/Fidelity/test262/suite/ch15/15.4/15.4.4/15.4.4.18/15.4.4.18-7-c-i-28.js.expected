--- conflicted
+++ resolved
@@ -252,12 +252,8 @@
                                         "start": 606,
                                         "end": 628,
                                         "fullWidth": 22,
-<<<<<<< HEAD
                                         "width": 22,
-                                        "identifier": {
-=======
                                         "propertyName": {
->>>>>>> 85e84683
                                             "kind": "IdentifierName",
                                             "fullStart": 606,
                                             "fullEnd": 621,
@@ -391,12 +387,8 @@
                                         "start": 643,
                                         "end": 651,
                                         "fullWidth": 8,
-<<<<<<< HEAD
                                         "width": 8,
-                                        "identifier": {
-=======
                                         "propertyName": {
->>>>>>> 85e84683
                                             "kind": "IdentifierName",
                                             "fullStart": 643,
                                             "fullEnd": 647,
@@ -552,12 +544,8 @@
                                         "start": 666,
                                         "end": 684,
                                         "fullWidth": 18,
-<<<<<<< HEAD
                                         "width": 18,
-                                        "identifier": {
-=======
                                         "propertyName": {
->>>>>>> 85e84683
                                             "kind": "IdentifierName",
                                             "fullStart": 666,
                                             "fullEnd": 677,
