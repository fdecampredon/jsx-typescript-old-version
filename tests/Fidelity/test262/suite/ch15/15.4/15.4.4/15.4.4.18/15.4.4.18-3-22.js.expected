{
    "isDeclaration": false,
    "languageVersion": "EcmaScript5",
    "parseOptions": {
        "allowAutomaticSemicolonInsertion": true
    },
    "sourceUnit": {
        "kind": "SourceUnit",
        "fullStart": 0,
        "fullEnd": 1457,
        "start": 613,
        "end": 1457,
        "fullWidth": 1457,
        "width": 844,
        "isIncrementallyUnusable": true,
        "moduleElements": [
            {
                "kind": "FunctionDeclaration",
                "fullStart": 0,
                "fullEnd": 1433,
                "start": 613,
                "end": 1431,
                "fullWidth": 1433,
                "width": 818,
                "modifiers": [],
                "functionKeyword": {
                    "kind": "FunctionKeyword",
                    "fullStart": 0,
                    "fullEnd": 622,
                    "start": 613,
                    "end": 621,
                    "fullWidth": 622,
                    "width": 8,
                    "text": "function",
                    "value": "function",
                    "valueText": "function",
                    "hasLeadingTrivia": true,
                    "hasLeadingComment": true,
                    "hasLeadingNewLine": true,
                    "hasTrailingTrivia": true,
                    "leadingTrivia": [
                        {
                            "kind": "SingleLineCommentTrivia",
                            "text": "/// Copyright (c) 2012 Ecma International.  All rights reserved. "
                        },
                        {
                            "kind": "NewLineTrivia",
                            "text": "\r\n"
                        },
                        {
                            "kind": "SingleLineCommentTrivia",
                            "text": "/// Ecma International makes this code available under the terms and conditions set"
                        },
                        {
                            "kind": "NewLineTrivia",
                            "text": "\r\n"
                        },
                        {
                            "kind": "SingleLineCommentTrivia",
                            "text": "/// forth on http://hg.ecmascript.org/tests/test262/raw-file/tip/LICENSE (the "
                        },
                        {
                            "kind": "NewLineTrivia",
                            "text": "\r\n"
                        },
                        {
                            "kind": "SingleLineCommentTrivia",
                            "text": "/// \"Use Terms\").   Any redistribution of this code must retain the above "
                        },
                        {
                            "kind": "NewLineTrivia",
                            "text": "\r\n"
                        },
                        {
                            "kind": "SingleLineCommentTrivia",
                            "text": "/// copyright and this notice and otherwise comply with the Use Terms."
                        },
                        {
                            "kind": "NewLineTrivia",
                            "text": "\r\n"
                        },
                        {
                            "kind": "MultiLineCommentTrivia",
                            "text": "/**\r\n * @path ch15/15.4/15.4.4/15.4.4.18/15.4.4.18-3-22.js\r\n * @description Array.prototype.forEach throws TypeError exception when 'length' is an object with toString and valueOf methods that don�t return primitive values\r\n */"
                        },
                        {
                            "kind": "NewLineTrivia",
                            "text": "\r\n"
                        },
                        {
                            "kind": "NewLineTrivia",
                            "text": "\r\n"
                        },
                        {
                            "kind": "NewLineTrivia",
                            "text": "\r\n"
                        }
                    ],
                    "trailingTrivia": [
                        {
                            "kind": "WhitespaceTrivia",
                            "text": " "
                        }
                    ]
                },
                "identifier": {
                    "kind": "IdentifierName",
                    "fullStart": 622,
                    "fullEnd": 630,
                    "start": 622,
                    "end": 630,
                    "fullWidth": 8,
                    "width": 8,
                    "text": "testcase",
                    "value": "testcase",
                    "valueText": "testcase"
                },
                "callSignature": {
                    "kind": "CallSignature",
                    "fullStart": 630,
                    "fullEnd": 633,
                    "start": 630,
                    "end": 632,
                    "fullWidth": 3,
                    "width": 2,
                    "parameterList": {
                        "kind": "ParameterList",
                        "fullStart": 630,
                        "fullEnd": 633,
                        "start": 630,
                        "end": 632,
                        "fullWidth": 3,
                        "width": 2,
                        "openParenToken": {
                            "kind": "OpenParenToken",
                            "fullStart": 630,
                            "fullEnd": 631,
                            "start": 630,
                            "end": 631,
                            "fullWidth": 1,
                            "width": 1,
                            "text": "(",
                            "value": "(",
                            "valueText": "("
                        },
                        "parameters": [],
                        "closeParenToken": {
                            "kind": "CloseParenToken",
                            "fullStart": 631,
                            "fullEnd": 633,
                            "start": 631,
                            "end": 632,
                            "fullWidth": 2,
                            "width": 1,
                            "text": ")",
                            "value": ")",
                            "valueText": ")",
                            "hasTrailingTrivia": true,
                            "trailingTrivia": [
                                {
                                    "kind": "WhitespaceTrivia",
                                    "text": " "
                                }
                            ]
                        }
                    }
                },
                "block": {
                    "kind": "Block",
                    "fullStart": 633,
                    "fullEnd": 1433,
                    "start": 633,
                    "end": 1431,
                    "fullWidth": 800,
                    "width": 798,
                    "openBraceToken": {
                        "kind": "OpenBraceToken",
                        "fullStart": 633,
                        "fullEnd": 636,
                        "start": 633,
                        "end": 634,
                        "fullWidth": 3,
                        "width": 1,
                        "text": "{",
                        "value": "{",
                        "valueText": "{",
                        "hasTrailingTrivia": true,
                        "hasTrailingNewLine": true,
                        "trailingTrivia": [
                            {
                                "kind": "NewLineTrivia",
                                "text": "\r\n"
                            }
                        ]
                    },
                    "statements": [
                        {
                            "kind": "VariableStatement",
                            "fullStart": 636,
                            "fullEnd": 669,
                            "start": 646,
                            "end": 667,
                            "fullWidth": 33,
                            "width": 21,
                            "modifiers": [],
                            "variableDeclaration": {
                                "kind": "VariableDeclaration",
                                "fullStart": 636,
                                "fullEnd": 666,
                                "start": 646,
                                "end": 666,
                                "fullWidth": 30,
                                "width": 20,
                                "varKeyword": {
                                    "kind": "VarKeyword",
                                    "fullStart": 636,
                                    "fullEnd": 650,
                                    "start": 646,
                                    "end": 649,
                                    "fullWidth": 14,
                                    "width": 3,
                                    "text": "var",
                                    "value": "var",
                                    "valueText": "var",
                                    "hasLeadingTrivia": true,
                                    "hasLeadingNewLine": true,
                                    "hasTrailingTrivia": true,
                                    "leadingTrivia": [
                                        {
                                            "kind": "NewLineTrivia",
                                            "text": "\r\n"
                                        },
                                        {
                                            "kind": "WhitespaceTrivia",
                                            "text": "        "
                                        }
                                    ],
                                    "trailingTrivia": [
                                        {
                                            "kind": "WhitespaceTrivia",
                                            "text": " "
                                        }
                                    ]
                                },
                                "variableDeclarators": [
                                    {
                                        "kind": "VariableDeclarator",
                                        "fullStart": 650,
                                        "fullEnd": 666,
                                        "start": 650,
                                        "end": 666,
                                        "fullWidth": 16,
<<<<<<< HEAD
                                        "width": 16,
                                        "identifier": {
=======
                                        "propertyName": {
>>>>>>> 85e84683
                                            "kind": "IdentifierName",
                                            "fullStart": 650,
                                            "fullEnd": 659,
                                            "start": 650,
                                            "end": 658,
                                            "fullWidth": 9,
                                            "width": 8,
                                            "text": "accessed",
                                            "value": "accessed",
                                            "valueText": "accessed",
                                            "hasTrailingTrivia": true,
                                            "trailingTrivia": [
                                                {
                                                    "kind": "WhitespaceTrivia",
                                                    "text": " "
                                                }
                                            ]
                                        },
                                        "equalsValueClause": {
                                            "kind": "EqualsValueClause",
                                            "fullStart": 659,
                                            "fullEnd": 666,
                                            "start": 659,
                                            "end": 666,
                                            "fullWidth": 7,
                                            "width": 7,
                                            "equalsToken": {
                                                "kind": "EqualsToken",
                                                "fullStart": 659,
                                                "fullEnd": 661,
                                                "start": 659,
                                                "end": 660,
                                                "fullWidth": 2,
                                                "width": 1,
                                                "text": "=",
                                                "value": "=",
                                                "valueText": "=",
                                                "hasTrailingTrivia": true,
                                                "trailingTrivia": [
                                                    {
                                                        "kind": "WhitespaceTrivia",
                                                        "text": " "
                                                    }
                                                ]
                                            },
                                            "value": {
                                                "kind": "FalseKeyword",
                                                "fullStart": 661,
                                                "fullEnd": 666,
                                                "start": 661,
                                                "end": 666,
                                                "fullWidth": 5,
                                                "width": 5,
                                                "text": "false",
                                                "value": false,
                                                "valueText": "false"
                                            }
                                        }
                                    }
                                ]
                            },
                            "semicolonToken": {
                                "kind": "SemicolonToken",
                                "fullStart": 666,
                                "fullEnd": 669,
                                "start": 666,
                                "end": 667,
                                "fullWidth": 3,
                                "width": 1,
                                "text": ";",
                                "value": ";",
                                "valueText": ";",
                                "hasTrailingTrivia": true,
                                "hasTrailingNewLine": true,
                                "trailingTrivia": [
                                    {
                                        "kind": "NewLineTrivia",
                                        "text": "\r\n"
                                    }
                                ]
                            }
                        },
                        {
                            "kind": "VariableStatement",
                            "fullStart": 669,
                            "fullEnd": 708,
                            "start": 677,
                            "end": 706,
                            "fullWidth": 39,
                            "width": 29,
                            "modifiers": [],
                            "variableDeclaration": {
                                "kind": "VariableDeclaration",
                                "fullStart": 669,
                                "fullEnd": 705,
                                "start": 677,
                                "end": 705,
                                "fullWidth": 36,
                                "width": 28,
                                "varKeyword": {
                                    "kind": "VarKeyword",
                                    "fullStart": 669,
                                    "fullEnd": 681,
                                    "start": 677,
                                    "end": 680,
                                    "fullWidth": 12,
                                    "width": 3,
                                    "text": "var",
                                    "value": "var",
                                    "valueText": "var",
                                    "hasLeadingTrivia": true,
                                    "hasTrailingTrivia": true,
                                    "leadingTrivia": [
                                        {
                                            "kind": "WhitespaceTrivia",
                                            "text": "        "
                                        }
                                    ],
                                    "trailingTrivia": [
                                        {
                                            "kind": "WhitespaceTrivia",
                                            "text": " "
                                        }
                                    ]
                                },
                                "variableDeclarators": [
                                    {
                                        "kind": "VariableDeclarator",
                                        "fullStart": 681,
                                        "fullEnd": 705,
                                        "start": 681,
                                        "end": 705,
                                        "fullWidth": 24,
<<<<<<< HEAD
                                        "width": 24,
                                        "identifier": {
=======
                                        "propertyName": {
>>>>>>> 85e84683
                                            "kind": "IdentifierName",
                                            "fullStart": 681,
                                            "fullEnd": 698,
                                            "start": 681,
                                            "end": 697,
                                            "fullWidth": 17,
                                            "width": 16,
                                            "text": "firstStepOccured",
                                            "value": "firstStepOccured",
                                            "valueText": "firstStepOccured",
                                            "hasTrailingTrivia": true,
                                            "trailingTrivia": [
                                                {
                                                    "kind": "WhitespaceTrivia",
                                                    "text": " "
                                                }
                                            ]
                                        },
                                        "equalsValueClause": {
                                            "kind": "EqualsValueClause",
                                            "fullStart": 698,
                                            "fullEnd": 705,
                                            "start": 698,
                                            "end": 705,
                                            "fullWidth": 7,
                                            "width": 7,
                                            "equalsToken": {
                                                "kind": "EqualsToken",
                                                "fullStart": 698,
                                                "fullEnd": 700,
                                                "start": 698,
                                                "end": 699,
                                                "fullWidth": 2,
                                                "width": 1,
                                                "text": "=",
                                                "value": "=",
                                                "valueText": "=",
                                                "hasTrailingTrivia": true,
                                                "trailingTrivia": [
                                                    {
                                                        "kind": "WhitespaceTrivia",
                                                        "text": " "
                                                    }
                                                ]
                                            },
                                            "value": {
                                                "kind": "FalseKeyword",
                                                "fullStart": 700,
                                                "fullEnd": 705,
                                                "start": 700,
                                                "end": 705,
                                                "fullWidth": 5,
                                                "width": 5,
                                                "text": "false",
                                                "value": false,
                                                "valueText": "false"
                                            }
                                        }
                                    }
                                ]
                            },
                            "semicolonToken": {
                                "kind": "SemicolonToken",
                                "fullStart": 705,
                                "fullEnd": 708,
                                "start": 705,
                                "end": 706,
                                "fullWidth": 3,
                                "width": 1,
                                "text": ";",
                                "value": ";",
                                "valueText": ";",
                                "hasTrailingTrivia": true,
                                "hasTrailingNewLine": true,
                                "trailingTrivia": [
                                    {
                                        "kind": "NewLineTrivia",
                                        "text": "\r\n"
                                    }
                                ]
                            }
                        },
                        {
                            "kind": "VariableStatement",
                            "fullStart": 708,
                            "fullEnd": 748,
                            "start": 716,
                            "end": 746,
                            "fullWidth": 40,
                            "width": 30,
                            "modifiers": [],
                            "variableDeclaration": {
                                "kind": "VariableDeclaration",
                                "fullStart": 708,
                                "fullEnd": 745,
                                "start": 716,
                                "end": 745,
                                "fullWidth": 37,
                                "width": 29,
                                "varKeyword": {
                                    "kind": "VarKeyword",
                                    "fullStart": 708,
                                    "fullEnd": 720,
                                    "start": 716,
                                    "end": 719,
                                    "fullWidth": 12,
                                    "width": 3,
                                    "text": "var",
                                    "value": "var",
                                    "valueText": "var",
                                    "hasLeadingTrivia": true,
                                    "hasTrailingTrivia": true,
                                    "leadingTrivia": [
                                        {
                                            "kind": "WhitespaceTrivia",
                                            "text": "        "
                                        }
                                    ],
                                    "trailingTrivia": [
                                        {
                                            "kind": "WhitespaceTrivia",
                                            "text": " "
                                        }
                                    ]
                                },
                                "variableDeclarators": [
                                    {
                                        "kind": "VariableDeclarator",
                                        "fullStart": 720,
                                        "fullEnd": 745,
                                        "start": 720,
                                        "end": 745,
                                        "fullWidth": 25,
<<<<<<< HEAD
                                        "width": 25,
                                        "identifier": {
=======
                                        "propertyName": {
>>>>>>> 85e84683
                                            "kind": "IdentifierName",
                                            "fullStart": 720,
                                            "fullEnd": 738,
                                            "start": 720,
                                            "end": 737,
                                            "fullWidth": 18,
                                            "width": 17,
                                            "text": "secondStepOccured",
                                            "value": "secondStepOccured",
                                            "valueText": "secondStepOccured",
                                            "hasTrailingTrivia": true,
                                            "trailingTrivia": [
                                                {
                                                    "kind": "WhitespaceTrivia",
                                                    "text": " "
                                                }
                                            ]
                                        },
                                        "equalsValueClause": {
                                            "kind": "EqualsValueClause",
                                            "fullStart": 738,
                                            "fullEnd": 745,
                                            "start": 738,
                                            "end": 745,
                                            "fullWidth": 7,
                                            "width": 7,
                                            "equalsToken": {
                                                "kind": "EqualsToken",
                                                "fullStart": 738,
                                                "fullEnd": 740,
                                                "start": 738,
                                                "end": 739,
                                                "fullWidth": 2,
                                                "width": 1,
                                                "text": "=",
                                                "value": "=",
                                                "valueText": "=",
                                                "hasTrailingTrivia": true,
                                                "trailingTrivia": [
                                                    {
                                                        "kind": "WhitespaceTrivia",
                                                        "text": " "
                                                    }
                                                ]
                                            },
                                            "value": {
                                                "kind": "FalseKeyword",
                                                "fullStart": 740,
                                                "fullEnd": 745,
                                                "start": 740,
                                                "end": 745,
                                                "fullWidth": 5,
                                                "width": 5,
                                                "text": "false",
                                                "value": false,
                                                "valueText": "false"
                                            }
                                        }
                                    }
                                ]
                            },
                            "semicolonToken": {
                                "kind": "SemicolonToken",
                                "fullStart": 745,
                                "fullEnd": 748,
                                "start": 745,
                                "end": 746,
                                "fullWidth": 3,
                                "width": 1,
                                "text": ";",
                                "value": ";",
                                "valueText": ";",
                                "hasTrailingTrivia": true,
                                "hasTrailingNewLine": true,
                                "trailingTrivia": [
                                    {
                                        "kind": "NewLineTrivia",
                                        "text": "\r\n"
                                    }
                                ]
                            }
                        },
                        {
                            "kind": "FunctionDeclaration",
                            "fullStart": 748,
                            "fullEnd": 837,
                            "start": 758,
                            "end": 835,
                            "fullWidth": 89,
                            "width": 77,
                            "modifiers": [],
                            "functionKeyword": {
                                "kind": "FunctionKeyword",
                                "fullStart": 748,
                                "fullEnd": 767,
                                "start": 758,
                                "end": 766,
                                "fullWidth": 19,
                                "width": 8,
                                "text": "function",
                                "value": "function",
                                "valueText": "function",
                                "hasLeadingTrivia": true,
                                "hasLeadingNewLine": true,
                                "hasTrailingTrivia": true,
                                "leadingTrivia": [
                                    {
                                        "kind": "NewLineTrivia",
                                        "text": "\r\n"
                                    },
                                    {
                                        "kind": "WhitespaceTrivia",
                                        "text": "        "
                                    }
                                ],
                                "trailingTrivia": [
                                    {
                                        "kind": "WhitespaceTrivia",
                                        "text": " "
                                    }
                                ]
                            },
                            "identifier": {
                                "kind": "IdentifierName",
                                "fullStart": 767,
                                "fullEnd": 777,
                                "start": 767,
                                "end": 777,
                                "fullWidth": 10,
                                "width": 10,
                                "text": "callbackfn",
                                "value": "callbackfn",
                                "valueText": "callbackfn"
                            },
                            "callSignature": {
                                "kind": "CallSignature",
                                "fullStart": 777,
                                "fullEnd": 793,
                                "start": 777,
                                "end": 792,
                                "fullWidth": 16,
                                "width": 15,
                                "parameterList": {
                                    "kind": "ParameterList",
                                    "fullStart": 777,
                                    "fullEnd": 793,
                                    "start": 777,
                                    "end": 792,
                                    "fullWidth": 16,
                                    "width": 15,
                                    "openParenToken": {
                                        "kind": "OpenParenToken",
                                        "fullStart": 777,
                                        "fullEnd": 778,
                                        "start": 777,
                                        "end": 778,
                                        "fullWidth": 1,
                                        "width": 1,
                                        "text": "(",
                                        "value": "(",
                                        "valueText": "("
                                    },
                                    "parameters": [
                                        {
                                            "kind": "Parameter",
                                            "fullStart": 778,
                                            "fullEnd": 781,
                                            "start": 778,
                                            "end": 781,
                                            "fullWidth": 3,
                                            "width": 3,
                                            "modifiers": [],
                                            "identifier": {
                                                "kind": "IdentifierName",
                                                "fullStart": 778,
                                                "fullEnd": 781,
                                                "start": 778,
                                                "end": 781,
                                                "fullWidth": 3,
                                                "width": 3,
                                                "text": "val",
                                                "value": "val",
                                                "valueText": "val"
                                            }
                                        },
                                        {
                                            "kind": "CommaToken",
                                            "fullStart": 781,
                                            "fullEnd": 783,
                                            "start": 781,
                                            "end": 782,
                                            "fullWidth": 2,
                                            "width": 1,
                                            "text": ",",
                                            "value": ",",
                                            "valueText": ",",
                                            "hasTrailingTrivia": true,
                                            "trailingTrivia": [
                                                {
                                                    "kind": "WhitespaceTrivia",
                                                    "text": " "
                                                }
                                            ]
                                        },
                                        {
                                            "kind": "Parameter",
                                            "fullStart": 783,
                                            "fullEnd": 786,
                                            "start": 783,
                                            "end": 786,
                                            "fullWidth": 3,
                                            "width": 3,
                                            "modifiers": [],
                                            "identifier": {
                                                "kind": "IdentifierName",
                                                "fullStart": 783,
                                                "fullEnd": 786,
                                                "start": 783,
                                                "end": 786,
                                                "fullWidth": 3,
                                                "width": 3,
                                                "text": "idx",
                                                "value": "idx",
                                                "valueText": "idx"
                                            }
                                        },
                                        {
                                            "kind": "CommaToken",
                                            "fullStart": 786,
                                            "fullEnd": 788,
                                            "start": 786,
                                            "end": 787,
                                            "fullWidth": 2,
                                            "width": 1,
                                            "text": ",",
                                            "value": ",",
                                            "valueText": ",",
                                            "hasTrailingTrivia": true,
                                            "trailingTrivia": [
                                                {
                                                    "kind": "WhitespaceTrivia",
                                                    "text": " "
                                                }
                                            ]
                                        },
                                        {
                                            "kind": "Parameter",
                                            "fullStart": 788,
                                            "fullEnd": 791,
                                            "start": 788,
                                            "end": 791,
                                            "fullWidth": 3,
                                            "width": 3,
                                            "modifiers": [],
                                            "identifier": {
                                                "kind": "IdentifierName",
                                                "fullStart": 788,
                                                "fullEnd": 791,
                                                "start": 788,
                                                "end": 791,
                                                "fullWidth": 3,
                                                "width": 3,
                                                "text": "obj",
                                                "value": "obj",
                                                "valueText": "obj"
                                            }
                                        }
                                    ],
                                    "closeParenToken": {
                                        "kind": "CloseParenToken",
                                        "fullStart": 791,
                                        "fullEnd": 793,
                                        "start": 791,
                                        "end": 792,
                                        "fullWidth": 2,
                                        "width": 1,
                                        "text": ")",
                                        "value": ")",
                                        "valueText": ")",
                                        "hasTrailingTrivia": true,
                                        "trailingTrivia": [
                                            {
                                                "kind": "WhitespaceTrivia",
                                                "text": " "
                                            }
                                        ]
                                    }
                                }
                            },
                            "block": {
                                "kind": "Block",
                                "fullStart": 793,
                                "fullEnd": 837,
                                "start": 793,
                                "end": 835,
                                "fullWidth": 44,
                                "width": 42,
                                "openBraceToken": {
                                    "kind": "OpenBraceToken",
                                    "fullStart": 793,
                                    "fullEnd": 796,
                                    "start": 793,
                                    "end": 794,
                                    "fullWidth": 3,
                                    "width": 1,
                                    "text": "{",
                                    "value": "{",
                                    "valueText": "{",
                                    "hasTrailingTrivia": true,
                                    "hasTrailingNewLine": true,
                                    "trailingTrivia": [
                                        {
                                            "kind": "NewLineTrivia",
                                            "text": "\r\n"
                                        }
                                    ]
                                },
                                "statements": [
                                    {
                                        "kind": "ExpressionStatement",
                                        "fullStart": 796,
                                        "fullEnd": 826,
                                        "start": 808,
                                        "end": 824,
                                        "fullWidth": 30,
                                        "width": 16,
                                        "expression": {
                                            "kind": "AssignmentExpression",
                                            "fullStart": 796,
                                            "fullEnd": 823,
                                            "start": 808,
                                            "end": 823,
                                            "fullWidth": 27,
                                            "width": 15,
                                            "left": {
                                                "kind": "IdentifierName",
                                                "fullStart": 796,
                                                "fullEnd": 817,
                                                "start": 808,
                                                "end": 816,
                                                "fullWidth": 21,
                                                "width": 8,
                                                "text": "accessed",
                                                "value": "accessed",
                                                "valueText": "accessed",
                                                "hasLeadingTrivia": true,
                                                "hasTrailingTrivia": true,
                                                "leadingTrivia": [
                                                    {
                                                        "kind": "WhitespaceTrivia",
                                                        "text": "            "
                                                    }
                                                ],
                                                "trailingTrivia": [
                                                    {
                                                        "kind": "WhitespaceTrivia",
                                                        "text": " "
                                                    }
                                                ]
                                            },
                                            "operatorToken": {
                                                "kind": "EqualsToken",
                                                "fullStart": 817,
                                                "fullEnd": 819,
                                                "start": 817,
                                                "end": 818,
                                                "fullWidth": 2,
                                                "width": 1,
                                                "text": "=",
                                                "value": "=",
                                                "valueText": "=",
                                                "hasTrailingTrivia": true,
                                                "trailingTrivia": [
                                                    {
                                                        "kind": "WhitespaceTrivia",
                                                        "text": " "
                                                    }
                                                ]
                                            },
                                            "right": {
                                                "kind": "TrueKeyword",
                                                "fullStart": 819,
                                                "fullEnd": 823,
                                                "start": 819,
                                                "end": 823,
                                                "fullWidth": 4,
                                                "width": 4,
                                                "text": "true",
                                                "value": true,
                                                "valueText": "true"
                                            }
                                        },
                                        "semicolonToken": {
                                            "kind": "SemicolonToken",
                                            "fullStart": 823,
                                            "fullEnd": 826,
                                            "start": 823,
                                            "end": 824,
                                            "fullWidth": 3,
                                            "width": 1,
                                            "text": ";",
                                            "value": ";",
                                            "valueText": ";",
                                            "hasTrailingTrivia": true,
                                            "hasTrailingNewLine": true,
                                            "trailingTrivia": [
                                                {
                                                    "kind": "NewLineTrivia",
                                                    "text": "\r\n"
                                                }
                                            ]
                                        }
                                    }
                                ],
                                "closeBraceToken": {
                                    "kind": "CloseBraceToken",
                                    "fullStart": 826,
                                    "fullEnd": 837,
                                    "start": 834,
                                    "end": 835,
                                    "fullWidth": 11,
                                    "width": 1,
                                    "text": "}",
                                    "value": "}",
                                    "valueText": "}",
                                    "hasLeadingTrivia": true,
                                    "hasTrailingTrivia": true,
                                    "hasTrailingNewLine": true,
                                    "leadingTrivia": [
                                        {
                                            "kind": "WhitespaceTrivia",
                                            "text": "        "
                                        }
                                    ],
                                    "trailingTrivia": [
                                        {
                                            "kind": "NewLineTrivia",
                                            "text": "\r\n"
                                        }
                                    ]
                                }
                            }
                        },
                        {
                            "kind": "VariableStatement",
                            "fullStart": 837,
                            "fullEnd": 1229,
                            "start": 847,
                            "end": 1227,
                            "fullWidth": 392,
                            "width": 380,
                            "modifiers": [],
                            "variableDeclaration": {
                                "kind": "VariableDeclaration",
                                "fullStart": 837,
                                "fullEnd": 1226,
                                "start": 847,
                                "end": 1226,
                                "fullWidth": 389,
                                "width": 379,
                                "varKeyword": {
                                    "kind": "VarKeyword",
                                    "fullStart": 837,
                                    "fullEnd": 851,
                                    "start": 847,
                                    "end": 850,
                                    "fullWidth": 14,
                                    "width": 3,
                                    "text": "var",
                                    "value": "var",
                                    "valueText": "var",
                                    "hasLeadingTrivia": true,
                                    "hasLeadingNewLine": true,
                                    "hasTrailingTrivia": true,
                                    "leadingTrivia": [
                                        {
                                            "kind": "NewLineTrivia",
                                            "text": "\r\n"
                                        },
                                        {
                                            "kind": "WhitespaceTrivia",
                                            "text": "        "
                                        }
                                    ],
                                    "trailingTrivia": [
                                        {
                                            "kind": "WhitespaceTrivia",
                                            "text": " "
                                        }
                                    ]
                                },
                                "variableDeclarators": [
                                    {
                                        "kind": "VariableDeclarator",
                                        "fullStart": 851,
                                        "fullEnd": 1226,
                                        "start": 851,
                                        "end": 1226,
                                        "fullWidth": 375,
<<<<<<< HEAD
                                        "width": 375,
                                        "identifier": {
=======
                                        "propertyName": {
>>>>>>> 85e84683
                                            "kind": "IdentifierName",
                                            "fullStart": 851,
                                            "fullEnd": 855,
                                            "start": 851,
                                            "end": 854,
                                            "fullWidth": 4,
                                            "width": 3,
                                            "text": "obj",
                                            "value": "obj",
                                            "valueText": "obj",
                                            "hasTrailingTrivia": true,
                                            "trailingTrivia": [
                                                {
                                                    "kind": "WhitespaceTrivia",
                                                    "text": " "
                                                }
                                            ]
                                        },
                                        "equalsValueClause": {
                                            "kind": "EqualsValueClause",
                                            "fullStart": 855,
                                            "fullEnd": 1226,
                                            "start": 855,
                                            "end": 1226,
                                            "fullWidth": 371,
                                            "width": 371,
                                            "equalsToken": {
                                                "kind": "EqualsToken",
                                                "fullStart": 855,
                                                "fullEnd": 857,
                                                "start": 855,
                                                "end": 856,
                                                "fullWidth": 2,
                                                "width": 1,
                                                "text": "=",
                                                "value": "=",
                                                "valueText": "=",
                                                "hasTrailingTrivia": true,
                                                "trailingTrivia": [
                                                    {
                                                        "kind": "WhitespaceTrivia",
                                                        "text": " "
                                                    }
                                                ]
                                            },
                                            "value": {
                                                "kind": "ObjectLiteralExpression",
                                                "fullStart": 857,
                                                "fullEnd": 1226,
                                                "start": 857,
                                                "end": 1226,
                                                "fullWidth": 369,
                                                "width": 369,
                                                "openBraceToken": {
                                                    "kind": "OpenBraceToken",
                                                    "fullStart": 857,
                                                    "fullEnd": 860,
                                                    "start": 857,
                                                    "end": 858,
                                                    "fullWidth": 3,
                                                    "width": 1,
                                                    "text": "{",
                                                    "value": "{",
                                                    "valueText": "{",
                                                    "hasTrailingTrivia": true,
                                                    "hasTrailingNewLine": true,
                                                    "trailingTrivia": [
                                                        {
                                                            "kind": "NewLineTrivia",
                                                            "text": "\r\n"
                                                        }
                                                    ]
                                                },
                                                "propertyAssignments": [
                                                    {
                                                        "kind": "SimplePropertyAssignment",
                                                        "fullStart": 860,
                                                        "fullEnd": 877,
                                                        "start": 872,
                                                        "end": 877,
                                                        "fullWidth": 17,
                                                        "width": 5,
                                                        "propertyName": {
                                                            "kind": "NumericLiteral",
                                                            "fullStart": 860,
                                                            "fullEnd": 873,
                                                            "start": 872,
                                                            "end": 873,
                                                            "fullWidth": 13,
                                                            "width": 1,
                                                            "text": "1",
                                                            "value": 1,
                                                            "valueText": "1",
                                                            "hasLeadingTrivia": true,
                                                            "leadingTrivia": [
                                                                {
                                                                    "kind": "WhitespaceTrivia",
                                                                    "text": "            "
                                                                }
                                                            ]
                                                        },
                                                        "colonToken": {
                                                            "kind": "ColonToken",
                                                            "fullStart": 873,
                                                            "fullEnd": 875,
                                                            "start": 873,
                                                            "end": 874,
                                                            "fullWidth": 2,
                                                            "width": 1,
                                                            "text": ":",
                                                            "value": ":",
                                                            "valueText": ":",
                                                            "hasTrailingTrivia": true,
                                                            "trailingTrivia": [
                                                                {
                                                                    "kind": "WhitespaceTrivia",
                                                                    "text": " "
                                                                }
                                                            ]
                                                        },
                                                        "expression": {
                                                            "kind": "NumericLiteral",
                                                            "fullStart": 875,
                                                            "fullEnd": 877,
                                                            "start": 875,
                                                            "end": 877,
                                                            "fullWidth": 2,
                                                            "width": 2,
                                                            "text": "11",
                                                            "value": 11,
                                                            "valueText": "11"
                                                        }
                                                    },
                                                    {
                                                        "kind": "CommaToken",
                                                        "fullStart": 877,
                                                        "fullEnd": 880,
                                                        "start": 877,
                                                        "end": 878,
                                                        "fullWidth": 3,
                                                        "width": 1,
                                                        "text": ",",
                                                        "value": ",",
                                                        "valueText": ",",
                                                        "hasTrailingTrivia": true,
                                                        "hasTrailingNewLine": true,
                                                        "trailingTrivia": [
                                                            {
                                                                "kind": "NewLineTrivia",
                                                                "text": "\r\n"
                                                            }
                                                        ]
                                                    },
                                                    {
                                                        "kind": "SimplePropertyAssignment",
                                                        "fullStart": 880,
                                                        "fullEnd": 897,
                                                        "start": 892,
                                                        "end": 897,
                                                        "fullWidth": 17,
                                                        "width": 5,
                                                        "propertyName": {
                                                            "kind": "NumericLiteral",
                                                            "fullStart": 880,
                                                            "fullEnd": 893,
                                                            "start": 892,
                                                            "end": 893,
                                                            "fullWidth": 13,
                                                            "width": 1,
                                                            "text": "2",
                                                            "value": 2,
                                                            "valueText": "2",
                                                            "hasLeadingTrivia": true,
                                                            "leadingTrivia": [
                                                                {
                                                                    "kind": "WhitespaceTrivia",
                                                                    "text": "            "
                                                                }
                                                            ]
                                                        },
                                                        "colonToken": {
                                                            "kind": "ColonToken",
                                                            "fullStart": 893,
                                                            "fullEnd": 895,
                                                            "start": 893,
                                                            "end": 894,
                                                            "fullWidth": 2,
                                                            "width": 1,
                                                            "text": ":",
                                                            "value": ":",
                                                            "valueText": ":",
                                                            "hasTrailingTrivia": true,
                                                            "trailingTrivia": [
                                                                {
                                                                    "kind": "WhitespaceTrivia",
                                                                    "text": " "
                                                                }
                                                            ]
                                                        },
                                                        "expression": {
                                                            "kind": "NumericLiteral",
                                                            "fullStart": 895,
                                                            "fullEnd": 897,
                                                            "start": 895,
                                                            "end": 897,
                                                            "fullWidth": 2,
                                                            "width": 2,
                                                            "text": "12",
                                                            "value": 12,
                                                            "valueText": "12"
                                                        }
                                                    },
                                                    {
                                                        "kind": "CommaToken",
                                                        "fullStart": 897,
                                                        "fullEnd": 900,
                                                        "start": 897,
                                                        "end": 898,
                                                        "fullWidth": 3,
                                                        "width": 1,
                                                        "text": ",",
                                                        "value": ",",
                                                        "valueText": ",",
                                                        "hasTrailingTrivia": true,
                                                        "hasTrailingNewLine": true,
                                                        "trailingTrivia": [
                                                            {
                                                                "kind": "NewLineTrivia",
                                                                "text": "\r\n"
                                                            }
                                                        ]
                                                    },
                                                    {
                                                        "kind": "SimplePropertyAssignment",
                                                        "fullStart": 900,
                                                        "fullEnd": 1217,
                                                        "start": 914,
                                                        "end": 1215,
                                                        "fullWidth": 317,
                                                        "width": 301,
                                                        "propertyName": {
                                                            "kind": "IdentifierName",
                                                            "fullStart": 900,
                                                            "fullEnd": 920,
                                                            "start": 914,
                                                            "end": 920,
                                                            "fullWidth": 20,
                                                            "width": 6,
                                                            "text": "length",
                                                            "value": "length",
                                                            "valueText": "length",
                                                            "hasLeadingTrivia": true,
                                                            "hasLeadingNewLine": true,
                                                            "leadingTrivia": [
                                                                {
                                                                    "kind": "NewLineTrivia",
                                                                    "text": "\r\n"
                                                                },
                                                                {
                                                                    "kind": "WhitespaceTrivia",
                                                                    "text": "            "
                                                                }
                                                            ]
                                                        },
                                                        "colonToken": {
                                                            "kind": "ColonToken",
                                                            "fullStart": 920,
                                                            "fullEnd": 922,
                                                            "start": 920,
                                                            "end": 921,
                                                            "fullWidth": 2,
                                                            "width": 1,
                                                            "text": ":",
                                                            "value": ":",
                                                            "valueText": ":",
                                                            "hasTrailingTrivia": true,
                                                            "trailingTrivia": [
                                                                {
                                                                    "kind": "WhitespaceTrivia",
                                                                    "text": " "
                                                                }
                                                            ]
                                                        },
                                                        "expression": {
                                                            "kind": "ObjectLiteralExpression",
                                                            "fullStart": 922,
                                                            "fullEnd": 1217,
                                                            "start": 922,
                                                            "end": 1215,
                                                            "fullWidth": 295,
                                                            "width": 293,
                                                            "openBraceToken": {
                                                                "kind": "OpenBraceToken",
                                                                "fullStart": 922,
                                                                "fullEnd": 925,
                                                                "start": 922,
                                                                "end": 923,
                                                                "fullWidth": 3,
                                                                "width": 1,
                                                                "text": "{",
                                                                "value": "{",
                                                                "valueText": "{",
                                                                "hasTrailingTrivia": true,
                                                                "hasTrailingNewLine": true,
                                                                "trailingTrivia": [
                                                                    {
                                                                        "kind": "NewLineTrivia",
                                                                        "text": "\r\n"
                                                                    }
                                                                ]
                                                            },
                                                            "propertyAssignments": [
                                                                {
                                                                    "kind": "SimplePropertyAssignment",
                                                                    "fullStart": 925,
                                                                    "fullEnd": 1060,
                                                                    "start": 941,
                                                                    "end": 1060,
                                                                    "fullWidth": 135,
                                                                    "width": 119,
                                                                    "propertyName": {
                                                                        "kind": "IdentifierName",
                                                                        "fullStart": 925,
                                                                        "fullEnd": 948,
                                                                        "start": 941,
                                                                        "end": 948,
                                                                        "fullWidth": 23,
                                                                        "width": 7,
                                                                        "text": "valueOf",
                                                                        "value": "valueOf",
                                                                        "valueText": "valueOf",
                                                                        "hasLeadingTrivia": true,
                                                                        "leadingTrivia": [
                                                                            {
                                                                                "kind": "WhitespaceTrivia",
                                                                                "text": "                "
                                                                            }
                                                                        ]
                                                                    },
                                                                    "colonToken": {
                                                                        "kind": "ColonToken",
                                                                        "fullStart": 948,
                                                                        "fullEnd": 950,
                                                                        "start": 948,
                                                                        "end": 949,
                                                                        "fullWidth": 2,
                                                                        "width": 1,
                                                                        "text": ":",
                                                                        "value": ":",
                                                                        "valueText": ":",
                                                                        "hasTrailingTrivia": true,
                                                                        "trailingTrivia": [
                                                                            {
                                                                                "kind": "WhitespaceTrivia",
                                                                                "text": " "
                                                                            }
                                                                        ]
                                                                    },
                                                                    "expression": {
                                                                        "kind": "FunctionExpression",
                                                                        "fullStart": 950,
                                                                        "fullEnd": 1060,
                                                                        "start": 950,
                                                                        "end": 1060,
                                                                        "fullWidth": 110,
                                                                        "width": 110,
                                                                        "functionKeyword": {
                                                                            "kind": "FunctionKeyword",
                                                                            "fullStart": 950,
                                                                            "fullEnd": 959,
                                                                            "start": 950,
                                                                            "end": 958,
                                                                            "fullWidth": 9,
                                                                            "width": 8,
                                                                            "text": "function",
                                                                            "value": "function",
                                                                            "valueText": "function",
                                                                            "hasTrailingTrivia": true,
                                                                            "trailingTrivia": [
                                                                                {
                                                                                    "kind": "WhitespaceTrivia",
                                                                                    "text": " "
                                                                                }
                                                                            ]
                                                                        },
                                                                        "callSignature": {
                                                                            "kind": "CallSignature",
                                                                            "fullStart": 959,
                                                                            "fullEnd": 962,
                                                                            "start": 959,
                                                                            "end": 961,
                                                                            "fullWidth": 3,
                                                                            "width": 2,
                                                                            "parameterList": {
                                                                                "kind": "ParameterList",
                                                                                "fullStart": 959,
                                                                                "fullEnd": 962,
                                                                                "start": 959,
                                                                                "end": 961,
                                                                                "fullWidth": 3,
                                                                                "width": 2,
                                                                                "openParenToken": {
                                                                                    "kind": "OpenParenToken",
                                                                                    "fullStart": 959,
                                                                                    "fullEnd": 960,
                                                                                    "start": 959,
                                                                                    "end": 960,
                                                                                    "fullWidth": 1,
                                                                                    "width": 1,
                                                                                    "text": "(",
                                                                                    "value": "(",
                                                                                    "valueText": "("
                                                                                },
                                                                                "parameters": [],
                                                                                "closeParenToken": {
                                                                                    "kind": "CloseParenToken",
                                                                                    "fullStart": 960,
                                                                                    "fullEnd": 962,
                                                                                    "start": 960,
                                                                                    "end": 961,
                                                                                    "fullWidth": 2,
                                                                                    "width": 1,
                                                                                    "text": ")",
                                                                                    "value": ")",
                                                                                    "valueText": ")",
                                                                                    "hasTrailingTrivia": true,
                                                                                    "trailingTrivia": [
                                                                                        {
                                                                                            "kind": "WhitespaceTrivia",
                                                                                            "text": " "
                                                                                        }
                                                                                    ]
                                                                                }
                                                                            }
                                                                        },
                                                                        "block": {
                                                                            "kind": "Block",
                                                                            "fullStart": 962,
                                                                            "fullEnd": 1060,
                                                                            "start": 962,
                                                                            "end": 1060,
                                                                            "fullWidth": 98,
                                                                            "width": 98,
                                                                            "openBraceToken": {
                                                                                "kind": "OpenBraceToken",
                                                                                "fullStart": 962,
                                                                                "fullEnd": 965,
                                                                                "start": 962,
                                                                                "end": 963,
                                                                                "fullWidth": 3,
                                                                                "width": 1,
                                                                                "text": "{",
                                                                                "value": "{",
                                                                                "valueText": "{",
                                                                                "hasTrailingTrivia": true,
                                                                                "hasTrailingNewLine": true,
                                                                                "trailingTrivia": [
                                                                                    {
                                                                                        "kind": "NewLineTrivia",
                                                                                        "text": "\r\n"
                                                                                    }
                                                                                ]
                                                                            },
                                                                            "statements": [
                                                                                {
                                                                                    "kind": "ExpressionStatement",
                                                                                    "fullStart": 965,
                                                                                    "fullEnd": 1011,
                                                                                    "start": 985,
                                                                                    "end": 1009,
                                                                                    "fullWidth": 46,
                                                                                    "width": 24,
                                                                                    "expression": {
                                                                                        "kind": "AssignmentExpression",
                                                                                        "fullStart": 965,
                                                                                        "fullEnd": 1008,
                                                                                        "start": 985,
                                                                                        "end": 1008,
                                                                                        "fullWidth": 43,
                                                                                        "width": 23,
                                                                                        "left": {
                                                                                            "kind": "IdentifierName",
                                                                                            "fullStart": 965,
                                                                                            "fullEnd": 1002,
                                                                                            "start": 985,
                                                                                            "end": 1001,
                                                                                            "fullWidth": 37,
                                                                                            "width": 16,
                                                                                            "text": "firstStepOccured",
                                                                                            "value": "firstStepOccured",
                                                                                            "valueText": "firstStepOccured",
                                                                                            "hasLeadingTrivia": true,
                                                                                            "hasTrailingTrivia": true,
                                                                                            "leadingTrivia": [
                                                                                                {
                                                                                                    "kind": "WhitespaceTrivia",
                                                                                                    "text": "                    "
                                                                                                }
                                                                                            ],
                                                                                            "trailingTrivia": [
                                                                                                {
                                                                                                    "kind": "WhitespaceTrivia",
                                                                                                    "text": " "
                                                                                                }
                                                                                            ]
                                                                                        },
                                                                                        "operatorToken": {
                                                                                            "kind": "EqualsToken",
                                                                                            "fullStart": 1002,
                                                                                            "fullEnd": 1004,
                                                                                            "start": 1002,
                                                                                            "end": 1003,
                                                                                            "fullWidth": 2,
                                                                                            "width": 1,
                                                                                            "text": "=",
                                                                                            "value": "=",
                                                                                            "valueText": "=",
                                                                                            "hasTrailingTrivia": true,
                                                                                            "trailingTrivia": [
                                                                                                {
                                                                                                    "kind": "WhitespaceTrivia",
                                                                                                    "text": " "
                                                                                                }
                                                                                            ]
                                                                                        },
                                                                                        "right": {
                                                                                            "kind": "TrueKeyword",
                                                                                            "fullStart": 1004,
                                                                                            "fullEnd": 1008,
                                                                                            "start": 1004,
                                                                                            "end": 1008,
                                                                                            "fullWidth": 4,
                                                                                            "width": 4,
                                                                                            "text": "true",
                                                                                            "value": true,
                                                                                            "valueText": "true"
                                                                                        }
                                                                                    },
                                                                                    "semicolonToken": {
                                                                                        "kind": "SemicolonToken",
                                                                                        "fullStart": 1008,
                                                                                        "fullEnd": 1011,
                                                                                        "start": 1008,
                                                                                        "end": 1009,
                                                                                        "fullWidth": 3,
                                                                                        "width": 1,
                                                                                        "text": ";",
                                                                                        "value": ";",
                                                                                        "valueText": ";",
                                                                                        "hasTrailingTrivia": true,
                                                                                        "hasTrailingNewLine": true,
                                                                                        "trailingTrivia": [
                                                                                            {
                                                                                                "kind": "NewLineTrivia",
                                                                                                "text": "\r\n"
                                                                                            }
                                                                                        ]
                                                                                    }
                                                                                },
                                                                                {
                                                                                    "kind": "ReturnStatement",
                                                                                    "fullStart": 1011,
                                                                                    "fullEnd": 1043,
                                                                                    "start": 1031,
                                                                                    "end": 1041,
                                                                                    "fullWidth": 32,
                                                                                    "width": 10,
                                                                                    "returnKeyword": {
                                                                                        "kind": "ReturnKeyword",
                                                                                        "fullStart": 1011,
                                                                                        "fullEnd": 1038,
                                                                                        "start": 1031,
                                                                                        "end": 1037,
                                                                                        "fullWidth": 27,
                                                                                        "width": 6,
                                                                                        "text": "return",
                                                                                        "value": "return",
                                                                                        "valueText": "return",
                                                                                        "hasLeadingTrivia": true,
                                                                                        "hasTrailingTrivia": true,
                                                                                        "leadingTrivia": [
                                                                                            {
                                                                                                "kind": "WhitespaceTrivia",
                                                                                                "text": "                    "
                                                                                            }
                                                                                        ],
                                                                                        "trailingTrivia": [
                                                                                            {
                                                                                                "kind": "WhitespaceTrivia",
                                                                                                "text": " "
                                                                                            }
                                                                                        ]
                                                                                    },
                                                                                    "expression": {
                                                                                        "kind": "ObjectLiteralExpression",
                                                                                        "fullStart": 1038,
                                                                                        "fullEnd": 1040,
                                                                                        "start": 1038,
                                                                                        "end": 1040,
                                                                                        "fullWidth": 2,
                                                                                        "width": 2,
                                                                                        "openBraceToken": {
                                                                                            "kind": "OpenBraceToken",
                                                                                            "fullStart": 1038,
                                                                                            "fullEnd": 1039,
                                                                                            "start": 1038,
                                                                                            "end": 1039,
                                                                                            "fullWidth": 1,
                                                                                            "width": 1,
                                                                                            "text": "{",
                                                                                            "value": "{",
                                                                                            "valueText": "{"
                                                                                        },
                                                                                        "propertyAssignments": [],
                                                                                        "closeBraceToken": {
                                                                                            "kind": "CloseBraceToken",
                                                                                            "fullStart": 1039,
                                                                                            "fullEnd": 1040,
                                                                                            "start": 1039,
                                                                                            "end": 1040,
                                                                                            "fullWidth": 1,
                                                                                            "width": 1,
                                                                                            "text": "}",
                                                                                            "value": "}",
                                                                                            "valueText": "}"
                                                                                        }
                                                                                    },
                                                                                    "semicolonToken": {
                                                                                        "kind": "SemicolonToken",
                                                                                        "fullStart": 1040,
                                                                                        "fullEnd": 1043,
                                                                                        "start": 1040,
                                                                                        "end": 1041,
                                                                                        "fullWidth": 3,
                                                                                        "width": 1,
                                                                                        "text": ";",
                                                                                        "value": ";",
                                                                                        "valueText": ";",
                                                                                        "hasTrailingTrivia": true,
                                                                                        "hasTrailingNewLine": true,
                                                                                        "trailingTrivia": [
                                                                                            {
                                                                                                "kind": "NewLineTrivia",
                                                                                                "text": "\r\n"
                                                                                            }
                                                                                        ]
                                                                                    }
                                                                                }
                                                                            ],
                                                                            "closeBraceToken": {
                                                                                "kind": "CloseBraceToken",
                                                                                "fullStart": 1043,
                                                                                "fullEnd": 1060,
                                                                                "start": 1059,
                                                                                "end": 1060,
                                                                                "fullWidth": 17,
                                                                                "width": 1,
                                                                                "text": "}",
                                                                                "value": "}",
                                                                                "valueText": "}",
                                                                                "hasLeadingTrivia": true,
                                                                                "leadingTrivia": [
                                                                                    {
                                                                                        "kind": "WhitespaceTrivia",
                                                                                        "text": "                "
                                                                                    }
                                                                                ]
                                                                            }
                                                                        }
                                                                    }
                                                                },
                                                                {
                                                                    "kind": "CommaToken",
                                                                    "fullStart": 1060,
                                                                    "fullEnd": 1063,
                                                                    "start": 1060,
                                                                    "end": 1061,
                                                                    "fullWidth": 3,
                                                                    "width": 1,
                                                                    "text": ",",
                                                                    "value": ",",
                                                                    "valueText": ",",
                                                                    "hasTrailingTrivia": true,
                                                                    "hasTrailingNewLine": true,
                                                                    "trailingTrivia": [
                                                                        {
                                                                            "kind": "NewLineTrivia",
                                                                            "text": "\r\n"
                                                                        }
                                                                    ]
                                                                },
                                                                {
                                                                    "kind": "SimplePropertyAssignment",
                                                                    "fullStart": 1063,
                                                                    "fullEnd": 1202,
                                                                    "start": 1079,
                                                                    "end": 1200,
                                                                    "fullWidth": 139,
                                                                    "width": 121,
                                                                    "propertyName": {
                                                                        "kind": "IdentifierName",
                                                                        "fullStart": 1063,
                                                                        "fullEnd": 1087,
                                                                        "start": 1079,
                                                                        "end": 1087,
                                                                        "fullWidth": 24,
                                                                        "width": 8,
                                                                        "text": "toString",
                                                                        "value": "toString",
                                                                        "valueText": "toString",
                                                                        "hasLeadingTrivia": true,
                                                                        "leadingTrivia": [
                                                                            {
                                                                                "kind": "WhitespaceTrivia",
                                                                                "text": "                "
                                                                            }
                                                                        ]
                                                                    },
                                                                    "colonToken": {
                                                                        "kind": "ColonToken",
                                                                        "fullStart": 1087,
                                                                        "fullEnd": 1089,
                                                                        "start": 1087,
                                                                        "end": 1088,
                                                                        "fullWidth": 2,
                                                                        "width": 1,
                                                                        "text": ":",
                                                                        "value": ":",
                                                                        "valueText": ":",
                                                                        "hasTrailingTrivia": true,
                                                                        "trailingTrivia": [
                                                                            {
                                                                                "kind": "WhitespaceTrivia",
                                                                                "text": " "
                                                                            }
                                                                        ]
                                                                    },
                                                                    "expression": {
                                                                        "kind": "FunctionExpression",
                                                                        "fullStart": 1089,
                                                                        "fullEnd": 1202,
                                                                        "start": 1089,
                                                                        "end": 1200,
                                                                        "fullWidth": 113,
                                                                        "width": 111,
                                                                        "functionKeyword": {
                                                                            "kind": "FunctionKeyword",
                                                                            "fullStart": 1089,
                                                                            "fullEnd": 1098,
                                                                            "start": 1089,
                                                                            "end": 1097,
                                                                            "fullWidth": 9,
                                                                            "width": 8,
                                                                            "text": "function",
                                                                            "value": "function",
                                                                            "valueText": "function",
                                                                            "hasTrailingTrivia": true,
                                                                            "trailingTrivia": [
                                                                                {
                                                                                    "kind": "WhitespaceTrivia",
                                                                                    "text": " "
                                                                                }
                                                                            ]
                                                                        },
                                                                        "callSignature": {
                                                                            "kind": "CallSignature",
                                                                            "fullStart": 1098,
                                                                            "fullEnd": 1101,
                                                                            "start": 1098,
                                                                            "end": 1100,
                                                                            "fullWidth": 3,
                                                                            "width": 2,
                                                                            "parameterList": {
                                                                                "kind": "ParameterList",
                                                                                "fullStart": 1098,
                                                                                "fullEnd": 1101,
                                                                                "start": 1098,
                                                                                "end": 1100,
                                                                                "fullWidth": 3,
                                                                                "width": 2,
                                                                                "openParenToken": {
                                                                                    "kind": "OpenParenToken",
                                                                                    "fullStart": 1098,
                                                                                    "fullEnd": 1099,
                                                                                    "start": 1098,
                                                                                    "end": 1099,
                                                                                    "fullWidth": 1,
                                                                                    "width": 1,
                                                                                    "text": "(",
                                                                                    "value": "(",
                                                                                    "valueText": "("
                                                                                },
                                                                                "parameters": [],
                                                                                "closeParenToken": {
                                                                                    "kind": "CloseParenToken",
                                                                                    "fullStart": 1099,
                                                                                    "fullEnd": 1101,
                                                                                    "start": 1099,
                                                                                    "end": 1100,
                                                                                    "fullWidth": 2,
                                                                                    "width": 1,
                                                                                    "text": ")",
                                                                                    "value": ")",
                                                                                    "valueText": ")",
                                                                                    "hasTrailingTrivia": true,
                                                                                    "trailingTrivia": [
                                                                                        {
                                                                                            "kind": "WhitespaceTrivia",
                                                                                            "text": " "
                                                                                        }
                                                                                    ]
                                                                                }
                                                                            }
                                                                        },
                                                                        "block": {
                                                                            "kind": "Block",
                                                                            "fullStart": 1101,
                                                                            "fullEnd": 1202,
                                                                            "start": 1101,
                                                                            "end": 1200,
                                                                            "fullWidth": 101,
                                                                            "width": 99,
                                                                            "openBraceToken": {
                                                                                "kind": "OpenBraceToken",
                                                                                "fullStart": 1101,
                                                                                "fullEnd": 1104,
                                                                                "start": 1101,
                                                                                "end": 1102,
                                                                                "fullWidth": 3,
                                                                                "width": 1,
                                                                                "text": "{",
                                                                                "value": "{",
                                                                                "valueText": "{",
                                                                                "hasTrailingTrivia": true,
                                                                                "hasTrailingNewLine": true,
                                                                                "trailingTrivia": [
                                                                                    {
                                                                                        "kind": "NewLineTrivia",
                                                                                        "text": "\r\n"
                                                                                    }
                                                                                ]
                                                                            },
                                                                            "statements": [
                                                                                {
                                                                                    "kind": "ExpressionStatement",
                                                                                    "fullStart": 1104,
                                                                                    "fullEnd": 1151,
                                                                                    "start": 1124,
                                                                                    "end": 1149,
                                                                                    "fullWidth": 47,
                                                                                    "width": 25,
                                                                                    "expression": {
                                                                                        "kind": "AssignmentExpression",
                                                                                        "fullStart": 1104,
                                                                                        "fullEnd": 1148,
                                                                                        "start": 1124,
                                                                                        "end": 1148,
                                                                                        "fullWidth": 44,
                                                                                        "width": 24,
                                                                                        "left": {
                                                                                            "kind": "IdentifierName",
                                                                                            "fullStart": 1104,
                                                                                            "fullEnd": 1142,
                                                                                            "start": 1124,
                                                                                            "end": 1141,
                                                                                            "fullWidth": 38,
                                                                                            "width": 17,
                                                                                            "text": "secondStepOccured",
                                                                                            "value": "secondStepOccured",
                                                                                            "valueText": "secondStepOccured",
                                                                                            "hasLeadingTrivia": true,
                                                                                            "hasTrailingTrivia": true,
                                                                                            "leadingTrivia": [
                                                                                                {
                                                                                                    "kind": "WhitespaceTrivia",
                                                                                                    "text": "                    "
                                                                                                }
                                                                                            ],
                                                                                            "trailingTrivia": [
                                                                                                {
                                                                                                    "kind": "WhitespaceTrivia",
                                                                                                    "text": " "
                                                                                                }
                                                                                            ]
                                                                                        },
                                                                                        "operatorToken": {
                                                                                            "kind": "EqualsToken",
                                                                                            "fullStart": 1142,
                                                                                            "fullEnd": 1144,
                                                                                            "start": 1142,
                                                                                            "end": 1143,
                                                                                            "fullWidth": 2,
                                                                                            "width": 1,
                                                                                            "text": "=",
                                                                                            "value": "=",
                                                                                            "valueText": "=",
                                                                                            "hasTrailingTrivia": true,
                                                                                            "trailingTrivia": [
                                                                                                {
                                                                                                    "kind": "WhitespaceTrivia",
                                                                                                    "text": " "
                                                                                                }
                                                                                            ]
                                                                                        },
                                                                                        "right": {
                                                                                            "kind": "TrueKeyword",
                                                                                            "fullStart": 1144,
                                                                                            "fullEnd": 1148,
                                                                                            "start": 1144,
                                                                                            "end": 1148,
                                                                                            "fullWidth": 4,
                                                                                            "width": 4,
                                                                                            "text": "true",
                                                                                            "value": true,
                                                                                            "valueText": "true"
                                                                                        }
                                                                                    },
                                                                                    "semicolonToken": {
                                                                                        "kind": "SemicolonToken",
                                                                                        "fullStart": 1148,
                                                                                        "fullEnd": 1151,
                                                                                        "start": 1148,
                                                                                        "end": 1149,
                                                                                        "fullWidth": 3,
                                                                                        "width": 1,
                                                                                        "text": ";",
                                                                                        "value": ";",
                                                                                        "valueText": ";",
                                                                                        "hasTrailingTrivia": true,
                                                                                        "hasTrailingNewLine": true,
                                                                                        "trailingTrivia": [
                                                                                            {
                                                                                                "kind": "NewLineTrivia",
                                                                                                "text": "\r\n"
                                                                                            }
                                                                                        ]
                                                                                    }
                                                                                },
                                                                                {
                                                                                    "kind": "ReturnStatement",
                                                                                    "fullStart": 1151,
                                                                                    "fullEnd": 1183,
                                                                                    "start": 1171,
                                                                                    "end": 1181,
                                                                                    "fullWidth": 32,
                                                                                    "width": 10,
                                                                                    "returnKeyword": {
                                                                                        "kind": "ReturnKeyword",
                                                                                        "fullStart": 1151,
                                                                                        "fullEnd": 1178,
                                                                                        "start": 1171,
                                                                                        "end": 1177,
                                                                                        "fullWidth": 27,
                                                                                        "width": 6,
                                                                                        "text": "return",
                                                                                        "value": "return",
                                                                                        "valueText": "return",
                                                                                        "hasLeadingTrivia": true,
                                                                                        "hasTrailingTrivia": true,
                                                                                        "leadingTrivia": [
                                                                                            {
                                                                                                "kind": "WhitespaceTrivia",
                                                                                                "text": "                    "
                                                                                            }
                                                                                        ],
                                                                                        "trailingTrivia": [
                                                                                            {
                                                                                                "kind": "WhitespaceTrivia",
                                                                                                "text": " "
                                                                                            }
                                                                                        ]
                                                                                    },
                                                                                    "expression": {
                                                                                        "kind": "ObjectLiteralExpression",
                                                                                        "fullStart": 1178,
                                                                                        "fullEnd": 1180,
                                                                                        "start": 1178,
                                                                                        "end": 1180,
                                                                                        "fullWidth": 2,
                                                                                        "width": 2,
                                                                                        "openBraceToken": {
                                                                                            "kind": "OpenBraceToken",
                                                                                            "fullStart": 1178,
                                                                                            "fullEnd": 1179,
                                                                                            "start": 1178,
                                                                                            "end": 1179,
                                                                                            "fullWidth": 1,
                                                                                            "width": 1,
                                                                                            "text": "{",
                                                                                            "value": "{",
                                                                                            "valueText": "{"
                                                                                        },
                                                                                        "propertyAssignments": [],
                                                                                        "closeBraceToken": {
                                                                                            "kind": "CloseBraceToken",
                                                                                            "fullStart": 1179,
                                                                                            "fullEnd": 1180,
                                                                                            "start": 1179,
                                                                                            "end": 1180,
                                                                                            "fullWidth": 1,
                                                                                            "width": 1,
                                                                                            "text": "}",
                                                                                            "value": "}",
                                                                                            "valueText": "}"
                                                                                        }
                                                                                    },
                                                                                    "semicolonToken": {
                                                                                        "kind": "SemicolonToken",
                                                                                        "fullStart": 1180,
                                                                                        "fullEnd": 1183,
                                                                                        "start": 1180,
                                                                                        "end": 1181,
                                                                                        "fullWidth": 3,
                                                                                        "width": 1,
                                                                                        "text": ";",
                                                                                        "value": ";",
                                                                                        "valueText": ";",
                                                                                        "hasTrailingTrivia": true,
                                                                                        "hasTrailingNewLine": true,
                                                                                        "trailingTrivia": [
                                                                                            {
                                                                                                "kind": "NewLineTrivia",
                                                                                                "text": "\r\n"
                                                                                            }
                                                                                        ]
                                                                                    }
                                                                                }
                                                                            ],
                                                                            "closeBraceToken": {
                                                                                "kind": "CloseBraceToken",
                                                                                "fullStart": 1183,
                                                                                "fullEnd": 1202,
                                                                                "start": 1199,
                                                                                "end": 1200,
                                                                                "fullWidth": 19,
                                                                                "width": 1,
                                                                                "text": "}",
                                                                                "value": "}",
                                                                                "valueText": "}",
                                                                                "hasLeadingTrivia": true,
                                                                                "hasTrailingTrivia": true,
                                                                                "hasTrailingNewLine": true,
                                                                                "leadingTrivia": [
                                                                                    {
                                                                                        "kind": "WhitespaceTrivia",
                                                                                        "text": "                "
                                                                                    }
                                                                                ],
                                                                                "trailingTrivia": [
                                                                                    {
                                                                                        "kind": "NewLineTrivia",
                                                                                        "text": "\r\n"
                                                                                    }
                                                                                ]
                                                                            }
                                                                        }
                                                                    }
                                                                }
                                                            ],
                                                            "closeBraceToken": {
                                                                "kind": "CloseBraceToken",
                                                                "fullStart": 1202,
                                                                "fullEnd": 1217,
                                                                "start": 1214,
                                                                "end": 1215,
                                                                "fullWidth": 15,
                                                                "width": 1,
                                                                "text": "}",
                                                                "value": "}",
                                                                "valueText": "}",
                                                                "hasLeadingTrivia": true,
                                                                "hasTrailingTrivia": true,
                                                                "hasTrailingNewLine": true,
                                                                "leadingTrivia": [
                                                                    {
                                                                        "kind": "WhitespaceTrivia",
                                                                        "text": "            "
                                                                    }
                                                                ],
                                                                "trailingTrivia": [
                                                                    {
                                                                        "kind": "NewLineTrivia",
                                                                        "text": "\r\n"
                                                                    }
                                                                ]
                                                            }
                                                        }
                                                    }
                                                ],
                                                "closeBraceToken": {
                                                    "kind": "CloseBraceToken",
                                                    "fullStart": 1217,
                                                    "fullEnd": 1226,
                                                    "start": 1225,
                                                    "end": 1226,
                                                    "fullWidth": 9,
                                                    "width": 1,
                                                    "text": "}",
                                                    "value": "}",
                                                    "valueText": "}",
                                                    "hasLeadingTrivia": true,
                                                    "leadingTrivia": [
                                                        {
                                                            "kind": "WhitespaceTrivia",
                                                            "text": "        "
                                                        }
                                                    ]
                                                }
                                            }
                                        }
                                    }
                                ]
                            },
                            "semicolonToken": {
                                "kind": "SemicolonToken",
                                "fullStart": 1226,
                                "fullEnd": 1229,
                                "start": 1226,
                                "end": 1227,
                                "fullWidth": 3,
                                "width": 1,
                                "text": ";",
                                "value": ";",
                                "valueText": ";",
                                "hasTrailingTrivia": true,
                                "hasTrailingNewLine": true,
                                "trailingTrivia": [
                                    {
                                        "kind": "NewLineTrivia",
                                        "text": "\r\n"
                                    }
                                ]
                            }
                        },
                        {
                            "kind": "TryStatement",
                            "fullStart": 1229,
                            "fullEnd": 1426,
                            "start": 1239,
                            "end": 1424,
                            "fullWidth": 197,
                            "width": 185,
                            "tryKeyword": {
                                "kind": "TryKeyword",
                                "fullStart": 1229,
                                "fullEnd": 1243,
                                "start": 1239,
                                "end": 1242,
                                "fullWidth": 14,
                                "width": 3,
                                "text": "try",
                                "value": "try",
                                "valueText": "try",
                                "hasLeadingTrivia": true,
                                "hasLeadingNewLine": true,
                                "hasTrailingTrivia": true,
                                "leadingTrivia": [
                                    {
                                        "kind": "NewLineTrivia",
                                        "text": "\r\n"
                                    },
                                    {
                                        "kind": "WhitespaceTrivia",
                                        "text": "        "
                                    }
                                ],
                                "trailingTrivia": [
                                    {
                                        "kind": "WhitespaceTrivia",
                                        "text": " "
                                    }
                                ]
                            },
                            "block": {
                                "kind": "Block",
                                "fullStart": 1243,
                                "fullEnd": 1343,
                                "start": 1243,
                                "end": 1342,
                                "fullWidth": 100,
                                "width": 99,
                                "openBraceToken": {
                                    "kind": "OpenBraceToken",
                                    "fullStart": 1243,
                                    "fullEnd": 1246,
                                    "start": 1243,
                                    "end": 1244,
                                    "fullWidth": 3,
                                    "width": 1,
                                    "text": "{",
                                    "value": "{",
                                    "valueText": "{",
                                    "hasTrailingTrivia": true,
                                    "hasTrailingNewLine": true,
                                    "trailingTrivia": [
                                        {
                                            "kind": "NewLineTrivia",
                                            "text": "\r\n"
                                        }
                                    ]
                                },
                                "statements": [
                                    {
                                        "kind": "ExpressionStatement",
                                        "fullStart": 1246,
                                        "fullEnd": 1306,
                                        "start": 1258,
                                        "end": 1304,
                                        "fullWidth": 60,
                                        "width": 46,
                                        "expression": {
                                            "kind": "InvocationExpression",
                                            "fullStart": 1246,
                                            "fullEnd": 1303,
                                            "start": 1258,
                                            "end": 1303,
                                            "fullWidth": 57,
                                            "width": 45,
                                            "expression": {
                                                "kind": "MemberAccessExpression",
                                                "fullStart": 1246,
                                                "fullEnd": 1286,
                                                "start": 1258,
                                                "end": 1286,
                                                "fullWidth": 40,
                                                "width": 28,
                                                "expression": {
                                                    "kind": "MemberAccessExpression",
                                                    "fullStart": 1246,
                                                    "fullEnd": 1281,
                                                    "start": 1258,
                                                    "end": 1281,
                                                    "fullWidth": 35,
                                                    "width": 23,
                                                    "expression": {
                                                        "kind": "MemberAccessExpression",
                                                        "fullStart": 1246,
                                                        "fullEnd": 1273,
                                                        "start": 1258,
                                                        "end": 1273,
                                                        "fullWidth": 27,
                                                        "width": 15,
                                                        "expression": {
                                                            "kind": "IdentifierName",
                                                            "fullStart": 1246,
                                                            "fullEnd": 1263,
                                                            "start": 1258,
                                                            "end": 1263,
                                                            "fullWidth": 17,
                                                            "width": 5,
                                                            "text": "Array",
                                                            "value": "Array",
                                                            "valueText": "Array",
                                                            "hasLeadingTrivia": true,
                                                            "leadingTrivia": [
                                                                {
                                                                    "kind": "WhitespaceTrivia",
                                                                    "text": "            "
                                                                }
                                                            ]
                                                        },
                                                        "dotToken": {
                                                            "kind": "DotToken",
                                                            "fullStart": 1263,
                                                            "fullEnd": 1264,
                                                            "start": 1263,
                                                            "end": 1264,
                                                            "fullWidth": 1,
                                                            "width": 1,
                                                            "text": ".",
                                                            "value": ".",
                                                            "valueText": "."
                                                        },
                                                        "name": {
                                                            "kind": "IdentifierName",
                                                            "fullStart": 1264,
                                                            "fullEnd": 1273,
                                                            "start": 1264,
                                                            "end": 1273,
                                                            "fullWidth": 9,
                                                            "width": 9,
                                                            "text": "prototype",
                                                            "value": "prototype",
                                                            "valueText": "prototype"
                                                        }
                                                    },
                                                    "dotToken": {
                                                        "kind": "DotToken",
                                                        "fullStart": 1273,
                                                        "fullEnd": 1274,
                                                        "start": 1273,
                                                        "end": 1274,
                                                        "fullWidth": 1,
                                                        "width": 1,
                                                        "text": ".",
                                                        "value": ".",
                                                        "valueText": "."
                                                    },
                                                    "name": {
                                                        "kind": "IdentifierName",
                                                        "fullStart": 1274,
                                                        "fullEnd": 1281,
                                                        "start": 1274,
                                                        "end": 1281,
                                                        "fullWidth": 7,
                                                        "width": 7,
                                                        "text": "forEach",
                                                        "value": "forEach",
                                                        "valueText": "forEach"
                                                    }
                                                },
                                                "dotToken": {
                                                    "kind": "DotToken",
                                                    "fullStart": 1281,
                                                    "fullEnd": 1282,
                                                    "start": 1281,
                                                    "end": 1282,
                                                    "fullWidth": 1,
                                                    "width": 1,
                                                    "text": ".",
                                                    "value": ".",
                                                    "valueText": "."
                                                },
                                                "name": {
                                                    "kind": "IdentifierName",
                                                    "fullStart": 1282,
                                                    "fullEnd": 1286,
                                                    "start": 1282,
                                                    "end": 1286,
                                                    "fullWidth": 4,
                                                    "width": 4,
                                                    "text": "call",
                                                    "value": "call",
                                                    "valueText": "call"
                                                }
                                            },
                                            "argumentList": {
                                                "kind": "ArgumentList",
                                                "fullStart": 1286,
                                                "fullEnd": 1303,
                                                "start": 1286,
                                                "end": 1303,
                                                "fullWidth": 17,
                                                "width": 17,
                                                "openParenToken": {
                                                    "kind": "OpenParenToken",
                                                    "fullStart": 1286,
                                                    "fullEnd": 1287,
                                                    "start": 1286,
                                                    "end": 1287,
                                                    "fullWidth": 1,
                                                    "width": 1,
                                                    "text": "(",
                                                    "value": "(",
                                                    "valueText": "("
                                                },
                                                "arguments": [
                                                    {
                                                        "kind": "IdentifierName",
                                                        "fullStart": 1287,
                                                        "fullEnd": 1290,
                                                        "start": 1287,
                                                        "end": 1290,
                                                        "fullWidth": 3,
                                                        "width": 3,
                                                        "text": "obj",
                                                        "value": "obj",
                                                        "valueText": "obj"
                                                    },
                                                    {
                                                        "kind": "CommaToken",
                                                        "fullStart": 1290,
                                                        "fullEnd": 1292,
                                                        "start": 1290,
                                                        "end": 1291,
                                                        "fullWidth": 2,
                                                        "width": 1,
                                                        "text": ",",
                                                        "value": ",",
                                                        "valueText": ",",
                                                        "hasTrailingTrivia": true,
                                                        "trailingTrivia": [
                                                            {
                                                                "kind": "WhitespaceTrivia",
                                                                "text": " "
                                                            }
                                                        ]
                                                    },
                                                    {
                                                        "kind": "IdentifierName",
                                                        "fullStart": 1292,
                                                        "fullEnd": 1302,
                                                        "start": 1292,
                                                        "end": 1302,
                                                        "fullWidth": 10,
                                                        "width": 10,
                                                        "text": "callbackfn",
                                                        "value": "callbackfn",
                                                        "valueText": "callbackfn"
                                                    }
                                                ],
                                                "closeParenToken": {
                                                    "kind": "CloseParenToken",
                                                    "fullStart": 1302,
                                                    "fullEnd": 1303,
                                                    "start": 1302,
                                                    "end": 1303,
                                                    "fullWidth": 1,
                                                    "width": 1,
                                                    "text": ")",
                                                    "value": ")",
                                                    "valueText": ")"
                                                }
                                            }
                                        },
                                        "semicolonToken": {
                                            "kind": "SemicolonToken",
                                            "fullStart": 1303,
                                            "fullEnd": 1306,
                                            "start": 1303,
                                            "end": 1304,
                                            "fullWidth": 3,
                                            "width": 1,
                                            "text": ";",
                                            "value": ";",
                                            "valueText": ";",
                                            "hasTrailingTrivia": true,
                                            "hasTrailingNewLine": true,
                                            "trailingTrivia": [
                                                {
                                                    "kind": "NewLineTrivia",
                                                    "text": "\r\n"
                                                }
                                            ]
                                        }
                                    },
                                    {
                                        "kind": "ReturnStatement",
                                        "fullStart": 1306,
                                        "fullEnd": 1333,
                                        "start": 1318,
                                        "end": 1331,
                                        "fullWidth": 27,
                                        "width": 13,
                                        "returnKeyword": {
                                            "kind": "ReturnKeyword",
                                            "fullStart": 1306,
                                            "fullEnd": 1325,
                                            "start": 1318,
                                            "end": 1324,
                                            "fullWidth": 19,
                                            "width": 6,
                                            "text": "return",
                                            "value": "return",
                                            "valueText": "return",
                                            "hasLeadingTrivia": true,
                                            "hasTrailingTrivia": true,
                                            "leadingTrivia": [
                                                {
                                                    "kind": "WhitespaceTrivia",
                                                    "text": "            "
                                                }
                                            ],
                                            "trailingTrivia": [
                                                {
                                                    "kind": "WhitespaceTrivia",
                                                    "text": " "
                                                }
                                            ]
                                        },
                                        "expression": {
                                            "kind": "FalseKeyword",
                                            "fullStart": 1325,
                                            "fullEnd": 1330,
                                            "start": 1325,
                                            "end": 1330,
                                            "fullWidth": 5,
                                            "width": 5,
                                            "text": "false",
                                            "value": false,
                                            "valueText": "false"
                                        },
                                        "semicolonToken": {
                                            "kind": "SemicolonToken",
                                            "fullStart": 1330,
                                            "fullEnd": 1333,
                                            "start": 1330,
                                            "end": 1331,
                                            "fullWidth": 3,
                                            "width": 1,
                                            "text": ";",
                                            "value": ";",
                                            "valueText": ";",
                                            "hasTrailingTrivia": true,
                                            "hasTrailingNewLine": true,
                                            "trailingTrivia": [
                                                {
                                                    "kind": "NewLineTrivia",
                                                    "text": "\r\n"
                                                }
                                            ]
                                        }
                                    }
                                ],
                                "closeBraceToken": {
                                    "kind": "CloseBraceToken",
                                    "fullStart": 1333,
                                    "fullEnd": 1343,
                                    "start": 1341,
                                    "end": 1342,
                                    "fullWidth": 10,
                                    "width": 1,
                                    "text": "}",
                                    "value": "}",
                                    "valueText": "}",
                                    "hasLeadingTrivia": true,
                                    "hasTrailingTrivia": true,
                                    "leadingTrivia": [
                                        {
                                            "kind": "WhitespaceTrivia",
                                            "text": "        "
                                        }
                                    ],
                                    "trailingTrivia": [
                                        {
                                            "kind": "WhitespaceTrivia",
                                            "text": " "
                                        }
                                    ]
                                }
                            },
                            "catchClause": {
                                "kind": "CatchClause",
                                "fullStart": 1343,
                                "fullEnd": 1426,
                                "start": 1343,
                                "end": 1424,
                                "fullWidth": 83,
                                "width": 81,
                                "catchKeyword": {
                                    "kind": "CatchKeyword",
                                    "fullStart": 1343,
                                    "fullEnd": 1349,
                                    "start": 1343,
                                    "end": 1348,
                                    "fullWidth": 6,
                                    "width": 5,
                                    "text": "catch",
                                    "value": "catch",
                                    "valueText": "catch",
                                    "hasTrailingTrivia": true,
                                    "trailingTrivia": [
                                        {
                                            "kind": "WhitespaceTrivia",
                                            "text": " "
                                        }
                                    ]
                                },
                                "openParenToken": {
                                    "kind": "OpenParenToken",
                                    "fullStart": 1349,
                                    "fullEnd": 1350,
                                    "start": 1349,
                                    "end": 1350,
                                    "fullWidth": 1,
                                    "width": 1,
                                    "text": "(",
                                    "value": "(",
                                    "valueText": "("
                                },
                                "identifier": {
                                    "kind": "IdentifierName",
                                    "fullStart": 1350,
                                    "fullEnd": 1352,
                                    "start": 1350,
                                    "end": 1352,
                                    "fullWidth": 2,
                                    "width": 2,
                                    "text": "ex",
                                    "value": "ex",
                                    "valueText": "ex"
                                },
                                "closeParenToken": {
                                    "kind": "CloseParenToken",
                                    "fullStart": 1352,
                                    "fullEnd": 1354,
                                    "start": 1352,
                                    "end": 1353,
                                    "fullWidth": 2,
                                    "width": 1,
                                    "text": ")",
                                    "value": ")",
                                    "valueText": ")",
                                    "hasTrailingTrivia": true,
                                    "trailingTrivia": [
                                        {
                                            "kind": "WhitespaceTrivia",
                                            "text": " "
                                        }
                                    ]
                                },
                                "block": {
                                    "kind": "Block",
                                    "fullStart": 1354,
                                    "fullEnd": 1426,
                                    "start": 1354,
                                    "end": 1424,
                                    "fullWidth": 72,
                                    "width": 70,
                                    "openBraceToken": {
                                        "kind": "OpenBraceToken",
                                        "fullStart": 1354,
                                        "fullEnd": 1357,
                                        "start": 1354,
                                        "end": 1355,
                                        "fullWidth": 3,
                                        "width": 1,
                                        "text": "{",
                                        "value": "{",
                                        "valueText": "{",
                                        "hasTrailingTrivia": true,
                                        "hasTrailingNewLine": true,
                                        "trailingTrivia": [
                                            {
                                                "kind": "NewLineTrivia",
                                                "text": "\r\n"
                                            }
                                        ]
                                    },
                                    "statements": [
                                        {
                                            "kind": "ReturnStatement",
                                            "fullStart": 1357,
                                            "fullEnd": 1415,
                                            "start": 1369,
                                            "end": 1413,
                                            "fullWidth": 58,
                                            "width": 44,
                                            "returnKeyword": {
                                                "kind": "ReturnKeyword",
                                                "fullStart": 1357,
                                                "fullEnd": 1376,
                                                "start": 1369,
                                                "end": 1375,
                                                "fullWidth": 19,
                                                "width": 6,
                                                "text": "return",
                                                "value": "return",
                                                "valueText": "return",
                                                "hasLeadingTrivia": true,
                                                "hasTrailingTrivia": true,
                                                "leadingTrivia": [
                                                    {
                                                        "kind": "WhitespaceTrivia",
                                                        "text": "            "
                                                    }
                                                ],
                                                "trailingTrivia": [
                                                    {
                                                        "kind": "WhitespaceTrivia",
                                                        "text": " "
                                                    }
                                                ]
                                            },
                                            "expression": {
                                                "kind": "LogicalAndExpression",
                                                "fullStart": 1376,
                                                "fullEnd": 1412,
                                                "start": 1376,
                                                "end": 1412,
                                                "fullWidth": 36,
                                                "width": 36,
                                                "left": {
                                                    "kind": "InstanceOfExpression",
                                                    "fullStart": 1376,
                                                    "fullEnd": 1400,
                                                    "start": 1376,
                                                    "end": 1399,
                                                    "fullWidth": 24,
                                                    "width": 23,
                                                    "left": {
                                                        "kind": "IdentifierName",
                                                        "fullStart": 1376,
                                                        "fullEnd": 1379,
                                                        "start": 1376,
                                                        "end": 1378,
                                                        "fullWidth": 3,
                                                        "width": 2,
                                                        "text": "ex",
                                                        "value": "ex",
                                                        "valueText": "ex",
                                                        "hasTrailingTrivia": true,
                                                        "trailingTrivia": [
                                                            {
                                                                "kind": "WhitespaceTrivia",
                                                                "text": " "
                                                            }
                                                        ]
                                                    },
                                                    "operatorToken": {
                                                        "kind": "InstanceOfKeyword",
                                                        "fullStart": 1379,
                                                        "fullEnd": 1390,
                                                        "start": 1379,
                                                        "end": 1389,
                                                        "fullWidth": 11,
                                                        "width": 10,
                                                        "text": "instanceof",
                                                        "value": "instanceof",
                                                        "valueText": "instanceof",
                                                        "hasTrailingTrivia": true,
                                                        "trailingTrivia": [
                                                            {
                                                                "kind": "WhitespaceTrivia",
                                                                "text": " "
                                                            }
                                                        ]
                                                    },
                                                    "right": {
                                                        "kind": "IdentifierName",
                                                        "fullStart": 1390,
                                                        "fullEnd": 1400,
                                                        "start": 1390,
                                                        "end": 1399,
                                                        "fullWidth": 10,
                                                        "width": 9,
                                                        "text": "TypeError",
                                                        "value": "TypeError",
                                                        "valueText": "TypeError",
                                                        "hasTrailingTrivia": true,
                                                        "trailingTrivia": [
                                                            {
                                                                "kind": "WhitespaceTrivia",
                                                                "text": " "
                                                            }
                                                        ]
                                                    }
                                                },
                                                "operatorToken": {
                                                    "kind": "AmpersandAmpersandToken",
                                                    "fullStart": 1400,
                                                    "fullEnd": 1403,
                                                    "start": 1400,
                                                    "end": 1402,
                                                    "fullWidth": 3,
                                                    "width": 2,
                                                    "text": "&&",
                                                    "value": "&&",
                                                    "valueText": "&&",
                                                    "hasTrailingTrivia": true,
                                                    "trailingTrivia": [
                                                        {
                                                            "kind": "WhitespaceTrivia",
                                                            "text": " "
                                                        }
                                                    ]
                                                },
                                                "right": {
                                                    "kind": "LogicalNotExpression",
                                                    "fullStart": 1403,
                                                    "fullEnd": 1412,
                                                    "start": 1403,
                                                    "end": 1412,
                                                    "fullWidth": 9,
                                                    "width": 9,
                                                    "operatorToken": {
                                                        "kind": "ExclamationToken",
                                                        "fullStart": 1403,
                                                        "fullEnd": 1404,
                                                        "start": 1403,
                                                        "end": 1404,
                                                        "fullWidth": 1,
                                                        "width": 1,
                                                        "text": "!",
                                                        "value": "!",
                                                        "valueText": "!"
                                                    },
                                                    "operand": {
                                                        "kind": "IdentifierName",
                                                        "fullStart": 1404,
                                                        "fullEnd": 1412,
                                                        "start": 1404,
                                                        "end": 1412,
                                                        "fullWidth": 8,
                                                        "width": 8,
                                                        "text": "accessed",
                                                        "value": "accessed",
                                                        "valueText": "accessed"
                                                    }
                                                }
                                            },
                                            "semicolonToken": {
                                                "kind": "SemicolonToken",
                                                "fullStart": 1412,
                                                "fullEnd": 1415,
                                                "start": 1412,
                                                "end": 1413,
                                                "fullWidth": 3,
                                                "width": 1,
                                                "text": ";",
                                                "value": ";",
                                                "valueText": ";",
                                                "hasTrailingTrivia": true,
                                                "hasTrailingNewLine": true,
                                                "trailingTrivia": [
                                                    {
                                                        "kind": "NewLineTrivia",
                                                        "text": "\r\n"
                                                    }
                                                ]
                                            }
                                        }
                                    ],
                                    "closeBraceToken": {
                                        "kind": "CloseBraceToken",
                                        "fullStart": 1415,
                                        "fullEnd": 1426,
                                        "start": 1423,
                                        "end": 1424,
                                        "fullWidth": 11,
                                        "width": 1,
                                        "text": "}",
                                        "value": "}",
                                        "valueText": "}",
                                        "hasLeadingTrivia": true,
                                        "hasTrailingTrivia": true,
                                        "hasTrailingNewLine": true,
                                        "leadingTrivia": [
                                            {
                                                "kind": "WhitespaceTrivia",
                                                "text": "        "
                                            }
                                        ],
                                        "trailingTrivia": [
                                            {
                                                "kind": "NewLineTrivia",
                                                "text": "\r\n"
                                            }
                                        ]
                                    }
                                }
                            }
                        }
                    ],
                    "closeBraceToken": {
                        "kind": "CloseBraceToken",
                        "fullStart": 1426,
                        "fullEnd": 1433,
                        "start": 1430,
                        "end": 1431,
                        "fullWidth": 7,
                        "width": 1,
                        "text": "}",
                        "value": "}",
                        "valueText": "}",
                        "hasLeadingTrivia": true,
                        "hasTrailingTrivia": true,
                        "hasTrailingNewLine": true,
                        "leadingTrivia": [
                            {
                                "kind": "WhitespaceTrivia",
                                "text": "    "
                            }
                        ],
                        "trailingTrivia": [
                            {
                                "kind": "NewLineTrivia",
                                "text": "\r\n"
                            }
                        ]
                    }
                }
            },
            {
                "kind": "ExpressionStatement",
                "fullStart": 1433,
                "fullEnd": 1457,
                "start": 1433,
                "end": 1455,
                "fullWidth": 24,
                "width": 22,
                "expression": {
                    "kind": "InvocationExpression",
                    "fullStart": 1433,
                    "fullEnd": 1454,
                    "start": 1433,
                    "end": 1454,
                    "fullWidth": 21,
                    "width": 21,
                    "expression": {
                        "kind": "IdentifierName",
                        "fullStart": 1433,
                        "fullEnd": 1444,
                        "start": 1433,
                        "end": 1444,
                        "fullWidth": 11,
                        "width": 11,
                        "text": "runTestCase",
                        "value": "runTestCase",
                        "valueText": "runTestCase"
                    },
                    "argumentList": {
                        "kind": "ArgumentList",
                        "fullStart": 1444,
                        "fullEnd": 1454,
                        "start": 1444,
                        "end": 1454,
                        "fullWidth": 10,
                        "width": 10,
                        "openParenToken": {
                            "kind": "OpenParenToken",
                            "fullStart": 1444,
                            "fullEnd": 1445,
                            "start": 1444,
                            "end": 1445,
                            "fullWidth": 1,
                            "width": 1,
                            "text": "(",
                            "value": "(",
                            "valueText": "("
                        },
                        "arguments": [
                            {
                                "kind": "IdentifierName",
                                "fullStart": 1445,
                                "fullEnd": 1453,
                                "start": 1445,
                                "end": 1453,
                                "fullWidth": 8,
                                "width": 8,
                                "text": "testcase",
                                "value": "testcase",
                                "valueText": "testcase"
                            }
                        ],
                        "closeParenToken": {
                            "kind": "CloseParenToken",
                            "fullStart": 1453,
                            "fullEnd": 1454,
                            "start": 1453,
                            "end": 1454,
                            "fullWidth": 1,
                            "width": 1,
                            "text": ")",
                            "value": ")",
                            "valueText": ")"
                        }
                    }
                },
                "semicolonToken": {
                    "kind": "SemicolonToken",
                    "fullStart": 1454,
                    "fullEnd": 1457,
                    "start": 1454,
                    "end": 1455,
                    "fullWidth": 3,
                    "width": 1,
                    "text": ";",
                    "value": ";",
                    "valueText": ";",
                    "hasTrailingTrivia": true,
                    "hasTrailingNewLine": true,
                    "trailingTrivia": [
                        {
                            "kind": "NewLineTrivia",
                            "text": "\r\n"
                        }
                    ]
                }
            }
        ],
        "endOfFileToken": {
            "kind": "EndOfFileToken",
            "fullStart": 1457,
            "fullEnd": 1457,
            "start": 1457,
            "end": 1457,
            "fullWidth": 0,
            "width": 0,
            "text": ""
        }
    },
    "lineMap": {
        "lineStarts": [
            0,
            67,
            152,
            232,
            308,
            380,
            385,
            440,
            604,
            609,
            611,
            613,
            636,
            638,
            669,
            708,
            748,
            750,
            796,
            826,
            837,
            839,
            860,
            880,
            900,
            902,
            925,
            965,
            1011,
            1043,
            1063,
            1104,
            1151,
            1183,
            1202,
            1217,
            1229,
            1231,
            1246,
            1306,
            1333,
            1357,
            1415,
            1426,
            1433,
            1457
        ],
        "length": 1457
    }
}<|MERGE_RESOLUTION|>--- conflicted
+++ resolved
@@ -250,12 +250,8 @@
                                         "start": 650,
                                         "end": 666,
                                         "fullWidth": 16,
-<<<<<<< HEAD
                                         "width": 16,
-                                        "identifier": {
-=======
                                         "propertyName": {
->>>>>>> 85e84683
                                             "kind": "IdentifierName",
                                             "fullStart": 650,
                                             "fullEnd": 659,
@@ -389,12 +385,8 @@
                                         "start": 681,
                                         "end": 705,
                                         "fullWidth": 24,
-<<<<<<< HEAD
                                         "width": 24,
-                                        "identifier": {
-=======
                                         "propertyName": {
->>>>>>> 85e84683
                                             "kind": "IdentifierName",
                                             "fullStart": 681,
                                             "fullEnd": 698,
@@ -528,12 +520,8 @@
                                         "start": 720,
                                         "end": 745,
                                         "fullWidth": 25,
-<<<<<<< HEAD
                                         "width": 25,
-                                        "identifier": {
-=======
                                         "propertyName": {
->>>>>>> 85e84683
                                             "kind": "IdentifierName",
                                             "fullStart": 720,
                                             "fullEnd": 738,
@@ -1033,12 +1021,8 @@
                                         "start": 851,
                                         "end": 1226,
                                         "fullWidth": 375,
-<<<<<<< HEAD
                                         "width": 375,
-                                        "identifier": {
-=======
                                         "propertyName": {
->>>>>>> 85e84683
                                             "kind": "IdentifierName",
                                             "fullStart": 851,
                                             "fullEnd": 855,
