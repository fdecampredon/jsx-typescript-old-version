--- conflicted
+++ resolved
@@ -424,11 +424,8 @@
                                             "start": 680,
                                             "end": 683,
                                             "fullWidth": 3,
-<<<<<<< HEAD
                                             "width": 3,
-=======
                                             "modifiers": [],
->>>>>>> e3c38734
                                             "identifier": {
                                                 "kind": "IdentifierName",
                                                 "fullStart": 680,
@@ -468,11 +465,8 @@
                                             "start": 685,
                                             "end": 688,
                                             "fullWidth": 3,
-<<<<<<< HEAD
                                             "width": 3,
-=======
                                             "modifiers": [],
->>>>>>> e3c38734
                                             "identifier": {
                                                 "kind": "IdentifierName",
                                                 "fullStart": 685,
@@ -512,11 +506,8 @@
                                             "start": 690,
                                             "end": 693,
                                             "fullWidth": 3,
-<<<<<<< HEAD
                                             "width": 3,
-=======
                                             "modifiers": [],
->>>>>>> e3c38734
                                             "identifier": {
                                                 "kind": "IdentifierName",
                                                 "fullStart": 690,
