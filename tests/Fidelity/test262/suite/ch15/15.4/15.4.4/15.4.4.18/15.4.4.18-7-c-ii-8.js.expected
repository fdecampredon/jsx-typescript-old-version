{
    "isDeclaration": false,
    "languageVersion": "EcmaScript5",
    "parseOptions": {
        "allowAutomaticSemicolonInsertion": true
    },
    "sourceUnit": {
        "kind": "SourceUnit",
        "fullStart": 0,
        "fullEnd": 1011,
        "start": 561,
        "end": 1011,
        "fullWidth": 1011,
        "width": 450,
        "isIncrementallyUnusable": true,
        "moduleElements": [
            {
                "kind": "FunctionDeclaration",
                "fullStart": 0,
                "fullEnd": 987,
                "start": 561,
                "end": 985,
                "fullWidth": 987,
                "width": 424,
                "modifiers": [],
                "functionKeyword": {
                    "kind": "FunctionKeyword",
                    "fullStart": 0,
                    "fullEnd": 570,
                    "start": 561,
                    "end": 569,
                    "fullWidth": 570,
                    "width": 8,
                    "text": "function",
                    "value": "function",
                    "valueText": "function",
                    "hasLeadingTrivia": true,
                    "hasLeadingComment": true,
                    "hasLeadingNewLine": true,
                    "hasTrailingTrivia": true,
                    "leadingTrivia": [
                        {
                            "kind": "SingleLineCommentTrivia",
                            "text": "/// Copyright (c) 2012 Ecma International.  All rights reserved. "
                        },
                        {
                            "kind": "NewLineTrivia",
                            "text": "\r\n"
                        },
                        {
                            "kind": "SingleLineCommentTrivia",
                            "text": "/// Ecma International makes this code available under the terms and conditions set"
                        },
                        {
                            "kind": "NewLineTrivia",
                            "text": "\r\n"
                        },
                        {
                            "kind": "SingleLineCommentTrivia",
                            "text": "/// forth on http://hg.ecmascript.org/tests/test262/raw-file/tip/LICENSE (the "
                        },
                        {
                            "kind": "NewLineTrivia",
                            "text": "\r\n"
                        },
                        {
                            "kind": "SingleLineCommentTrivia",
                            "text": "/// \"Use Terms\").   Any redistribution of this code must retain the above "
                        },
                        {
                            "kind": "NewLineTrivia",
                            "text": "\r\n"
                        },
                        {
                            "kind": "SingleLineCommentTrivia",
                            "text": "/// copyright and this notice and otherwise comply with the Use Terms."
                        },
                        {
                            "kind": "NewLineTrivia",
                            "text": "\r\n"
                        },
                        {
                            "kind": "MultiLineCommentTrivia",
                            "text": "/**\r\n * @path ch15/15.4/15.4.4/15.4.4.18/15.4.4.18-7-c-ii-8.js\r\n * @description Array.prototype.forEach - element changed by callbackfn on previous iterations is observed\r\n */"
                        },
                        {
                            "kind": "NewLineTrivia",
                            "text": "\r\n"
                        },
                        {
                            "kind": "NewLineTrivia",
                            "text": "\r\n"
                        },
                        {
                            "kind": "NewLineTrivia",
                            "text": "\r\n"
                        }
                    ],
                    "trailingTrivia": [
                        {
                            "kind": "WhitespaceTrivia",
                            "text": " "
                        }
                    ]
                },
                "identifier": {
                    "kind": "IdentifierName",
                    "fullStart": 570,
                    "fullEnd": 578,
                    "start": 570,
                    "end": 578,
                    "fullWidth": 8,
                    "width": 8,
                    "text": "testcase",
                    "value": "testcase",
                    "valueText": "testcase"
                },
                "callSignature": {
                    "kind": "CallSignature",
                    "fullStart": 578,
                    "fullEnd": 581,
                    "start": 578,
                    "end": 580,
                    "fullWidth": 3,
                    "width": 2,
                    "parameterList": {
                        "kind": "ParameterList",
                        "fullStart": 578,
                        "fullEnd": 581,
                        "start": 578,
                        "end": 580,
                        "fullWidth": 3,
                        "width": 2,
                        "openParenToken": {
                            "kind": "OpenParenToken",
                            "fullStart": 578,
                            "fullEnd": 579,
                            "start": 578,
                            "end": 579,
                            "fullWidth": 1,
                            "width": 1,
                            "text": "(",
                            "value": "(",
                            "valueText": "("
                        },
                        "parameters": [],
                        "closeParenToken": {
                            "kind": "CloseParenToken",
                            "fullStart": 579,
                            "fullEnd": 581,
                            "start": 579,
                            "end": 580,
                            "fullWidth": 2,
                            "width": 1,
                            "text": ")",
                            "value": ")",
                            "valueText": ")",
                            "hasTrailingTrivia": true,
                            "trailingTrivia": [
                                {
                                    "kind": "WhitespaceTrivia",
                                    "text": " "
                                }
                            ]
                        }
                    }
                },
                "block": {
                    "kind": "Block",
                    "fullStart": 581,
                    "fullEnd": 987,
                    "start": 581,
                    "end": 985,
                    "fullWidth": 406,
                    "width": 404,
                    "openBraceToken": {
                        "kind": "OpenBraceToken",
                        "fullStart": 581,
                        "fullEnd": 584,
                        "start": 581,
                        "end": 582,
                        "fullWidth": 3,
                        "width": 1,
                        "text": "{",
                        "value": "{",
                        "valueText": "{",
                        "hasTrailingTrivia": true,
                        "hasTrailingNewLine": true,
                        "trailingTrivia": [
                            {
                                "kind": "NewLineTrivia",
                                "text": "\r\n"
                            }
                        ]
                    },
                    "statements": [
                        {
                            "kind": "VariableStatement",
                            "fullStart": 584,
                            "fullEnd": 615,
                            "start": 594,
                            "end": 613,
                            "fullWidth": 31,
                            "width": 19,
                            "modifiers": [],
                            "variableDeclaration": {
                                "kind": "VariableDeclaration",
                                "fullStart": 584,
                                "fullEnd": 612,
                                "start": 594,
                                "end": 612,
                                "fullWidth": 28,
                                "width": 18,
                                "varKeyword": {
                                    "kind": "VarKeyword",
                                    "fullStart": 584,
                                    "fullEnd": 598,
                                    "start": 594,
                                    "end": 597,
                                    "fullWidth": 14,
                                    "width": 3,
                                    "text": "var",
                                    "value": "var",
                                    "valueText": "var",
                                    "hasLeadingTrivia": true,
                                    "hasLeadingNewLine": true,
                                    "hasTrailingTrivia": true,
                                    "leadingTrivia": [
                                        {
                                            "kind": "NewLineTrivia",
                                            "text": "\r\n"
                                        },
                                        {
                                            "kind": "WhitespaceTrivia",
                                            "text": "        "
                                        }
                                    ],
                                    "trailingTrivia": [
                                        {
                                            "kind": "WhitespaceTrivia",
                                            "text": " "
                                        }
                                    ]
                                },
                                "variableDeclarators": [
                                    {
                                        "kind": "VariableDeclarator",
                                        "fullStart": 598,
                                        "fullEnd": 612,
                                        "start": 598,
                                        "end": 612,
                                        "fullWidth": 14,
                                        "width": 14,
                                        "identifier": {
                                            "kind": "IdentifierName",
                                            "fullStart": 598,
                                            "fullEnd": 605,
                                            "start": 598,
                                            "end": 604,
                                            "fullWidth": 7,
                                            "width": 6,
                                            "text": "result",
                                            "value": "result",
                                            "valueText": "result",
                                            "hasTrailingTrivia": true,
                                            "trailingTrivia": [
                                                {
                                                    "kind": "WhitespaceTrivia",
                                                    "text": " "
                                                }
                                            ]
                                        },
                                        "equalsValueClause": {
                                            "kind": "EqualsValueClause",
                                            "fullStart": 605,
                                            "fullEnd": 612,
                                            "start": 605,
                                            "end": 612,
                                            "fullWidth": 7,
                                            "width": 7,
                                            "equalsToken": {
                                                "kind": "EqualsToken",
                                                "fullStart": 605,
                                                "fullEnd": 607,
                                                "start": 605,
                                                "end": 606,
                                                "fullWidth": 2,
                                                "width": 1,
                                                "text": "=",
                                                "value": "=",
                                                "valueText": "=",
                                                "hasTrailingTrivia": true,
                                                "trailingTrivia": [
                                                    {
                                                        "kind": "WhitespaceTrivia",
                                                        "text": " "
                                                    }
                                                ]
                                            },
                                            "value": {
                                                "kind": "FalseKeyword",
                                                "fullStart": 607,
                                                "fullEnd": 612,
                                                "start": 607,
                                                "end": 612,
                                                "fullWidth": 5,
                                                "width": 5,
                                                "text": "false",
                                                "value": false,
                                                "valueText": "false"
                                            }
                                        }
                                    }
                                ]
                            },
                            "semicolonToken": {
                                "kind": "SemicolonToken",
                                "fullStart": 612,
                                "fullEnd": 615,
                                "start": 612,
                                "end": 613,
                                "fullWidth": 3,
                                "width": 1,
                                "text": ";",
                                "value": ";",
                                "valueText": ";",
                                "hasTrailingTrivia": true,
                                "hasTrailingNewLine": true,
                                "trailingTrivia": [
                                    {
                                        "kind": "NewLineTrivia",
                                        "text": "\r\n"
                                    }
                                ]
                            }
                        },
                        {
                            "kind": "VariableStatement",
                            "fullStart": 615,
                            "fullEnd": 663,
                            "start": 623,
                            "end": 661,
                            "fullWidth": 48,
                            "width": 38,
                            "modifiers": [],
                            "variableDeclaration": {
                                "kind": "VariableDeclaration",
                                "fullStart": 615,
                                "fullEnd": 660,
                                "start": 623,
                                "end": 660,
                                "fullWidth": 45,
                                "width": 37,
                                "varKeyword": {
                                    "kind": "VarKeyword",
                                    "fullStart": 615,
                                    "fullEnd": 627,
                                    "start": 623,
                                    "end": 626,
                                    "fullWidth": 12,
                                    "width": 3,
                                    "text": "var",
                                    "value": "var",
                                    "valueText": "var",
                                    "hasLeadingTrivia": true,
                                    "hasTrailingTrivia": true,
                                    "leadingTrivia": [
                                        {
                                            "kind": "WhitespaceTrivia",
                                            "text": "        "
                                        }
                                    ],
                                    "trailingTrivia": [
                                        {
                                            "kind": "WhitespaceTrivia",
                                            "text": " "
                                        }
                                    ]
                                },
                                "variableDeclarators": [
                                    {
                                        "kind": "VariableDeclarator",
                                        "fullStart": 627,
                                        "fullEnd": 660,
                                        "start": 627,
                                        "end": 660,
                                        "fullWidth": 33,
                                        "width": 33,
                                        "identifier": {
                                            "kind": "IdentifierName",
                                            "fullStart": 627,
                                            "fullEnd": 631,
                                            "start": 627,
                                            "end": 630,
                                            "fullWidth": 4,
                                            "width": 3,
                                            "text": "obj",
                                            "value": "obj",
                                            "valueText": "obj",
                                            "hasTrailingTrivia": true,
                                            "trailingTrivia": [
                                                {
                                                    "kind": "WhitespaceTrivia",
                                                    "text": " "
                                                }
                                            ]
                                        },
                                        "equalsValueClause": {
                                            "kind": "EqualsValueClause",
                                            "fullStart": 631,
                                            "fullEnd": 660,
                                            "start": 631,
                                            "end": 660,
                                            "fullWidth": 29,
                                            "width": 29,
                                            "equalsToken": {
                                                "kind": "EqualsToken",
                                                "fullStart": 631,
                                                "fullEnd": 633,
                                                "start": 631,
                                                "end": 632,
                                                "fullWidth": 2,
                                                "width": 1,
                                                "text": "=",
                                                "value": "=",
                                                "valueText": "=",
                                                "hasTrailingTrivia": true,
                                                "trailingTrivia": [
                                                    {
                                                        "kind": "WhitespaceTrivia",
                                                        "text": " "
                                                    }
                                                ]
                                            },
                                            "value": {
                                                "kind": "ObjectLiteralExpression",
                                                "fullStart": 633,
                                                "fullEnd": 660,
                                                "start": 633,
                                                "end": 660,
                                                "fullWidth": 27,
                                                "width": 27,
                                                "openBraceToken": {
                                                    "kind": "OpenBraceToken",
                                                    "fullStart": 633,
                                                    "fullEnd": 635,
                                                    "start": 633,
                                                    "end": 634,
                                                    "fullWidth": 2,
                                                    "width": 1,
                                                    "text": "{",
                                                    "value": "{",
                                                    "valueText": "{",
                                                    "hasTrailingTrivia": true,
                                                    "trailingTrivia": [
                                                        {
                                                            "kind": "WhitespaceTrivia",
                                                            "text": " "
                                                        }
                                                    ]
                                                },
                                                "propertyAssignments": [
                                                    {
                                                        "kind": "SimplePropertyAssignment",
                                                        "fullStart": 635,
                                                        "fullEnd": 640,
                                                        "start": 635,
                                                        "end": 640,
                                                        "fullWidth": 5,
                                                        "width": 5,
                                                        "propertyName": {
                                                            "kind": "NumericLiteral",
                                                            "fullStart": 635,
                                                            "fullEnd": 636,
                                                            "start": 635,
                                                            "end": 636,
                                                            "fullWidth": 1,
                                                            "width": 1,
                                                            "text": "0",
                                                            "value": 0,
                                                            "valueText": "0"
                                                        },
                                                        "colonToken": {
                                                            "kind": "ColonToken",
                                                            "fullStart": 636,
                                                            "fullEnd": 638,
                                                            "start": 636,
                                                            "end": 637,
                                                            "fullWidth": 2,
                                                            "width": 1,
                                                            "text": ":",
                                                            "value": ":",
                                                            "valueText": ":",
                                                            "hasTrailingTrivia": true,
                                                            "trailingTrivia": [
                                                                {
                                                                    "kind": "WhitespaceTrivia",
                                                                    "text": " "
                                                                }
                                                            ]
                                                        },
                                                        "expression": {
                                                            "kind": "NumericLiteral",
                                                            "fullStart": 638,
                                                            "fullEnd": 640,
                                                            "start": 638,
                                                            "end": 640,
                                                            "fullWidth": 2,
                                                            "width": 2,
                                                            "text": "11",
                                                            "value": 11,
                                                            "valueText": "11"
                                                        }
                                                    },
                                                    {
                                                        "kind": "CommaToken",
                                                        "fullStart": 640,
                                                        "fullEnd": 642,
                                                        "start": 640,
                                                        "end": 641,
                                                        "fullWidth": 2,
                                                        "width": 1,
                                                        "text": ",",
                                                        "value": ",",
                                                        "valueText": ",",
                                                        "hasTrailingTrivia": true,
                                                        "trailingTrivia": [
                                                            {
                                                                "kind": "WhitespaceTrivia",
                                                                "text": " "
                                                            }
                                                        ]
                                                    },
                                                    {
                                                        "kind": "SimplePropertyAssignment",
                                                        "fullStart": 642,
                                                        "fullEnd": 647,
                                                        "start": 642,
                                                        "end": 647,
                                                        "fullWidth": 5,
                                                        "width": 5,
                                                        "propertyName": {
                                                            "kind": "NumericLiteral",
                                                            "fullStart": 642,
                                                            "fullEnd": 643,
                                                            "start": 642,
                                                            "end": 643,
                                                            "fullWidth": 1,
                                                            "width": 1,
                                                            "text": "1",
                                                            "value": 1,
                                                            "valueText": "1"
                                                        },
                                                        "colonToken": {
                                                            "kind": "ColonToken",
                                                            "fullStart": 643,
                                                            "fullEnd": 645,
                                                            "start": 643,
                                                            "end": 644,
                                                            "fullWidth": 2,
                                                            "width": 1,
                                                            "text": ":",
                                                            "value": ":",
                                                            "valueText": ":",
                                                            "hasTrailingTrivia": true,
                                                            "trailingTrivia": [
                                                                {
                                                                    "kind": "WhitespaceTrivia",
                                                                    "text": " "
                                                                }
                                                            ]
                                                        },
                                                        "expression": {
                                                            "kind": "NumericLiteral",
                                                            "fullStart": 645,
                                                            "fullEnd": 647,
                                                            "start": 645,
                                                            "end": 647,
                                                            "fullWidth": 2,
                                                            "width": 2,
                                                            "text": "12",
                                                            "value": 12,
                                                            "valueText": "12"
                                                        }
                                                    },
                                                    {
                                                        "kind": "CommaToken",
                                                        "fullStart": 647,
                                                        "fullEnd": 649,
                                                        "start": 647,
                                                        "end": 648,
                                                        "fullWidth": 2,
                                                        "width": 1,
                                                        "text": ",",
                                                        "value": ",",
                                                        "valueText": ",",
                                                        "hasTrailingTrivia": true,
                                                        "trailingTrivia": [
                                                            {
                                                                "kind": "WhitespaceTrivia",
                                                                "text": " "
                                                            }
                                                        ]
                                                    },
                                                    {
                                                        "kind": "SimplePropertyAssignment",
                                                        "fullStart": 649,
                                                        "fullEnd": 659,
                                                        "start": 649,
                                                        "end": 658,
                                                        "fullWidth": 10,
                                                        "width": 9,
                                                        "propertyName": {
                                                            "kind": "IdentifierName",
                                                            "fullStart": 649,
                                                            "fullEnd": 655,
                                                            "start": 649,
                                                            "end": 655,
                                                            "fullWidth": 6,
                                                            "width": 6,
                                                            "text": "length",
                                                            "value": "length",
                                                            "valueText": "length"
                                                        },
                                                        "colonToken": {
                                                            "kind": "ColonToken",
                                                            "fullStart": 655,
                                                            "fullEnd": 657,
                                                            "start": 655,
                                                            "end": 656,
                                                            "fullWidth": 2,
                                                            "width": 1,
                                                            "text": ":",
                                                            "value": ":",
                                                            "valueText": ":",
                                                            "hasTrailingTrivia": true,
                                                            "trailingTrivia": [
                                                                {
                                                                    "kind": "WhitespaceTrivia",
                                                                    "text": " "
                                                                }
                                                            ]
                                                        },
                                                        "expression": {
                                                            "kind": "NumericLiteral",
                                                            "fullStart": 657,
                                                            "fullEnd": 659,
                                                            "start": 657,
                                                            "end": 658,
                                                            "fullWidth": 2,
                                                            "width": 1,
                                                            "text": "2",
                                                            "value": 2,
                                                            "valueText": "2",
                                                            "hasTrailingTrivia": true,
                                                            "trailingTrivia": [
                                                                {
                                                                    "kind": "WhitespaceTrivia",
                                                                    "text": " "
                                                                }
                                                            ]
                                                        }
                                                    }
                                                ],
                                                "closeBraceToken": {
                                                    "kind": "CloseBraceToken",
                                                    "fullStart": 659,
                                                    "fullEnd": 660,
                                                    "start": 659,
                                                    "end": 660,
                                                    "fullWidth": 1,
                                                    "width": 1,
                                                    "text": "}",
                                                    "value": "}",
                                                    "valueText": "}"
                                                }
                                            }
                                        }
                                    }
                                ]
                            },
                            "semicolonToken": {
                                "kind": "SemicolonToken",
                                "fullStart": 660,
                                "fullEnd": 663,
                                "start": 660,
                                "end": 661,
                                "fullWidth": 3,
                                "width": 1,
                                "text": ";",
                                "value": ";",
                                "valueText": ";",
                                "hasTrailingTrivia": true,
                                "hasTrailingNewLine": true,
                                "trailingTrivia": [
                                    {
                                        "kind": "NewLineTrivia",
                                        "text": "\r\n"
                                    }
                                ]
                            }
                        },
                        {
                            "kind": "FunctionDeclaration",
                            "fullStart": 663,
                            "fullEnd": 898,
                            "start": 673,
                            "end": 896,
                            "fullWidth": 235,
                            "width": 223,
                            "modifiers": [],
                            "functionKeyword": {
                                "kind": "FunctionKeyword",
                                "fullStart": 663,
                                "fullEnd": 682,
                                "start": 673,
                                "end": 681,
                                "fullWidth": 19,
                                "width": 8,
                                "text": "function",
                                "value": "function",
                                "valueText": "function",
                                "hasLeadingTrivia": true,
                                "hasLeadingNewLine": true,
                                "hasTrailingTrivia": true,
                                "leadingTrivia": [
                                    {
                                        "kind": "NewLineTrivia",
                                        "text": "\r\n"
                                    },
                                    {
                                        "kind": "WhitespaceTrivia",
                                        "text": "        "
                                    }
                                ],
                                "trailingTrivia": [
                                    {
                                        "kind": "WhitespaceTrivia",
                                        "text": " "
                                    }
                                ]
                            },
                            "identifier": {
                                "kind": "IdentifierName",
                                "fullStart": 682,
                                "fullEnd": 692,
                                "start": 682,
                                "end": 692,
                                "fullWidth": 10,
                                "width": 10,
                                "text": "callbackfn",
                                "value": "callbackfn",
                                "valueText": "callbackfn"
                            },
                            "callSignature": {
                                "kind": "CallSignature",
                                "fullStart": 692,
                                "fullEnd": 706,
                                "start": 692,
                                "end": 705,
                                "fullWidth": 14,
                                "width": 13,
                                "parameterList": {
                                    "kind": "ParameterList",
                                    "fullStart": 692,
                                    "fullEnd": 706,
                                    "start": 692,
                                    "end": 705,
                                    "fullWidth": 14,
                                    "width": 13,
                                    "openParenToken": {
                                        "kind": "OpenParenToken",
                                        "fullStart": 692,
                                        "fullEnd": 693,
                                        "start": 692,
                                        "end": 693,
                                        "fullWidth": 1,
                                        "width": 1,
                                        "text": "(",
                                        "value": "(",
                                        "valueText": "("
                                    },
                                    "parameters": [
                                        {
                                            "kind": "Parameter",
                                            "fullStart": 693,
                                            "fullEnd": 696,
                                            "start": 693,
                                            "end": 696,
                                            "fullWidth": 3,
<<<<<<< HEAD
                                            "width": 3,
=======
                                            "modifiers": [],
>>>>>>> e3c38734
                                            "identifier": {
                                                "kind": "IdentifierName",
                                                "fullStart": 693,
                                                "fullEnd": 696,
                                                "start": 693,
                                                "end": 696,
                                                "fullWidth": 3,
                                                "width": 3,
                                                "text": "val",
                                                "value": "val",
                                                "valueText": "val"
                                            }
                                        },
                                        {
                                            "kind": "CommaToken",
                                            "fullStart": 696,
                                            "fullEnd": 698,
                                            "start": 696,
                                            "end": 697,
                                            "fullWidth": 2,
                                            "width": 1,
                                            "text": ",",
                                            "value": ",",
                                            "valueText": ",",
                                            "hasTrailingTrivia": true,
                                            "trailingTrivia": [
                                                {
                                                    "kind": "WhitespaceTrivia",
                                                    "text": " "
                                                }
                                            ]
                                        },
                                        {
                                            "kind": "Parameter",
                                            "fullStart": 698,
                                            "fullEnd": 701,
                                            "start": 698,
                                            "end": 701,
                                            "fullWidth": 3,
<<<<<<< HEAD
                                            "width": 3,
=======
                                            "modifiers": [],
>>>>>>> e3c38734
                                            "identifier": {
                                                "kind": "IdentifierName",
                                                "fullStart": 698,
                                                "fullEnd": 701,
                                                "start": 698,
                                                "end": 701,
                                                "fullWidth": 3,
                                                "width": 3,
                                                "text": "idx",
                                                "value": "idx",
                                                "valueText": "idx"
                                            }
                                        },
                                        {
                                            "kind": "CommaToken",
                                            "fullStart": 701,
                                            "fullEnd": 703,
                                            "start": 701,
                                            "end": 702,
                                            "fullWidth": 2,
                                            "width": 1,
                                            "text": ",",
                                            "value": ",",
                                            "valueText": ",",
                                            "hasTrailingTrivia": true,
                                            "trailingTrivia": [
                                                {
                                                    "kind": "WhitespaceTrivia",
                                                    "text": " "
                                                }
                                            ]
                                        },
                                        {
                                            "kind": "Parameter",
                                            "fullStart": 703,
                                            "fullEnd": 704,
                                            "start": 703,
                                            "end": 704,
                                            "fullWidth": 1,
<<<<<<< HEAD
                                            "width": 1,
=======
                                            "modifiers": [],
>>>>>>> e3c38734
                                            "identifier": {
                                                "kind": "IdentifierName",
                                                "fullStart": 703,
                                                "fullEnd": 704,
                                                "start": 703,
                                                "end": 704,
                                                "fullWidth": 1,
                                                "width": 1,
                                                "text": "o",
                                                "value": "o",
                                                "valueText": "o"
                                            }
                                        }
                                    ],
                                    "closeParenToken": {
                                        "kind": "CloseParenToken",
                                        "fullStart": 704,
                                        "fullEnd": 706,
                                        "start": 704,
                                        "end": 705,
                                        "fullWidth": 2,
                                        "width": 1,
                                        "text": ")",
                                        "value": ")",
                                        "valueText": ")",
                                        "hasTrailingTrivia": true,
                                        "trailingTrivia": [
                                            {
                                                "kind": "WhitespaceTrivia",
                                                "text": " "
                                            }
                                        ]
                                    }
                                }
                            },
                            "block": {
                                "kind": "Block",
                                "fullStart": 706,
                                "fullEnd": 898,
                                "start": 706,
                                "end": 896,
                                "fullWidth": 192,
                                "width": 190,
                                "openBraceToken": {
                                    "kind": "OpenBraceToken",
                                    "fullStart": 706,
                                    "fullEnd": 709,
                                    "start": 706,
                                    "end": 707,
                                    "fullWidth": 3,
                                    "width": 1,
                                    "text": "{",
                                    "value": "{",
                                    "valueText": "{",
                                    "hasTrailingTrivia": true,
                                    "hasTrailingNewLine": true,
                                    "trailingTrivia": [
                                        {
                                            "kind": "NewLineTrivia",
                                            "text": "\r\n"
                                        }
                                    ]
                                },
                                "statements": [
                                    {
                                        "kind": "IfStatement",
                                        "fullStart": 709,
                                        "fullEnd": 789,
                                        "start": 721,
                                        "end": 787,
                                        "fullWidth": 80,
                                        "width": 66,
                                        "ifKeyword": {
                                            "kind": "IfKeyword",
                                            "fullStart": 709,
                                            "fullEnd": 724,
                                            "start": 721,
                                            "end": 723,
                                            "fullWidth": 15,
                                            "width": 2,
                                            "text": "if",
                                            "value": "if",
                                            "valueText": "if",
                                            "hasLeadingTrivia": true,
                                            "hasTrailingTrivia": true,
                                            "leadingTrivia": [
                                                {
                                                    "kind": "WhitespaceTrivia",
                                                    "text": "            "
                                                }
                                            ],
                                            "trailingTrivia": [
                                                {
                                                    "kind": "WhitespaceTrivia",
                                                    "text": " "
                                                }
                                            ]
                                        },
                                        "openParenToken": {
                                            "kind": "OpenParenToken",
                                            "fullStart": 724,
                                            "fullEnd": 725,
                                            "start": 724,
                                            "end": 725,
                                            "fullWidth": 1,
                                            "width": 1,
                                            "text": "(",
                                            "value": "(",
                                            "valueText": "("
                                        },
                                        "condition": {
                                            "kind": "EqualsExpression",
                                            "fullStart": 725,
                                            "fullEnd": 734,
                                            "start": 725,
                                            "end": 734,
                                            "fullWidth": 9,
                                            "width": 9,
                                            "left": {
                                                "kind": "IdentifierName",
                                                "fullStart": 725,
                                                "fullEnd": 729,
                                                "start": 725,
                                                "end": 728,
                                                "fullWidth": 4,
                                                "width": 3,
                                                "text": "idx",
                                                "value": "idx",
                                                "valueText": "idx",
                                                "hasTrailingTrivia": true,
                                                "trailingTrivia": [
                                                    {
                                                        "kind": "WhitespaceTrivia",
                                                        "text": " "
                                                    }
                                                ]
                                            },
                                            "operatorToken": {
                                                "kind": "EqualsEqualsEqualsToken",
                                                "fullStart": 729,
                                                "fullEnd": 733,
                                                "start": 729,
                                                "end": 732,
                                                "fullWidth": 4,
                                                "width": 3,
                                                "text": "===",
                                                "value": "===",
                                                "valueText": "===",
                                                "hasTrailingTrivia": true,
                                                "trailingTrivia": [
                                                    {
                                                        "kind": "WhitespaceTrivia",
                                                        "text": " "
                                                    }
                                                ]
                                            },
                                            "right": {
                                                "kind": "NumericLiteral",
                                                "fullStart": 733,
                                                "fullEnd": 734,
                                                "start": 733,
                                                "end": 734,
                                                "fullWidth": 1,
                                                "width": 1,
                                                "text": "0",
                                                "value": 0,
                                                "valueText": "0"
                                            }
                                        },
                                        "closeParenToken": {
                                            "kind": "CloseParenToken",
                                            "fullStart": 734,
                                            "fullEnd": 736,
                                            "start": 734,
                                            "end": 735,
                                            "fullWidth": 2,
                                            "width": 1,
                                            "text": ")",
                                            "value": ")",
                                            "valueText": ")",
                                            "hasTrailingTrivia": true,
                                            "trailingTrivia": [
                                                {
                                                    "kind": "WhitespaceTrivia",
                                                    "text": " "
                                                }
                                            ]
                                        },
                                        "statement": {
                                            "kind": "Block",
                                            "fullStart": 736,
                                            "fullEnd": 789,
                                            "start": 736,
                                            "end": 787,
                                            "fullWidth": 53,
                                            "width": 51,
                                            "openBraceToken": {
                                                "kind": "OpenBraceToken",
                                                "fullStart": 736,
                                                "fullEnd": 739,
                                                "start": 736,
                                                "end": 737,
                                                "fullWidth": 3,
                                                "width": 1,
                                                "text": "{",
                                                "value": "{",
                                                "valueText": "{",
                                                "hasTrailingTrivia": true,
                                                "hasTrailingNewLine": true,
                                                "trailingTrivia": [
                                                    {
                                                        "kind": "NewLineTrivia",
                                                        "text": "\r\n"
                                                    }
                                                ]
                                            },
                                            "statements": [
                                                {
                                                    "kind": "ExpressionStatement",
                                                    "fullStart": 739,
                                                    "fullEnd": 774,
                                                    "start": 755,
                                                    "end": 772,
                                                    "fullWidth": 35,
                                                    "width": 17,
                                                    "expression": {
                                                        "kind": "AssignmentExpression",
                                                        "fullStart": 739,
                                                        "fullEnd": 771,
                                                        "start": 755,
                                                        "end": 771,
                                                        "fullWidth": 32,
                                                        "width": 16,
                                                        "left": {
                                                            "kind": "ElementAccessExpression",
                                                            "fullStart": 739,
                                                            "fullEnd": 768,
                                                            "start": 755,
                                                            "end": 767,
                                                            "fullWidth": 29,
                                                            "width": 12,
                                                            "expression": {
                                                                "kind": "IdentifierName",
                                                                "fullStart": 739,
                                                                "fullEnd": 758,
                                                                "start": 755,
                                                                "end": 758,
                                                                "fullWidth": 19,
                                                                "width": 3,
                                                                "text": "obj",
                                                                "value": "obj",
                                                                "valueText": "obj",
                                                                "hasLeadingTrivia": true,
                                                                "leadingTrivia": [
                                                                    {
                                                                        "kind": "WhitespaceTrivia",
                                                                        "text": "                "
                                                                    }
                                                                ]
                                                            },
                                                            "openBracketToken": {
                                                                "kind": "OpenBracketToken",
                                                                "fullStart": 758,
                                                                "fullEnd": 759,
                                                                "start": 758,
                                                                "end": 759,
                                                                "fullWidth": 1,
                                                                "width": 1,
                                                                "text": "[",
                                                                "value": "[",
                                                                "valueText": "["
                                                            },
                                                            "argumentExpression": {
                                                                "kind": "AddExpression",
                                                                "fullStart": 759,
                                                                "fullEnd": 766,
                                                                "start": 759,
                                                                "end": 766,
                                                                "fullWidth": 7,
                                                                "width": 7,
                                                                "left": {
                                                                    "kind": "IdentifierName",
                                                                    "fullStart": 759,
                                                                    "fullEnd": 763,
                                                                    "start": 759,
                                                                    "end": 762,
                                                                    "fullWidth": 4,
                                                                    "width": 3,
                                                                    "text": "idx",
                                                                    "value": "idx",
                                                                    "valueText": "idx",
                                                                    "hasTrailingTrivia": true,
                                                                    "trailingTrivia": [
                                                                        {
                                                                            "kind": "WhitespaceTrivia",
                                                                            "text": " "
                                                                        }
                                                                    ]
                                                                },
                                                                "operatorToken": {
                                                                    "kind": "PlusToken",
                                                                    "fullStart": 763,
                                                                    "fullEnd": 765,
                                                                    "start": 763,
                                                                    "end": 764,
                                                                    "fullWidth": 2,
                                                                    "width": 1,
                                                                    "text": "+",
                                                                    "value": "+",
                                                                    "valueText": "+",
                                                                    "hasTrailingTrivia": true,
                                                                    "trailingTrivia": [
                                                                        {
                                                                            "kind": "WhitespaceTrivia",
                                                                            "text": " "
                                                                        }
                                                                    ]
                                                                },
                                                                "right": {
                                                                    "kind": "NumericLiteral",
                                                                    "fullStart": 765,
                                                                    "fullEnd": 766,
                                                                    "start": 765,
                                                                    "end": 766,
                                                                    "fullWidth": 1,
                                                                    "width": 1,
                                                                    "text": "1",
                                                                    "value": 1,
                                                                    "valueText": "1"
                                                                }
                                                            },
                                                            "closeBracketToken": {
                                                                "kind": "CloseBracketToken",
                                                                "fullStart": 766,
                                                                "fullEnd": 768,
                                                                "start": 766,
                                                                "end": 767,
                                                                "fullWidth": 2,
                                                                "width": 1,
                                                                "text": "]",
                                                                "value": "]",
                                                                "valueText": "]",
                                                                "hasTrailingTrivia": true,
                                                                "trailingTrivia": [
                                                                    {
                                                                        "kind": "WhitespaceTrivia",
                                                                        "text": " "
                                                                    }
                                                                ]
                                                            }
                                                        },
                                                        "operatorToken": {
                                                            "kind": "EqualsToken",
                                                            "fullStart": 768,
                                                            "fullEnd": 770,
                                                            "start": 768,
                                                            "end": 769,
                                                            "fullWidth": 2,
                                                            "width": 1,
                                                            "text": "=",
                                                            "value": "=",
                                                            "valueText": "=",
                                                            "hasTrailingTrivia": true,
                                                            "trailingTrivia": [
                                                                {
                                                                    "kind": "WhitespaceTrivia",
                                                                    "text": " "
                                                                }
                                                            ]
                                                        },
                                                        "right": {
                                                            "kind": "NumericLiteral",
                                                            "fullStart": 770,
                                                            "fullEnd": 771,
                                                            "start": 770,
                                                            "end": 771,
                                                            "fullWidth": 1,
                                                            "width": 1,
                                                            "text": "8",
                                                            "value": 8,
                                                            "valueText": "8"
                                                        }
                                                    },
                                                    "semicolonToken": {
                                                        "kind": "SemicolonToken",
                                                        "fullStart": 771,
                                                        "fullEnd": 774,
                                                        "start": 771,
                                                        "end": 772,
                                                        "fullWidth": 3,
                                                        "width": 1,
                                                        "text": ";",
                                                        "value": ";",
                                                        "valueText": ";",
                                                        "hasTrailingTrivia": true,
                                                        "hasTrailingNewLine": true,
                                                        "trailingTrivia": [
                                                            {
                                                                "kind": "NewLineTrivia",
                                                                "text": "\r\n"
                                                            }
                                                        ]
                                                    }
                                                }
                                            ],
                                            "closeBraceToken": {
                                                "kind": "CloseBraceToken",
                                                "fullStart": 774,
                                                "fullEnd": 789,
                                                "start": 786,
                                                "end": 787,
                                                "fullWidth": 15,
                                                "width": 1,
                                                "text": "}",
                                                "value": "}",
                                                "valueText": "}",
                                                "hasLeadingTrivia": true,
                                                "hasTrailingTrivia": true,
                                                "hasTrailingNewLine": true,
                                                "leadingTrivia": [
                                                    {
                                                        "kind": "WhitespaceTrivia",
                                                        "text": "            "
                                                    }
                                                ],
                                                "trailingTrivia": [
                                                    {
                                                        "kind": "NewLineTrivia",
                                                        "text": "\r\n"
                                                    }
                                                ]
                                            }
                                        }
                                    },
                                    {
                                        "kind": "IfStatement",
                                        "fullStart": 789,
                                        "fullEnd": 887,
                                        "start": 815,
                                        "end": 885,
                                        "fullWidth": 98,
                                        "width": 70,
                                        "ifKeyword": {
                                            "kind": "IfKeyword",
                                            "fullStart": 789,
                                            "fullEnd": 818,
                                            "start": 815,
                                            "end": 817,
                                            "fullWidth": 29,
                                            "width": 2,
                                            "text": "if",
                                            "value": "if",
                                            "valueText": "if",
                                            "hasLeadingTrivia": true,
                                            "hasLeadingNewLine": true,
                                            "hasTrailingTrivia": true,
                                            "leadingTrivia": [
                                                {
                                                    "kind": "WhitespaceTrivia",
                                                    "text": "            "
                                                },
                                                {
                                                    "kind": "NewLineTrivia",
                                                    "text": "\r\n"
                                                },
                                                {
                                                    "kind": "WhitespaceTrivia",
                                                    "text": "            "
                                                }
                                            ],
                                            "trailingTrivia": [
                                                {
                                                    "kind": "WhitespaceTrivia",
                                                    "text": " "
                                                }
                                            ]
                                        },
                                        "openParenToken": {
                                            "kind": "OpenParenToken",
                                            "fullStart": 818,
                                            "fullEnd": 819,
                                            "start": 818,
                                            "end": 819,
                                            "fullWidth": 1,
                                            "width": 1,
                                            "text": "(",
                                            "value": "(",
                                            "valueText": "("
                                        },
                                        "condition": {
                                            "kind": "EqualsExpression",
                                            "fullStart": 819,
                                            "fullEnd": 828,
                                            "start": 819,
                                            "end": 828,
                                            "fullWidth": 9,
                                            "width": 9,
                                            "left": {
                                                "kind": "IdentifierName",
                                                "fullStart": 819,
                                                "fullEnd": 823,
                                                "start": 819,
                                                "end": 822,
                                                "fullWidth": 4,
                                                "width": 3,
                                                "text": "idx",
                                                "value": "idx",
                                                "valueText": "idx",
                                                "hasTrailingTrivia": true,
                                                "trailingTrivia": [
                                                    {
                                                        "kind": "WhitespaceTrivia",
                                                        "text": " "
                                                    }
                                                ]
                                            },
                                            "operatorToken": {
                                                "kind": "EqualsEqualsEqualsToken",
                                                "fullStart": 823,
                                                "fullEnd": 827,
                                                "start": 823,
                                                "end": 826,
                                                "fullWidth": 4,
                                                "width": 3,
                                                "text": "===",
                                                "value": "===",
                                                "valueText": "===",
                                                "hasTrailingTrivia": true,
                                                "trailingTrivia": [
                                                    {
                                                        "kind": "WhitespaceTrivia",
                                                        "text": " "
                                                    }
                                                ]
                                            },
                                            "right": {
                                                "kind": "NumericLiteral",
                                                "fullStart": 827,
                                                "fullEnd": 828,
                                                "start": 827,
                                                "end": 828,
                                                "fullWidth": 1,
                                                "width": 1,
                                                "text": "1",
                                                "value": 1,
                                                "valueText": "1"
                                            }
                                        },
                                        "closeParenToken": {
                                            "kind": "CloseParenToken",
                                            "fullStart": 828,
                                            "fullEnd": 830,
                                            "start": 828,
                                            "end": 829,
                                            "fullWidth": 2,
                                            "width": 1,
                                            "text": ")",
                                            "value": ")",
                                            "valueText": ")",
                                            "hasTrailingTrivia": true,
                                            "trailingTrivia": [
                                                {
                                                    "kind": "WhitespaceTrivia",
                                                    "text": " "
                                                }
                                            ]
                                        },
                                        "statement": {
                                            "kind": "Block",
                                            "fullStart": 830,
                                            "fullEnd": 887,
                                            "start": 830,
                                            "end": 885,
                                            "fullWidth": 57,
                                            "width": 55,
                                            "openBraceToken": {
                                                "kind": "OpenBraceToken",
                                                "fullStart": 830,
                                                "fullEnd": 833,
                                                "start": 830,
                                                "end": 831,
                                                "fullWidth": 3,
                                                "width": 1,
                                                "text": "{",
                                                "value": "{",
                                                "valueText": "{",
                                                "hasTrailingTrivia": true,
                                                "hasTrailingNewLine": true,
                                                "trailingTrivia": [
                                                    {
                                                        "kind": "NewLineTrivia",
                                                        "text": "\r\n"
                                                    }
                                                ]
                                            },
                                            "statements": [
                                                {
                                                    "kind": "ExpressionStatement",
                                                    "fullStart": 833,
                                                    "fullEnd": 872,
                                                    "start": 849,
                                                    "end": 870,
                                                    "fullWidth": 39,
                                                    "width": 21,
                                                    "expression": {
                                                        "kind": "AssignmentExpression",
                                                        "fullStart": 833,
                                                        "fullEnd": 869,
                                                        "start": 849,
                                                        "end": 869,
                                                        "fullWidth": 36,
                                                        "width": 20,
                                                        "left": {
                                                            "kind": "IdentifierName",
                                                            "fullStart": 833,
                                                            "fullEnd": 856,
                                                            "start": 849,
                                                            "end": 855,
                                                            "fullWidth": 23,
                                                            "width": 6,
                                                            "text": "result",
                                                            "value": "result",
                                                            "valueText": "result",
                                                            "hasLeadingTrivia": true,
                                                            "hasTrailingTrivia": true,
                                                            "leadingTrivia": [
                                                                {
                                                                    "kind": "WhitespaceTrivia",
                                                                    "text": "                "
                                                                }
                                                            ],
                                                            "trailingTrivia": [
                                                                {
                                                                    "kind": "WhitespaceTrivia",
                                                                    "text": " "
                                                                }
                                                            ]
                                                        },
                                                        "operatorToken": {
                                                            "kind": "EqualsToken",
                                                            "fullStart": 856,
                                                            "fullEnd": 858,
                                                            "start": 856,
                                                            "end": 857,
                                                            "fullWidth": 2,
                                                            "width": 1,
                                                            "text": "=",
                                                            "value": "=",
                                                            "valueText": "=",
                                                            "hasTrailingTrivia": true,
                                                            "trailingTrivia": [
                                                                {
                                                                    "kind": "WhitespaceTrivia",
                                                                    "text": " "
                                                                }
                                                            ]
                                                        },
                                                        "right": {
                                                            "kind": "ParenthesizedExpression",
                                                            "fullStart": 858,
                                                            "fullEnd": 869,
                                                            "start": 858,
                                                            "end": 869,
                                                            "fullWidth": 11,
                                                            "width": 11,
                                                            "openParenToken": {
                                                                "kind": "OpenParenToken",
                                                                "fullStart": 858,
                                                                "fullEnd": 859,
                                                                "start": 858,
                                                                "end": 859,
                                                                "fullWidth": 1,
                                                                "width": 1,
                                                                "text": "(",
                                                                "value": "(",
                                                                "valueText": "("
                                                            },
                                                            "expression": {
                                                                "kind": "EqualsExpression",
                                                                "fullStart": 859,
                                                                "fullEnd": 868,
                                                                "start": 859,
                                                                "end": 868,
                                                                "fullWidth": 9,
                                                                "width": 9,
                                                                "left": {
                                                                    "kind": "IdentifierName",
                                                                    "fullStart": 859,
                                                                    "fullEnd": 863,
                                                                    "start": 859,
                                                                    "end": 862,
                                                                    "fullWidth": 4,
                                                                    "width": 3,
                                                                    "text": "val",
                                                                    "value": "val",
                                                                    "valueText": "val",
                                                                    "hasTrailingTrivia": true,
                                                                    "trailingTrivia": [
                                                                        {
                                                                            "kind": "WhitespaceTrivia",
                                                                            "text": " "
                                                                        }
                                                                    ]
                                                                },
                                                                "operatorToken": {
                                                                    "kind": "EqualsEqualsEqualsToken",
                                                                    "fullStart": 863,
                                                                    "fullEnd": 867,
                                                                    "start": 863,
                                                                    "end": 866,
                                                                    "fullWidth": 4,
                                                                    "width": 3,
                                                                    "text": "===",
                                                                    "value": "===",
                                                                    "valueText": "===",
                                                                    "hasTrailingTrivia": true,
                                                                    "trailingTrivia": [
                                                                        {
                                                                            "kind": "WhitespaceTrivia",
                                                                            "text": " "
                                                                        }
                                                                    ]
                                                                },
                                                                "right": {
                                                                    "kind": "NumericLiteral",
                                                                    "fullStart": 867,
                                                                    "fullEnd": 868,
                                                                    "start": 867,
                                                                    "end": 868,
                                                                    "fullWidth": 1,
                                                                    "width": 1,
                                                                    "text": "8",
                                                                    "value": 8,
                                                                    "valueText": "8"
                                                                }
                                                            },
                                                            "closeParenToken": {
                                                                "kind": "CloseParenToken",
                                                                "fullStart": 868,
                                                                "fullEnd": 869,
                                                                "start": 868,
                                                                "end": 869,
                                                                "fullWidth": 1,
                                                                "width": 1,
                                                                "text": ")",
                                                                "value": ")",
                                                                "valueText": ")"
                                                            }
                                                        }
                                                    },
                                                    "semicolonToken": {
                                                        "kind": "SemicolonToken",
                                                        "fullStart": 869,
                                                        "fullEnd": 872,
                                                        "start": 869,
                                                        "end": 870,
                                                        "fullWidth": 3,
                                                        "width": 1,
                                                        "text": ";",
                                                        "value": ";",
                                                        "valueText": ";",
                                                        "hasTrailingTrivia": true,
                                                        "hasTrailingNewLine": true,
                                                        "trailingTrivia": [
                                                            {
                                                                "kind": "NewLineTrivia",
                                                                "text": "\r\n"
                                                            }
                                                        ]
                                                    }
                                                }
                                            ],
                                            "closeBraceToken": {
                                                "kind": "CloseBraceToken",
                                                "fullStart": 872,
                                                "fullEnd": 887,
                                                "start": 884,
                                                "end": 885,
                                                "fullWidth": 15,
                                                "width": 1,
                                                "text": "}",
                                                "value": "}",
                                                "valueText": "}",
                                                "hasLeadingTrivia": true,
                                                "hasTrailingTrivia": true,
                                                "hasTrailingNewLine": true,
                                                "leadingTrivia": [
                                                    {
                                                        "kind": "WhitespaceTrivia",
                                                        "text": "            "
                                                    }
                                                ],
                                                "trailingTrivia": [
                                                    {
                                                        "kind": "NewLineTrivia",
                                                        "text": "\r\n"
                                                    }
                                                ]
                                            }
                                        }
                                    }
                                ],
                                "closeBraceToken": {
                                    "kind": "CloseBraceToken",
                                    "fullStart": 887,
                                    "fullEnd": 898,
                                    "start": 895,
                                    "end": 896,
                                    "fullWidth": 11,
                                    "width": 1,
                                    "text": "}",
                                    "value": "}",
                                    "valueText": "}",
                                    "hasLeadingTrivia": true,
                                    "hasTrailingTrivia": true,
                                    "hasTrailingNewLine": true,
                                    "leadingTrivia": [
                                        {
                                            "kind": "WhitespaceTrivia",
                                            "text": "        "
                                        }
                                    ],
                                    "trailingTrivia": [
                                        {
                                            "kind": "NewLineTrivia",
                                            "text": "\r\n"
                                        }
                                    ]
                                }
                            }
                        },
                        {
                            "kind": "ExpressionStatement",
                            "fullStart": 898,
                            "fullEnd": 956,
                            "start": 908,
                            "end": 954,
                            "fullWidth": 58,
                            "width": 46,
                            "expression": {
                                "kind": "InvocationExpression",
                                "fullStart": 898,
                                "fullEnd": 953,
                                "start": 908,
                                "end": 953,
                                "fullWidth": 55,
                                "width": 45,
                                "expression": {
                                    "kind": "MemberAccessExpression",
                                    "fullStart": 898,
                                    "fullEnd": 936,
                                    "start": 908,
                                    "end": 936,
                                    "fullWidth": 38,
                                    "width": 28,
                                    "expression": {
                                        "kind": "MemberAccessExpression",
                                        "fullStart": 898,
                                        "fullEnd": 931,
                                        "start": 908,
                                        "end": 931,
                                        "fullWidth": 33,
                                        "width": 23,
                                        "expression": {
                                            "kind": "MemberAccessExpression",
                                            "fullStart": 898,
                                            "fullEnd": 923,
                                            "start": 908,
                                            "end": 923,
                                            "fullWidth": 25,
                                            "width": 15,
                                            "expression": {
                                                "kind": "IdentifierName",
                                                "fullStart": 898,
                                                "fullEnd": 913,
                                                "start": 908,
                                                "end": 913,
                                                "fullWidth": 15,
                                                "width": 5,
                                                "text": "Array",
                                                "value": "Array",
                                                "valueText": "Array",
                                                "hasLeadingTrivia": true,
                                                "hasLeadingNewLine": true,
                                                "leadingTrivia": [
                                                    {
                                                        "kind": "NewLineTrivia",
                                                        "text": "\r\n"
                                                    },
                                                    {
                                                        "kind": "WhitespaceTrivia",
                                                        "text": "        "
                                                    }
                                                ]
                                            },
                                            "dotToken": {
                                                "kind": "DotToken",
                                                "fullStart": 913,
                                                "fullEnd": 914,
                                                "start": 913,
                                                "end": 914,
                                                "fullWidth": 1,
                                                "width": 1,
                                                "text": ".",
                                                "value": ".",
                                                "valueText": "."
                                            },
                                            "name": {
                                                "kind": "IdentifierName",
                                                "fullStart": 914,
                                                "fullEnd": 923,
                                                "start": 914,
                                                "end": 923,
                                                "fullWidth": 9,
                                                "width": 9,
                                                "text": "prototype",
                                                "value": "prototype",
                                                "valueText": "prototype"
                                            }
                                        },
                                        "dotToken": {
                                            "kind": "DotToken",
                                            "fullStart": 923,
                                            "fullEnd": 924,
                                            "start": 923,
                                            "end": 924,
                                            "fullWidth": 1,
                                            "width": 1,
                                            "text": ".",
                                            "value": ".",
                                            "valueText": "."
                                        },
                                        "name": {
                                            "kind": "IdentifierName",
                                            "fullStart": 924,
                                            "fullEnd": 931,
                                            "start": 924,
                                            "end": 931,
                                            "fullWidth": 7,
                                            "width": 7,
                                            "text": "forEach",
                                            "value": "forEach",
                                            "valueText": "forEach"
                                        }
                                    },
                                    "dotToken": {
                                        "kind": "DotToken",
                                        "fullStart": 931,
                                        "fullEnd": 932,
                                        "start": 931,
                                        "end": 932,
                                        "fullWidth": 1,
                                        "width": 1,
                                        "text": ".",
                                        "value": ".",
                                        "valueText": "."
                                    },
                                    "name": {
                                        "kind": "IdentifierName",
                                        "fullStart": 932,
                                        "fullEnd": 936,
                                        "start": 932,
                                        "end": 936,
                                        "fullWidth": 4,
                                        "width": 4,
                                        "text": "call",
                                        "value": "call",
                                        "valueText": "call"
                                    }
                                },
                                "argumentList": {
                                    "kind": "ArgumentList",
                                    "fullStart": 936,
                                    "fullEnd": 953,
                                    "start": 936,
                                    "end": 953,
                                    "fullWidth": 17,
                                    "width": 17,
                                    "openParenToken": {
                                        "kind": "OpenParenToken",
                                        "fullStart": 936,
                                        "fullEnd": 937,
                                        "start": 936,
                                        "end": 937,
                                        "fullWidth": 1,
                                        "width": 1,
                                        "text": "(",
                                        "value": "(",
                                        "valueText": "("
                                    },
                                    "arguments": [
                                        {
                                            "kind": "IdentifierName",
                                            "fullStart": 937,
                                            "fullEnd": 940,
                                            "start": 937,
                                            "end": 940,
                                            "fullWidth": 3,
                                            "width": 3,
                                            "text": "obj",
                                            "value": "obj",
                                            "valueText": "obj"
                                        },
                                        {
                                            "kind": "CommaToken",
                                            "fullStart": 940,
                                            "fullEnd": 942,
                                            "start": 940,
                                            "end": 941,
                                            "fullWidth": 2,
                                            "width": 1,
                                            "text": ",",
                                            "value": ",",
                                            "valueText": ",",
                                            "hasTrailingTrivia": true,
                                            "trailingTrivia": [
                                                {
                                                    "kind": "WhitespaceTrivia",
                                                    "text": " "
                                                }
                                            ]
                                        },
                                        {
                                            "kind": "IdentifierName",
                                            "fullStart": 942,
                                            "fullEnd": 952,
                                            "start": 942,
                                            "end": 952,
                                            "fullWidth": 10,
                                            "width": 10,
                                            "text": "callbackfn",
                                            "value": "callbackfn",
                                            "valueText": "callbackfn"
                                        }
                                    ],
                                    "closeParenToken": {
                                        "kind": "CloseParenToken",
                                        "fullStart": 952,
                                        "fullEnd": 953,
                                        "start": 952,
                                        "end": 953,
                                        "fullWidth": 1,
                                        "width": 1,
                                        "text": ")",
                                        "value": ")",
                                        "valueText": ")"
                                    }
                                }
                            },
                            "semicolonToken": {
                                "kind": "SemicolonToken",
                                "fullStart": 953,
                                "fullEnd": 956,
                                "start": 953,
                                "end": 954,
                                "fullWidth": 3,
                                "width": 1,
                                "text": ";",
                                "value": ";",
                                "valueText": ";",
                                "hasTrailingTrivia": true,
                                "hasTrailingNewLine": true,
                                "trailingTrivia": [
                                    {
                                        "kind": "NewLineTrivia",
                                        "text": "\r\n"
                                    }
                                ]
                            }
                        },
                        {
                            "kind": "ReturnStatement",
                            "fullStart": 956,
                            "fullEnd": 980,
                            "start": 964,
                            "end": 978,
                            "fullWidth": 24,
                            "width": 14,
                            "returnKeyword": {
                                "kind": "ReturnKeyword",
                                "fullStart": 956,
                                "fullEnd": 971,
                                "start": 964,
                                "end": 970,
                                "fullWidth": 15,
                                "width": 6,
                                "text": "return",
                                "value": "return",
                                "valueText": "return",
                                "hasLeadingTrivia": true,
                                "hasTrailingTrivia": true,
                                "leadingTrivia": [
                                    {
                                        "kind": "WhitespaceTrivia",
                                        "text": "        "
                                    }
                                ],
                                "trailingTrivia": [
                                    {
                                        "kind": "WhitespaceTrivia",
                                        "text": " "
                                    }
                                ]
                            },
                            "expression": {
                                "kind": "IdentifierName",
                                "fullStart": 971,
                                "fullEnd": 977,
                                "start": 971,
                                "end": 977,
                                "fullWidth": 6,
                                "width": 6,
                                "text": "result",
                                "value": "result",
                                "valueText": "result"
                            },
                            "semicolonToken": {
                                "kind": "SemicolonToken",
                                "fullStart": 977,
                                "fullEnd": 980,
                                "start": 977,
                                "end": 978,
                                "fullWidth": 3,
                                "width": 1,
                                "text": ";",
                                "value": ";",
                                "valueText": ";",
                                "hasTrailingTrivia": true,
                                "hasTrailingNewLine": true,
                                "trailingTrivia": [
                                    {
                                        "kind": "NewLineTrivia",
                                        "text": "\r\n"
                                    }
                                ]
                            }
                        }
                    ],
                    "closeBraceToken": {
                        "kind": "CloseBraceToken",
                        "fullStart": 980,
                        "fullEnd": 987,
                        "start": 984,
                        "end": 985,
                        "fullWidth": 7,
                        "width": 1,
                        "text": "}",
                        "value": "}",
                        "valueText": "}",
                        "hasLeadingTrivia": true,
                        "hasTrailingTrivia": true,
                        "hasTrailingNewLine": true,
                        "leadingTrivia": [
                            {
                                "kind": "WhitespaceTrivia",
                                "text": "    "
                            }
                        ],
                        "trailingTrivia": [
                            {
                                "kind": "NewLineTrivia",
                                "text": "\r\n"
                            }
                        ]
                    }
                }
            },
            {
                "kind": "ExpressionStatement",
                "fullStart": 987,
                "fullEnd": 1011,
                "start": 987,
                "end": 1009,
                "fullWidth": 24,
                "width": 22,
                "expression": {
                    "kind": "InvocationExpression",
                    "fullStart": 987,
                    "fullEnd": 1008,
                    "start": 987,
                    "end": 1008,
                    "fullWidth": 21,
                    "width": 21,
                    "expression": {
                        "kind": "IdentifierName",
                        "fullStart": 987,
                        "fullEnd": 998,
                        "start": 987,
                        "end": 998,
                        "fullWidth": 11,
                        "width": 11,
                        "text": "runTestCase",
                        "value": "runTestCase",
                        "valueText": "runTestCase"
                    },
                    "argumentList": {
                        "kind": "ArgumentList",
                        "fullStart": 998,
                        "fullEnd": 1008,
                        "start": 998,
                        "end": 1008,
                        "fullWidth": 10,
                        "width": 10,
                        "openParenToken": {
                            "kind": "OpenParenToken",
                            "fullStart": 998,
                            "fullEnd": 999,
                            "start": 998,
                            "end": 999,
                            "fullWidth": 1,
                            "width": 1,
                            "text": "(",
                            "value": "(",
                            "valueText": "("
                        },
                        "arguments": [
                            {
                                "kind": "IdentifierName",
                                "fullStart": 999,
                                "fullEnd": 1007,
                                "start": 999,
                                "end": 1007,
                                "fullWidth": 8,
                                "width": 8,
                                "text": "testcase",
                                "value": "testcase",
                                "valueText": "testcase"
                            }
                        ],
                        "closeParenToken": {
                            "kind": "CloseParenToken",
                            "fullStart": 1007,
                            "fullEnd": 1008,
                            "start": 1007,
                            "end": 1008,
                            "fullWidth": 1,
                            "width": 1,
                            "text": ")",
                            "value": ")",
                            "valueText": ")"
                        }
                    }
                },
                "semicolonToken": {
                    "kind": "SemicolonToken",
                    "fullStart": 1008,
                    "fullEnd": 1011,
                    "start": 1008,
                    "end": 1009,
                    "fullWidth": 3,
                    "width": 1,
                    "text": ";",
                    "value": ";",
                    "valueText": ";",
                    "hasTrailingTrivia": true,
                    "hasTrailingNewLine": true,
                    "trailingTrivia": [
                        {
                            "kind": "NewLineTrivia",
                            "text": "\r\n"
                        }
                    ]
                }
            }
        ],
        "endOfFileToken": {
            "kind": "EndOfFileToken",
            "fullStart": 1011,
            "fullEnd": 1011,
            "start": 1011,
            "end": 1011,
            "fullWidth": 0,
            "width": 0,
            "text": ""
        }
    },
    "lineMap": {
        "lineStarts": [
            0,
            67,
            152,
            232,
            308,
            380,
            385,
            444,
            552,
            557,
            559,
            561,
            584,
            586,
            615,
            663,
            665,
            709,
            739,
            774,
            789,
            803,
            833,
            872,
            887,
            898,
            900,
            956,
            980,
            987,
            1011
        ],
        "length": 1011
    }
}<|MERGE_RESOLUTION|>--- conflicted
+++ resolved
@@ -788,11 +788,8 @@
                                             "start": 693,
                                             "end": 696,
                                             "fullWidth": 3,
-<<<<<<< HEAD
                                             "width": 3,
-=======
                                             "modifiers": [],
->>>>>>> e3c38734
                                             "identifier": {
                                                 "kind": "IdentifierName",
                                                 "fullStart": 693,
@@ -832,11 +829,8 @@
                                             "start": 698,
                                             "end": 701,
                                             "fullWidth": 3,
-<<<<<<< HEAD
                                             "width": 3,
-=======
                                             "modifiers": [],
->>>>>>> e3c38734
                                             "identifier": {
                                                 "kind": "IdentifierName",
                                                 "fullStart": 698,
@@ -876,11 +870,8 @@
                                             "start": 703,
                                             "end": 704,
                                             "fullWidth": 1,
-<<<<<<< HEAD
                                             "width": 1,
-=======
                                             "modifiers": [],
->>>>>>> e3c38734
                                             "identifier": {
                                                 "kind": "IdentifierName",
                                                 "fullStart": 703,
