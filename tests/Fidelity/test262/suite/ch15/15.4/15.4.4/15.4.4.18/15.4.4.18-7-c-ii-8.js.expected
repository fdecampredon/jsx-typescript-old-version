{
    "isDeclaration": false,
    "languageVersion": "EcmaScript5",
    "parseOptions": {
        "allowAutomaticSemicolonInsertion": true
    },
    "sourceUnit": {
        "kind": "SourceUnit",
        "fullStart": 0,
        "fullEnd": 1011,
        "start": 561,
        "end": 1011,
        "fullWidth": 1011,
        "width": 450,
        "isIncrementallyUnusable": true,
        "moduleElements": [
            {
                "kind": "FunctionDeclaration",
                "fullStart": 0,
                "fullEnd": 987,
                "start": 561,
                "end": 985,
                "fullWidth": 987,
                "width": 424,
                "modifiers": [],
                "functionKeyword": {
                    "kind": "FunctionKeyword",
                    "fullStart": 0,
                    "fullEnd": 570,
                    "start": 561,
                    "end": 569,
                    "fullWidth": 570,
                    "width": 8,
                    "text": "function",
                    "value": "function",
                    "valueText": "function",
                    "hasLeadingTrivia": true,
                    "hasLeadingComment": true,
                    "hasLeadingNewLine": true,
                    "hasTrailingTrivia": true,
                    "leadingTrivia": [
                        {
                            "kind": "SingleLineCommentTrivia",
                            "text": "/// Copyright (c) 2012 Ecma International.  All rights reserved. "
                        },
                        {
                            "kind": "NewLineTrivia",
                            "text": "\r\n"
                        },
                        {
                            "kind": "SingleLineCommentTrivia",
                            "text": "/// Ecma International makes this code available under the terms and conditions set"
                        },
                        {
                            "kind": "NewLineTrivia",
                            "text": "\r\n"
                        },
                        {
                            "kind": "SingleLineCommentTrivia",
                            "text": "/// forth on http://hg.ecmascript.org/tests/test262/raw-file/tip/LICENSE (the "
                        },
                        {
                            "kind": "NewLineTrivia",
                            "text": "\r\n"
                        },
                        {
                            "kind": "SingleLineCommentTrivia",
                            "text": "/// \"Use Terms\").   Any redistribution of this code must retain the above "
                        },
                        {
                            "kind": "NewLineTrivia",
                            "text": "\r\n"
                        },
                        {
                            "kind": "SingleLineCommentTrivia",
                            "text": "/// copyright and this notice and otherwise comply with the Use Terms."
                        },
                        {
                            "kind": "NewLineTrivia",
                            "text": "\r\n"
                        },
                        {
                            "kind": "MultiLineCommentTrivia",
                            "text": "/**\r\n * @path ch15/15.4/15.4.4/15.4.4.18/15.4.4.18-7-c-ii-8.js\r\n * @description Array.prototype.forEach - element changed by callbackfn on previous iterations is observed\r\n */"
                        },
                        {
                            "kind": "NewLineTrivia",
                            "text": "\r\n"
                        },
                        {
                            "kind": "NewLineTrivia",
                            "text": "\r\n"
                        },
                        {
                            "kind": "NewLineTrivia",
                            "text": "\r\n"
                        }
                    ],
                    "trailingTrivia": [
                        {
                            "kind": "WhitespaceTrivia",
                            "text": " "
                        }
                    ]
                },
                "identifier": {
                    "kind": "IdentifierName",
                    "fullStart": 570,
                    "fullEnd": 578,
                    "start": 570,
                    "end": 578,
                    "fullWidth": 8,
                    "width": 8,
                    "text": "testcase",
                    "value": "testcase",
                    "valueText": "testcase"
                },
                "callSignature": {
                    "kind": "CallSignature",
                    "fullStart": 578,
                    "fullEnd": 581,
                    "start": 578,
                    "end": 580,
                    "fullWidth": 3,
                    "width": 2,
                    "parameterList": {
                        "kind": "ParameterList",
                        "fullStart": 578,
                        "fullEnd": 581,
                        "start": 578,
                        "end": 580,
                        "fullWidth": 3,
                        "width": 2,
                        "openParenToken": {
                            "kind": "OpenParenToken",
                            "fullStart": 578,
                            "fullEnd": 579,
                            "start": 578,
                            "end": 579,
                            "fullWidth": 1,
                            "width": 1,
                            "text": "(",
                            "value": "(",
                            "valueText": "("
                        },
                        "parameters": [],
                        "closeParenToken": {
                            "kind": "CloseParenToken",
                            "fullStart": 579,
                            "fullEnd": 581,
                            "start": 579,
                            "end": 580,
                            "fullWidth": 2,
                            "width": 1,
                            "text": ")",
                            "value": ")",
                            "valueText": ")",
                            "hasTrailingTrivia": true,
                            "trailingTrivia": [
                                {
                                    "kind": "WhitespaceTrivia",
                                    "text": " "
                                }
                            ]
                        }
                    }
                },
                "block": {
                    "kind": "Block",
                    "fullStart": 581,
                    "fullEnd": 987,
                    "start": 581,
                    "end": 985,
                    "fullWidth": 406,
                    "width": 404,
                    "openBraceToken": {
                        "kind": "OpenBraceToken",
                        "fullStart": 581,
                        "fullEnd": 584,
                        "start": 581,
                        "end": 582,
                        "fullWidth": 3,
                        "width": 1,
                        "text": "{",
                        "value": "{",
                        "valueText": "{",
                        "hasTrailingTrivia": true,
                        "hasTrailingNewLine": true,
                        "trailingTrivia": [
                            {
                                "kind": "NewLineTrivia",
                                "text": "\r\n"
                            }
                        ]
                    },
                    "statements": [
                        {
                            "kind": "VariableStatement",
                            "fullStart": 584,
                            "fullEnd": 615,
                            "start": 594,
                            "end": 613,
                            "fullWidth": 31,
                            "width": 19,
                            "modifiers": [],
                            "variableDeclaration": {
                                "kind": "VariableDeclaration",
                                "fullStart": 584,
                                "fullEnd": 612,
                                "start": 594,
                                "end": 612,
                                "fullWidth": 28,
                                "width": 18,
                                "varKeyword": {
                                    "kind": "VarKeyword",
                                    "fullStart": 584,
                                    "fullEnd": 598,
                                    "start": 594,
                                    "end": 597,
                                    "fullWidth": 14,
                                    "width": 3,
                                    "text": "var",
                                    "value": "var",
                                    "valueText": "var",
                                    "hasLeadingTrivia": true,
                                    "hasLeadingNewLine": true,
                                    "hasTrailingTrivia": true,
                                    "leadingTrivia": [
                                        {
                                            "kind": "NewLineTrivia",
                                            "text": "\r\n"
                                        },
                                        {
                                            "kind": "WhitespaceTrivia",
                                            "text": "        "
                                        }
                                    ],
                                    "trailingTrivia": [
                                        {
                                            "kind": "WhitespaceTrivia",
                                            "text": " "
                                        }
                                    ]
                                },
                                "variableDeclarators": [
                                    {
                                        "kind": "VariableDeclarator",
                                        "fullStart": 598,
                                        "fullEnd": 612,
                                        "start": 598,
                                        "end": 612,
                                        "fullWidth": 14,
<<<<<<< HEAD
                                        "width": 14,
                                        "identifier": {
=======
                                        "propertyName": {
>>>>>>> 85e84683
                                            "kind": "IdentifierName",
                                            "fullStart": 598,
                                            "fullEnd": 605,
                                            "start": 598,
                                            "end": 604,
                                            "fullWidth": 7,
                                            "width": 6,
                                            "text": "result",
                                            "value": "result",
                                            "valueText": "result",
                                            "hasTrailingTrivia": true,
                                            "trailingTrivia": [
                                                {
                                                    "kind": "WhitespaceTrivia",
                                                    "text": " "
                                                }
                                            ]
                                        },
                                        "equalsValueClause": {
                                            "kind": "EqualsValueClause",
                                            "fullStart": 605,
                                            "fullEnd": 612,
                                            "start": 605,
                                            "end": 612,
                                            "fullWidth": 7,
                                            "width": 7,
                                            "equalsToken": {
                                                "kind": "EqualsToken",
                                                "fullStart": 605,
                                                "fullEnd": 607,
                                                "start": 605,
                                                "end": 606,
                                                "fullWidth": 2,
                                                "width": 1,
                                                "text": "=",
                                                "value": "=",
                                                "valueText": "=",
                                                "hasTrailingTrivia": true,
                                                "trailingTrivia": [
                                                    {
                                                        "kind": "WhitespaceTrivia",
                                                        "text": " "
                                                    }
                                                ]
                                            },
                                            "value": {
                                                "kind": "FalseKeyword",
                                                "fullStart": 607,
                                                "fullEnd": 612,
                                                "start": 607,
                                                "end": 612,
                                                "fullWidth": 5,
                                                "width": 5,
                                                "text": "false",
                                                "value": false,
                                                "valueText": "false"
                                            }
                                        }
                                    }
                                ]
                            },
                            "semicolonToken": {
                                "kind": "SemicolonToken",
                                "fullStart": 612,
                                "fullEnd": 615,
                                "start": 612,
                                "end": 613,
                                "fullWidth": 3,
                                "width": 1,
                                "text": ";",
                                "value": ";",
                                "valueText": ";",
                                "hasTrailingTrivia": true,
                                "hasTrailingNewLine": true,
                                "trailingTrivia": [
                                    {
                                        "kind": "NewLineTrivia",
                                        "text": "\r\n"
                                    }
                                ]
                            }
                        },
                        {
                            "kind": "VariableStatement",
                            "fullStart": 615,
                            "fullEnd": 663,
                            "start": 623,
                            "end": 661,
                            "fullWidth": 48,
                            "width": 38,
                            "modifiers": [],
                            "variableDeclaration": {
                                "kind": "VariableDeclaration",
                                "fullStart": 615,
                                "fullEnd": 660,
                                "start": 623,
                                "end": 660,
                                "fullWidth": 45,
                                "width": 37,
                                "varKeyword": {
                                    "kind": "VarKeyword",
                                    "fullStart": 615,
                                    "fullEnd": 627,
                                    "start": 623,
                                    "end": 626,
                                    "fullWidth": 12,
                                    "width": 3,
                                    "text": "var",
                                    "value": "var",
                                    "valueText": "var",
                                    "hasLeadingTrivia": true,
                                    "hasTrailingTrivia": true,
                                    "leadingTrivia": [
                                        {
                                            "kind": "WhitespaceTrivia",
                                            "text": "        "
                                        }
                                    ],
                                    "trailingTrivia": [
                                        {
                                            "kind": "WhitespaceTrivia",
                                            "text": " "
                                        }
                                    ]
                                },
                                "variableDeclarators": [
                                    {
                                        "kind": "VariableDeclarator",
                                        "fullStart": 627,
                                        "fullEnd": 660,
                                        "start": 627,
                                        "end": 660,
                                        "fullWidth": 33,
<<<<<<< HEAD
                                        "width": 33,
                                        "identifier": {
=======
                                        "propertyName": {
>>>>>>> 85e84683
                                            "kind": "IdentifierName",
                                            "fullStart": 627,
                                            "fullEnd": 631,
                                            "start": 627,
                                            "end": 630,
                                            "fullWidth": 4,
                                            "width": 3,
                                            "text": "obj",
                                            "value": "obj",
                                            "valueText": "obj",
                                            "hasTrailingTrivia": true,
                                            "trailingTrivia": [
                                                {
                                                    "kind": "WhitespaceTrivia",
                                                    "text": " "
                                                }
                                            ]
                                        },
                                        "equalsValueClause": {
                                            "kind": "EqualsValueClause",
                                            "fullStart": 631,
                                            "fullEnd": 660,
                                            "start": 631,
                                            "end": 660,
                                            "fullWidth": 29,
                                            "width": 29,
                                            "equalsToken": {
                                                "kind": "EqualsToken",
                                                "fullStart": 631,
                                                "fullEnd": 633,
                                                "start": 631,
                                                "end": 632,
                                                "fullWidth": 2,
                                                "width": 1,
                                                "text": "=",
                                                "value": "=",
                                                "valueText": "=",
                                                "hasTrailingTrivia": true,
                                                "trailingTrivia": [
                                                    {
                                                        "kind": "WhitespaceTrivia",
                                                        "text": " "
                                                    }
                                                ]
                                            },
                                            "value": {
                                                "kind": "ObjectLiteralExpression",
                                                "fullStart": 633,
                                                "fullEnd": 660,
                                                "start": 633,
                                                "end": 660,
                                                "fullWidth": 27,
                                                "width": 27,
                                                "openBraceToken": {
                                                    "kind": "OpenBraceToken",
                                                    "fullStart": 633,
                                                    "fullEnd": 635,
                                                    "start": 633,
                                                    "end": 634,
                                                    "fullWidth": 2,
                                                    "width": 1,
                                                    "text": "{",
                                                    "value": "{",
                                                    "valueText": "{",
                                                    "hasTrailingTrivia": true,
                                                    "trailingTrivia": [
                                                        {
                                                            "kind": "WhitespaceTrivia",
                                                            "text": " "
                                                        }
                                                    ]
                                                },
                                                "propertyAssignments": [
                                                    {
                                                        "kind": "SimplePropertyAssignment",
                                                        "fullStart": 635,
                                                        "fullEnd": 640,
                                                        "start": 635,
                                                        "end": 640,
                                                        "fullWidth": 5,
                                                        "width": 5,
                                                        "propertyName": {
                                                            "kind": "NumericLiteral",
                                                            "fullStart": 635,
                                                            "fullEnd": 636,
                                                            "start": 635,
                                                            "end": 636,
                                                            "fullWidth": 1,
                                                            "width": 1,
                                                            "text": "0",
                                                            "value": 0,
                                                            "valueText": "0"
                                                        },
                                                        "colonToken": {
                                                            "kind": "ColonToken",
                                                            "fullStart": 636,
                                                            "fullEnd": 638,
                                                            "start": 636,
                                                            "end": 637,
                                                            "fullWidth": 2,
                                                            "width": 1,
                                                            "text": ":",
                                                            "value": ":",
                                                            "valueText": ":",
                                                            "hasTrailingTrivia": true,
                                                            "trailingTrivia": [
                                                                {
                                                                    "kind": "WhitespaceTrivia",
                                                                    "text": " "
                                                                }
                                                            ]
                                                        },
                                                        "expression": {
                                                            "kind": "NumericLiteral",
                                                            "fullStart": 638,
                                                            "fullEnd": 640,
                                                            "start": 638,
                                                            "end": 640,
                                                            "fullWidth": 2,
                                                            "width": 2,
                                                            "text": "11",
                                                            "value": 11,
                                                            "valueText": "11"
                                                        }
                                                    },
                                                    {
                                                        "kind": "CommaToken",
                                                        "fullStart": 640,
                                                        "fullEnd": 642,
                                                        "start": 640,
                                                        "end": 641,
                                                        "fullWidth": 2,
                                                        "width": 1,
                                                        "text": ",",
                                                        "value": ",",
                                                        "valueText": ",",
                                                        "hasTrailingTrivia": true,
                                                        "trailingTrivia": [
                                                            {
                                                                "kind": "WhitespaceTrivia",
                                                                "text": " "
                                                            }
                                                        ]
                                                    },
                                                    {
                                                        "kind": "SimplePropertyAssignment",
                                                        "fullStart": 642,
                                                        "fullEnd": 647,
                                                        "start": 642,
                                                        "end": 647,
                                                        "fullWidth": 5,
                                                        "width": 5,
                                                        "propertyName": {
                                                            "kind": "NumericLiteral",
                                                            "fullStart": 642,
                                                            "fullEnd": 643,
                                                            "start": 642,
                                                            "end": 643,
                                                            "fullWidth": 1,
                                                            "width": 1,
                                                            "text": "1",
                                                            "value": 1,
                                                            "valueText": "1"
                                                        },
                                                        "colonToken": {
                                                            "kind": "ColonToken",
                                                            "fullStart": 643,
                                                            "fullEnd": 645,
                                                            "start": 643,
                                                            "end": 644,
                                                            "fullWidth": 2,
                                                            "width": 1,
                                                            "text": ":",
                                                            "value": ":",
                                                            "valueText": ":",
                                                            "hasTrailingTrivia": true,
                                                            "trailingTrivia": [
                                                                {
                                                                    "kind": "WhitespaceTrivia",
                                                                    "text": " "
                                                                }
                                                            ]
                                                        },
                                                        "expression": {
                                                            "kind": "NumericLiteral",
                                                            "fullStart": 645,
                                                            "fullEnd": 647,
                                                            "start": 645,
                                                            "end": 647,
                                                            "fullWidth": 2,
                                                            "width": 2,
                                                            "text": "12",
                                                            "value": 12,
                                                            "valueText": "12"
                                                        }
                                                    },
                                                    {
                                                        "kind": "CommaToken",
                                                        "fullStart": 647,
                                                        "fullEnd": 649,
                                                        "start": 647,
                                                        "end": 648,
                                                        "fullWidth": 2,
                                                        "width": 1,
                                                        "text": ",",
                                                        "value": ",",
                                                        "valueText": ",",
                                                        "hasTrailingTrivia": true,
                                                        "trailingTrivia": [
                                                            {
                                                                "kind": "WhitespaceTrivia",
                                                                "text": " "
                                                            }
                                                        ]
                                                    },
                                                    {
                                                        "kind": "SimplePropertyAssignment",
                                                        "fullStart": 649,
                                                        "fullEnd": 659,
                                                        "start": 649,
                                                        "end": 658,
                                                        "fullWidth": 10,
                                                        "width": 9,
                                                        "propertyName": {
                                                            "kind": "IdentifierName",
                                                            "fullStart": 649,
                                                            "fullEnd": 655,
                                                            "start": 649,
                                                            "end": 655,
                                                            "fullWidth": 6,
                                                            "width": 6,
                                                            "text": "length",
                                                            "value": "length",
                                                            "valueText": "length"
                                                        },
                                                        "colonToken": {
                                                            "kind": "ColonToken",
                                                            "fullStart": 655,
                                                            "fullEnd": 657,
                                                            "start": 655,
                                                            "end": 656,
                                                            "fullWidth": 2,
                                                            "width": 1,
                                                            "text": ":",
                                                            "value": ":",
                                                            "valueText": ":",
                                                            "hasTrailingTrivia": true,
                                                            "trailingTrivia": [
                                                                {
                                                                    "kind": "WhitespaceTrivia",
                                                                    "text": " "
                                                                }
                                                            ]
                                                        },
                                                        "expression": {
                                                            "kind": "NumericLiteral",
                                                            "fullStart": 657,
                                                            "fullEnd": 659,
                                                            "start": 657,
                                                            "end": 658,
                                                            "fullWidth": 2,
                                                            "width": 1,
                                                            "text": "2",
                                                            "value": 2,
                                                            "valueText": "2",
                                                            "hasTrailingTrivia": true,
                                                            "trailingTrivia": [
                                                                {
                                                                    "kind": "WhitespaceTrivia",
                                                                    "text": " "
                                                                }
                                                            ]
                                                        }
                                                    }
                                                ],
                                                "closeBraceToken": {
                                                    "kind": "CloseBraceToken",
                                                    "fullStart": 659,
                                                    "fullEnd": 660,
                                                    "start": 659,
                                                    "end": 660,
                                                    "fullWidth": 1,
                                                    "width": 1,
                                                    "text": "}",
                                                    "value": "}",
                                                    "valueText": "}"
                                                }
                                            }
                                        }
                                    }
                                ]
                            },
                            "semicolonToken": {
                                "kind": "SemicolonToken",
                                "fullStart": 660,
                                "fullEnd": 663,
                                "start": 660,
                                "end": 661,
                                "fullWidth": 3,
                                "width": 1,
                                "text": ";",
                                "value": ";",
                                "valueText": ";",
                                "hasTrailingTrivia": true,
                                "hasTrailingNewLine": true,
                                "trailingTrivia": [
                                    {
                                        "kind": "NewLineTrivia",
                                        "text": "\r\n"
                                    }
                                ]
                            }
                        },
                        {
                            "kind": "FunctionDeclaration",
                            "fullStart": 663,
                            "fullEnd": 898,
                            "start": 673,
                            "end": 896,
                            "fullWidth": 235,
                            "width": 223,
                            "modifiers": [],
                            "functionKeyword": {
                                "kind": "FunctionKeyword",
                                "fullStart": 663,
                                "fullEnd": 682,
                                "start": 673,
                                "end": 681,
                                "fullWidth": 19,
                                "width": 8,
                                "text": "function",
                                "value": "function",
                                "valueText": "function",
                                "hasLeadingTrivia": true,
                                "hasLeadingNewLine": true,
                                "hasTrailingTrivia": true,
                                "leadingTrivia": [
                                    {
                                        "kind": "NewLineTrivia",
                                        "text": "\r\n"
                                    },
                                    {
                                        "kind": "WhitespaceTrivia",
                                        "text": "        "
                                    }
                                ],
                                "trailingTrivia": [
                                    {
                                        "kind": "WhitespaceTrivia",
                                        "text": " "
                                    }
                                ]
                            },
                            "identifier": {
                                "kind": "IdentifierName",
                                "fullStart": 682,
                                "fullEnd": 692,
                                "start": 682,
                                "end": 692,
                                "fullWidth": 10,
                                "width": 10,
                                "text": "callbackfn",
                                "value": "callbackfn",
                                "valueText": "callbackfn"
                            },
                            "callSignature": {
                                "kind": "CallSignature",
                                "fullStart": 692,
                                "fullEnd": 706,
                                "start": 692,
                                "end": 705,
                                "fullWidth": 14,
                                "width": 13,
                                "parameterList": {
                                    "kind": "ParameterList",
                                    "fullStart": 692,
                                    "fullEnd": 706,
                                    "start": 692,
                                    "end": 705,
                                    "fullWidth": 14,
                                    "width": 13,
                                    "openParenToken": {
                                        "kind": "OpenParenToken",
                                        "fullStart": 692,
                                        "fullEnd": 693,
                                        "start": 692,
                                        "end": 693,
                                        "fullWidth": 1,
                                        "width": 1,
                                        "text": "(",
                                        "value": "(",
                                        "valueText": "("
                                    },
                                    "parameters": [
                                        {
                                            "kind": "Parameter",
                                            "fullStart": 693,
                                            "fullEnd": 696,
                                            "start": 693,
                                            "end": 696,
                                            "fullWidth": 3,
                                            "width": 3,
                                            "modifiers": [],
                                            "identifier": {
                                                "kind": "IdentifierName",
                                                "fullStart": 693,
                                                "fullEnd": 696,
                                                "start": 693,
                                                "end": 696,
                                                "fullWidth": 3,
                                                "width": 3,
                                                "text": "val",
                                                "value": "val",
                                                "valueText": "val"
                                            }
                                        },
                                        {
                                            "kind": "CommaToken",
                                            "fullStart": 696,
                                            "fullEnd": 698,
                                            "start": 696,
                                            "end": 697,
                                            "fullWidth": 2,
                                            "width": 1,
                                            "text": ",",
                                            "value": ",",
                                            "valueText": ",",
                                            "hasTrailingTrivia": true,
                                            "trailingTrivia": [
                                                {
                                                    "kind": "WhitespaceTrivia",
                                                    "text": " "
                                                }
                                            ]
                                        },
                                        {
                                            "kind": "Parameter",
                                            "fullStart": 698,
                                            "fullEnd": 701,
                                            "start": 698,
                                            "end": 701,
                                            "fullWidth": 3,
                                            "width": 3,
                                            "modifiers": [],
                                            "identifier": {
                                                "kind": "IdentifierName",
                                                "fullStart": 698,
                                                "fullEnd": 701,
                                                "start": 698,
                                                "end": 701,
                                                "fullWidth": 3,
                                                "width": 3,
                                                "text": "idx",
                                                "value": "idx",
                                                "valueText": "idx"
                                            }
                                        },
                                        {
                                            "kind": "CommaToken",
                                            "fullStart": 701,
                                            "fullEnd": 703,
                                            "start": 701,
                                            "end": 702,
                                            "fullWidth": 2,
                                            "width": 1,
                                            "text": ",",
                                            "value": ",",
                                            "valueText": ",",
                                            "hasTrailingTrivia": true,
                                            "trailingTrivia": [
                                                {
                                                    "kind": "WhitespaceTrivia",
                                                    "text": " "
                                                }
                                            ]
                                        },
                                        {
                                            "kind": "Parameter",
                                            "fullStart": 703,
                                            "fullEnd": 704,
                                            "start": 703,
                                            "end": 704,
                                            "fullWidth": 1,
                                            "width": 1,
                                            "modifiers": [],
                                            "identifier": {
                                                "kind": "IdentifierName",
                                                "fullStart": 703,
                                                "fullEnd": 704,
                                                "start": 703,
                                                "end": 704,
                                                "fullWidth": 1,
                                                "width": 1,
                                                "text": "o",
                                                "value": "o",
                                                "valueText": "o"
                                            }
                                        }
                                    ],
                                    "closeParenToken": {
                                        "kind": "CloseParenToken",
                                        "fullStart": 704,
                                        "fullEnd": 706,
                                        "start": 704,
                                        "end": 705,
                                        "fullWidth": 2,
                                        "width": 1,
                                        "text": ")",
                                        "value": ")",
                                        "valueText": ")",
                                        "hasTrailingTrivia": true,
                                        "trailingTrivia": [
                                            {
                                                "kind": "WhitespaceTrivia",
                                                "text": " "
                                            }
                                        ]
                                    }
                                }
                            },
                            "block": {
                                "kind": "Block",
                                "fullStart": 706,
                                "fullEnd": 898,
                                "start": 706,
                                "end": 896,
                                "fullWidth": 192,
                                "width": 190,
                                "openBraceToken": {
                                    "kind": "OpenBraceToken",
                                    "fullStart": 706,
                                    "fullEnd": 709,
                                    "start": 706,
                                    "end": 707,
                                    "fullWidth": 3,
                                    "width": 1,
                                    "text": "{",
                                    "value": "{",
                                    "valueText": "{",
                                    "hasTrailingTrivia": true,
                                    "hasTrailingNewLine": true,
                                    "trailingTrivia": [
                                        {
                                            "kind": "NewLineTrivia",
                                            "text": "\r\n"
                                        }
                                    ]
                                },
                                "statements": [
                                    {
                                        "kind": "IfStatement",
                                        "fullStart": 709,
                                        "fullEnd": 789,
                                        "start": 721,
                                        "end": 787,
                                        "fullWidth": 80,
                                        "width": 66,
                                        "ifKeyword": {
                                            "kind": "IfKeyword",
                                            "fullStart": 709,
                                            "fullEnd": 724,
                                            "start": 721,
                                            "end": 723,
                                            "fullWidth": 15,
                                            "width": 2,
                                            "text": "if",
                                            "value": "if",
                                            "valueText": "if",
                                            "hasLeadingTrivia": true,
                                            "hasTrailingTrivia": true,
                                            "leadingTrivia": [
                                                {
                                                    "kind": "WhitespaceTrivia",
                                                    "text": "            "
                                                }
                                            ],
                                            "trailingTrivia": [
                                                {
                                                    "kind": "WhitespaceTrivia",
                                                    "text": " "
                                                }
                                            ]
                                        },
                                        "openParenToken": {
                                            "kind": "OpenParenToken",
                                            "fullStart": 724,
                                            "fullEnd": 725,
                                            "start": 724,
                                            "end": 725,
                                            "fullWidth": 1,
                                            "width": 1,
                                            "text": "(",
                                            "value": "(",
                                            "valueText": "("
                                        },
                                        "condition": {
                                            "kind": "EqualsExpression",
                                            "fullStart": 725,
                                            "fullEnd": 734,
                                            "start": 725,
                                            "end": 734,
                                            "fullWidth": 9,
                                            "width": 9,
                                            "left": {
                                                "kind": "IdentifierName",
                                                "fullStart": 725,
                                                "fullEnd": 729,
                                                "start": 725,
                                                "end": 728,
                                                "fullWidth": 4,
                                                "width": 3,
                                                "text": "idx",
                                                "value": "idx",
                                                "valueText": "idx",
                                                "hasTrailingTrivia": true,
                                                "trailingTrivia": [
                                                    {
                                                        "kind": "WhitespaceTrivia",
                                                        "text": " "
                                                    }
                                                ]
                                            },
                                            "operatorToken": {
                                                "kind": "EqualsEqualsEqualsToken",
                                                "fullStart": 729,
                                                "fullEnd": 733,
                                                "start": 729,
                                                "end": 732,
                                                "fullWidth": 4,
                                                "width": 3,
                                                "text": "===",
                                                "value": "===",
                                                "valueText": "===",
                                                "hasTrailingTrivia": true,
                                                "trailingTrivia": [
                                                    {
                                                        "kind": "WhitespaceTrivia",
                                                        "text": " "
                                                    }
                                                ]
                                            },
                                            "right": {
                                                "kind": "NumericLiteral",
                                                "fullStart": 733,
                                                "fullEnd": 734,
                                                "start": 733,
                                                "end": 734,
                                                "fullWidth": 1,
                                                "width": 1,
                                                "text": "0",
                                                "value": 0,
                                                "valueText": "0"
                                            }
                                        },
                                        "closeParenToken": {
                                            "kind": "CloseParenToken",
                                            "fullStart": 734,
                                            "fullEnd": 736,
                                            "start": 734,
                                            "end": 735,
                                            "fullWidth": 2,
                                            "width": 1,
                                            "text": ")",
                                            "value": ")",
                                            "valueText": ")",
                                            "hasTrailingTrivia": true,
                                            "trailingTrivia": [
                                                {
                                                    "kind": "WhitespaceTrivia",
                                                    "text": " "
                                                }
                                            ]
                                        },
                                        "statement": {
                                            "kind": "Block",
                                            "fullStart": 736,
                                            "fullEnd": 789,
                                            "start": 736,
                                            "end": 787,
                                            "fullWidth": 53,
                                            "width": 51,
                                            "openBraceToken": {
                                                "kind": "OpenBraceToken",
                                                "fullStart": 736,
                                                "fullEnd": 739,
                                                "start": 736,
                                                "end": 737,
                                                "fullWidth": 3,
                                                "width": 1,
                                                "text": "{",
                                                "value": "{",
                                                "valueText": "{",
                                                "hasTrailingTrivia": true,
                                                "hasTrailingNewLine": true,
                                                "trailingTrivia": [
                                                    {
                                                        "kind": "NewLineTrivia",
                                                        "text": "\r\n"
                                                    }
                                                ]
                                            },
                                            "statements": [
                                                {
                                                    "kind": "ExpressionStatement",
                                                    "fullStart": 739,
                                                    "fullEnd": 774,
                                                    "start": 755,
                                                    "end": 772,
                                                    "fullWidth": 35,
                                                    "width": 17,
                                                    "expression": {
                                                        "kind": "AssignmentExpression",
                                                        "fullStart": 739,
                                                        "fullEnd": 771,
                                                        "start": 755,
                                                        "end": 771,
                                                        "fullWidth": 32,
                                                        "width": 16,
                                                        "left": {
                                                            "kind": "ElementAccessExpression",
                                                            "fullStart": 739,
                                                            "fullEnd": 768,
                                                            "start": 755,
                                                            "end": 767,
                                                            "fullWidth": 29,
                                                            "width": 12,
                                                            "expression": {
                                                                "kind": "IdentifierName",
                                                                "fullStart": 739,
                                                                "fullEnd": 758,
                                                                "start": 755,
                                                                "end": 758,
                                                                "fullWidth": 19,
                                                                "width": 3,
                                                                "text": "obj",
                                                                "value": "obj",
                                                                "valueText": "obj",
                                                                "hasLeadingTrivia": true,
                                                                "leadingTrivia": [
                                                                    {
                                                                        "kind": "WhitespaceTrivia",
                                                                        "text": "                "
                                                                    }
                                                                ]
                                                            },
                                                            "openBracketToken": {
                                                                "kind": "OpenBracketToken",
                                                                "fullStart": 758,
                                                                "fullEnd": 759,
                                                                "start": 758,
                                                                "end": 759,
                                                                "fullWidth": 1,
                                                                "width": 1,
                                                                "text": "[",
                                                                "value": "[",
                                                                "valueText": "["
                                                            },
                                                            "argumentExpression": {
                                                                "kind": "AddExpression",
                                                                "fullStart": 759,
                                                                "fullEnd": 766,
                                                                "start": 759,
                                                                "end": 766,
                                                                "fullWidth": 7,
                                                                "width": 7,
                                                                "left": {
                                                                    "kind": "IdentifierName",
                                                                    "fullStart": 759,
                                                                    "fullEnd": 763,
                                                                    "start": 759,
                                                                    "end": 762,
                                                                    "fullWidth": 4,
                                                                    "width": 3,
                                                                    "text": "idx",
                                                                    "value": "idx",
                                                                    "valueText": "idx",
                                                                    "hasTrailingTrivia": true,
                                                                    "trailingTrivia": [
                                                                        {
                                                                            "kind": "WhitespaceTrivia",
                                                                            "text": " "
                                                                        }
                                                                    ]
                                                                },
                                                                "operatorToken": {
                                                                    "kind": "PlusToken",
                                                                    "fullStart": 763,
                                                                    "fullEnd": 765,
                                                                    "start": 763,
                                                                    "end": 764,
                                                                    "fullWidth": 2,
                                                                    "width": 1,
                                                                    "text": "+",
                                                                    "value": "+",
                                                                    "valueText": "+",
                                                                    "hasTrailingTrivia": true,
                                                                    "trailingTrivia": [
                                                                        {
                                                                            "kind": "WhitespaceTrivia",
                                                                            "text": " "
                                                                        }
                                                                    ]
                                                                },
                                                                "right": {
                                                                    "kind": "NumericLiteral",
                                                                    "fullStart": 765,
                                                                    "fullEnd": 766,
                                                                    "start": 765,
                                                                    "end": 766,
                                                                    "fullWidth": 1,
                                                                    "width": 1,
                                                                    "text": "1",
                                                                    "value": 1,
                                                                    "valueText": "1"
                                                                }
                                                            },
                                                            "closeBracketToken": {
                                                                "kind": "CloseBracketToken",
                                                                "fullStart": 766,
                                                                "fullEnd": 768,
                                                                "start": 766,
                                                                "end": 767,
                                                                "fullWidth": 2,
                                                                "width": 1,
                                                                "text": "]",
                                                                "value": "]",
                                                                "valueText": "]",
                                                                "hasTrailingTrivia": true,
                                                                "trailingTrivia": [
                                                                    {
                                                                        "kind": "WhitespaceTrivia",
                                                                        "text": " "
                                                                    }
                                                                ]
                                                            }
                                                        },
                                                        "operatorToken": {
                                                            "kind": "EqualsToken",
                                                            "fullStart": 768,
                                                            "fullEnd": 770,
                                                            "start": 768,
                                                            "end": 769,
                                                            "fullWidth": 2,
                                                            "width": 1,
                                                            "text": "=",
                                                            "value": "=",
                                                            "valueText": "=",
                                                            "hasTrailingTrivia": true,
                                                            "trailingTrivia": [
                                                                {
                                                                    "kind": "WhitespaceTrivia",
                                                                    "text": " "
                                                                }
                                                            ]
                                                        },
                                                        "right": {
                                                            "kind": "NumericLiteral",
                                                            "fullStart": 770,
                                                            "fullEnd": 771,
                                                            "start": 770,
                                                            "end": 771,
                                                            "fullWidth": 1,
                                                            "width": 1,
                                                            "text": "8",
                                                            "value": 8,
                                                            "valueText": "8"
                                                        }
                                                    },
                                                    "semicolonToken": {
                                                        "kind": "SemicolonToken",
                                                        "fullStart": 771,
                                                        "fullEnd": 774,
                                                        "start": 771,
                                                        "end": 772,
                                                        "fullWidth": 3,
                                                        "width": 1,
                                                        "text": ";",
                                                        "value": ";",
                                                        "valueText": ";",
                                                        "hasTrailingTrivia": true,
                                                        "hasTrailingNewLine": true,
                                                        "trailingTrivia": [
                                                            {
                                                                "kind": "NewLineTrivia",
                                                                "text": "\r\n"
                                                            }
                                                        ]
                                                    }
                                                }
                                            ],
                                            "closeBraceToken": {
                                                "kind": "CloseBraceToken",
                                                "fullStart": 774,
                                                "fullEnd": 789,
                                                "start": 786,
                                                "end": 787,
                                                "fullWidth": 15,
                                                "width": 1,
                                                "text": "}",
                                                "value": "}",
                                                "valueText": "}",
                                                "hasLeadingTrivia": true,
                                                "hasTrailingTrivia": true,
                                                "hasTrailingNewLine": true,
                                                "leadingTrivia": [
                                                    {
                                                        "kind": "WhitespaceTrivia",
                                                        "text": "            "
                                                    }
                                                ],
                                                "trailingTrivia": [
                                                    {
                                                        "kind": "NewLineTrivia",
                                                        "text": "\r\n"
                                                    }
                                                ]
                                            }
                                        }
                                    },
                                    {
                                        "kind": "IfStatement",
                                        "fullStart": 789,
                                        "fullEnd": 887,
                                        "start": 815,
                                        "end": 885,
                                        "fullWidth": 98,
                                        "width": 70,
                                        "ifKeyword": {
                                            "kind": "IfKeyword",
                                            "fullStart": 789,
                                            "fullEnd": 818,
                                            "start": 815,
                                            "end": 817,
                                            "fullWidth": 29,
                                            "width": 2,
                                            "text": "if",
                                            "value": "if",
                                            "valueText": "if",
                                            "hasLeadingTrivia": true,
                                            "hasLeadingNewLine": true,
                                            "hasTrailingTrivia": true,
                                            "leadingTrivia": [
                                                {
                                                    "kind": "WhitespaceTrivia",
                                                    "text": "            "
                                                },
                                                {
                                                    "kind": "NewLineTrivia",
                                                    "text": "\r\n"
                                                },
                                                {
                                                    "kind": "WhitespaceTrivia",
                                                    "text": "            "
                                                }
                                            ],
                                            "trailingTrivia": [
                                                {
                                                    "kind": "WhitespaceTrivia",
                                                    "text": " "
                                                }
                                            ]
                                        },
                                        "openParenToken": {
                                            "kind": "OpenParenToken",
                                            "fullStart": 818,
                                            "fullEnd": 819,
                                            "start": 818,
                                            "end": 819,
                                            "fullWidth": 1,
                                            "width": 1,
                                            "text": "(",
                                            "value": "(",
                                            "valueText": "("
                                        },
                                        "condition": {
                                            "kind": "EqualsExpression",
                                            "fullStart": 819,
                                            "fullEnd": 828,
                                            "start": 819,
                                            "end": 828,
                                            "fullWidth": 9,
                                            "width": 9,
                                            "left": {
                                                "kind": "IdentifierName",
                                                "fullStart": 819,
                                                "fullEnd": 823,
                                                "start": 819,
                                                "end": 822,
                                                "fullWidth": 4,
                                                "width": 3,
                                                "text": "idx",
                                                "value": "idx",
                                                "valueText": "idx",
                                                "hasTrailingTrivia": true,
                                                "trailingTrivia": [
                                                    {
                                                        "kind": "WhitespaceTrivia",
                                                        "text": " "
                                                    }
                                                ]
                                            },
                                            "operatorToken": {
                                                "kind": "EqualsEqualsEqualsToken",
                                                "fullStart": 823,
                                                "fullEnd": 827,
                                                "start": 823,
                                                "end": 826,
                                                "fullWidth": 4,
                                                "width": 3,
                                                "text": "===",
                                                "value": "===",
                                                "valueText": "===",
                                                "hasTrailingTrivia": true,
                                                "trailingTrivia": [
                                                    {
                                                        "kind": "WhitespaceTrivia",
                                                        "text": " "
                                                    }
                                                ]
                                            },
                                            "right": {
                                                "kind": "NumericLiteral",
                                                "fullStart": 827,
                                                "fullEnd": 828,
                                                "start": 827,
                                                "end": 828,
                                                "fullWidth": 1,
                                                "width": 1,
                                                "text": "1",
                                                "value": 1,
                                                "valueText": "1"
                                            }
                                        },
                                        "closeParenToken": {
                                            "kind": "CloseParenToken",
                                            "fullStart": 828,
                                            "fullEnd": 830,
                                            "start": 828,
                                            "end": 829,
                                            "fullWidth": 2,
                                            "width": 1,
                                            "text": ")",
                                            "value": ")",
                                            "valueText": ")",
                                            "hasTrailingTrivia": true,
                                            "trailingTrivia": [
                                                {
                                                    "kind": "WhitespaceTrivia",
                                                    "text": " "
                                                }
                                            ]
                                        },
                                        "statement": {
                                            "kind": "Block",
                                            "fullStart": 830,
                                            "fullEnd": 887,
                                            "start": 830,
                                            "end": 885,
                                            "fullWidth": 57,
                                            "width": 55,
                                            "openBraceToken": {
                                                "kind": "OpenBraceToken",
                                                "fullStart": 830,
                                                "fullEnd": 833,
                                                "start": 830,
                                                "end": 831,
                                                "fullWidth": 3,
                                                "width": 1,
                                                "text": "{",
                                                "value": "{",
                                                "valueText": "{",
                                                "hasTrailingTrivia": true,
                                                "hasTrailingNewLine": true,
                                                "trailingTrivia": [
                                                    {
                                                        "kind": "NewLineTrivia",
                                                        "text": "\r\n"
                                                    }
                                                ]
                                            },
                                            "statements": [
                                                {
                                                    "kind": "ExpressionStatement",
                                                    "fullStart": 833,
                                                    "fullEnd": 872,
                                                    "start": 849,
                                                    "end": 870,
                                                    "fullWidth": 39,
                                                    "width": 21,
                                                    "expression": {
                                                        "kind": "AssignmentExpression",
                                                        "fullStart": 833,
                                                        "fullEnd": 869,
                                                        "start": 849,
                                                        "end": 869,
                                                        "fullWidth": 36,
                                                        "width": 20,
                                                        "left": {
                                                            "kind": "IdentifierName",
                                                            "fullStart": 833,
                                                            "fullEnd": 856,
                                                            "start": 849,
                                                            "end": 855,
                                                            "fullWidth": 23,
                                                            "width": 6,
                                                            "text": "result",
                                                            "value": "result",
                                                            "valueText": "result",
                                                            "hasLeadingTrivia": true,
                                                            "hasTrailingTrivia": true,
                                                            "leadingTrivia": [
                                                                {
                                                                    "kind": "WhitespaceTrivia",
                                                                    "text": "                "
                                                                }
                                                            ],
                                                            "trailingTrivia": [
                                                                {
                                                                    "kind": "WhitespaceTrivia",
                                                                    "text": " "
                                                                }
                                                            ]
                                                        },
                                                        "operatorToken": {
                                                            "kind": "EqualsToken",
                                                            "fullStart": 856,
                                                            "fullEnd": 858,
                                                            "start": 856,
                                                            "end": 857,
                                                            "fullWidth": 2,
                                                            "width": 1,
                                                            "text": "=",
                                                            "value": "=",
                                                            "valueText": "=",
                                                            "hasTrailingTrivia": true,
                                                            "trailingTrivia": [
                                                                {
                                                                    "kind": "WhitespaceTrivia",
                                                                    "text": " "
                                                                }
                                                            ]
                                                        },
                                                        "right": {
                                                            "kind": "ParenthesizedExpression",
                                                            "fullStart": 858,
                                                            "fullEnd": 869,
                                                            "start": 858,
                                                            "end": 869,
                                                            "fullWidth": 11,
                                                            "width": 11,
                                                            "openParenToken": {
                                                                "kind": "OpenParenToken",
                                                                "fullStart": 858,
                                                                "fullEnd": 859,
                                                                "start": 858,
                                                                "end": 859,
                                                                "fullWidth": 1,
                                                                "width": 1,
                                                                "text": "(",
                                                                "value": "(",
                                                                "valueText": "("
                                                            },
                                                            "expression": {
                                                                "kind": "EqualsExpression",
                                                                "fullStart": 859,
                                                                "fullEnd": 868,
                                                                "start": 859,
                                                                "end": 868,
                                                                "fullWidth": 9,
                                                                "width": 9,
                                                                "left": {
                                                                    "kind": "IdentifierName",
                                                                    "fullStart": 859,
                                                                    "fullEnd": 863,
                                                                    "start": 859,
                                                                    "end": 862,
                                                                    "fullWidth": 4,
                                                                    "width": 3,
                                                                    "text": "val",
                                                                    "value": "val",
                                                                    "valueText": "val",
                                                                    "hasTrailingTrivia": true,
                                                                    "trailingTrivia": [
                                                                        {
                                                                            "kind": "WhitespaceTrivia",
                                                                            "text": " "
                                                                        }
                                                                    ]
                                                                },
                                                                "operatorToken": {
                                                                    "kind": "EqualsEqualsEqualsToken",
                                                                    "fullStart": 863,
                                                                    "fullEnd": 867,
                                                                    "start": 863,
                                                                    "end": 866,
                                                                    "fullWidth": 4,
                                                                    "width": 3,
                                                                    "text": "===",
                                                                    "value": "===",
                                                                    "valueText": "===",
                                                                    "hasTrailingTrivia": true,
                                                                    "trailingTrivia": [
                                                                        {
                                                                            "kind": "WhitespaceTrivia",
                                                                            "text": " "
                                                                        }
                                                                    ]
                                                                },
                                                                "right": {
                                                                    "kind": "NumericLiteral",
                                                                    "fullStart": 867,
                                                                    "fullEnd": 868,
                                                                    "start": 867,
                                                                    "end": 868,
                                                                    "fullWidth": 1,
                                                                    "width": 1,
                                                                    "text": "8",
                                                                    "value": 8,
                                                                    "valueText": "8"
                                                                }
                                                            },
                                                            "closeParenToken": {
                                                                "kind": "CloseParenToken",
                                                                "fullStart": 868,
                                                                "fullEnd": 869,
                                                                "start": 868,
                                                                "end": 869,
                                                                "fullWidth": 1,
                                                                "width": 1,
                                                                "text": ")",
                                                                "value": ")",
                                                                "valueText": ")"
                                                            }
                                                        }
                                                    },
                                                    "semicolonToken": {
                                                        "kind": "SemicolonToken",
                                                        "fullStart": 869,
                                                        "fullEnd": 872,
                                                        "start": 869,
                                                        "end": 870,
                                                        "fullWidth": 3,
                                                        "width": 1,
                                                        "text": ";",
                                                        "value": ";",
                                                        "valueText": ";",
                                                        "hasTrailingTrivia": true,
                                                        "hasTrailingNewLine": true,
                                                        "trailingTrivia": [
                                                            {
                                                                "kind": "NewLineTrivia",
                                                                "text": "\r\n"
                                                            }
                                                        ]
                                                    }
                                                }
                                            ],
                                            "closeBraceToken": {
                                                "kind": "CloseBraceToken",
                                                "fullStart": 872,
                                                "fullEnd": 887,
                                                "start": 884,
                                                "end": 885,
                                                "fullWidth": 15,
                                                "width": 1,
                                                "text": "}",
                                                "value": "}",
                                                "valueText": "}",
                                                "hasLeadingTrivia": true,
                                                "hasTrailingTrivia": true,
                                                "hasTrailingNewLine": true,
                                                "leadingTrivia": [
                                                    {
                                                        "kind": "WhitespaceTrivia",
                                                        "text": "            "
                                                    }
                                                ],
                                                "trailingTrivia": [
                                                    {
                                                        "kind": "NewLineTrivia",
                                                        "text": "\r\n"
                                                    }
                                                ]
                                            }
                                        }
                                    }
                                ],
                                "closeBraceToken": {
                                    "kind": "CloseBraceToken",
                                    "fullStart": 887,
                                    "fullEnd": 898,
                                    "start": 895,
                                    "end": 896,
                                    "fullWidth": 11,
                                    "width": 1,
                                    "text": "}",
                                    "value": "}",
                                    "valueText": "}",
                                    "hasLeadingTrivia": true,
                                    "hasTrailingTrivia": true,
                                    "hasTrailingNewLine": true,
                                    "leadingTrivia": [
                                        {
                                            "kind": "WhitespaceTrivia",
                                            "text": "        "
                                        }
                                    ],
                                    "trailingTrivia": [
                                        {
                                            "kind": "NewLineTrivia",
                                            "text": "\r\n"
                                        }
                                    ]
                                }
                            }
                        },
                        {
                            "kind": "ExpressionStatement",
                            "fullStart": 898,
                            "fullEnd": 956,
                            "start": 908,
                            "end": 954,
                            "fullWidth": 58,
                            "width": 46,
                            "expression": {
                                "kind": "InvocationExpression",
                                "fullStart": 898,
                                "fullEnd": 953,
                                "start": 908,
                                "end": 953,
                                "fullWidth": 55,
                                "width": 45,
                                "expression": {
                                    "kind": "MemberAccessExpression",
                                    "fullStart": 898,
                                    "fullEnd": 936,
                                    "start": 908,
                                    "end": 936,
                                    "fullWidth": 38,
                                    "width": 28,
                                    "expression": {
                                        "kind": "MemberAccessExpression",
                                        "fullStart": 898,
                                        "fullEnd": 931,
                                        "start": 908,
                                        "end": 931,
                                        "fullWidth": 33,
                                        "width": 23,
                                        "expression": {
                                            "kind": "MemberAccessExpression",
                                            "fullStart": 898,
                                            "fullEnd": 923,
                                            "start": 908,
                                            "end": 923,
                                            "fullWidth": 25,
                                            "width": 15,
                                            "expression": {
                                                "kind": "IdentifierName",
                                                "fullStart": 898,
                                                "fullEnd": 913,
                                                "start": 908,
                                                "end": 913,
                                                "fullWidth": 15,
                                                "width": 5,
                                                "text": "Array",
                                                "value": "Array",
                                                "valueText": "Array",
                                                "hasLeadingTrivia": true,
                                                "hasLeadingNewLine": true,
                                                "leadingTrivia": [
                                                    {
                                                        "kind": "NewLineTrivia",
                                                        "text": "\r\n"
                                                    },
                                                    {
                                                        "kind": "WhitespaceTrivia",
                                                        "text": "        "
                                                    }
                                                ]
                                            },
                                            "dotToken": {
                                                "kind": "DotToken",
                                                "fullStart": 913,
                                                "fullEnd": 914,
                                                "start": 913,
                                                "end": 914,
                                                "fullWidth": 1,
                                                "width": 1,
                                                "text": ".",
                                                "value": ".",
                                                "valueText": "."
                                            },
                                            "name": {
                                                "kind": "IdentifierName",
                                                "fullStart": 914,
                                                "fullEnd": 923,
                                                "start": 914,
                                                "end": 923,
                                                "fullWidth": 9,
                                                "width": 9,
                                                "text": "prototype",
                                                "value": "prototype",
                                                "valueText": "prototype"
                                            }
                                        },
                                        "dotToken": {
                                            "kind": "DotToken",
                                            "fullStart": 923,
                                            "fullEnd": 924,
                                            "start": 923,
                                            "end": 924,
                                            "fullWidth": 1,
                                            "width": 1,
                                            "text": ".",
                                            "value": ".",
                                            "valueText": "."
                                        },
                                        "name": {
                                            "kind": "IdentifierName",
                                            "fullStart": 924,
                                            "fullEnd": 931,
                                            "start": 924,
                                            "end": 931,
                                            "fullWidth": 7,
                                            "width": 7,
                                            "text": "forEach",
                                            "value": "forEach",
                                            "valueText": "forEach"
                                        }
                                    },
                                    "dotToken": {
                                        "kind": "DotToken",
                                        "fullStart": 931,
                                        "fullEnd": 932,
                                        "start": 931,
                                        "end": 932,
                                        "fullWidth": 1,
                                        "width": 1,
                                        "text": ".",
                                        "value": ".",
                                        "valueText": "."
                                    },
                                    "name": {
                                        "kind": "IdentifierName",
                                        "fullStart": 932,
                                        "fullEnd": 936,
                                        "start": 932,
                                        "end": 936,
                                        "fullWidth": 4,
                                        "width": 4,
                                        "text": "call",
                                        "value": "call",
                                        "valueText": "call"
                                    }
                                },
                                "argumentList": {
                                    "kind": "ArgumentList",
                                    "fullStart": 936,
                                    "fullEnd": 953,
                                    "start": 936,
                                    "end": 953,
                                    "fullWidth": 17,
                                    "width": 17,
                                    "openParenToken": {
                                        "kind": "OpenParenToken",
                                        "fullStart": 936,
                                        "fullEnd": 937,
                                        "start": 936,
                                        "end": 937,
                                        "fullWidth": 1,
                                        "width": 1,
                                        "text": "(",
                                        "value": "(",
                                        "valueText": "("
                                    },
                                    "arguments": [
                                        {
                                            "kind": "IdentifierName",
                                            "fullStart": 937,
                                            "fullEnd": 940,
                                            "start": 937,
                                            "end": 940,
                                            "fullWidth": 3,
                                            "width": 3,
                                            "text": "obj",
                                            "value": "obj",
                                            "valueText": "obj"
                                        },
                                        {
                                            "kind": "CommaToken",
                                            "fullStart": 940,
                                            "fullEnd": 942,
                                            "start": 940,
                                            "end": 941,
                                            "fullWidth": 2,
                                            "width": 1,
                                            "text": ",",
                                            "value": ",",
                                            "valueText": ",",
                                            "hasTrailingTrivia": true,
                                            "trailingTrivia": [
                                                {
                                                    "kind": "WhitespaceTrivia",
                                                    "text": " "
                                                }
                                            ]
                                        },
                                        {
                                            "kind": "IdentifierName",
                                            "fullStart": 942,
                                            "fullEnd": 952,
                                            "start": 942,
                                            "end": 952,
                                            "fullWidth": 10,
                                            "width": 10,
                                            "text": "callbackfn",
                                            "value": "callbackfn",
                                            "valueText": "callbackfn"
                                        }
                                    ],
                                    "closeParenToken": {
                                        "kind": "CloseParenToken",
                                        "fullStart": 952,
                                        "fullEnd": 953,
                                        "start": 952,
                                        "end": 953,
                                        "fullWidth": 1,
                                        "width": 1,
                                        "text": ")",
                                        "value": ")",
                                        "valueText": ")"
                                    }
                                }
                            },
                            "semicolonToken": {
                                "kind": "SemicolonToken",
                                "fullStart": 953,
                                "fullEnd": 956,
                                "start": 953,
                                "end": 954,
                                "fullWidth": 3,
                                "width": 1,
                                "text": ";",
                                "value": ";",
                                "valueText": ";",
                                "hasTrailingTrivia": true,
                                "hasTrailingNewLine": true,
                                "trailingTrivia": [
                                    {
                                        "kind": "NewLineTrivia",
                                        "text": "\r\n"
                                    }
                                ]
                            }
                        },
                        {
                            "kind": "ReturnStatement",
                            "fullStart": 956,
                            "fullEnd": 980,
                            "start": 964,
                            "end": 978,
                            "fullWidth": 24,
                            "width": 14,
                            "returnKeyword": {
                                "kind": "ReturnKeyword",
                                "fullStart": 956,
                                "fullEnd": 971,
                                "start": 964,
                                "end": 970,
                                "fullWidth": 15,
                                "width": 6,
                                "text": "return",
                                "value": "return",
                                "valueText": "return",
                                "hasLeadingTrivia": true,
                                "hasTrailingTrivia": true,
                                "leadingTrivia": [
                                    {
                                        "kind": "WhitespaceTrivia",
                                        "text": "        "
                                    }
                                ],
                                "trailingTrivia": [
                                    {
                                        "kind": "WhitespaceTrivia",
                                        "text": " "
                                    }
                                ]
                            },
                            "expression": {
                                "kind": "IdentifierName",
                                "fullStart": 971,
                                "fullEnd": 977,
                                "start": 971,
                                "end": 977,
                                "fullWidth": 6,
                                "width": 6,
                                "text": "result",
                                "value": "result",
                                "valueText": "result"
                            },
                            "semicolonToken": {
                                "kind": "SemicolonToken",
                                "fullStart": 977,
                                "fullEnd": 980,
                                "start": 977,
                                "end": 978,
                                "fullWidth": 3,
                                "width": 1,
                                "text": ";",
                                "value": ";",
                                "valueText": ";",
                                "hasTrailingTrivia": true,
                                "hasTrailingNewLine": true,
                                "trailingTrivia": [
                                    {
                                        "kind": "NewLineTrivia",
                                        "text": "\r\n"
                                    }
                                ]
                            }
                        }
                    ],
                    "closeBraceToken": {
                        "kind": "CloseBraceToken",
                        "fullStart": 980,
                        "fullEnd": 987,
                        "start": 984,
                        "end": 985,
                        "fullWidth": 7,
                        "width": 1,
                        "text": "}",
                        "value": "}",
                        "valueText": "}",
                        "hasLeadingTrivia": true,
                        "hasTrailingTrivia": true,
                        "hasTrailingNewLine": true,
                        "leadingTrivia": [
                            {
                                "kind": "WhitespaceTrivia",
                                "text": "    "
                            }
                        ],
                        "trailingTrivia": [
                            {
                                "kind": "NewLineTrivia",
                                "text": "\r\n"
                            }
                        ]
                    }
                }
            },
            {
                "kind": "ExpressionStatement",
                "fullStart": 987,
                "fullEnd": 1011,
                "start": 987,
                "end": 1009,
                "fullWidth": 24,
                "width": 22,
                "expression": {
                    "kind": "InvocationExpression",
                    "fullStart": 987,
                    "fullEnd": 1008,
                    "start": 987,
                    "end": 1008,
                    "fullWidth": 21,
                    "width": 21,
                    "expression": {
                        "kind": "IdentifierName",
                        "fullStart": 987,
                        "fullEnd": 998,
                        "start": 987,
                        "end": 998,
                        "fullWidth": 11,
                        "width": 11,
                        "text": "runTestCase",
                        "value": "runTestCase",
                        "valueText": "runTestCase"
                    },
                    "argumentList": {
                        "kind": "ArgumentList",
                        "fullStart": 998,
                        "fullEnd": 1008,
                        "start": 998,
                        "end": 1008,
                        "fullWidth": 10,
                        "width": 10,
                        "openParenToken": {
                            "kind": "OpenParenToken",
                            "fullStart": 998,
                            "fullEnd": 999,
                            "start": 998,
                            "end": 999,
                            "fullWidth": 1,
                            "width": 1,
                            "text": "(",
                            "value": "(",
                            "valueText": "("
                        },
                        "arguments": [
                            {
                                "kind": "IdentifierName",
                                "fullStart": 999,
                                "fullEnd": 1007,
                                "start": 999,
                                "end": 1007,
                                "fullWidth": 8,
                                "width": 8,
                                "text": "testcase",
                                "value": "testcase",
                                "valueText": "testcase"
                            }
                        ],
                        "closeParenToken": {
                            "kind": "CloseParenToken",
                            "fullStart": 1007,
                            "fullEnd": 1008,
                            "start": 1007,
                            "end": 1008,
                            "fullWidth": 1,
                            "width": 1,
                            "text": ")",
                            "value": ")",
                            "valueText": ")"
                        }
                    }
                },
                "semicolonToken": {
                    "kind": "SemicolonToken",
                    "fullStart": 1008,
                    "fullEnd": 1011,
                    "start": 1008,
                    "end": 1009,
                    "fullWidth": 3,
                    "width": 1,
                    "text": ";",
                    "value": ";",
                    "valueText": ";",
                    "hasTrailingTrivia": true,
                    "hasTrailingNewLine": true,
                    "trailingTrivia": [
                        {
                            "kind": "NewLineTrivia",
                            "text": "\r\n"
                        }
                    ]
                }
            }
        ],
        "endOfFileToken": {
            "kind": "EndOfFileToken",
            "fullStart": 1011,
            "fullEnd": 1011,
            "start": 1011,
            "end": 1011,
            "fullWidth": 0,
            "width": 0,
            "text": ""
        }
    },
    "lineMap": {
        "lineStarts": [
            0,
            67,
            152,
            232,
            308,
            380,
            385,
            444,
            552,
            557,
            559,
            561,
            584,
            586,
            615,
            663,
            665,
            709,
            739,
            774,
            789,
            803,
            833,
            872,
            887,
            898,
            900,
            956,
            980,
            987,
            1011
        ],
        "length": 1011
    }
}<|MERGE_RESOLUTION|>--- conflicted
+++ resolved
@@ -250,12 +250,8 @@
                                         "start": 598,
                                         "end": 612,
                                         "fullWidth": 14,
-<<<<<<< HEAD
                                         "width": 14,
-                                        "identifier": {
-=======
                                         "propertyName": {
->>>>>>> 85e84683
                                             "kind": "IdentifierName",
                                             "fullStart": 598,
                                             "fullEnd": 605,
@@ -389,12 +385,8 @@
                                         "start": 627,
                                         "end": 660,
                                         "fullWidth": 33,
-<<<<<<< HEAD
                                         "width": 33,
-                                        "identifier": {
-=======
                                         "propertyName": {
->>>>>>> 85e84683
                                             "kind": "IdentifierName",
                                             "fullStart": 627,
                                             "fullEnd": 631,
