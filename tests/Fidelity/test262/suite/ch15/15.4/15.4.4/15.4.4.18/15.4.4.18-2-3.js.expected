--- conflicted
+++ resolved
@@ -412,11 +412,8 @@
                                             "start": 670,
                                             "end": 673,
                                             "fullWidth": 3,
-<<<<<<< HEAD
                                             "width": 3,
-=======
                                             "modifiers": [],
->>>>>>> e3c38734
                                             "identifier": {
                                                 "kind": "IdentifierName",
                                                 "fullStart": 670,
@@ -456,11 +453,8 @@
                                             "start": 675,
                                             "end": 678,
                                             "fullWidth": 3,
-<<<<<<< HEAD
                                             "width": 3,
-=======
                                             "modifiers": [],
->>>>>>> e3c38734
                                             "identifier": {
                                                 "kind": "IdentifierName",
                                                 "fullStart": 675,
@@ -500,11 +494,8 @@
                                             "start": 680,
                                             "end": 683,
                                             "fullWidth": 3,
-<<<<<<< HEAD
                                             "width": 3,
-=======
                                             "modifiers": [],
->>>>>>> e3c38734
                                             "identifier": {
                                                 "kind": "IdentifierName",
                                                 "fullStart": 680,
