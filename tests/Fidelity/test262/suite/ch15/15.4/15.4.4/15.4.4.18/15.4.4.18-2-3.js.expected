{
    "isDeclaration": false,
    "languageVersion": "EcmaScript5",
    "parseOptions": {
        "allowAutomaticSemicolonInsertion": true
    },
    "sourceUnit": {
        "kind": "SourceUnit",
        "fullStart": 0,
        "fullEnd": 1096,
        "start": 590,
        "end": 1096,
        "fullWidth": 1096,
        "width": 506,
        "isIncrementallyUnusable": true,
        "moduleElements": [
            {
                "kind": "FunctionDeclaration",
                "fullStart": 0,
                "fullEnd": 1072,
                "start": 590,
                "end": 1070,
                "fullWidth": 1072,
                "width": 480,
                "modifiers": [],
                "functionKeyword": {
                    "kind": "FunctionKeyword",
                    "fullStart": 0,
                    "fullEnd": 599,
                    "start": 590,
                    "end": 598,
                    "fullWidth": 599,
                    "width": 8,
                    "text": "function",
                    "value": "function",
                    "valueText": "function",
                    "hasLeadingTrivia": true,
                    "hasLeadingComment": true,
                    "hasLeadingNewLine": true,
                    "hasTrailingTrivia": true,
                    "leadingTrivia": [
                        {
                            "kind": "SingleLineCommentTrivia",
                            "text": "/// Copyright (c) 2012 Ecma International.  All rights reserved. "
                        },
                        {
                            "kind": "NewLineTrivia",
                            "text": "\r\n"
                        },
                        {
                            "kind": "SingleLineCommentTrivia",
                            "text": "/// Ecma International makes this code available under the terms and conditions set"
                        },
                        {
                            "kind": "NewLineTrivia",
                            "text": "\r\n"
                        },
                        {
                            "kind": "SingleLineCommentTrivia",
                            "text": "/// forth on http://hg.ecmascript.org/tests/test262/raw-file/tip/LICENSE (the "
                        },
                        {
                            "kind": "NewLineTrivia",
                            "text": "\r\n"
                        },
                        {
                            "kind": "SingleLineCommentTrivia",
                            "text": "/// \"Use Terms\").   Any redistribution of this code must retain the above "
                        },
                        {
                            "kind": "NewLineTrivia",
                            "text": "\r\n"
                        },
                        {
                            "kind": "SingleLineCommentTrivia",
                            "text": "/// copyright and this notice and otherwise comply with the Use Terms."
                        },
                        {
                            "kind": "NewLineTrivia",
                            "text": "\r\n"
                        },
                        {
                            "kind": "MultiLineCommentTrivia",
                            "text": "/**\r\n * @path ch15/15.4/15.4.4/15.4.4.18/15.4.4.18-2-3.js\r\n * @description Array.prototype.forEach - 'length' is an own data property that overrides an inherited data property on an Array-like object\r\n */"
                        },
                        {
                            "kind": "NewLineTrivia",
                            "text": "\r\n"
                        },
                        {
                            "kind": "NewLineTrivia",
                            "text": "\r\n"
                        },
                        {
                            "kind": "NewLineTrivia",
                            "text": "\r\n"
                        }
                    ],
                    "trailingTrivia": [
                        {
                            "kind": "WhitespaceTrivia",
                            "text": " "
                        }
                    ]
                },
                "identifier": {
                    "kind": "IdentifierName",
                    "fullStart": 599,
                    "fullEnd": 607,
                    "start": 599,
                    "end": 607,
                    "fullWidth": 8,
                    "width": 8,
                    "text": "testcase",
                    "value": "testcase",
                    "valueText": "testcase"
                },
                "callSignature": {
                    "kind": "CallSignature",
                    "fullStart": 607,
                    "fullEnd": 610,
                    "start": 607,
                    "end": 609,
                    "fullWidth": 3,
                    "width": 2,
                    "parameterList": {
                        "kind": "ParameterList",
                        "fullStart": 607,
                        "fullEnd": 610,
                        "start": 607,
                        "end": 609,
                        "fullWidth": 3,
                        "width": 2,
                        "openParenToken": {
                            "kind": "OpenParenToken",
                            "fullStart": 607,
                            "fullEnd": 608,
                            "start": 607,
                            "end": 608,
                            "fullWidth": 1,
                            "width": 1,
                            "text": "(",
                            "value": "(",
                            "valueText": "("
                        },
                        "parameters": [],
                        "closeParenToken": {
                            "kind": "CloseParenToken",
                            "fullStart": 608,
                            "fullEnd": 610,
                            "start": 608,
                            "end": 609,
                            "fullWidth": 2,
                            "width": 1,
                            "text": ")",
                            "value": ")",
                            "valueText": ")",
                            "hasTrailingTrivia": true,
                            "trailingTrivia": [
                                {
                                    "kind": "WhitespaceTrivia",
                                    "text": " "
                                }
                            ]
                        }
                    }
                },
                "block": {
                    "kind": "Block",
                    "fullStart": 610,
                    "fullEnd": 1072,
                    "start": 610,
                    "end": 1070,
                    "fullWidth": 462,
                    "width": 460,
                    "openBraceToken": {
                        "kind": "OpenBraceToken",
                        "fullStart": 610,
                        "fullEnd": 613,
                        "start": 610,
                        "end": 611,
                        "fullWidth": 3,
                        "width": 1,
                        "text": "{",
                        "value": "{",
                        "valueText": "{",
                        "hasTrailingTrivia": true,
                        "hasTrailingNewLine": true,
                        "trailingTrivia": [
                            {
                                "kind": "NewLineTrivia",
                                "text": "\r\n"
                            }
                        ]
                    },
                    "statements": [
                        {
                            "kind": "VariableStatement",
                            "fullStart": 613,
                            "fullEnd": 642,
                            "start": 621,
                            "end": 640,
                            "fullWidth": 29,
                            "width": 19,
                            "modifiers": [],
                            "variableDeclaration": {
                                "kind": "VariableDeclaration",
                                "fullStart": 613,
                                "fullEnd": 639,
                                "start": 621,
                                "end": 639,
                                "fullWidth": 26,
                                "width": 18,
                                "varKeyword": {
                                    "kind": "VarKeyword",
                                    "fullStart": 613,
                                    "fullEnd": 625,
                                    "start": 621,
                                    "end": 624,
                                    "fullWidth": 12,
                                    "width": 3,
                                    "text": "var",
                                    "value": "var",
                                    "valueText": "var",
                                    "hasLeadingTrivia": true,
                                    "hasTrailingTrivia": true,
                                    "leadingTrivia": [
                                        {
                                            "kind": "WhitespaceTrivia",
                                            "text": "        "
                                        }
                                    ],
                                    "trailingTrivia": [
                                        {
                                            "kind": "WhitespaceTrivia",
                                            "text": " "
                                        }
                                    ]
                                },
                                "variableDeclarators": [
                                    {
                                        "kind": "VariableDeclarator",
                                        "fullStart": 625,
                                        "fullEnd": 639,
                                        "start": 625,
                                        "end": 639,
                                        "fullWidth": 14,
<<<<<<< HEAD
                                        "width": 14,
                                        "identifier": {
=======
                                        "propertyName": {
>>>>>>> 85e84683
                                            "kind": "IdentifierName",
                                            "fullStart": 625,
                                            "fullEnd": 632,
                                            "start": 625,
                                            "end": 631,
                                            "fullWidth": 7,
                                            "width": 6,
                                            "text": "result",
                                            "value": "result",
                                            "valueText": "result",
                                            "hasTrailingTrivia": true,
                                            "trailingTrivia": [
                                                {
                                                    "kind": "WhitespaceTrivia",
                                                    "text": " "
                                                }
                                            ]
                                        },
                                        "equalsValueClause": {
                                            "kind": "EqualsValueClause",
                                            "fullStart": 632,
                                            "fullEnd": 639,
                                            "start": 632,
                                            "end": 639,
                                            "fullWidth": 7,
                                            "width": 7,
                                            "equalsToken": {
                                                "kind": "EqualsToken",
                                                "fullStart": 632,
                                                "fullEnd": 634,
                                                "start": 632,
                                                "end": 633,
                                                "fullWidth": 2,
                                                "width": 1,
                                                "text": "=",
                                                "value": "=",
                                                "valueText": "=",
                                                "hasTrailingTrivia": true,
                                                "trailingTrivia": [
                                                    {
                                                        "kind": "WhitespaceTrivia",
                                                        "text": " "
                                                    }
                                                ]
                                            },
                                            "value": {
                                                "kind": "FalseKeyword",
                                                "fullStart": 634,
                                                "fullEnd": 639,
                                                "start": 634,
                                                "end": 639,
                                                "fullWidth": 5,
                                                "width": 5,
                                                "text": "false",
                                                "value": false,
                                                "valueText": "false"
                                            }
                                        }
                                    }
                                ]
                            },
                            "semicolonToken": {
                                "kind": "SemicolonToken",
                                "fullStart": 639,
                                "fullEnd": 642,
                                "start": 639,
                                "end": 640,
                                "fullWidth": 3,
                                "width": 1,
                                "text": ";",
                                "value": ";",
                                "valueText": ";",
                                "hasTrailingTrivia": true,
                                "hasTrailingNewLine": true,
                                "trailingTrivia": [
                                    {
                                        "kind": "NewLineTrivia",
                                        "text": "\r\n"
                                    }
                                ]
                            }
                        },
                        {
                            "kind": "FunctionDeclaration",
                            "fullStart": 642,
                            "fullEnd": 741,
                            "start": 650,
                            "end": 739,
                            "fullWidth": 99,
                            "width": 89,
                            "modifiers": [],
                            "functionKeyword": {
                                "kind": "FunctionKeyword",
                                "fullStart": 642,
                                "fullEnd": 659,
                                "start": 650,
                                "end": 658,
                                "fullWidth": 17,
                                "width": 8,
                                "text": "function",
                                "value": "function",
                                "valueText": "function",
                                "hasLeadingTrivia": true,
                                "hasTrailingTrivia": true,
                                "leadingTrivia": [
                                    {
                                        "kind": "WhitespaceTrivia",
                                        "text": "        "
                                    }
                                ],
                                "trailingTrivia": [
                                    {
                                        "kind": "WhitespaceTrivia",
                                        "text": " "
                                    }
                                ]
                            },
                            "identifier": {
                                "kind": "IdentifierName",
                                "fullStart": 659,
                                "fullEnd": 669,
                                "start": 659,
                                "end": 669,
                                "fullWidth": 10,
                                "width": 10,
                                "text": "callbackfn",
                                "value": "callbackfn",
                                "valueText": "callbackfn"
                            },
                            "callSignature": {
                                "kind": "CallSignature",
                                "fullStart": 669,
                                "fullEnd": 685,
                                "start": 669,
                                "end": 684,
                                "fullWidth": 16,
                                "width": 15,
                                "parameterList": {
                                    "kind": "ParameterList",
                                    "fullStart": 669,
                                    "fullEnd": 685,
                                    "start": 669,
                                    "end": 684,
                                    "fullWidth": 16,
                                    "width": 15,
                                    "openParenToken": {
                                        "kind": "OpenParenToken",
                                        "fullStart": 669,
                                        "fullEnd": 670,
                                        "start": 669,
                                        "end": 670,
                                        "fullWidth": 1,
                                        "width": 1,
                                        "text": "(",
                                        "value": "(",
                                        "valueText": "("
                                    },
                                    "parameters": [
                                        {
                                            "kind": "Parameter",
                                            "fullStart": 670,
                                            "fullEnd": 673,
                                            "start": 670,
                                            "end": 673,
                                            "fullWidth": 3,
                                            "width": 3,
                                            "modifiers": [],
                                            "identifier": {
                                                "kind": "IdentifierName",
                                                "fullStart": 670,
                                                "fullEnd": 673,
                                                "start": 670,
                                                "end": 673,
                                                "fullWidth": 3,
                                                "width": 3,
                                                "text": "val",
                                                "value": "val",
                                                "valueText": "val"
                                            }
                                        },
                                        {
                                            "kind": "CommaToken",
                                            "fullStart": 673,
                                            "fullEnd": 675,
                                            "start": 673,
                                            "end": 674,
                                            "fullWidth": 2,
                                            "width": 1,
                                            "text": ",",
                                            "value": ",",
                                            "valueText": ",",
                                            "hasTrailingTrivia": true,
                                            "trailingTrivia": [
                                                {
                                                    "kind": "WhitespaceTrivia",
                                                    "text": " "
                                                }
                                            ]
                                        },
                                        {
                                            "kind": "Parameter",
                                            "fullStart": 675,
                                            "fullEnd": 678,
                                            "start": 675,
                                            "end": 678,
                                            "fullWidth": 3,
                                            "width": 3,
                                            "modifiers": [],
                                            "identifier": {
                                                "kind": "IdentifierName",
                                                "fullStart": 675,
                                                "fullEnd": 678,
                                                "start": 675,
                                                "end": 678,
                                                "fullWidth": 3,
                                                "width": 3,
                                                "text": "idx",
                                                "value": "idx",
                                                "valueText": "idx"
                                            }
                                        },
                                        {
                                            "kind": "CommaToken",
                                            "fullStart": 678,
                                            "fullEnd": 680,
                                            "start": 678,
                                            "end": 679,
                                            "fullWidth": 2,
                                            "width": 1,
                                            "text": ",",
                                            "value": ",",
                                            "valueText": ",",
                                            "hasTrailingTrivia": true,
                                            "trailingTrivia": [
                                                {
                                                    "kind": "WhitespaceTrivia",
                                                    "text": " "
                                                }
                                            ]
                                        },
                                        {
                                            "kind": "Parameter",
                                            "fullStart": 680,
                                            "fullEnd": 683,
                                            "start": 680,
                                            "end": 683,
                                            "fullWidth": 3,
                                            "width": 3,
                                            "modifiers": [],
                                            "identifier": {
                                                "kind": "IdentifierName",
                                                "fullStart": 680,
                                                "fullEnd": 683,
                                                "start": 680,
                                                "end": 683,
                                                "fullWidth": 3,
                                                "width": 3,
                                                "text": "obj",
                                                "value": "obj",
                                                "valueText": "obj"
                                            }
                                        }
                                    ],
                                    "closeParenToken": {
                                        "kind": "CloseParenToken",
                                        "fullStart": 683,
                                        "fullEnd": 685,
                                        "start": 683,
                                        "end": 684,
                                        "fullWidth": 2,
                                        "width": 1,
                                        "text": ")",
                                        "value": ")",
                                        "valueText": ")",
                                        "hasTrailingTrivia": true,
                                        "trailingTrivia": [
                                            {
                                                "kind": "WhitespaceTrivia",
                                                "text": " "
                                            }
                                        ]
                                    }
                                }
                            },
                            "block": {
                                "kind": "Block",
                                "fullStart": 685,
                                "fullEnd": 741,
                                "start": 685,
                                "end": 739,
                                "fullWidth": 56,
                                "width": 54,
                                "openBraceToken": {
                                    "kind": "OpenBraceToken",
                                    "fullStart": 685,
                                    "fullEnd": 688,
                                    "start": 685,
                                    "end": 686,
                                    "fullWidth": 3,
                                    "width": 1,
                                    "text": "{",
                                    "value": "{",
                                    "valueText": "{",
                                    "hasTrailingTrivia": true,
                                    "hasTrailingNewLine": true,
                                    "trailingTrivia": [
                                        {
                                            "kind": "NewLineTrivia",
                                            "text": "\r\n"
                                        }
                                    ]
                                },
                                "statements": [
                                    {
                                        "kind": "ExpressionStatement",
                                        "fullStart": 688,
                                        "fullEnd": 730,
                                        "start": 700,
                                        "end": 728,
                                        "fullWidth": 42,
                                        "width": 28,
                                        "expression": {
                                            "kind": "AssignmentExpression",
                                            "fullStart": 688,
                                            "fullEnd": 727,
                                            "start": 700,
                                            "end": 727,
                                            "fullWidth": 39,
                                            "width": 27,
                                            "left": {
                                                "kind": "IdentifierName",
                                                "fullStart": 688,
                                                "fullEnd": 707,
                                                "start": 700,
                                                "end": 706,
                                                "fullWidth": 19,
                                                "width": 6,
                                                "text": "result",
                                                "value": "result",
                                                "valueText": "result",
                                                "hasLeadingTrivia": true,
                                                "hasTrailingTrivia": true,
                                                "leadingTrivia": [
                                                    {
                                                        "kind": "WhitespaceTrivia",
                                                        "text": "            "
                                                    }
                                                ],
                                                "trailingTrivia": [
                                                    {
                                                        "kind": "WhitespaceTrivia",
                                                        "text": " "
                                                    }
                                                ]
                                            },
                                            "operatorToken": {
                                                "kind": "EqualsToken",
                                                "fullStart": 707,
                                                "fullEnd": 709,
                                                "start": 707,
                                                "end": 708,
                                                "fullWidth": 2,
                                                "width": 1,
                                                "text": "=",
                                                "value": "=",
                                                "valueText": "=",
                                                "hasTrailingTrivia": true,
                                                "trailingTrivia": [
                                                    {
                                                        "kind": "WhitespaceTrivia",
                                                        "text": " "
                                                    }
                                                ]
                                            },
                                            "right": {
                                                "kind": "ParenthesizedExpression",
                                                "fullStart": 709,
                                                "fullEnd": 727,
                                                "start": 709,
                                                "end": 727,
                                                "fullWidth": 18,
                                                "width": 18,
                                                "openParenToken": {
                                                    "kind": "OpenParenToken",
                                                    "fullStart": 709,
                                                    "fullEnd": 710,
                                                    "start": 709,
                                                    "end": 710,
                                                    "fullWidth": 1,
                                                    "width": 1,
                                                    "text": "(",
                                                    "value": "(",
                                                    "valueText": "("
                                                },
                                                "expression": {
                                                    "kind": "EqualsExpression",
                                                    "fullStart": 710,
                                                    "fullEnd": 726,
                                                    "start": 710,
                                                    "end": 726,
                                                    "fullWidth": 16,
                                                    "width": 16,
                                                    "left": {
                                                        "kind": "MemberAccessExpression",
                                                        "fullStart": 710,
                                                        "fullEnd": 721,
                                                        "start": 710,
                                                        "end": 720,
                                                        "fullWidth": 11,
                                                        "width": 10,
                                                        "expression": {
                                                            "kind": "IdentifierName",
                                                            "fullStart": 710,
                                                            "fullEnd": 713,
                                                            "start": 710,
                                                            "end": 713,
                                                            "fullWidth": 3,
                                                            "width": 3,
                                                            "text": "obj",
                                                            "value": "obj",
                                                            "valueText": "obj"
                                                        },
                                                        "dotToken": {
                                                            "kind": "DotToken",
                                                            "fullStart": 713,
                                                            "fullEnd": 714,
                                                            "start": 713,
                                                            "end": 714,
                                                            "fullWidth": 1,
                                                            "width": 1,
                                                            "text": ".",
                                                            "value": ".",
                                                            "valueText": "."
                                                        },
                                                        "name": {
                                                            "kind": "IdentifierName",
                                                            "fullStart": 714,
                                                            "fullEnd": 721,
                                                            "start": 714,
                                                            "end": 720,
                                                            "fullWidth": 7,
                                                            "width": 6,
                                                            "text": "length",
                                                            "value": "length",
                                                            "valueText": "length",
                                                            "hasTrailingTrivia": true,
                                                            "trailingTrivia": [
                                                                {
                                                                    "kind": "WhitespaceTrivia",
                                                                    "text": " "
                                                                }
                                                            ]
                                                        }
                                                    },
                                                    "operatorToken": {
                                                        "kind": "EqualsEqualsEqualsToken",
                                                        "fullStart": 721,
                                                        "fullEnd": 725,
                                                        "start": 721,
                                                        "end": 724,
                                                        "fullWidth": 4,
                                                        "width": 3,
                                                        "text": "===",
                                                        "value": "===",
                                                        "valueText": "===",
                                                        "hasTrailingTrivia": true,
                                                        "trailingTrivia": [
                                                            {
                                                                "kind": "WhitespaceTrivia",
                                                                "text": " "
                                                            }
                                                        ]
                                                    },
                                                    "right": {
                                                        "kind": "NumericLiteral",
                                                        "fullStart": 725,
                                                        "fullEnd": 726,
                                                        "start": 725,
                                                        "end": 726,
                                                        "fullWidth": 1,
                                                        "width": 1,
                                                        "text": "2",
                                                        "value": 2,
                                                        "valueText": "2"
                                                    }
                                                },
                                                "closeParenToken": {
                                                    "kind": "CloseParenToken",
                                                    "fullStart": 726,
                                                    "fullEnd": 727,
                                                    "start": 726,
                                                    "end": 727,
                                                    "fullWidth": 1,
                                                    "width": 1,
                                                    "text": ")",
                                                    "value": ")",
                                                    "valueText": ")"
                                                }
                                            }
                                        },
                                        "semicolonToken": {
                                            "kind": "SemicolonToken",
                                            "fullStart": 727,
                                            "fullEnd": 730,
                                            "start": 727,
                                            "end": 728,
                                            "fullWidth": 3,
                                            "width": 1,
                                            "text": ";",
                                            "value": ";",
                                            "valueText": ";",
                                            "hasTrailingTrivia": true,
                                            "hasTrailingNewLine": true,
                                            "trailingTrivia": [
                                                {
                                                    "kind": "NewLineTrivia",
                                                    "text": "\r\n"
                                                }
                                            ]
                                        }
                                    }
                                ],
                                "closeBraceToken": {
                                    "kind": "CloseBraceToken",
                                    "fullStart": 730,
                                    "fullEnd": 741,
                                    "start": 738,
                                    "end": 739,
                                    "fullWidth": 11,
                                    "width": 1,
                                    "text": "}",
                                    "value": "}",
                                    "valueText": "}",
                                    "hasLeadingTrivia": true,
                                    "hasTrailingTrivia": true,
                                    "hasTrailingNewLine": true,
                                    "leadingTrivia": [
                                        {
                                            "kind": "WhitespaceTrivia",
                                            "text": "        "
                                        }
                                    ],
                                    "trailingTrivia": [
                                        {
                                            "kind": "NewLineTrivia",
                                            "text": "\r\n"
                                        }
                                    ]
                                }
                            }
                        },
                        {
                            "kind": "VariableStatement",
                            "fullStart": 741,
                            "fullEnd": 779,
                            "start": 751,
                            "end": 777,
                            "fullWidth": 38,
                            "width": 26,
                            "modifiers": [],
                            "variableDeclaration": {
                                "kind": "VariableDeclaration",
                                "fullStart": 741,
                                "fullEnd": 776,
                                "start": 751,
                                "end": 776,
                                "fullWidth": 35,
                                "width": 25,
                                "varKeyword": {
                                    "kind": "VarKeyword",
                                    "fullStart": 741,
                                    "fullEnd": 755,
                                    "start": 751,
                                    "end": 754,
                                    "fullWidth": 14,
                                    "width": 3,
                                    "text": "var",
                                    "value": "var",
                                    "valueText": "var",
                                    "hasLeadingTrivia": true,
                                    "hasLeadingNewLine": true,
                                    "hasTrailingTrivia": true,
                                    "leadingTrivia": [
                                        {
                                            "kind": "NewLineTrivia",
                                            "text": "\r\n"
                                        },
                                        {
                                            "kind": "WhitespaceTrivia",
                                            "text": "        "
                                        }
                                    ],
                                    "trailingTrivia": [
                                        {
                                            "kind": "WhitespaceTrivia",
                                            "text": " "
                                        }
                                    ]
                                },
                                "variableDeclarators": [
                                    {
                                        "kind": "VariableDeclarator",
                                        "fullStart": 755,
                                        "fullEnd": 776,
                                        "start": 755,
                                        "end": 776,
                                        "fullWidth": 21,
<<<<<<< HEAD
                                        "width": 21,
                                        "identifier": {
=======
                                        "propertyName": {
>>>>>>> 85e84683
                                            "kind": "IdentifierName",
                                            "fullStart": 755,
                                            "fullEnd": 761,
                                            "start": 755,
                                            "end": 760,
                                            "fullWidth": 6,
                                            "width": 5,
                                            "text": "proto",
                                            "value": "proto",
                                            "valueText": "proto",
                                            "hasTrailingTrivia": true,
                                            "trailingTrivia": [
                                                {
                                                    "kind": "WhitespaceTrivia",
                                                    "text": " "
                                                }
                                            ]
                                        },
                                        "equalsValueClause": {
                                            "kind": "EqualsValueClause",
                                            "fullStart": 761,
                                            "fullEnd": 776,
                                            "start": 761,
                                            "end": 776,
                                            "fullWidth": 15,
                                            "width": 15,
                                            "equalsToken": {
                                                "kind": "EqualsToken",
                                                "fullStart": 761,
                                                "fullEnd": 763,
                                                "start": 761,
                                                "end": 762,
                                                "fullWidth": 2,
                                                "width": 1,
                                                "text": "=",
                                                "value": "=",
                                                "valueText": "=",
                                                "hasTrailingTrivia": true,
                                                "trailingTrivia": [
                                                    {
                                                        "kind": "WhitespaceTrivia",
                                                        "text": " "
                                                    }
                                                ]
                                            },
                                            "value": {
                                                "kind": "ObjectLiteralExpression",
                                                "fullStart": 763,
                                                "fullEnd": 776,
                                                "start": 763,
                                                "end": 776,
                                                "fullWidth": 13,
                                                "width": 13,
                                                "openBraceToken": {
                                                    "kind": "OpenBraceToken",
                                                    "fullStart": 763,
                                                    "fullEnd": 765,
                                                    "start": 763,
                                                    "end": 764,
                                                    "fullWidth": 2,
                                                    "width": 1,
                                                    "text": "{",
                                                    "value": "{",
                                                    "valueText": "{",
                                                    "hasTrailingTrivia": true,
                                                    "trailingTrivia": [
                                                        {
                                                            "kind": "WhitespaceTrivia",
                                                            "text": " "
                                                        }
                                                    ]
                                                },
                                                "propertyAssignments": [
                                                    {
                                                        "kind": "SimplePropertyAssignment",
                                                        "fullStart": 765,
                                                        "fullEnd": 775,
                                                        "start": 765,
                                                        "end": 774,
                                                        "fullWidth": 10,
                                                        "width": 9,
                                                        "propertyName": {
                                                            "kind": "IdentifierName",
                                                            "fullStart": 765,
                                                            "fullEnd": 771,
                                                            "start": 765,
                                                            "end": 771,
                                                            "fullWidth": 6,
                                                            "width": 6,
                                                            "text": "length",
                                                            "value": "length",
                                                            "valueText": "length"
                                                        },
                                                        "colonToken": {
                                                            "kind": "ColonToken",
                                                            "fullStart": 771,
                                                            "fullEnd": 773,
                                                            "start": 771,
                                                            "end": 772,
                                                            "fullWidth": 2,
                                                            "width": 1,
                                                            "text": ":",
                                                            "value": ":",
                                                            "valueText": ":",
                                                            "hasTrailingTrivia": true,
                                                            "trailingTrivia": [
                                                                {
                                                                    "kind": "WhitespaceTrivia",
                                                                    "text": " "
                                                                }
                                                            ]
                                                        },
                                                        "expression": {
                                                            "kind": "NumericLiteral",
                                                            "fullStart": 773,
                                                            "fullEnd": 775,
                                                            "start": 773,
                                                            "end": 774,
                                                            "fullWidth": 2,
                                                            "width": 1,
                                                            "text": "3",
                                                            "value": 3,
                                                            "valueText": "3",
                                                            "hasTrailingTrivia": true,
                                                            "trailingTrivia": [
                                                                {
                                                                    "kind": "WhitespaceTrivia",
                                                                    "text": " "
                                                                }
                                                            ]
                                                        }
                                                    }
                                                ],
                                                "closeBraceToken": {
                                                    "kind": "CloseBraceToken",
                                                    "fullStart": 775,
                                                    "fullEnd": 776,
                                                    "start": 775,
                                                    "end": 776,
                                                    "fullWidth": 1,
                                                    "width": 1,
                                                    "text": "}",
                                                    "value": "}",
                                                    "valueText": "}"
                                                }
                                            }
                                        }
                                    }
                                ]
                            },
                            "semicolonToken": {
                                "kind": "SemicolonToken",
                                "fullStart": 776,
                                "fullEnd": 779,
                                "start": 776,
                                "end": 777,
                                "fullWidth": 3,
                                "width": 1,
                                "text": ";",
                                "value": ";",
                                "valueText": ";",
                                "hasTrailingTrivia": true,
                                "hasTrailingNewLine": true,
                                "trailingTrivia": [
                                    {
                                        "kind": "NewLineTrivia",
                                        "text": "\r\n"
                                    }
                                ]
                            }
                        },
                        {
                            "kind": "VariableStatement",
                            "fullStart": 779,
                            "fullEnd": 817,
                            "start": 789,
                            "end": 815,
                            "fullWidth": 38,
                            "width": 26,
                            "modifiers": [],
                            "variableDeclaration": {
                                "kind": "VariableDeclaration",
                                "fullStart": 779,
                                "fullEnd": 814,
                                "start": 789,
                                "end": 814,
                                "fullWidth": 35,
                                "width": 25,
                                "varKeyword": {
                                    "kind": "VarKeyword",
                                    "fullStart": 779,
                                    "fullEnd": 793,
                                    "start": 789,
                                    "end": 792,
                                    "fullWidth": 14,
                                    "width": 3,
                                    "text": "var",
                                    "value": "var",
                                    "valueText": "var",
                                    "hasLeadingTrivia": true,
                                    "hasLeadingNewLine": true,
                                    "hasTrailingTrivia": true,
                                    "leadingTrivia": [
                                        {
                                            "kind": "NewLineTrivia",
                                            "text": "\r\n"
                                        },
                                        {
                                            "kind": "WhitespaceTrivia",
                                            "text": "        "
                                        }
                                    ],
                                    "trailingTrivia": [
                                        {
                                            "kind": "WhitespaceTrivia",
                                            "text": " "
                                        }
                                    ]
                                },
                                "variableDeclarators": [
                                    {
                                        "kind": "VariableDeclarator",
                                        "fullStart": 793,
                                        "fullEnd": 814,
                                        "start": 793,
                                        "end": 814,
                                        "fullWidth": 21,
<<<<<<< HEAD
                                        "width": 21,
                                        "identifier": {
=======
                                        "propertyName": {
>>>>>>> 85e84683
                                            "kind": "IdentifierName",
                                            "fullStart": 793,
                                            "fullEnd": 797,
                                            "start": 793,
                                            "end": 796,
                                            "fullWidth": 4,
                                            "width": 3,
                                            "text": "Con",
                                            "value": "Con",
                                            "valueText": "Con",
                                            "hasTrailingTrivia": true,
                                            "trailingTrivia": [
                                                {
                                                    "kind": "WhitespaceTrivia",
                                                    "text": " "
                                                }
                                            ]
                                        },
                                        "equalsValueClause": {
                                            "kind": "EqualsValueClause",
                                            "fullStart": 797,
                                            "fullEnd": 814,
                                            "start": 797,
                                            "end": 814,
                                            "fullWidth": 17,
                                            "width": 17,
                                            "equalsToken": {
                                                "kind": "EqualsToken",
                                                "fullStart": 797,
                                                "fullEnd": 799,
                                                "start": 797,
                                                "end": 798,
                                                "fullWidth": 2,
                                                "width": 1,
                                                "text": "=",
                                                "value": "=",
                                                "valueText": "=",
                                                "hasTrailingTrivia": true,
                                                "trailingTrivia": [
                                                    {
                                                        "kind": "WhitespaceTrivia",
                                                        "text": " "
                                                    }
                                                ]
                                            },
                                            "value": {
                                                "kind": "FunctionExpression",
                                                "fullStart": 799,
                                                "fullEnd": 814,
                                                "start": 799,
                                                "end": 814,
                                                "fullWidth": 15,
                                                "width": 15,
                                                "functionKeyword": {
                                                    "kind": "FunctionKeyword",
                                                    "fullStart": 799,
                                                    "fullEnd": 808,
                                                    "start": 799,
                                                    "end": 807,
                                                    "fullWidth": 9,
                                                    "width": 8,
                                                    "text": "function",
                                                    "value": "function",
                                                    "valueText": "function",
                                                    "hasTrailingTrivia": true,
                                                    "trailingTrivia": [
                                                        {
                                                            "kind": "WhitespaceTrivia",
                                                            "text": " "
                                                        }
                                                    ]
                                                },
                                                "callSignature": {
                                                    "kind": "CallSignature",
                                                    "fullStart": 808,
                                                    "fullEnd": 811,
                                                    "start": 808,
                                                    "end": 810,
                                                    "fullWidth": 3,
                                                    "width": 2,
                                                    "parameterList": {
                                                        "kind": "ParameterList",
                                                        "fullStart": 808,
                                                        "fullEnd": 811,
                                                        "start": 808,
                                                        "end": 810,
                                                        "fullWidth": 3,
                                                        "width": 2,
                                                        "openParenToken": {
                                                            "kind": "OpenParenToken",
                                                            "fullStart": 808,
                                                            "fullEnd": 809,
                                                            "start": 808,
                                                            "end": 809,
                                                            "fullWidth": 1,
                                                            "width": 1,
                                                            "text": "(",
                                                            "value": "(",
                                                            "valueText": "("
                                                        },
                                                        "parameters": [],
                                                        "closeParenToken": {
                                                            "kind": "CloseParenToken",
                                                            "fullStart": 809,
                                                            "fullEnd": 811,
                                                            "start": 809,
                                                            "end": 810,
                                                            "fullWidth": 2,
                                                            "width": 1,
                                                            "text": ")",
                                                            "value": ")",
                                                            "valueText": ")",
                                                            "hasTrailingTrivia": true,
                                                            "trailingTrivia": [
                                                                {
                                                                    "kind": "WhitespaceTrivia",
                                                                    "text": " "
                                                                }
                                                            ]
                                                        }
                                                    }
                                                },
                                                "block": {
                                                    "kind": "Block",
                                                    "fullStart": 811,
                                                    "fullEnd": 814,
                                                    "start": 811,
                                                    "end": 814,
                                                    "fullWidth": 3,
                                                    "width": 3,
                                                    "openBraceToken": {
                                                        "kind": "OpenBraceToken",
                                                        "fullStart": 811,
                                                        "fullEnd": 813,
                                                        "start": 811,
                                                        "end": 812,
                                                        "fullWidth": 2,
                                                        "width": 1,
                                                        "text": "{",
                                                        "value": "{",
                                                        "valueText": "{",
                                                        "hasTrailingTrivia": true,
                                                        "trailingTrivia": [
                                                            {
                                                                "kind": "WhitespaceTrivia",
                                                                "text": " "
                                                            }
                                                        ]
                                                    },
                                                    "statements": [],
                                                    "closeBraceToken": {
                                                        "kind": "CloseBraceToken",
                                                        "fullStart": 813,
                                                        "fullEnd": 814,
                                                        "start": 813,
                                                        "end": 814,
                                                        "fullWidth": 1,
                                                        "width": 1,
                                                        "text": "}",
                                                        "value": "}",
                                                        "valueText": "}"
                                                    }
                                                }
                                            }
                                        }
                                    }
                                ]
                            },
                            "semicolonToken": {
                                "kind": "SemicolonToken",
                                "fullStart": 814,
                                "fullEnd": 817,
                                "start": 814,
                                "end": 815,
                                "fullWidth": 3,
                                "width": 1,
                                "text": ";",
                                "value": ";",
                                "valueText": ";",
                                "hasTrailingTrivia": true,
                                "hasTrailingNewLine": true,
                                "trailingTrivia": [
                                    {
                                        "kind": "NewLineTrivia",
                                        "text": "\r\n"
                                    }
                                ]
                            }
                        },
                        {
                            "kind": "ExpressionStatement",
                            "fullStart": 817,
                            "fullEnd": 849,
                            "start": 825,
                            "end": 847,
                            "fullWidth": 32,
                            "width": 22,
                            "expression": {
                                "kind": "AssignmentExpression",
                                "fullStart": 817,
                                "fullEnd": 846,
                                "start": 825,
                                "end": 846,
                                "fullWidth": 29,
                                "width": 21,
                                "left": {
                                    "kind": "MemberAccessExpression",
                                    "fullStart": 817,
                                    "fullEnd": 839,
                                    "start": 825,
                                    "end": 838,
                                    "fullWidth": 22,
                                    "width": 13,
                                    "expression": {
                                        "kind": "IdentifierName",
                                        "fullStart": 817,
                                        "fullEnd": 828,
                                        "start": 825,
                                        "end": 828,
                                        "fullWidth": 11,
                                        "width": 3,
                                        "text": "Con",
                                        "value": "Con",
                                        "valueText": "Con",
                                        "hasLeadingTrivia": true,
                                        "leadingTrivia": [
                                            {
                                                "kind": "WhitespaceTrivia",
                                                "text": "        "
                                            }
                                        ]
                                    },
                                    "dotToken": {
                                        "kind": "DotToken",
                                        "fullStart": 828,
                                        "fullEnd": 829,
                                        "start": 828,
                                        "end": 829,
                                        "fullWidth": 1,
                                        "width": 1,
                                        "text": ".",
                                        "value": ".",
                                        "valueText": "."
                                    },
                                    "name": {
                                        "kind": "IdentifierName",
                                        "fullStart": 829,
                                        "fullEnd": 839,
                                        "start": 829,
                                        "end": 838,
                                        "fullWidth": 10,
                                        "width": 9,
                                        "text": "prototype",
                                        "value": "prototype",
                                        "valueText": "prototype",
                                        "hasTrailingTrivia": true,
                                        "trailingTrivia": [
                                            {
                                                "kind": "WhitespaceTrivia",
                                                "text": " "
                                            }
                                        ]
                                    }
                                },
                                "operatorToken": {
                                    "kind": "EqualsToken",
                                    "fullStart": 839,
                                    "fullEnd": 841,
                                    "start": 839,
                                    "end": 840,
                                    "fullWidth": 2,
                                    "width": 1,
                                    "text": "=",
                                    "value": "=",
                                    "valueText": "=",
                                    "hasTrailingTrivia": true,
                                    "trailingTrivia": [
                                        {
                                            "kind": "WhitespaceTrivia",
                                            "text": " "
                                        }
                                    ]
                                },
                                "right": {
                                    "kind": "IdentifierName",
                                    "fullStart": 841,
                                    "fullEnd": 846,
                                    "start": 841,
                                    "end": 846,
                                    "fullWidth": 5,
                                    "width": 5,
                                    "text": "proto",
                                    "value": "proto",
                                    "valueText": "proto"
                                }
                            },
                            "semicolonToken": {
                                "kind": "SemicolonToken",
                                "fullStart": 846,
                                "fullEnd": 849,
                                "start": 846,
                                "end": 847,
                                "fullWidth": 3,
                                "width": 1,
                                "text": ";",
                                "value": ";",
                                "valueText": ";",
                                "hasTrailingTrivia": true,
                                "hasTrailingNewLine": true,
                                "trailingTrivia": [
                                    {
                                        "kind": "NewLineTrivia",
                                        "text": "\r\n"
                                    }
                                ]
                            }
                        },
                        {
                            "kind": "VariableStatement",
                            "fullStart": 849,
                            "fullEnd": 883,
                            "start": 859,
                            "end": 881,
                            "fullWidth": 34,
                            "width": 22,
                            "modifiers": [],
                            "variableDeclaration": {
                                "kind": "VariableDeclaration",
                                "fullStart": 849,
                                "fullEnd": 880,
                                "start": 859,
                                "end": 880,
                                "fullWidth": 31,
                                "width": 21,
                                "varKeyword": {
                                    "kind": "VarKeyword",
                                    "fullStart": 849,
                                    "fullEnd": 863,
                                    "start": 859,
                                    "end": 862,
                                    "fullWidth": 14,
                                    "width": 3,
                                    "text": "var",
                                    "value": "var",
                                    "valueText": "var",
                                    "hasLeadingTrivia": true,
                                    "hasLeadingNewLine": true,
                                    "hasTrailingTrivia": true,
                                    "leadingTrivia": [
                                        {
                                            "kind": "NewLineTrivia",
                                            "text": "\r\n"
                                        },
                                        {
                                            "kind": "WhitespaceTrivia",
                                            "text": "        "
                                        }
                                    ],
                                    "trailingTrivia": [
                                        {
                                            "kind": "WhitespaceTrivia",
                                            "text": " "
                                        }
                                    ]
                                },
                                "variableDeclarators": [
                                    {
                                        "kind": "VariableDeclarator",
                                        "fullStart": 863,
                                        "fullEnd": 880,
                                        "start": 863,
                                        "end": 880,
                                        "fullWidth": 17,
<<<<<<< HEAD
                                        "width": 17,
                                        "identifier": {
=======
                                        "propertyName": {
>>>>>>> 85e84683
                                            "kind": "IdentifierName",
                                            "fullStart": 863,
                                            "fullEnd": 869,
                                            "start": 863,
                                            "end": 868,
                                            "fullWidth": 6,
                                            "width": 5,
                                            "text": "child",
                                            "value": "child",
                                            "valueText": "child",
                                            "hasTrailingTrivia": true,
                                            "trailingTrivia": [
                                                {
                                                    "kind": "WhitespaceTrivia",
                                                    "text": " "
                                                }
                                            ]
                                        },
                                        "equalsValueClause": {
                                            "kind": "EqualsValueClause",
                                            "fullStart": 869,
                                            "fullEnd": 880,
                                            "start": 869,
                                            "end": 880,
                                            "fullWidth": 11,
                                            "width": 11,
                                            "equalsToken": {
                                                "kind": "EqualsToken",
                                                "fullStart": 869,
                                                "fullEnd": 871,
                                                "start": 869,
                                                "end": 870,
                                                "fullWidth": 2,
                                                "width": 1,
                                                "text": "=",
                                                "value": "=",
                                                "valueText": "=",
                                                "hasTrailingTrivia": true,
                                                "trailingTrivia": [
                                                    {
                                                        "kind": "WhitespaceTrivia",
                                                        "text": " "
                                                    }
                                                ]
                                            },
                                            "value": {
                                                "kind": "ObjectCreationExpression",
                                                "fullStart": 871,
                                                "fullEnd": 880,
                                                "start": 871,
                                                "end": 880,
                                                "fullWidth": 9,
                                                "width": 9,
                                                "newKeyword": {
                                                    "kind": "NewKeyword",
                                                    "fullStart": 871,
                                                    "fullEnd": 875,
                                                    "start": 871,
                                                    "end": 874,
                                                    "fullWidth": 4,
                                                    "width": 3,
                                                    "text": "new",
                                                    "value": "new",
                                                    "valueText": "new",
                                                    "hasTrailingTrivia": true,
                                                    "trailingTrivia": [
                                                        {
                                                            "kind": "WhitespaceTrivia",
                                                            "text": " "
                                                        }
                                                    ]
                                                },
                                                "expression": {
                                                    "kind": "IdentifierName",
                                                    "fullStart": 875,
                                                    "fullEnd": 878,
                                                    "start": 875,
                                                    "end": 878,
                                                    "fullWidth": 3,
                                                    "width": 3,
                                                    "text": "Con",
                                                    "value": "Con",
                                                    "valueText": "Con"
                                                },
                                                "argumentList": {
                                                    "kind": "ArgumentList",
                                                    "fullStart": 878,
                                                    "fullEnd": 880,
                                                    "start": 878,
                                                    "end": 880,
                                                    "fullWidth": 2,
                                                    "width": 2,
                                                    "openParenToken": {
                                                        "kind": "OpenParenToken",
                                                        "fullStart": 878,
                                                        "fullEnd": 879,
                                                        "start": 878,
                                                        "end": 879,
                                                        "fullWidth": 1,
                                                        "width": 1,
                                                        "text": "(",
                                                        "value": "(",
                                                        "valueText": "("
                                                    },
                                                    "arguments": [],
                                                    "closeParenToken": {
                                                        "kind": "CloseParenToken",
                                                        "fullStart": 879,
                                                        "fullEnd": 880,
                                                        "start": 879,
                                                        "end": 880,
                                                        "fullWidth": 1,
                                                        "width": 1,
                                                        "text": ")",
                                                        "value": ")",
                                                        "valueText": ")"
                                                    }
                                                }
                                            }
                                        }
                                    }
                                ]
                            },
                            "semicolonToken": {
                                "kind": "SemicolonToken",
                                "fullStart": 880,
                                "fullEnd": 883,
                                "start": 880,
                                "end": 881,
                                "fullWidth": 3,
                                "width": 1,
                                "text": ";",
                                "value": ";",
                                "valueText": ";",
                                "hasTrailingTrivia": true,
                                "hasTrailingNewLine": true,
                                "trailingTrivia": [
                                    {
                                        "kind": "NewLineTrivia",
                                        "text": "\r\n"
                                    }
                                ]
                            }
                        },
                        {
                            "kind": "ExpressionStatement",
                            "fullStart": 883,
                            "fullEnd": 910,
                            "start": 891,
                            "end": 908,
                            "fullWidth": 27,
                            "width": 17,
                            "expression": {
                                "kind": "AssignmentExpression",
                                "fullStart": 883,
                                "fullEnd": 907,
                                "start": 891,
                                "end": 907,
                                "fullWidth": 24,
                                "width": 16,
                                "left": {
                                    "kind": "MemberAccessExpression",
                                    "fullStart": 883,
                                    "fullEnd": 904,
                                    "start": 891,
                                    "end": 903,
                                    "fullWidth": 21,
                                    "width": 12,
                                    "expression": {
                                        "kind": "IdentifierName",
                                        "fullStart": 883,
                                        "fullEnd": 896,
                                        "start": 891,
                                        "end": 896,
                                        "fullWidth": 13,
                                        "width": 5,
                                        "text": "child",
                                        "value": "child",
                                        "valueText": "child",
                                        "hasLeadingTrivia": true,
                                        "leadingTrivia": [
                                            {
                                                "kind": "WhitespaceTrivia",
                                                "text": "        "
                                            }
                                        ]
                                    },
                                    "dotToken": {
                                        "kind": "DotToken",
                                        "fullStart": 896,
                                        "fullEnd": 897,
                                        "start": 896,
                                        "end": 897,
                                        "fullWidth": 1,
                                        "width": 1,
                                        "text": ".",
                                        "value": ".",
                                        "valueText": "."
                                    },
                                    "name": {
                                        "kind": "IdentifierName",
                                        "fullStart": 897,
                                        "fullEnd": 904,
                                        "start": 897,
                                        "end": 903,
                                        "fullWidth": 7,
                                        "width": 6,
                                        "text": "length",
                                        "value": "length",
                                        "valueText": "length",
                                        "hasTrailingTrivia": true,
                                        "trailingTrivia": [
                                            {
                                                "kind": "WhitespaceTrivia",
                                                "text": " "
                                            }
                                        ]
                                    }
                                },
                                "operatorToken": {
                                    "kind": "EqualsToken",
                                    "fullStart": 904,
                                    "fullEnd": 906,
                                    "start": 904,
                                    "end": 905,
                                    "fullWidth": 2,
                                    "width": 1,
                                    "text": "=",
                                    "value": "=",
                                    "valueText": "=",
                                    "hasTrailingTrivia": true,
                                    "trailingTrivia": [
                                        {
                                            "kind": "WhitespaceTrivia",
                                            "text": " "
                                        }
                                    ]
                                },
                                "right": {
                                    "kind": "NumericLiteral",
                                    "fullStart": 906,
                                    "fullEnd": 907,
                                    "start": 906,
                                    "end": 907,
                                    "fullWidth": 1,
                                    "width": 1,
                                    "text": "2",
                                    "value": 2,
                                    "valueText": "2"
                                }
                            },
                            "semicolonToken": {
                                "kind": "SemicolonToken",
                                "fullStart": 907,
                                "fullEnd": 910,
                                "start": 907,
                                "end": 908,
                                "fullWidth": 3,
                                "width": 1,
                                "text": ";",
                                "value": ";",
                                "valueText": ";",
                                "hasTrailingTrivia": true,
                                "hasTrailingNewLine": true,
                                "trailingTrivia": [
                                    {
                                        "kind": "NewLineTrivia",
                                        "text": "\r\n"
                                    }
                                ]
                            }
                        },
                        {
                            "kind": "ExpressionStatement",
                            "fullStart": 910,
                            "fullEnd": 934,
                            "start": 918,
                            "end": 932,
                            "fullWidth": 24,
                            "width": 14,
                            "expression": {
                                "kind": "AssignmentExpression",
                                "fullStart": 910,
                                "fullEnd": 931,
                                "start": 918,
                                "end": 931,
                                "fullWidth": 21,
                                "width": 13,
                                "left": {
                                    "kind": "ElementAccessExpression",
                                    "fullStart": 910,
                                    "fullEnd": 927,
                                    "start": 918,
                                    "end": 926,
                                    "fullWidth": 17,
                                    "width": 8,
                                    "expression": {
                                        "kind": "IdentifierName",
                                        "fullStart": 910,
                                        "fullEnd": 923,
                                        "start": 918,
                                        "end": 923,
                                        "fullWidth": 13,
                                        "width": 5,
                                        "text": "child",
                                        "value": "child",
                                        "valueText": "child",
                                        "hasLeadingTrivia": true,
                                        "leadingTrivia": [
                                            {
                                                "kind": "WhitespaceTrivia",
                                                "text": "        "
                                            }
                                        ]
                                    },
                                    "openBracketToken": {
                                        "kind": "OpenBracketToken",
                                        "fullStart": 923,
                                        "fullEnd": 924,
                                        "start": 923,
                                        "end": 924,
                                        "fullWidth": 1,
                                        "width": 1,
                                        "text": "[",
                                        "value": "[",
                                        "valueText": "["
                                    },
                                    "argumentExpression": {
                                        "kind": "NumericLiteral",
                                        "fullStart": 924,
                                        "fullEnd": 925,
                                        "start": 924,
                                        "end": 925,
                                        "fullWidth": 1,
                                        "width": 1,
                                        "text": "0",
                                        "value": 0,
                                        "valueText": "0"
                                    },
                                    "closeBracketToken": {
                                        "kind": "CloseBracketToken",
                                        "fullStart": 925,
                                        "fullEnd": 927,
                                        "start": 925,
                                        "end": 926,
                                        "fullWidth": 2,
                                        "width": 1,
                                        "text": "]",
                                        "value": "]",
                                        "valueText": "]",
                                        "hasTrailingTrivia": true,
                                        "trailingTrivia": [
                                            {
                                                "kind": "WhitespaceTrivia",
                                                "text": " "
                                            }
                                        ]
                                    }
                                },
                                "operatorToken": {
                                    "kind": "EqualsToken",
                                    "fullStart": 927,
                                    "fullEnd": 929,
                                    "start": 927,
                                    "end": 928,
                                    "fullWidth": 2,
                                    "width": 1,
                                    "text": "=",
                                    "value": "=",
                                    "valueText": "=",
                                    "hasTrailingTrivia": true,
                                    "trailingTrivia": [
                                        {
                                            "kind": "WhitespaceTrivia",
                                            "text": " "
                                        }
                                    ]
                                },
                                "right": {
                                    "kind": "NumericLiteral",
                                    "fullStart": 929,
                                    "fullEnd": 931,
                                    "start": 929,
                                    "end": 931,
                                    "fullWidth": 2,
                                    "width": 2,
                                    "text": "12",
                                    "value": 12,
                                    "valueText": "12"
                                }
                            },
                            "semicolonToken": {
                                "kind": "SemicolonToken",
                                "fullStart": 931,
                                "fullEnd": 934,
                                "start": 931,
                                "end": 932,
                                "fullWidth": 3,
                                "width": 1,
                                "text": ";",
                                "value": ";",
                                "valueText": ";",
                                "hasTrailingTrivia": true,
                                "hasTrailingNewLine": true,
                                "trailingTrivia": [
                                    {
                                        "kind": "NewLineTrivia",
                                        "text": "\r\n"
                                    }
                                ]
                            }
                        },
                        {
                            "kind": "ExpressionStatement",
                            "fullStart": 934,
                            "fullEnd": 958,
                            "start": 942,
                            "end": 956,
                            "fullWidth": 24,
                            "width": 14,
                            "expression": {
                                "kind": "AssignmentExpression",
                                "fullStart": 934,
                                "fullEnd": 955,
                                "start": 942,
                                "end": 955,
                                "fullWidth": 21,
                                "width": 13,
                                "left": {
                                    "kind": "ElementAccessExpression",
                                    "fullStart": 934,
                                    "fullEnd": 951,
                                    "start": 942,
                                    "end": 950,
                                    "fullWidth": 17,
                                    "width": 8,
                                    "expression": {
                                        "kind": "IdentifierName",
                                        "fullStart": 934,
                                        "fullEnd": 947,
                                        "start": 942,
                                        "end": 947,
                                        "fullWidth": 13,
                                        "width": 5,
                                        "text": "child",
                                        "value": "child",
                                        "valueText": "child",
                                        "hasLeadingTrivia": true,
                                        "leadingTrivia": [
                                            {
                                                "kind": "WhitespaceTrivia",
                                                "text": "        "
                                            }
                                        ]
                                    },
                                    "openBracketToken": {
                                        "kind": "OpenBracketToken",
                                        "fullStart": 947,
                                        "fullEnd": 948,
                                        "start": 947,
                                        "end": 948,
                                        "fullWidth": 1,
                                        "width": 1,
                                        "text": "[",
                                        "value": "[",
                                        "valueText": "["
                                    },
                                    "argumentExpression": {
                                        "kind": "NumericLiteral",
                                        "fullStart": 948,
                                        "fullEnd": 949,
                                        "start": 948,
                                        "end": 949,
                                        "fullWidth": 1,
                                        "width": 1,
                                        "text": "1",
                                        "value": 1,
                                        "valueText": "1"
                                    },
                                    "closeBracketToken": {
                                        "kind": "CloseBracketToken",
                                        "fullStart": 949,
                                        "fullEnd": 951,
                                        "start": 949,
                                        "end": 950,
                                        "fullWidth": 2,
                                        "width": 1,
                                        "text": "]",
                                        "value": "]",
                                        "valueText": "]",
                                        "hasTrailingTrivia": true,
                                        "trailingTrivia": [
                                            {
                                                "kind": "WhitespaceTrivia",
                                                "text": " "
                                            }
                                        ]
                                    }
                                },
                                "operatorToken": {
                                    "kind": "EqualsToken",
                                    "fullStart": 951,
                                    "fullEnd": 953,
                                    "start": 951,
                                    "end": 952,
                                    "fullWidth": 2,
                                    "width": 1,
                                    "text": "=",
                                    "value": "=",
                                    "valueText": "=",
                                    "hasTrailingTrivia": true,
                                    "trailingTrivia": [
                                        {
                                            "kind": "WhitespaceTrivia",
                                            "text": " "
                                        }
                                    ]
                                },
                                "right": {
                                    "kind": "NumericLiteral",
                                    "fullStart": 953,
                                    "fullEnd": 955,
                                    "start": 953,
                                    "end": 955,
                                    "fullWidth": 2,
                                    "width": 2,
                                    "text": "11",
                                    "value": 11,
                                    "valueText": "11"
                                }
                            },
                            "semicolonToken": {
                                "kind": "SemicolonToken",
                                "fullStart": 955,
                                "fullEnd": 958,
                                "start": 955,
                                "end": 956,
                                "fullWidth": 3,
                                "width": 1,
                                "text": ";",
                                "value": ";",
                                "valueText": ";",
                                "hasTrailingTrivia": true,
                                "hasTrailingNewLine": true,
                                "trailingTrivia": [
                                    {
                                        "kind": "NewLineTrivia",
                                        "text": "\r\n"
                                    }
                                ]
                            }
                        },
                        {
                            "kind": "ExpressionStatement",
                            "fullStart": 958,
                            "fullEnd": 981,
                            "start": 966,
                            "end": 979,
                            "fullWidth": 23,
                            "width": 13,
                            "expression": {
                                "kind": "AssignmentExpression",
                                "fullStart": 958,
                                "fullEnd": 978,
                                "start": 966,
                                "end": 978,
                                "fullWidth": 20,
                                "width": 12,
                                "left": {
                                    "kind": "ElementAccessExpression",
                                    "fullStart": 958,
                                    "fullEnd": 975,
                                    "start": 966,
                                    "end": 974,
                                    "fullWidth": 17,
                                    "width": 8,
                                    "expression": {
                                        "kind": "IdentifierName",
                                        "fullStart": 958,
                                        "fullEnd": 971,
                                        "start": 966,
                                        "end": 971,
                                        "fullWidth": 13,
                                        "width": 5,
                                        "text": "child",
                                        "value": "child",
                                        "valueText": "child",
                                        "hasLeadingTrivia": true,
                                        "leadingTrivia": [
                                            {
                                                "kind": "WhitespaceTrivia",
                                                "text": "        "
                                            }
                                        ]
                                    },
                                    "openBracketToken": {
                                        "kind": "OpenBracketToken",
                                        "fullStart": 971,
                                        "fullEnd": 972,
                                        "start": 971,
                                        "end": 972,
                                        "fullWidth": 1,
                                        "width": 1,
                                        "text": "[",
                                        "value": "[",
                                        "valueText": "["
                                    },
                                    "argumentExpression": {
                                        "kind": "NumericLiteral",
                                        "fullStart": 972,
                                        "fullEnd": 973,
                                        "start": 972,
                                        "end": 973,
                                        "fullWidth": 1,
                                        "width": 1,
                                        "text": "2",
                                        "value": 2,
                                        "valueText": "2"
                                    },
                                    "closeBracketToken": {
                                        "kind": "CloseBracketToken",
                                        "fullStart": 973,
                                        "fullEnd": 975,
                                        "start": 973,
                                        "end": 974,
                                        "fullWidth": 2,
                                        "width": 1,
                                        "text": "]",
                                        "value": "]",
                                        "valueText": "]",
                                        "hasTrailingTrivia": true,
                                        "trailingTrivia": [
                                            {
                                                "kind": "WhitespaceTrivia",
                                                "text": " "
                                            }
                                        ]
                                    }
                                },
                                "operatorToken": {
                                    "kind": "EqualsToken",
                                    "fullStart": 975,
                                    "fullEnd": 977,
                                    "start": 975,
                                    "end": 976,
                                    "fullWidth": 2,
                                    "width": 1,
                                    "text": "=",
                                    "value": "=",
                                    "valueText": "=",
                                    "hasTrailingTrivia": true,
                                    "trailingTrivia": [
                                        {
                                            "kind": "WhitespaceTrivia",
                                            "text": " "
                                        }
                                    ]
                                },
                                "right": {
                                    "kind": "NumericLiteral",
                                    "fullStart": 977,
                                    "fullEnd": 978,
                                    "start": 977,
                                    "end": 978,
                                    "fullWidth": 1,
                                    "width": 1,
                                    "text": "9",
                                    "value": 9,
                                    "valueText": "9"
                                }
                            },
                            "semicolonToken": {
                                "kind": "SemicolonToken",
                                "fullStart": 978,
                                "fullEnd": 981,
                                "start": 978,
                                "end": 979,
                                "fullWidth": 3,
                                "width": 1,
                                "text": ";",
                                "value": ";",
                                "valueText": ";",
                                "hasTrailingTrivia": true,
                                "hasTrailingNewLine": true,
                                "trailingTrivia": [
                                    {
                                        "kind": "NewLineTrivia",
                                        "text": "\r\n"
                                    }
                                ]
                            }
                        },
                        {
                            "kind": "ExpressionStatement",
                            "fullStart": 981,
                            "fullEnd": 1041,
                            "start": 991,
                            "end": 1039,
                            "fullWidth": 60,
                            "width": 48,
                            "expression": {
                                "kind": "InvocationExpression",
                                "fullStart": 981,
                                "fullEnd": 1038,
                                "start": 991,
                                "end": 1038,
                                "fullWidth": 57,
                                "width": 47,
                                "expression": {
                                    "kind": "MemberAccessExpression",
                                    "fullStart": 981,
                                    "fullEnd": 1019,
                                    "start": 991,
                                    "end": 1019,
                                    "fullWidth": 38,
                                    "width": 28,
                                    "expression": {
                                        "kind": "MemberAccessExpression",
                                        "fullStart": 981,
                                        "fullEnd": 1014,
                                        "start": 991,
                                        "end": 1014,
                                        "fullWidth": 33,
                                        "width": 23,
                                        "expression": {
                                            "kind": "MemberAccessExpression",
                                            "fullStart": 981,
                                            "fullEnd": 1006,
                                            "start": 991,
                                            "end": 1006,
                                            "fullWidth": 25,
                                            "width": 15,
                                            "expression": {
                                                "kind": "IdentifierName",
                                                "fullStart": 981,
                                                "fullEnd": 996,
                                                "start": 991,
                                                "end": 996,
                                                "fullWidth": 15,
                                                "width": 5,
                                                "text": "Array",
                                                "value": "Array",
                                                "valueText": "Array",
                                                "hasLeadingTrivia": true,
                                                "hasLeadingNewLine": true,
                                                "leadingTrivia": [
                                                    {
                                                        "kind": "NewLineTrivia",
                                                        "text": "\r\n"
                                                    },
                                                    {
                                                        "kind": "WhitespaceTrivia",
                                                        "text": "        "
                                                    }
                                                ]
                                            },
                                            "dotToken": {
                                                "kind": "DotToken",
                                                "fullStart": 996,
                                                "fullEnd": 997,
                                                "start": 996,
                                                "end": 997,
                                                "fullWidth": 1,
                                                "width": 1,
                                                "text": ".",
                                                "value": ".",
                                                "valueText": "."
                                            },
                                            "name": {
                                                "kind": "IdentifierName",
                                                "fullStart": 997,
                                                "fullEnd": 1006,
                                                "start": 997,
                                                "end": 1006,
                                                "fullWidth": 9,
                                                "width": 9,
                                                "text": "prototype",
                                                "value": "prototype",
                                                "valueText": "prototype"
                                            }
                                        },
                                        "dotToken": {
                                            "kind": "DotToken",
                                            "fullStart": 1006,
                                            "fullEnd": 1007,
                                            "start": 1006,
                                            "end": 1007,
                                            "fullWidth": 1,
                                            "width": 1,
                                            "text": ".",
                                            "value": ".",
                                            "valueText": "."
                                        },
                                        "name": {
                                            "kind": "IdentifierName",
                                            "fullStart": 1007,
                                            "fullEnd": 1014,
                                            "start": 1007,
                                            "end": 1014,
                                            "fullWidth": 7,
                                            "width": 7,
                                            "text": "forEach",
                                            "value": "forEach",
                                            "valueText": "forEach"
                                        }
                                    },
                                    "dotToken": {
                                        "kind": "DotToken",
                                        "fullStart": 1014,
                                        "fullEnd": 1015,
                                        "start": 1014,
                                        "end": 1015,
                                        "fullWidth": 1,
                                        "width": 1,
                                        "text": ".",
                                        "value": ".",
                                        "valueText": "."
                                    },
                                    "name": {
                                        "kind": "IdentifierName",
                                        "fullStart": 1015,
                                        "fullEnd": 1019,
                                        "start": 1015,
                                        "end": 1019,
                                        "fullWidth": 4,
                                        "width": 4,
                                        "text": "call",
                                        "value": "call",
                                        "valueText": "call"
                                    }
                                },
                                "argumentList": {
                                    "kind": "ArgumentList",
                                    "fullStart": 1019,
                                    "fullEnd": 1038,
                                    "start": 1019,
                                    "end": 1038,
                                    "fullWidth": 19,
                                    "width": 19,
                                    "openParenToken": {
                                        "kind": "OpenParenToken",
                                        "fullStart": 1019,
                                        "fullEnd": 1020,
                                        "start": 1019,
                                        "end": 1020,
                                        "fullWidth": 1,
                                        "width": 1,
                                        "text": "(",
                                        "value": "(",
                                        "valueText": "("
                                    },
                                    "arguments": [
                                        {
                                            "kind": "IdentifierName",
                                            "fullStart": 1020,
                                            "fullEnd": 1025,
                                            "start": 1020,
                                            "end": 1025,
                                            "fullWidth": 5,
                                            "width": 5,
                                            "text": "child",
                                            "value": "child",
                                            "valueText": "child"
                                        },
                                        {
                                            "kind": "CommaToken",
                                            "fullStart": 1025,
                                            "fullEnd": 1027,
                                            "start": 1025,
                                            "end": 1026,
                                            "fullWidth": 2,
                                            "width": 1,
                                            "text": ",",
                                            "value": ",",
                                            "valueText": ",",
                                            "hasTrailingTrivia": true,
                                            "trailingTrivia": [
                                                {
                                                    "kind": "WhitespaceTrivia",
                                                    "text": " "
                                                }
                                            ]
                                        },
                                        {
                                            "kind": "IdentifierName",
                                            "fullStart": 1027,
                                            "fullEnd": 1037,
                                            "start": 1027,
                                            "end": 1037,
                                            "fullWidth": 10,
                                            "width": 10,
                                            "text": "callbackfn",
                                            "value": "callbackfn",
                                            "valueText": "callbackfn"
                                        }
                                    ],
                                    "closeParenToken": {
                                        "kind": "CloseParenToken",
                                        "fullStart": 1037,
                                        "fullEnd": 1038,
                                        "start": 1037,
                                        "end": 1038,
                                        "fullWidth": 1,
                                        "width": 1,
                                        "text": ")",
                                        "value": ")",
                                        "valueText": ")"
                                    }
                                }
                            },
                            "semicolonToken": {
                                "kind": "SemicolonToken",
                                "fullStart": 1038,
                                "fullEnd": 1041,
                                "start": 1038,
                                "end": 1039,
                                "fullWidth": 3,
                                "width": 1,
                                "text": ";",
                                "value": ";",
                                "valueText": ";",
                                "hasTrailingTrivia": true,
                                "hasTrailingNewLine": true,
                                "trailingTrivia": [
                                    {
                                        "kind": "NewLineTrivia",
                                        "text": "\r\n"
                                    }
                                ]
                            }
                        },
                        {
                            "kind": "ReturnStatement",
                            "fullStart": 1041,
                            "fullEnd": 1065,
                            "start": 1049,
                            "end": 1063,
                            "fullWidth": 24,
                            "width": 14,
                            "returnKeyword": {
                                "kind": "ReturnKeyword",
                                "fullStart": 1041,
                                "fullEnd": 1056,
                                "start": 1049,
                                "end": 1055,
                                "fullWidth": 15,
                                "width": 6,
                                "text": "return",
                                "value": "return",
                                "valueText": "return",
                                "hasLeadingTrivia": true,
                                "hasTrailingTrivia": true,
                                "leadingTrivia": [
                                    {
                                        "kind": "WhitespaceTrivia",
                                        "text": "        "
                                    }
                                ],
                                "trailingTrivia": [
                                    {
                                        "kind": "WhitespaceTrivia",
                                        "text": " "
                                    }
                                ]
                            },
                            "expression": {
                                "kind": "IdentifierName",
                                "fullStart": 1056,
                                "fullEnd": 1062,
                                "start": 1056,
                                "end": 1062,
                                "fullWidth": 6,
                                "width": 6,
                                "text": "result",
                                "value": "result",
                                "valueText": "result"
                            },
                            "semicolonToken": {
                                "kind": "SemicolonToken",
                                "fullStart": 1062,
                                "fullEnd": 1065,
                                "start": 1062,
                                "end": 1063,
                                "fullWidth": 3,
                                "width": 1,
                                "text": ";",
                                "value": ";",
                                "valueText": ";",
                                "hasTrailingTrivia": true,
                                "hasTrailingNewLine": true,
                                "trailingTrivia": [
                                    {
                                        "kind": "NewLineTrivia",
                                        "text": "\r\n"
                                    }
                                ]
                            }
                        }
                    ],
                    "closeBraceToken": {
                        "kind": "CloseBraceToken",
                        "fullStart": 1065,
                        "fullEnd": 1072,
                        "start": 1069,
                        "end": 1070,
                        "fullWidth": 7,
                        "width": 1,
                        "text": "}",
                        "value": "}",
                        "valueText": "}",
                        "hasLeadingTrivia": true,
                        "hasTrailingTrivia": true,
                        "hasTrailingNewLine": true,
                        "leadingTrivia": [
                            {
                                "kind": "WhitespaceTrivia",
                                "text": "    "
                            }
                        ],
                        "trailingTrivia": [
                            {
                                "kind": "NewLineTrivia",
                                "text": "\r\n"
                            }
                        ]
                    }
                }
            },
            {
                "kind": "ExpressionStatement",
                "fullStart": 1072,
                "fullEnd": 1096,
                "start": 1072,
                "end": 1094,
                "fullWidth": 24,
                "width": 22,
                "expression": {
                    "kind": "InvocationExpression",
                    "fullStart": 1072,
                    "fullEnd": 1093,
                    "start": 1072,
                    "end": 1093,
                    "fullWidth": 21,
                    "width": 21,
                    "expression": {
                        "kind": "IdentifierName",
                        "fullStart": 1072,
                        "fullEnd": 1083,
                        "start": 1072,
                        "end": 1083,
                        "fullWidth": 11,
                        "width": 11,
                        "text": "runTestCase",
                        "value": "runTestCase",
                        "valueText": "runTestCase"
                    },
                    "argumentList": {
                        "kind": "ArgumentList",
                        "fullStart": 1083,
                        "fullEnd": 1093,
                        "start": 1083,
                        "end": 1093,
                        "fullWidth": 10,
                        "width": 10,
                        "openParenToken": {
                            "kind": "OpenParenToken",
                            "fullStart": 1083,
                            "fullEnd": 1084,
                            "start": 1083,
                            "end": 1084,
                            "fullWidth": 1,
                            "width": 1,
                            "text": "(",
                            "value": "(",
                            "valueText": "("
                        },
                        "arguments": [
                            {
                                "kind": "IdentifierName",
                                "fullStart": 1084,
                                "fullEnd": 1092,
                                "start": 1084,
                                "end": 1092,
                                "fullWidth": 8,
                                "width": 8,
                                "text": "testcase",
                                "value": "testcase",
                                "valueText": "testcase"
                            }
                        ],
                        "closeParenToken": {
                            "kind": "CloseParenToken",
                            "fullStart": 1092,
                            "fullEnd": 1093,
                            "start": 1092,
                            "end": 1093,
                            "fullWidth": 1,
                            "width": 1,
                            "text": ")",
                            "value": ")",
                            "valueText": ")"
                        }
                    }
                },
                "semicolonToken": {
                    "kind": "SemicolonToken",
                    "fullStart": 1093,
                    "fullEnd": 1096,
                    "start": 1093,
                    "end": 1094,
                    "fullWidth": 3,
                    "width": 1,
                    "text": ";",
                    "value": ";",
                    "valueText": ";",
                    "hasTrailingTrivia": true,
                    "hasTrailingNewLine": true,
                    "trailingTrivia": [
                        {
                            "kind": "NewLineTrivia",
                            "text": "\r\n"
                        }
                    ]
                }
            }
        ],
        "endOfFileToken": {
            "kind": "EndOfFileToken",
            "fullStart": 1096,
            "fullEnd": 1096,
            "start": 1096,
            "end": 1096,
            "fullWidth": 0,
            "width": 0,
            "text": ""
        }
    },
    "lineMap": {
        "lineStarts": [
            0,
            67,
            152,
            232,
            308,
            380,
            385,
            439,
            581,
            586,
            588,
            590,
            613,
            642,
            688,
            730,
            741,
            743,
            779,
            781,
            817,
            849,
            851,
            883,
            910,
            934,
            958,
            981,
            983,
            1041,
            1065,
            1072,
            1096
        ],
        "length": 1096
    }
}<|MERGE_RESOLUTION|>--- conflicted
+++ resolved
@@ -245,12 +245,8 @@
                                         "start": 625,
                                         "end": 639,
                                         "fullWidth": 14,
-<<<<<<< HEAD
                                         "width": 14,
-                                        "identifier": {
-=======
                                         "propertyName": {
->>>>>>> 85e84683
                                             "kind": "IdentifierName",
                                             "fullStart": 625,
                                             "fullEnd": 632,
@@ -858,12 +854,8 @@
                                         "start": 755,
                                         "end": 776,
                                         "fullWidth": 21,
-<<<<<<< HEAD
                                         "width": 21,
-                                        "identifier": {
-=======
                                         "propertyName": {
->>>>>>> 85e84683
                                             "kind": "IdentifierName",
                                             "fullStart": 755,
                                             "fullEnd": 761,
@@ -1091,12 +1083,8 @@
                                         "start": 793,
                                         "end": 814,
                                         "fullWidth": 21,
-<<<<<<< HEAD
                                         "width": 21,
-                                        "identifier": {
-=======
                                         "propertyName": {
->>>>>>> 85e84683
                                             "kind": "IdentifierName",
                                             "fullStart": 793,
                                             "fullEnd": 797,
@@ -1470,12 +1458,8 @@
                                         "start": 863,
                                         "end": 880,
                                         "fullWidth": 17,
-<<<<<<< HEAD
                                         "width": 17,
-                                        "identifier": {
-=======
                                         "propertyName": {
->>>>>>> 85e84683
                                             "kind": "IdentifierName",
                                             "fullStart": 863,
                                             "fullEnd": 869,
