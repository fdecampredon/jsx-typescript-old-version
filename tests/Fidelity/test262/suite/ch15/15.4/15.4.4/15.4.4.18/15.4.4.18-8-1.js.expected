--- conflicted
+++ resolved
@@ -247,12 +247,8 @@
                                         "start": 573,
                                         "end": 584,
                                         "fullWidth": 11,
-<<<<<<< HEAD
                                         "width": 11,
-                                        "identifier": {
-=======
                                         "propertyName": {
->>>>>>> 85e84683
                                             "kind": "IdentifierName",
                                             "fullStart": 573,
                                             "fullEnd": 581,
@@ -575,12 +571,8 @@
                                         "start": 621,
                                         "end": 639,
                                         "fullWidth": 18,
-<<<<<<< HEAD
                                         "width": 18,
-                                        "identifier": {
-=======
                                         "propertyName": {
->>>>>>> 85e84683
                                             "kind": "IdentifierName",
                                             "fullStart": 621,
                                             "fullEnd": 623,
