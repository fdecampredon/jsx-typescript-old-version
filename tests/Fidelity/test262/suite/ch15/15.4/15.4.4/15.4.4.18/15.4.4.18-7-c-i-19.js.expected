--- conflicted
+++ resolved
@@ -424,11 +424,8 @@
                                             "start": 726,
                                             "end": 729,
                                             "fullWidth": 3,
-<<<<<<< HEAD
                                             "width": 3,
-=======
                                             "modifiers": [],
->>>>>>> e3c38734
                                             "identifier": {
                                                 "kind": "IdentifierName",
                                                 "fullStart": 726,
@@ -468,11 +465,8 @@
                                             "start": 731,
                                             "end": 734,
                                             "fullWidth": 3,
-<<<<<<< HEAD
                                             "width": 3,
-=======
                                             "modifiers": [],
->>>>>>> e3c38734
                                             "identifier": {
                                                 "kind": "IdentifierName",
                                                 "fullStart": 731,
@@ -512,11 +506,8 @@
                                             "start": 736,
                                             "end": 739,
                                             "fullWidth": 3,
-<<<<<<< HEAD
                                             "width": 3,
-=======
                                             "modifiers": [],
->>>>>>> e3c38734
                                             "identifier": {
                                                 "kind": "IdentifierName",
                                                 "fullStart": 736,
