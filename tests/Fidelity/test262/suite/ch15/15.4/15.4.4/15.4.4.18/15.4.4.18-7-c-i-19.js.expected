--- conflicted
+++ resolved
@@ -252,12 +252,8 @@
                                         "start": 675,
                                         "end": 693,
                                         "fullWidth": 18,
-<<<<<<< HEAD
                                         "width": 18,
-                                        "identifier": {
-=======
                                         "propertyName": {
->>>>>>> 85e84683
                                             "kind": "IdentifierName",
                                             "fullStart": 675,
                                             "fullEnd": 686,
@@ -1048,12 +1044,8 @@
                                         "start": 874,
                                         "end": 893,
                                         "fullWidth": 19,
-<<<<<<< HEAD
                                         "width": 19,
-                                        "identifier": {
-=======
                                         "propertyName": {
->>>>>>> 85e84683
                                             "kind": "IdentifierName",
                                             "fullStart": 874,
                                             "fullEnd": 878,
