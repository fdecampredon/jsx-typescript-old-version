{
    "isDeclaration": false,
    "languageVersion": "EcmaScript5",
    "parseOptions": {
        "allowAutomaticSemicolonInsertion": true
    },
    "sourceUnit": {
        "kind": "SourceUnit",
        "fullStart": 0,
        "fullEnd": 1105,
        "start": 537,
        "end": 1105,
        "fullWidth": 1105,
        "width": 568,
        "isIncrementallyUnusable": true,
        "moduleElements": [
            {
                "kind": "FunctionDeclaration",
                "fullStart": 0,
                "fullEnd": 1081,
                "start": 537,
                "end": 1079,
                "fullWidth": 1081,
                "width": 542,
                "isIncrementallyUnusable": true,
                "modifiers": [],
                "functionKeyword": {
                    "kind": "FunctionKeyword",
                    "fullStart": 0,
                    "fullEnd": 546,
                    "start": 537,
                    "end": 545,
                    "fullWidth": 546,
                    "width": 8,
                    "text": "function",
                    "value": "function",
                    "valueText": "function",
                    "hasLeadingTrivia": true,
                    "hasLeadingComment": true,
                    "hasLeadingNewLine": true,
                    "hasTrailingTrivia": true,
                    "leadingTrivia": [
                        {
                            "kind": "SingleLineCommentTrivia",
                            "text": "/// Copyright (c) 2012 Ecma International.  All rights reserved. "
                        },
                        {
                            "kind": "NewLineTrivia",
                            "text": "\r\n"
                        },
                        {
                            "kind": "SingleLineCommentTrivia",
                            "text": "/// Ecma International makes this code available under the terms and conditions set"
                        },
                        {
                            "kind": "NewLineTrivia",
                            "text": "\r\n"
                        },
                        {
                            "kind": "SingleLineCommentTrivia",
                            "text": "/// forth on http://hg.ecmascript.org/tests/test262/raw-file/tip/LICENSE (the "
                        },
                        {
                            "kind": "NewLineTrivia",
                            "text": "\r\n"
                        },
                        {
                            "kind": "SingleLineCommentTrivia",
                            "text": "/// \"Use Terms\").   Any redistribution of this code must retain the above "
                        },
                        {
                            "kind": "NewLineTrivia",
                            "text": "\r\n"
                        },
                        {
                            "kind": "SingleLineCommentTrivia",
                            "text": "/// copyright and this notice and otherwise comply with the Use Terms."
                        },
                        {
                            "kind": "NewLineTrivia",
                            "text": "\r\n"
                        },
                        {
                            "kind": "MultiLineCommentTrivia",
                            "text": "/**\r\n * @path ch15/15.4/15.4.4/15.4.4.18/15.4.4.18-7-b-2.js\r\n * @description Array.prototype.forEach - added properties in step 2 are visible here\r\n */"
                        },
                        {
                            "kind": "NewLineTrivia",
                            "text": "\r\n"
                        },
                        {
                            "kind": "NewLineTrivia",
                            "text": "\r\n"
                        },
                        {
                            "kind": "NewLineTrivia",
                            "text": "\r\n"
                        }
                    ],
                    "trailingTrivia": [
                        {
                            "kind": "WhitespaceTrivia",
                            "text": " "
                        }
                    ]
                },
                "identifier": {
                    "kind": "IdentifierName",
                    "fullStart": 546,
                    "fullEnd": 554,
                    "start": 546,
                    "end": 554,
                    "fullWidth": 8,
                    "width": 8,
                    "text": "testcase",
                    "value": "testcase",
                    "valueText": "testcase"
                },
                "callSignature": {
                    "kind": "CallSignature",
                    "fullStart": 554,
                    "fullEnd": 557,
                    "start": 554,
                    "end": 556,
                    "fullWidth": 3,
                    "width": 2,
                    "parameterList": {
                        "kind": "ParameterList",
                        "fullStart": 554,
                        "fullEnd": 557,
                        "start": 554,
                        "end": 556,
                        "fullWidth": 3,
                        "width": 2,
                        "openParenToken": {
                            "kind": "OpenParenToken",
                            "fullStart": 554,
                            "fullEnd": 555,
                            "start": 554,
                            "end": 555,
                            "fullWidth": 1,
                            "width": 1,
                            "text": "(",
                            "value": "(",
                            "valueText": "("
                        },
                        "parameters": [],
                        "closeParenToken": {
                            "kind": "CloseParenToken",
                            "fullStart": 555,
                            "fullEnd": 557,
                            "start": 555,
                            "end": 556,
                            "fullWidth": 2,
                            "width": 1,
                            "text": ")",
                            "value": ")",
                            "valueText": ")",
                            "hasTrailingTrivia": true,
                            "trailingTrivia": [
                                {
                                    "kind": "WhitespaceTrivia",
                                    "text": " "
                                }
                            ]
                        }
                    }
                },
                "block": {
                    "kind": "Block",
                    "fullStart": 557,
                    "fullEnd": 1081,
                    "start": 557,
                    "end": 1079,
                    "fullWidth": 524,
                    "width": 522,
                    "isIncrementallyUnusable": true,
                    "openBraceToken": {
                        "kind": "OpenBraceToken",
                        "fullStart": 557,
                        "fullEnd": 560,
                        "start": 557,
                        "end": 558,
                        "fullWidth": 3,
                        "width": 1,
                        "text": "{",
                        "value": "{",
                        "valueText": "{",
                        "hasTrailingTrivia": true,
                        "hasTrailingNewLine": true,
                        "trailingTrivia": [
                            {
                                "kind": "NewLineTrivia",
                                "text": "\r\n"
                            }
                        ]
                    },
                    "statements": [
                        {
                            "kind": "VariableStatement",
                            "fullStart": 560,
                            "fullEnd": 595,
                            "start": 570,
                            "end": 593,
                            "fullWidth": 35,
                            "width": 23,
                            "modifiers": [],
                            "variableDeclaration": {
                                "kind": "VariableDeclaration",
                                "fullStart": 560,
                                "fullEnd": 592,
                                "start": 570,
                                "end": 592,
                                "fullWidth": 32,
                                "width": 22,
                                "varKeyword": {
                                    "kind": "VarKeyword",
                                    "fullStart": 560,
                                    "fullEnd": 574,
                                    "start": 570,
                                    "end": 573,
                                    "fullWidth": 14,
                                    "width": 3,
                                    "text": "var",
                                    "value": "var",
                                    "valueText": "var",
                                    "hasLeadingTrivia": true,
                                    "hasLeadingNewLine": true,
                                    "hasTrailingTrivia": true,
                                    "leadingTrivia": [
                                        {
                                            "kind": "NewLineTrivia",
                                            "text": "\r\n"
                                        },
                                        {
                                            "kind": "WhitespaceTrivia",
                                            "text": "        "
                                        }
                                    ],
                                    "trailingTrivia": [
                                        {
                                            "kind": "WhitespaceTrivia",
                                            "text": " "
                                        }
                                    ]
                                },
                                "variableDeclarators": [
                                    {
                                        "kind": "VariableDeclarator",
                                        "fullStart": 574,
                                        "fullEnd": 592,
                                        "start": 574,
                                        "end": 592,
                                        "fullWidth": 18,
<<<<<<< HEAD
                                        "width": 18,
                                        "identifier": {
=======
                                        "propertyName": {
>>>>>>> 85e84683
                                            "kind": "IdentifierName",
                                            "fullStart": 574,
                                            "fullEnd": 585,
                                            "start": 574,
                                            "end": 584,
                                            "fullWidth": 11,
                                            "width": 10,
                                            "text": "testResult",
                                            "value": "testResult",
                                            "valueText": "testResult",
                                            "hasTrailingTrivia": true,
                                            "trailingTrivia": [
                                                {
                                                    "kind": "WhitespaceTrivia",
                                                    "text": " "
                                                }
                                            ]
                                        },
                                        "equalsValueClause": {
                                            "kind": "EqualsValueClause",
                                            "fullStart": 585,
                                            "fullEnd": 592,
                                            "start": 585,
                                            "end": 592,
                                            "fullWidth": 7,
                                            "width": 7,
                                            "equalsToken": {
                                                "kind": "EqualsToken",
                                                "fullStart": 585,
                                                "fullEnd": 587,
                                                "start": 585,
                                                "end": 586,
                                                "fullWidth": 2,
                                                "width": 1,
                                                "text": "=",
                                                "value": "=",
                                                "valueText": "=",
                                                "hasTrailingTrivia": true,
                                                "trailingTrivia": [
                                                    {
                                                        "kind": "WhitespaceTrivia",
                                                        "text": " "
                                                    }
                                                ]
                                            },
                                            "value": {
                                                "kind": "FalseKeyword",
                                                "fullStart": 587,
                                                "fullEnd": 592,
                                                "start": 587,
                                                "end": 592,
                                                "fullWidth": 5,
                                                "width": 5,
                                                "text": "false",
                                                "value": false,
                                                "valueText": "false"
                                            }
                                        }
                                    }
                                ]
                            },
                            "semicolonToken": {
                                "kind": "SemicolonToken",
                                "fullStart": 592,
                                "fullEnd": 595,
                                "start": 592,
                                "end": 593,
                                "fullWidth": 3,
                                "width": 1,
                                "text": ";",
                                "value": ";",
                                "valueText": ";",
                                "hasTrailingTrivia": true,
                                "hasTrailingNewLine": true,
                                "trailingTrivia": [
                                    {
                                        "kind": "NewLineTrivia",
                                        "text": "\r\n"
                                    }
                                ]
                            }
                        },
                        {
                            "kind": "FunctionDeclaration",
                            "fullStart": 595,
                            "fullEnd": 755,
                            "start": 605,
                            "end": 753,
                            "fullWidth": 160,
                            "width": 148,
                            "modifiers": [],
                            "functionKeyword": {
                                "kind": "FunctionKeyword",
                                "fullStart": 595,
                                "fullEnd": 614,
                                "start": 605,
                                "end": 613,
                                "fullWidth": 19,
                                "width": 8,
                                "text": "function",
                                "value": "function",
                                "valueText": "function",
                                "hasLeadingTrivia": true,
                                "hasLeadingNewLine": true,
                                "hasTrailingTrivia": true,
                                "leadingTrivia": [
                                    {
                                        "kind": "NewLineTrivia",
                                        "text": "\r\n"
                                    },
                                    {
                                        "kind": "WhitespaceTrivia",
                                        "text": "        "
                                    }
                                ],
                                "trailingTrivia": [
                                    {
                                        "kind": "WhitespaceTrivia",
                                        "text": " "
                                    }
                                ]
                            },
                            "identifier": {
                                "kind": "IdentifierName",
                                "fullStart": 614,
                                "fullEnd": 624,
                                "start": 614,
                                "end": 624,
                                "fullWidth": 10,
                                "width": 10,
                                "text": "callbackfn",
                                "value": "callbackfn",
                                "valueText": "callbackfn"
                            },
                            "callSignature": {
                                "kind": "CallSignature",
                                "fullStart": 624,
                                "fullEnd": 640,
                                "start": 624,
                                "end": 639,
                                "fullWidth": 16,
                                "width": 15,
                                "parameterList": {
                                    "kind": "ParameterList",
                                    "fullStart": 624,
                                    "fullEnd": 640,
                                    "start": 624,
                                    "end": 639,
                                    "fullWidth": 16,
                                    "width": 15,
                                    "openParenToken": {
                                        "kind": "OpenParenToken",
                                        "fullStart": 624,
                                        "fullEnd": 625,
                                        "start": 624,
                                        "end": 625,
                                        "fullWidth": 1,
                                        "width": 1,
                                        "text": "(",
                                        "value": "(",
                                        "valueText": "("
                                    },
                                    "parameters": [
                                        {
                                            "kind": "Parameter",
                                            "fullStart": 625,
                                            "fullEnd": 628,
                                            "start": 625,
                                            "end": 628,
                                            "fullWidth": 3,
                                            "width": 3,
                                            "modifiers": [],
                                            "identifier": {
                                                "kind": "IdentifierName",
                                                "fullStart": 625,
                                                "fullEnd": 628,
                                                "start": 625,
                                                "end": 628,
                                                "fullWidth": 3,
                                                "width": 3,
                                                "text": "val",
                                                "value": "val",
                                                "valueText": "val"
                                            }
                                        },
                                        {
                                            "kind": "CommaToken",
                                            "fullStart": 628,
                                            "fullEnd": 630,
                                            "start": 628,
                                            "end": 629,
                                            "fullWidth": 2,
                                            "width": 1,
                                            "text": ",",
                                            "value": ",",
                                            "valueText": ",",
                                            "hasTrailingTrivia": true,
                                            "trailingTrivia": [
                                                {
                                                    "kind": "WhitespaceTrivia",
                                                    "text": " "
                                                }
                                            ]
                                        },
                                        {
                                            "kind": "Parameter",
                                            "fullStart": 630,
                                            "fullEnd": 633,
                                            "start": 630,
                                            "end": 633,
                                            "fullWidth": 3,
                                            "width": 3,
                                            "modifiers": [],
                                            "identifier": {
                                                "kind": "IdentifierName",
                                                "fullStart": 630,
                                                "fullEnd": 633,
                                                "start": 630,
                                                "end": 633,
                                                "fullWidth": 3,
                                                "width": 3,
                                                "text": "idx",
                                                "value": "idx",
                                                "valueText": "idx"
                                            }
                                        },
                                        {
                                            "kind": "CommaToken",
                                            "fullStart": 633,
                                            "fullEnd": 635,
                                            "start": 633,
                                            "end": 634,
                                            "fullWidth": 2,
                                            "width": 1,
                                            "text": ",",
                                            "value": ",",
                                            "valueText": ",",
                                            "hasTrailingTrivia": true,
                                            "trailingTrivia": [
                                                {
                                                    "kind": "WhitespaceTrivia",
                                                    "text": " "
                                                }
                                            ]
                                        },
                                        {
                                            "kind": "Parameter",
                                            "fullStart": 635,
                                            "fullEnd": 638,
                                            "start": 635,
                                            "end": 638,
                                            "fullWidth": 3,
                                            "width": 3,
                                            "modifiers": [],
                                            "identifier": {
                                                "kind": "IdentifierName",
                                                "fullStart": 635,
                                                "fullEnd": 638,
                                                "start": 635,
                                                "end": 638,
                                                "fullWidth": 3,
                                                "width": 3,
                                                "text": "obj",
                                                "value": "obj",
                                                "valueText": "obj"
                                            }
                                        }
                                    ],
                                    "closeParenToken": {
                                        "kind": "CloseParenToken",
                                        "fullStart": 638,
                                        "fullEnd": 640,
                                        "start": 638,
                                        "end": 639,
                                        "fullWidth": 2,
                                        "width": 1,
                                        "text": ")",
                                        "value": ")",
                                        "valueText": ")",
                                        "hasTrailingTrivia": true,
                                        "trailingTrivia": [
                                            {
                                                "kind": "WhitespaceTrivia",
                                                "text": " "
                                            }
                                        ]
                                    }
                                }
                            },
                            "block": {
                                "kind": "Block",
                                "fullStart": 640,
                                "fullEnd": 755,
                                "start": 640,
                                "end": 753,
                                "fullWidth": 115,
                                "width": 113,
                                "openBraceToken": {
                                    "kind": "OpenBraceToken",
                                    "fullStart": 640,
                                    "fullEnd": 643,
                                    "start": 640,
                                    "end": 641,
                                    "fullWidth": 3,
                                    "width": 1,
                                    "text": "{",
                                    "value": "{",
                                    "valueText": "{",
                                    "hasTrailingTrivia": true,
                                    "hasTrailingNewLine": true,
                                    "trailingTrivia": [
                                        {
                                            "kind": "NewLineTrivia",
                                            "text": "\r\n"
                                        }
                                    ]
                                },
                                "statements": [
                                    {
                                        "kind": "IfStatement",
                                        "fullStart": 643,
                                        "fullEnd": 744,
                                        "start": 655,
                                        "end": 742,
                                        "fullWidth": 101,
                                        "width": 87,
                                        "ifKeyword": {
                                            "kind": "IfKeyword",
                                            "fullStart": 643,
                                            "fullEnd": 658,
                                            "start": 655,
                                            "end": 657,
                                            "fullWidth": 15,
                                            "width": 2,
                                            "text": "if",
                                            "value": "if",
                                            "valueText": "if",
                                            "hasLeadingTrivia": true,
                                            "hasTrailingTrivia": true,
                                            "leadingTrivia": [
                                                {
                                                    "kind": "WhitespaceTrivia",
                                                    "text": "            "
                                                }
                                            ],
                                            "trailingTrivia": [
                                                {
                                                    "kind": "WhitespaceTrivia",
                                                    "text": " "
                                                }
                                            ]
                                        },
                                        "openParenToken": {
                                            "kind": "OpenParenToken",
                                            "fullStart": 658,
                                            "fullEnd": 659,
                                            "start": 658,
                                            "end": 659,
                                            "fullWidth": 1,
                                            "width": 1,
                                            "text": "(",
                                            "value": "(",
                                            "valueText": "("
                                        },
                                        "condition": {
                                            "kind": "LogicalAndExpression",
                                            "fullStart": 659,
                                            "fullEnd": 688,
                                            "start": 659,
                                            "end": 688,
                                            "fullWidth": 29,
                                            "width": 29,
                                            "left": {
                                                "kind": "EqualsExpression",
                                                "fullStart": 659,
                                                "fullEnd": 669,
                                                "start": 659,
                                                "end": 668,
                                                "fullWidth": 10,
                                                "width": 9,
                                                "left": {
                                                    "kind": "IdentifierName",
                                                    "fullStart": 659,
                                                    "fullEnd": 663,
                                                    "start": 659,
                                                    "end": 662,
                                                    "fullWidth": 4,
                                                    "width": 3,
                                                    "text": "idx",
                                                    "value": "idx",
                                                    "valueText": "idx",
                                                    "hasTrailingTrivia": true,
                                                    "trailingTrivia": [
                                                        {
                                                            "kind": "WhitespaceTrivia",
                                                            "text": " "
                                                        }
                                                    ]
                                                },
                                                "operatorToken": {
                                                    "kind": "EqualsEqualsEqualsToken",
                                                    "fullStart": 663,
                                                    "fullEnd": 667,
                                                    "start": 663,
                                                    "end": 666,
                                                    "fullWidth": 4,
                                                    "width": 3,
                                                    "text": "===",
                                                    "value": "===",
                                                    "valueText": "===",
                                                    "hasTrailingTrivia": true,
                                                    "trailingTrivia": [
                                                        {
                                                            "kind": "WhitespaceTrivia",
                                                            "text": " "
                                                        }
                                                    ]
                                                },
                                                "right": {
                                                    "kind": "NumericLiteral",
                                                    "fullStart": 667,
                                                    "fullEnd": 669,
                                                    "start": 667,
                                                    "end": 668,
                                                    "fullWidth": 2,
                                                    "width": 1,
                                                    "text": "2",
                                                    "value": 2,
                                                    "valueText": "2",
                                                    "hasTrailingTrivia": true,
                                                    "trailingTrivia": [
                                                        {
                                                            "kind": "WhitespaceTrivia",
                                                            "text": " "
                                                        }
                                                    ]
                                                }
                                            },
                                            "operatorToken": {
                                                "kind": "AmpersandAmpersandToken",
                                                "fullStart": 669,
                                                "fullEnd": 672,
                                                "start": 669,
                                                "end": 671,
                                                "fullWidth": 3,
                                                "width": 2,
                                                "text": "&&",
                                                "value": "&&",
                                                "valueText": "&&",
                                                "hasTrailingTrivia": true,
                                                "trailingTrivia": [
                                                    {
                                                        "kind": "WhitespaceTrivia",
                                                        "text": " "
                                                    }
                                                ]
                                            },
                                            "right": {
                                                "kind": "EqualsExpression",
                                                "fullStart": 672,
                                                "fullEnd": 688,
                                                "start": 672,
                                                "end": 688,
                                                "fullWidth": 16,
                                                "width": 16,
                                                "left": {
                                                    "kind": "IdentifierName",
                                                    "fullStart": 672,
                                                    "fullEnd": 676,
                                                    "start": 672,
                                                    "end": 675,
                                                    "fullWidth": 4,
                                                    "width": 3,
                                                    "text": "val",
                                                    "value": "val",
                                                    "valueText": "val",
                                                    "hasTrailingTrivia": true,
                                                    "trailingTrivia": [
                                                        {
                                                            "kind": "WhitespaceTrivia",
                                                            "text": " "
                                                        }
                                                    ]
                                                },
                                                "operatorToken": {
                                                    "kind": "EqualsEqualsEqualsToken",
                                                    "fullStart": 676,
                                                    "fullEnd": 680,
                                                    "start": 676,
                                                    "end": 679,
                                                    "fullWidth": 4,
                                                    "width": 3,
                                                    "text": "===",
                                                    "value": "===",
                                                    "valueText": "===",
                                                    "hasTrailingTrivia": true,
                                                    "trailingTrivia": [
                                                        {
                                                            "kind": "WhitespaceTrivia",
                                                            "text": " "
                                                        }
                                                    ]
                                                },
                                                "right": {
                                                    "kind": "StringLiteral",
                                                    "fullStart": 680,
                                                    "fullEnd": 688,
                                                    "start": 680,
                                                    "end": 688,
                                                    "fullWidth": 8,
                                                    "width": 8,
                                                    "text": "\"length\"",
                                                    "value": "length",
                                                    "valueText": "length"
                                                }
                                            }
                                        },
                                        "closeParenToken": {
                                            "kind": "CloseParenToken",
                                            "fullStart": 688,
                                            "fullEnd": 690,
                                            "start": 688,
                                            "end": 689,
                                            "fullWidth": 2,
                                            "width": 1,
                                            "text": ")",
                                            "value": ")",
                                            "valueText": ")",
                                            "hasTrailingTrivia": true,
                                            "trailingTrivia": [
                                                {
                                                    "kind": "WhitespaceTrivia",
                                                    "text": " "
                                                }
                                            ]
                                        },
                                        "statement": {
                                            "kind": "Block",
                                            "fullStart": 690,
                                            "fullEnd": 744,
                                            "start": 690,
                                            "end": 742,
                                            "fullWidth": 54,
                                            "width": 52,
                                            "openBraceToken": {
                                                "kind": "OpenBraceToken",
                                                "fullStart": 690,
                                                "fullEnd": 693,
                                                "start": 690,
                                                "end": 691,
                                                "fullWidth": 3,
                                                "width": 1,
                                                "text": "{",
                                                "value": "{",
                                                "valueText": "{",
                                                "hasTrailingTrivia": true,
                                                "hasTrailingNewLine": true,
                                                "trailingTrivia": [
                                                    {
                                                        "kind": "NewLineTrivia",
                                                        "text": "\r\n"
                                                    }
                                                ]
                                            },
                                            "statements": [
                                                {
                                                    "kind": "ExpressionStatement",
                                                    "fullStart": 693,
                                                    "fullEnd": 729,
                                                    "start": 709,
                                                    "end": 727,
                                                    "fullWidth": 36,
                                                    "width": 18,
                                                    "expression": {
                                                        "kind": "AssignmentExpression",
                                                        "fullStart": 693,
                                                        "fullEnd": 726,
                                                        "start": 709,
                                                        "end": 726,
                                                        "fullWidth": 33,
                                                        "width": 17,
                                                        "left": {
                                                            "kind": "IdentifierName",
                                                            "fullStart": 693,
                                                            "fullEnd": 720,
                                                            "start": 709,
                                                            "end": 719,
                                                            "fullWidth": 27,
                                                            "width": 10,
                                                            "text": "testResult",
                                                            "value": "testResult",
                                                            "valueText": "testResult",
                                                            "hasLeadingTrivia": true,
                                                            "hasTrailingTrivia": true,
                                                            "leadingTrivia": [
                                                                {
                                                                    "kind": "WhitespaceTrivia",
                                                                    "text": "                "
                                                                }
                                                            ],
                                                            "trailingTrivia": [
                                                                {
                                                                    "kind": "WhitespaceTrivia",
                                                                    "text": " "
                                                                }
                                                            ]
                                                        },
                                                        "operatorToken": {
                                                            "kind": "EqualsToken",
                                                            "fullStart": 720,
                                                            "fullEnd": 722,
                                                            "start": 720,
                                                            "end": 721,
                                                            "fullWidth": 2,
                                                            "width": 1,
                                                            "text": "=",
                                                            "value": "=",
                                                            "valueText": "=",
                                                            "hasTrailingTrivia": true,
                                                            "trailingTrivia": [
                                                                {
                                                                    "kind": "WhitespaceTrivia",
                                                                    "text": " "
                                                                }
                                                            ]
                                                        },
                                                        "right": {
                                                            "kind": "TrueKeyword",
                                                            "fullStart": 722,
                                                            "fullEnd": 726,
                                                            "start": 722,
                                                            "end": 726,
                                                            "fullWidth": 4,
                                                            "width": 4,
                                                            "text": "true",
                                                            "value": true,
                                                            "valueText": "true"
                                                        }
                                                    },
                                                    "semicolonToken": {
                                                        "kind": "SemicolonToken",
                                                        "fullStart": 726,
                                                        "fullEnd": 729,
                                                        "start": 726,
                                                        "end": 727,
                                                        "fullWidth": 3,
                                                        "width": 1,
                                                        "text": ";",
                                                        "value": ";",
                                                        "valueText": ";",
                                                        "hasTrailingTrivia": true,
                                                        "hasTrailingNewLine": true,
                                                        "trailingTrivia": [
                                                            {
                                                                "kind": "NewLineTrivia",
                                                                "text": "\r\n"
                                                            }
                                                        ]
                                                    }
                                                }
                                            ],
                                            "closeBraceToken": {
                                                "kind": "CloseBraceToken",
                                                "fullStart": 729,
                                                "fullEnd": 744,
                                                "start": 741,
                                                "end": 742,
                                                "fullWidth": 15,
                                                "width": 1,
                                                "text": "}",
                                                "value": "}",
                                                "valueText": "}",
                                                "hasLeadingTrivia": true,
                                                "hasTrailingTrivia": true,
                                                "hasTrailingNewLine": true,
                                                "leadingTrivia": [
                                                    {
                                                        "kind": "WhitespaceTrivia",
                                                        "text": "            "
                                                    }
                                                ],
                                                "trailingTrivia": [
                                                    {
                                                        "kind": "NewLineTrivia",
                                                        "text": "\r\n"
                                                    }
                                                ]
                                            }
                                        }
                                    }
                                ],
                                "closeBraceToken": {
                                    "kind": "CloseBraceToken",
                                    "fullStart": 744,
                                    "fullEnd": 755,
                                    "start": 752,
                                    "end": 753,
                                    "fullWidth": 11,
                                    "width": 1,
                                    "text": "}",
                                    "value": "}",
                                    "valueText": "}",
                                    "hasLeadingTrivia": true,
                                    "hasTrailingTrivia": true,
                                    "hasTrailingNewLine": true,
                                    "leadingTrivia": [
                                        {
                                            "kind": "WhitespaceTrivia",
                                            "text": "        "
                                        }
                                    ],
                                    "trailingTrivia": [
                                        {
                                            "kind": "NewLineTrivia",
                                            "text": "\r\n"
                                        }
                                    ]
                                }
                            }
                        },
                        {
                            "kind": "VariableStatement",
                            "fullStart": 755,
                            "fullEnd": 780,
                            "start": 765,
                            "end": 778,
                            "fullWidth": 25,
                            "width": 13,
                            "modifiers": [],
                            "variableDeclaration": {
                                "kind": "VariableDeclaration",
                                "fullStart": 755,
                                "fullEnd": 777,
                                "start": 765,
                                "end": 777,
                                "fullWidth": 22,
                                "width": 12,
                                "varKeyword": {
                                    "kind": "VarKeyword",
                                    "fullStart": 755,
                                    "fullEnd": 769,
                                    "start": 765,
                                    "end": 768,
                                    "fullWidth": 14,
                                    "width": 3,
                                    "text": "var",
                                    "value": "var",
                                    "valueText": "var",
                                    "hasLeadingTrivia": true,
                                    "hasLeadingNewLine": true,
                                    "hasTrailingTrivia": true,
                                    "leadingTrivia": [
                                        {
                                            "kind": "NewLineTrivia",
                                            "text": "\r\n"
                                        },
                                        {
                                            "kind": "WhitespaceTrivia",
                                            "text": "        "
                                        }
                                    ],
                                    "trailingTrivia": [
                                        {
                                            "kind": "WhitespaceTrivia",
                                            "text": " "
                                        }
                                    ]
                                },
                                "variableDeclarators": [
                                    {
                                        "kind": "VariableDeclarator",
                                        "fullStart": 769,
                                        "fullEnd": 777,
                                        "start": 769,
                                        "end": 777,
                                        "fullWidth": 8,
<<<<<<< HEAD
                                        "width": 8,
                                        "identifier": {
=======
                                        "propertyName": {
>>>>>>> 85e84683
                                            "kind": "IdentifierName",
                                            "fullStart": 769,
                                            "fullEnd": 773,
                                            "start": 769,
                                            "end": 772,
                                            "fullWidth": 4,
                                            "width": 3,
                                            "text": "obj",
                                            "value": "obj",
                                            "valueText": "obj",
                                            "hasTrailingTrivia": true,
                                            "trailingTrivia": [
                                                {
                                                    "kind": "WhitespaceTrivia",
                                                    "text": " "
                                                }
                                            ]
                                        },
                                        "equalsValueClause": {
                                            "kind": "EqualsValueClause",
                                            "fullStart": 773,
                                            "fullEnd": 777,
                                            "start": 773,
                                            "end": 777,
                                            "fullWidth": 4,
                                            "width": 4,
                                            "equalsToken": {
                                                "kind": "EqualsToken",
                                                "fullStart": 773,
                                                "fullEnd": 775,
                                                "start": 773,
                                                "end": 774,
                                                "fullWidth": 2,
                                                "width": 1,
                                                "text": "=",
                                                "value": "=",
                                                "valueText": "=",
                                                "hasTrailingTrivia": true,
                                                "trailingTrivia": [
                                                    {
                                                        "kind": "WhitespaceTrivia",
                                                        "text": " "
                                                    }
                                                ]
                                            },
                                            "value": {
                                                "kind": "ObjectLiteralExpression",
                                                "fullStart": 775,
                                                "fullEnd": 777,
                                                "start": 775,
                                                "end": 777,
                                                "fullWidth": 2,
                                                "width": 2,
                                                "openBraceToken": {
                                                    "kind": "OpenBraceToken",
                                                    "fullStart": 775,
                                                    "fullEnd": 776,
                                                    "start": 775,
                                                    "end": 776,
                                                    "fullWidth": 1,
                                                    "width": 1,
                                                    "text": "{",
                                                    "value": "{",
                                                    "valueText": "{"
                                                },
                                                "propertyAssignments": [],
                                                "closeBraceToken": {
                                                    "kind": "CloseBraceToken",
                                                    "fullStart": 776,
                                                    "fullEnd": 777,
                                                    "start": 776,
                                                    "end": 777,
                                                    "fullWidth": 1,
                                                    "width": 1,
                                                    "text": "}",
                                                    "value": "}",
                                                    "valueText": "}"
                                                }
                                            }
                                        }
                                    }
                                ]
                            },
                            "semicolonToken": {
                                "kind": "SemicolonToken",
                                "fullStart": 777,
                                "fullEnd": 780,
                                "start": 777,
                                "end": 778,
                                "fullWidth": 3,
                                "width": 1,
                                "text": ";",
                                "value": ";",
                                "valueText": ";",
                                "hasTrailingTrivia": true,
                                "hasTrailingNewLine": true,
                                "trailingTrivia": [
                                    {
                                        "kind": "NewLineTrivia",
                                        "text": "\r\n"
                                    }
                                ]
                            }
                        },
                        {
                            "kind": "ExpressionStatement",
                            "fullStart": 780,
                            "fullEnd": 986,
                            "start": 790,
                            "end": 984,
                            "fullWidth": 206,
                            "width": 194,
                            "isIncrementallyUnusable": true,
                            "expression": {
                                "kind": "InvocationExpression",
                                "fullStart": 780,
                                "fullEnd": 983,
                                "start": 790,
                                "end": 983,
                                "fullWidth": 203,
                                "width": 193,
                                "isIncrementallyUnusable": true,
                                "expression": {
                                    "kind": "MemberAccessExpression",
                                    "fullStart": 780,
                                    "fullEnd": 811,
                                    "start": 790,
                                    "end": 811,
                                    "fullWidth": 31,
                                    "width": 21,
                                    "expression": {
                                        "kind": "IdentifierName",
                                        "fullStart": 780,
                                        "fullEnd": 796,
                                        "start": 790,
                                        "end": 796,
                                        "fullWidth": 16,
                                        "width": 6,
                                        "text": "Object",
                                        "value": "Object",
                                        "valueText": "Object",
                                        "hasLeadingTrivia": true,
                                        "hasLeadingNewLine": true,
                                        "leadingTrivia": [
                                            {
                                                "kind": "NewLineTrivia",
                                                "text": "\r\n"
                                            },
                                            {
                                                "kind": "WhitespaceTrivia",
                                                "text": "        "
                                            }
                                        ]
                                    },
                                    "dotToken": {
                                        "kind": "DotToken",
                                        "fullStart": 796,
                                        "fullEnd": 797,
                                        "start": 796,
                                        "end": 797,
                                        "fullWidth": 1,
                                        "width": 1,
                                        "text": ".",
                                        "value": ".",
                                        "valueText": "."
                                    },
                                    "name": {
                                        "kind": "IdentifierName",
                                        "fullStart": 797,
                                        "fullEnd": 811,
                                        "start": 797,
                                        "end": 811,
                                        "fullWidth": 14,
                                        "width": 14,
                                        "text": "defineProperty",
                                        "value": "defineProperty",
                                        "valueText": "defineProperty"
                                    }
                                },
                                "argumentList": {
                                    "kind": "ArgumentList",
                                    "fullStart": 811,
                                    "fullEnd": 983,
                                    "start": 811,
                                    "end": 983,
                                    "fullWidth": 172,
                                    "width": 172,
                                    "isIncrementallyUnusable": true,
                                    "openParenToken": {
                                        "kind": "OpenParenToken",
                                        "fullStart": 811,
                                        "fullEnd": 812,
                                        "start": 811,
                                        "end": 812,
                                        "fullWidth": 1,
                                        "width": 1,
                                        "text": "(",
                                        "value": "(",
                                        "valueText": "("
                                    },
                                    "arguments": [
                                        {
                                            "kind": "IdentifierName",
                                            "fullStart": 812,
                                            "fullEnd": 815,
                                            "start": 812,
                                            "end": 815,
                                            "fullWidth": 3,
                                            "width": 3,
                                            "text": "obj",
                                            "value": "obj",
                                            "valueText": "obj"
                                        },
                                        {
                                            "kind": "CommaToken",
                                            "fullStart": 815,
                                            "fullEnd": 817,
                                            "start": 815,
                                            "end": 816,
                                            "fullWidth": 2,
                                            "width": 1,
                                            "text": ",",
                                            "value": ",",
                                            "valueText": ",",
                                            "hasTrailingTrivia": true,
                                            "trailingTrivia": [
                                                {
                                                    "kind": "WhitespaceTrivia",
                                                    "text": " "
                                                }
                                            ]
                                        },
                                        {
                                            "kind": "StringLiteral",
                                            "fullStart": 817,
                                            "fullEnd": 825,
                                            "start": 817,
                                            "end": 825,
                                            "fullWidth": 8,
                                            "width": 8,
                                            "text": "\"length\"",
                                            "value": "length",
                                            "valueText": "length"
                                        },
                                        {
                                            "kind": "CommaToken",
                                            "fullStart": 825,
                                            "fullEnd": 827,
                                            "start": 825,
                                            "end": 826,
                                            "fullWidth": 2,
                                            "width": 1,
                                            "text": ",",
                                            "value": ",",
                                            "valueText": ",",
                                            "hasTrailingTrivia": true,
                                            "trailingTrivia": [
                                                {
                                                    "kind": "WhitespaceTrivia",
                                                    "text": " "
                                                }
                                            ]
                                        },
                                        {
                                            "kind": "ObjectLiteralExpression",
                                            "fullStart": 827,
                                            "fullEnd": 982,
                                            "start": 827,
                                            "end": 982,
                                            "fullWidth": 155,
                                            "width": 155,
                                            "isIncrementallyUnusable": true,
                                            "openBraceToken": {
                                                "kind": "OpenBraceToken",
                                                "fullStart": 827,
                                                "fullEnd": 830,
                                                "start": 827,
                                                "end": 828,
                                                "fullWidth": 3,
                                                "width": 1,
                                                "text": "{",
                                                "value": "{",
                                                "valueText": "{",
                                                "hasTrailingTrivia": true,
                                                "hasTrailingNewLine": true,
                                                "trailingTrivia": [
                                                    {
                                                        "kind": "NewLineTrivia",
                                                        "text": "\r\n"
                                                    }
                                                ]
                                            },
                                            "propertyAssignments": [
                                                {
                                                    "kind": "SimplePropertyAssignment",
                                                    "fullStart": 830,
                                                    "fullEnd": 938,
                                                    "start": 842,
                                                    "end": 938,
                                                    "fullWidth": 108,
                                                    "width": 96,
                                                    "isIncrementallyUnusable": true,
                                                    "propertyName": {
                                                        "kind": "IdentifierName",
                                                        "fullStart": 830,
                                                        "fullEnd": 845,
                                                        "start": 842,
                                                        "end": 845,
                                                        "fullWidth": 15,
                                                        "width": 3,
                                                        "text": "get",
                                                        "value": "get",
                                                        "valueText": "get",
                                                        "hasLeadingTrivia": true,
                                                        "leadingTrivia": [
                                                            {
                                                                "kind": "WhitespaceTrivia",
                                                                "text": "            "
                                                            }
                                                        ]
                                                    },
                                                    "colonToken": {
                                                        "kind": "ColonToken",
                                                        "fullStart": 845,
                                                        "fullEnd": 847,
                                                        "start": 845,
                                                        "end": 846,
                                                        "fullWidth": 2,
                                                        "width": 1,
                                                        "text": ":",
                                                        "value": ":",
                                                        "valueText": ":",
                                                        "hasTrailingTrivia": true,
                                                        "trailingTrivia": [
                                                            {
                                                                "kind": "WhitespaceTrivia",
                                                                "text": " "
                                                            }
                                                        ]
                                                    },
                                                    "expression": {
                                                        "kind": "FunctionExpression",
                                                        "fullStart": 847,
                                                        "fullEnd": 938,
                                                        "start": 847,
                                                        "end": 938,
                                                        "fullWidth": 91,
                                                        "width": 91,
                                                        "functionKeyword": {
                                                            "kind": "FunctionKeyword",
                                                            "fullStart": 847,
                                                            "fullEnd": 856,
                                                            "start": 847,
                                                            "end": 855,
                                                            "fullWidth": 9,
                                                            "width": 8,
                                                            "text": "function",
                                                            "value": "function",
                                                            "valueText": "function",
                                                            "hasTrailingTrivia": true,
                                                            "trailingTrivia": [
                                                                {
                                                                    "kind": "WhitespaceTrivia",
                                                                    "text": " "
                                                                }
                                                            ]
                                                        },
                                                        "callSignature": {
                                                            "kind": "CallSignature",
                                                            "fullStart": 856,
                                                            "fullEnd": 859,
                                                            "start": 856,
                                                            "end": 858,
                                                            "fullWidth": 3,
                                                            "width": 2,
                                                            "parameterList": {
                                                                "kind": "ParameterList",
                                                                "fullStart": 856,
                                                                "fullEnd": 859,
                                                                "start": 856,
                                                                "end": 858,
                                                                "fullWidth": 3,
                                                                "width": 2,
                                                                "openParenToken": {
                                                                    "kind": "OpenParenToken",
                                                                    "fullStart": 856,
                                                                    "fullEnd": 857,
                                                                    "start": 856,
                                                                    "end": 857,
                                                                    "fullWidth": 1,
                                                                    "width": 1,
                                                                    "text": "(",
                                                                    "value": "(",
                                                                    "valueText": "("
                                                                },
                                                                "parameters": [],
                                                                "closeParenToken": {
                                                                    "kind": "CloseParenToken",
                                                                    "fullStart": 857,
                                                                    "fullEnd": 859,
                                                                    "start": 857,
                                                                    "end": 858,
                                                                    "fullWidth": 2,
                                                                    "width": 1,
                                                                    "text": ")",
                                                                    "value": ")",
                                                                    "valueText": ")",
                                                                    "hasTrailingTrivia": true,
                                                                    "trailingTrivia": [
                                                                        {
                                                                            "kind": "WhitespaceTrivia",
                                                                            "text": " "
                                                                        }
                                                                    ]
                                                                }
                                                            }
                                                        },
                                                        "block": {
                                                            "kind": "Block",
                                                            "fullStart": 859,
                                                            "fullEnd": 938,
                                                            "start": 859,
                                                            "end": 938,
                                                            "fullWidth": 79,
                                                            "width": 79,
                                                            "openBraceToken": {
                                                                "kind": "OpenBraceToken",
                                                                "fullStart": 859,
                                                                "fullEnd": 862,
                                                                "start": 859,
                                                                "end": 860,
                                                                "fullWidth": 3,
                                                                "width": 1,
                                                                "text": "{",
                                                                "value": "{",
                                                                "valueText": "{",
                                                                "hasTrailingTrivia": true,
                                                                "hasTrailingNewLine": true,
                                                                "trailingTrivia": [
                                                                    {
                                                                        "kind": "NewLineTrivia",
                                                                        "text": "\r\n"
                                                                    }
                                                                ]
                                                            },
                                                            "statements": [
                                                                {
                                                                    "kind": "ExpressionStatement",
                                                                    "fullStart": 862,
                                                                    "fullEnd": 898,
                                                                    "start": 878,
                                                                    "end": 896,
                                                                    "fullWidth": 36,
                                                                    "width": 18,
                                                                    "expression": {
                                                                        "kind": "AssignmentExpression",
                                                                        "fullStart": 862,
                                                                        "fullEnd": 895,
                                                                        "start": 878,
                                                                        "end": 895,
                                                                        "fullWidth": 33,
                                                                        "width": 17,
                                                                        "left": {
                                                                            "kind": "ElementAccessExpression",
                                                                            "fullStart": 862,
                                                                            "fullEnd": 885,
                                                                            "start": 878,
                                                                            "end": 884,
                                                                            "fullWidth": 23,
                                                                            "width": 6,
                                                                            "expression": {
                                                                                "kind": "IdentifierName",
                                                                                "fullStart": 862,
                                                                                "fullEnd": 881,
                                                                                "start": 878,
                                                                                "end": 881,
                                                                                "fullWidth": 19,
                                                                                "width": 3,
                                                                                "text": "obj",
                                                                                "value": "obj",
                                                                                "valueText": "obj",
                                                                                "hasLeadingTrivia": true,
                                                                                "leadingTrivia": [
                                                                                    {
                                                                                        "kind": "WhitespaceTrivia",
                                                                                        "text": "                "
                                                                                    }
                                                                                ]
                                                                            },
                                                                            "openBracketToken": {
                                                                                "kind": "OpenBracketToken",
                                                                                "fullStart": 881,
                                                                                "fullEnd": 882,
                                                                                "start": 881,
                                                                                "end": 882,
                                                                                "fullWidth": 1,
                                                                                "width": 1,
                                                                                "text": "[",
                                                                                "value": "[",
                                                                                "valueText": "["
                                                                            },
                                                                            "argumentExpression": {
                                                                                "kind": "NumericLiteral",
                                                                                "fullStart": 882,
                                                                                "fullEnd": 883,
                                                                                "start": 882,
                                                                                "end": 883,
                                                                                "fullWidth": 1,
                                                                                "width": 1,
                                                                                "text": "2",
                                                                                "value": 2,
                                                                                "valueText": "2"
                                                                            },
                                                                            "closeBracketToken": {
                                                                                "kind": "CloseBracketToken",
                                                                                "fullStart": 883,
                                                                                "fullEnd": 885,
                                                                                "start": 883,
                                                                                "end": 884,
                                                                                "fullWidth": 2,
                                                                                "width": 1,
                                                                                "text": "]",
                                                                                "value": "]",
                                                                                "valueText": "]",
                                                                                "hasTrailingTrivia": true,
                                                                                "trailingTrivia": [
                                                                                    {
                                                                                        "kind": "WhitespaceTrivia",
                                                                                        "text": " "
                                                                                    }
                                                                                ]
                                                                            }
                                                                        },
                                                                        "operatorToken": {
                                                                            "kind": "EqualsToken",
                                                                            "fullStart": 885,
                                                                            "fullEnd": 887,
                                                                            "start": 885,
                                                                            "end": 886,
                                                                            "fullWidth": 2,
                                                                            "width": 1,
                                                                            "text": "=",
                                                                            "value": "=",
                                                                            "valueText": "=",
                                                                            "hasTrailingTrivia": true,
                                                                            "trailingTrivia": [
                                                                                {
                                                                                    "kind": "WhitespaceTrivia",
                                                                                    "text": " "
                                                                                }
                                                                            ]
                                                                        },
                                                                        "right": {
                                                                            "kind": "StringLiteral",
                                                                            "fullStart": 887,
                                                                            "fullEnd": 895,
                                                                            "start": 887,
                                                                            "end": 895,
                                                                            "fullWidth": 8,
                                                                            "width": 8,
                                                                            "text": "\"length\"",
                                                                            "value": "length",
                                                                            "valueText": "length"
                                                                        }
                                                                    },
                                                                    "semicolonToken": {
                                                                        "kind": "SemicolonToken",
                                                                        "fullStart": 895,
                                                                        "fullEnd": 898,
                                                                        "start": 895,
                                                                        "end": 896,
                                                                        "fullWidth": 3,
                                                                        "width": 1,
                                                                        "text": ";",
                                                                        "value": ";",
                                                                        "valueText": ";",
                                                                        "hasTrailingTrivia": true,
                                                                        "hasTrailingNewLine": true,
                                                                        "trailingTrivia": [
                                                                            {
                                                                                "kind": "NewLineTrivia",
                                                                                "text": "\r\n"
                                                                            }
                                                                        ]
                                                                    }
                                                                },
                                                                {
                                                                    "kind": "ReturnStatement",
                                                                    "fullStart": 898,
                                                                    "fullEnd": 925,
                                                                    "start": 914,
                                                                    "end": 923,
                                                                    "fullWidth": 27,
                                                                    "width": 9,
                                                                    "returnKeyword": {
                                                                        "kind": "ReturnKeyword",
                                                                        "fullStart": 898,
                                                                        "fullEnd": 921,
                                                                        "start": 914,
                                                                        "end": 920,
                                                                        "fullWidth": 23,
                                                                        "width": 6,
                                                                        "text": "return",
                                                                        "value": "return",
                                                                        "valueText": "return",
                                                                        "hasLeadingTrivia": true,
                                                                        "hasTrailingTrivia": true,
                                                                        "leadingTrivia": [
                                                                            {
                                                                                "kind": "WhitespaceTrivia",
                                                                                "text": "                "
                                                                            }
                                                                        ],
                                                                        "trailingTrivia": [
                                                                            {
                                                                                "kind": "WhitespaceTrivia",
                                                                                "text": " "
                                                                            }
                                                                        ]
                                                                    },
                                                                    "expression": {
                                                                        "kind": "NumericLiteral",
                                                                        "fullStart": 921,
                                                                        "fullEnd": 922,
                                                                        "start": 921,
                                                                        "end": 922,
                                                                        "fullWidth": 1,
                                                                        "width": 1,
                                                                        "text": "3",
                                                                        "value": 3,
                                                                        "valueText": "3"
                                                                    },
                                                                    "semicolonToken": {
                                                                        "kind": "SemicolonToken",
                                                                        "fullStart": 922,
                                                                        "fullEnd": 925,
                                                                        "start": 922,
                                                                        "end": 923,
                                                                        "fullWidth": 3,
                                                                        "width": 1,
                                                                        "text": ";",
                                                                        "value": ";",
                                                                        "valueText": ";",
                                                                        "hasTrailingTrivia": true,
                                                                        "hasTrailingNewLine": true,
                                                                        "trailingTrivia": [
                                                                            {
                                                                                "kind": "NewLineTrivia",
                                                                                "text": "\r\n"
                                                                            }
                                                                        ]
                                                                    }
                                                                }
                                                            ],
                                                            "closeBraceToken": {
                                                                "kind": "CloseBraceToken",
                                                                "fullStart": 925,
                                                                "fullEnd": 938,
                                                                "start": 937,
                                                                "end": 938,
                                                                "fullWidth": 13,
                                                                "width": 1,
                                                                "text": "}",
                                                                "value": "}",
                                                                "valueText": "}",
                                                                "hasLeadingTrivia": true,
                                                                "leadingTrivia": [
                                                                    {
                                                                        "kind": "WhitespaceTrivia",
                                                                        "text": "            "
                                                                    }
                                                                ]
                                                            }
                                                        }
                                                    }
                                                },
                                                {
                                                    "kind": "CommaToken",
                                                    "fullStart": 938,
                                                    "fullEnd": 941,
                                                    "start": 938,
                                                    "end": 939,
                                                    "fullWidth": 3,
                                                    "width": 1,
                                                    "text": ",",
                                                    "value": ",",
                                                    "valueText": ",",
                                                    "hasTrailingTrivia": true,
                                                    "hasTrailingNewLine": true,
                                                    "trailingTrivia": [
                                                        {
                                                            "kind": "NewLineTrivia",
                                                            "text": "\r\n"
                                                        }
                                                    ]
                                                },
                                                {
                                                    "kind": "SimplePropertyAssignment",
                                                    "fullStart": 941,
                                                    "fullEnd": 973,
                                                    "start": 953,
                                                    "end": 971,
                                                    "fullWidth": 32,
                                                    "width": 18,
                                                    "propertyName": {
                                                        "kind": "IdentifierName",
                                                        "fullStart": 941,
                                                        "fullEnd": 965,
                                                        "start": 953,
                                                        "end": 965,
                                                        "fullWidth": 24,
                                                        "width": 12,
                                                        "text": "configurable",
                                                        "value": "configurable",
                                                        "valueText": "configurable",
                                                        "hasLeadingTrivia": true,
                                                        "leadingTrivia": [
                                                            {
                                                                "kind": "WhitespaceTrivia",
                                                                "text": "            "
                                                            }
                                                        ]
                                                    },
                                                    "colonToken": {
                                                        "kind": "ColonToken",
                                                        "fullStart": 965,
                                                        "fullEnd": 967,
                                                        "start": 965,
                                                        "end": 966,
                                                        "fullWidth": 2,
                                                        "width": 1,
                                                        "text": ":",
                                                        "value": ":",
                                                        "valueText": ":",
                                                        "hasTrailingTrivia": true,
                                                        "trailingTrivia": [
                                                            {
                                                                "kind": "WhitespaceTrivia",
                                                                "text": " "
                                                            }
                                                        ]
                                                    },
                                                    "expression": {
                                                        "kind": "TrueKeyword",
                                                        "fullStart": 967,
                                                        "fullEnd": 973,
                                                        "start": 967,
                                                        "end": 971,
                                                        "fullWidth": 6,
                                                        "width": 4,
                                                        "text": "true",
                                                        "value": true,
                                                        "valueText": "true",
                                                        "hasTrailingTrivia": true,
                                                        "hasTrailingNewLine": true,
                                                        "trailingTrivia": [
                                                            {
                                                                "kind": "NewLineTrivia",
                                                                "text": "\r\n"
                                                            }
                                                        ]
                                                    }
                                                }
                                            ],
                                            "closeBraceToken": {
                                                "kind": "CloseBraceToken",
                                                "fullStart": 973,
                                                "fullEnd": 982,
                                                "start": 981,
                                                "end": 982,
                                                "fullWidth": 9,
                                                "width": 1,
                                                "text": "}",
                                                "value": "}",
                                                "valueText": "}",
                                                "hasLeadingTrivia": true,
                                                "leadingTrivia": [
                                                    {
                                                        "kind": "WhitespaceTrivia",
                                                        "text": "        "
                                                    }
                                                ]
                                            }
                                        }
                                    ],
                                    "closeParenToken": {
                                        "kind": "CloseParenToken",
                                        "fullStart": 982,
                                        "fullEnd": 983,
                                        "start": 982,
                                        "end": 983,
                                        "fullWidth": 1,
                                        "width": 1,
                                        "text": ")",
                                        "value": ")",
                                        "valueText": ")"
                                    }
                                }
                            },
                            "semicolonToken": {
                                "kind": "SemicolonToken",
                                "fullStart": 983,
                                "fullEnd": 986,
                                "start": 983,
                                "end": 984,
                                "fullWidth": 3,
                                "width": 1,
                                "text": ";",
                                "value": ";",
                                "valueText": ";",
                                "hasTrailingTrivia": true,
                                "hasTrailingNewLine": true,
                                "trailingTrivia": [
                                    {
                                        "kind": "NewLineTrivia",
                                        "text": "\r\n"
                                    }
                                ]
                            }
                        },
                        {
                            "kind": "ExpressionStatement",
                            "fullStart": 986,
                            "fullEnd": 1044,
                            "start": 996,
                            "end": 1042,
                            "fullWidth": 58,
                            "width": 46,
                            "expression": {
                                "kind": "InvocationExpression",
                                "fullStart": 986,
                                "fullEnd": 1041,
                                "start": 996,
                                "end": 1041,
                                "fullWidth": 55,
                                "width": 45,
                                "expression": {
                                    "kind": "MemberAccessExpression",
                                    "fullStart": 986,
                                    "fullEnd": 1024,
                                    "start": 996,
                                    "end": 1024,
                                    "fullWidth": 38,
                                    "width": 28,
                                    "expression": {
                                        "kind": "MemberAccessExpression",
                                        "fullStart": 986,
                                        "fullEnd": 1019,
                                        "start": 996,
                                        "end": 1019,
                                        "fullWidth": 33,
                                        "width": 23,
                                        "expression": {
                                            "kind": "MemberAccessExpression",
                                            "fullStart": 986,
                                            "fullEnd": 1011,
                                            "start": 996,
                                            "end": 1011,
                                            "fullWidth": 25,
                                            "width": 15,
                                            "expression": {
                                                "kind": "IdentifierName",
                                                "fullStart": 986,
                                                "fullEnd": 1001,
                                                "start": 996,
                                                "end": 1001,
                                                "fullWidth": 15,
                                                "width": 5,
                                                "text": "Array",
                                                "value": "Array",
                                                "valueText": "Array",
                                                "hasLeadingTrivia": true,
                                                "hasLeadingNewLine": true,
                                                "leadingTrivia": [
                                                    {
                                                        "kind": "NewLineTrivia",
                                                        "text": "\r\n"
                                                    },
                                                    {
                                                        "kind": "WhitespaceTrivia",
                                                        "text": "        "
                                                    }
                                                ]
                                            },
                                            "dotToken": {
                                                "kind": "DotToken",
                                                "fullStart": 1001,
                                                "fullEnd": 1002,
                                                "start": 1001,
                                                "end": 1002,
                                                "fullWidth": 1,
                                                "width": 1,
                                                "text": ".",
                                                "value": ".",
                                                "valueText": "."
                                            },
                                            "name": {
                                                "kind": "IdentifierName",
                                                "fullStart": 1002,
                                                "fullEnd": 1011,
                                                "start": 1002,
                                                "end": 1011,
                                                "fullWidth": 9,
                                                "width": 9,
                                                "text": "prototype",
                                                "value": "prototype",
                                                "valueText": "prototype"
                                            }
                                        },
                                        "dotToken": {
                                            "kind": "DotToken",
                                            "fullStart": 1011,
                                            "fullEnd": 1012,
                                            "start": 1011,
                                            "end": 1012,
                                            "fullWidth": 1,
                                            "width": 1,
                                            "text": ".",
                                            "value": ".",
                                            "valueText": "."
                                        },
                                        "name": {
                                            "kind": "IdentifierName",
                                            "fullStart": 1012,
                                            "fullEnd": 1019,
                                            "start": 1012,
                                            "end": 1019,
                                            "fullWidth": 7,
                                            "width": 7,
                                            "text": "forEach",
                                            "value": "forEach",
                                            "valueText": "forEach"
                                        }
                                    },
                                    "dotToken": {
                                        "kind": "DotToken",
                                        "fullStart": 1019,
                                        "fullEnd": 1020,
                                        "start": 1019,
                                        "end": 1020,
                                        "fullWidth": 1,
                                        "width": 1,
                                        "text": ".",
                                        "value": ".",
                                        "valueText": "."
                                    },
                                    "name": {
                                        "kind": "IdentifierName",
                                        "fullStart": 1020,
                                        "fullEnd": 1024,
                                        "start": 1020,
                                        "end": 1024,
                                        "fullWidth": 4,
                                        "width": 4,
                                        "text": "call",
                                        "value": "call",
                                        "valueText": "call"
                                    }
                                },
                                "argumentList": {
                                    "kind": "ArgumentList",
                                    "fullStart": 1024,
                                    "fullEnd": 1041,
                                    "start": 1024,
                                    "end": 1041,
                                    "fullWidth": 17,
                                    "width": 17,
                                    "openParenToken": {
                                        "kind": "OpenParenToken",
                                        "fullStart": 1024,
                                        "fullEnd": 1025,
                                        "start": 1024,
                                        "end": 1025,
                                        "fullWidth": 1,
                                        "width": 1,
                                        "text": "(",
                                        "value": "(",
                                        "valueText": "("
                                    },
                                    "arguments": [
                                        {
                                            "kind": "IdentifierName",
                                            "fullStart": 1025,
                                            "fullEnd": 1028,
                                            "start": 1025,
                                            "end": 1028,
                                            "fullWidth": 3,
                                            "width": 3,
                                            "text": "obj",
                                            "value": "obj",
                                            "valueText": "obj"
                                        },
                                        {
                                            "kind": "CommaToken",
                                            "fullStart": 1028,
                                            "fullEnd": 1030,
                                            "start": 1028,
                                            "end": 1029,
                                            "fullWidth": 2,
                                            "width": 1,
                                            "text": ",",
                                            "value": ",",
                                            "valueText": ",",
                                            "hasTrailingTrivia": true,
                                            "trailingTrivia": [
                                                {
                                                    "kind": "WhitespaceTrivia",
                                                    "text": " "
                                                }
                                            ]
                                        },
                                        {
                                            "kind": "IdentifierName",
                                            "fullStart": 1030,
                                            "fullEnd": 1040,
                                            "start": 1030,
                                            "end": 1040,
                                            "fullWidth": 10,
                                            "width": 10,
                                            "text": "callbackfn",
                                            "value": "callbackfn",
                                            "valueText": "callbackfn"
                                        }
                                    ],
                                    "closeParenToken": {
                                        "kind": "CloseParenToken",
                                        "fullStart": 1040,
                                        "fullEnd": 1041,
                                        "start": 1040,
                                        "end": 1041,
                                        "fullWidth": 1,
                                        "width": 1,
                                        "text": ")",
                                        "value": ")",
                                        "valueText": ")"
                                    }
                                }
                            },
                            "semicolonToken": {
                                "kind": "SemicolonToken",
                                "fullStart": 1041,
                                "fullEnd": 1044,
                                "start": 1041,
                                "end": 1042,
                                "fullWidth": 3,
                                "width": 1,
                                "text": ";",
                                "value": ";",
                                "valueText": ";",
                                "hasTrailingTrivia": true,
                                "hasTrailingNewLine": true,
                                "trailingTrivia": [
                                    {
                                        "kind": "NewLineTrivia",
                                        "text": "\r\n"
                                    }
                                ]
                            }
                        },
                        {
                            "kind": "ReturnStatement",
                            "fullStart": 1044,
                            "fullEnd": 1074,
                            "start": 1054,
                            "end": 1072,
                            "fullWidth": 30,
                            "width": 18,
                            "returnKeyword": {
                                "kind": "ReturnKeyword",
                                "fullStart": 1044,
                                "fullEnd": 1061,
                                "start": 1054,
                                "end": 1060,
                                "fullWidth": 17,
                                "width": 6,
                                "text": "return",
                                "value": "return",
                                "valueText": "return",
                                "hasLeadingTrivia": true,
                                "hasLeadingNewLine": true,
                                "hasTrailingTrivia": true,
                                "leadingTrivia": [
                                    {
                                        "kind": "NewLineTrivia",
                                        "text": "\r\n"
                                    },
                                    {
                                        "kind": "WhitespaceTrivia",
                                        "text": "        "
                                    }
                                ],
                                "trailingTrivia": [
                                    {
                                        "kind": "WhitespaceTrivia",
                                        "text": " "
                                    }
                                ]
                            },
                            "expression": {
                                "kind": "IdentifierName",
                                "fullStart": 1061,
                                "fullEnd": 1071,
                                "start": 1061,
                                "end": 1071,
                                "fullWidth": 10,
                                "width": 10,
                                "text": "testResult",
                                "value": "testResult",
                                "valueText": "testResult"
                            },
                            "semicolonToken": {
                                "kind": "SemicolonToken",
                                "fullStart": 1071,
                                "fullEnd": 1074,
                                "start": 1071,
                                "end": 1072,
                                "fullWidth": 3,
                                "width": 1,
                                "text": ";",
                                "value": ";",
                                "valueText": ";",
                                "hasTrailingTrivia": true,
                                "hasTrailingNewLine": true,
                                "trailingTrivia": [
                                    {
                                        "kind": "NewLineTrivia",
                                        "text": "\r\n"
                                    }
                                ]
                            }
                        }
                    ],
                    "closeBraceToken": {
                        "kind": "CloseBraceToken",
                        "fullStart": 1074,
                        "fullEnd": 1081,
                        "start": 1078,
                        "end": 1079,
                        "fullWidth": 7,
                        "width": 1,
                        "text": "}",
                        "value": "}",
                        "valueText": "}",
                        "hasLeadingTrivia": true,
                        "hasTrailingTrivia": true,
                        "hasTrailingNewLine": true,
                        "leadingTrivia": [
                            {
                                "kind": "WhitespaceTrivia",
                                "text": "    "
                            }
                        ],
                        "trailingTrivia": [
                            {
                                "kind": "NewLineTrivia",
                                "text": "\r\n"
                            }
                        ]
                    }
                }
            },
            {
                "kind": "ExpressionStatement",
                "fullStart": 1081,
                "fullEnd": 1105,
                "start": 1081,
                "end": 1103,
                "fullWidth": 24,
                "width": 22,
                "expression": {
                    "kind": "InvocationExpression",
                    "fullStart": 1081,
                    "fullEnd": 1102,
                    "start": 1081,
                    "end": 1102,
                    "fullWidth": 21,
                    "width": 21,
                    "expression": {
                        "kind": "IdentifierName",
                        "fullStart": 1081,
                        "fullEnd": 1092,
                        "start": 1081,
                        "end": 1092,
                        "fullWidth": 11,
                        "width": 11,
                        "text": "runTestCase",
                        "value": "runTestCase",
                        "valueText": "runTestCase"
                    },
                    "argumentList": {
                        "kind": "ArgumentList",
                        "fullStart": 1092,
                        "fullEnd": 1102,
                        "start": 1092,
                        "end": 1102,
                        "fullWidth": 10,
                        "width": 10,
                        "openParenToken": {
                            "kind": "OpenParenToken",
                            "fullStart": 1092,
                            "fullEnd": 1093,
                            "start": 1092,
                            "end": 1093,
                            "fullWidth": 1,
                            "width": 1,
                            "text": "(",
                            "value": "(",
                            "valueText": "("
                        },
                        "arguments": [
                            {
                                "kind": "IdentifierName",
                                "fullStart": 1093,
                                "fullEnd": 1101,
                                "start": 1093,
                                "end": 1101,
                                "fullWidth": 8,
                                "width": 8,
                                "text": "testcase",
                                "value": "testcase",
                                "valueText": "testcase"
                            }
                        ],
                        "closeParenToken": {
                            "kind": "CloseParenToken",
                            "fullStart": 1101,
                            "fullEnd": 1102,
                            "start": 1101,
                            "end": 1102,
                            "fullWidth": 1,
                            "width": 1,
                            "text": ")",
                            "value": ")",
                            "valueText": ")"
                        }
                    }
                },
                "semicolonToken": {
                    "kind": "SemicolonToken",
                    "fullStart": 1102,
                    "fullEnd": 1105,
                    "start": 1102,
                    "end": 1103,
                    "fullWidth": 3,
                    "width": 1,
                    "text": ";",
                    "value": ";",
                    "valueText": ";",
                    "hasTrailingTrivia": true,
                    "hasTrailingNewLine": true,
                    "trailingTrivia": [
                        {
                            "kind": "NewLineTrivia",
                            "text": "\r\n"
                        }
                    ]
                }
            }
        ],
        "endOfFileToken": {
            "kind": "EndOfFileToken",
            "fullStart": 1105,
            "fullEnd": 1105,
            "start": 1105,
            "end": 1105,
            "fullWidth": 0,
            "width": 0,
            "text": ""
        }
    },
    "lineMap": {
        "lineStarts": [
            0,
            67,
            152,
            232,
            308,
            380,
            385,
            441,
            528,
            533,
            535,
            537,
            560,
            562,
            595,
            597,
            643,
            693,
            729,
            744,
            755,
            757,
            780,
            782,
            830,
            862,
            898,
            925,
            941,
            973,
            986,
            988,
            1044,
            1046,
            1074,
            1081,
            1105
        ],
        "length": 1105
    }
}<|MERGE_RESOLUTION|>--- conflicted
+++ resolved
@@ -252,12 +252,8 @@
                                         "start": 574,
                                         "end": 592,
                                         "fullWidth": 18,
-<<<<<<< HEAD
                                         "width": 18,
-                                        "identifier": {
-=======
                                         "propertyName": {
->>>>>>> 85e84683
                                             "kind": "IdentifierName",
                                             "fullStart": 574,
                                             "fullEnd": 585,
@@ -1034,12 +1030,8 @@
                                         "start": 769,
                                         "end": 777,
                                         "fullWidth": 8,
-<<<<<<< HEAD
                                         "width": 8,
-                                        "identifier": {
-=======
                                         "propertyName": {
->>>>>>> 85e84683
                                             "kind": "IdentifierName",
                                             "fullStart": 769,
                                             "fullEnd": 773,
