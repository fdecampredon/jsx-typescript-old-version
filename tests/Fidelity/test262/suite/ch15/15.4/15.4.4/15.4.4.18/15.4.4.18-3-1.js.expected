--- conflicted
+++ resolved
@@ -422,11 +422,8 @@
                                             "start": 608,
                                             "end": 611,
                                             "fullWidth": 3,
-<<<<<<< HEAD
                                             "width": 3,
-=======
                                             "modifiers": [],
->>>>>>> e3c38734
                                             "identifier": {
                                                 "kind": "IdentifierName",
                                                 "fullStart": 608,
@@ -466,11 +463,8 @@
                                             "start": 613,
                                             "end": 616,
                                             "fullWidth": 3,
-<<<<<<< HEAD
                                             "width": 3,
-=======
                                             "modifiers": [],
->>>>>>> e3c38734
                                             "identifier": {
                                                 "kind": "IdentifierName",
                                                 "fullStart": 613,
@@ -510,11 +504,8 @@
                                             "start": 618,
                                             "end": 621,
                                             "fullWidth": 3,
-<<<<<<< HEAD
                                             "width": 3,
-=======
                                             "modifiers": [],
->>>>>>> e3c38734
                                             "identifier": {
                                                 "kind": "IdentifierName",
                                                 "fullStart": 618,
