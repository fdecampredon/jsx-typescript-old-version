{
    "isDeclaration": false,
    "languageVersion": "EcmaScript5",
    "parseOptions": {
        "allowAutomaticSemicolonInsertion": true
    },
    "sourceUnit": {
        "kind": "SourceUnit",
        "fullStart": 0,
        "fullEnd": 1245,
        "start": 534,
        "end": 1245,
        "fullWidth": 1245,
        "width": 711,
        "isIncrementallyUnusable": true,
        "moduleElements": [
            {
                "kind": "FunctionDeclaration",
                "fullStart": 0,
                "fullEnd": 1221,
                "start": 534,
                "end": 1219,
                "fullWidth": 1221,
                "width": 685,
                "modifiers": [],
                "functionKeyword": {
                    "kind": "FunctionKeyword",
                    "fullStart": 0,
                    "fullEnd": 543,
                    "start": 534,
                    "end": 542,
                    "fullWidth": 543,
                    "width": 8,
                    "text": "function",
                    "value": "function",
                    "valueText": "function",
                    "hasLeadingTrivia": true,
                    "hasLeadingComment": true,
                    "hasLeadingNewLine": true,
                    "hasTrailingTrivia": true,
                    "leadingTrivia": [
                        {
                            "kind": "SingleLineCommentTrivia",
                            "text": "/// Copyright (c) 2012 Ecma International.  All rights reserved. "
                        },
                        {
                            "kind": "NewLineTrivia",
                            "text": "\r\n"
                        },
                        {
                            "kind": "SingleLineCommentTrivia",
                            "text": "/// Ecma International makes this code available under the terms and conditions set"
                        },
                        {
                            "kind": "NewLineTrivia",
                            "text": "\r\n"
                        },
                        {
                            "kind": "SingleLineCommentTrivia",
                            "text": "/// forth on http://hg.ecmascript.org/tests/test262/raw-file/tip/LICENSE (the "
                        },
                        {
                            "kind": "NewLineTrivia",
                            "text": "\r\n"
                        },
                        {
                            "kind": "SingleLineCommentTrivia",
                            "text": "/// \"Use Terms\").   Any redistribution of this code must retain the above "
                        },
                        {
                            "kind": "NewLineTrivia",
                            "text": "\r\n"
                        },
                        {
                            "kind": "SingleLineCommentTrivia",
                            "text": "/// copyright and this notice and otherwise comply with the Use Terms."
                        },
                        {
                            "kind": "NewLineTrivia",
                            "text": "\r\n"
                        },
                        {
                            "kind": "MultiLineCommentTrivia",
                            "text": "/**\r\n * @path ch15/15.4/15.4.4/15.4.4.18/15.4.4.18-2-15.js\r\n * @description Array.prototype.forEach - 'length' is property of the global object\r\n */"
                        },
                        {
                            "kind": "NewLineTrivia",
                            "text": "\r\n"
                        },
                        {
                            "kind": "NewLineTrivia",
                            "text": "\r\n"
                        },
                        {
                            "kind": "NewLineTrivia",
                            "text": "\r\n"
                        }
                    ],
                    "trailingTrivia": [
                        {
                            "kind": "WhitespaceTrivia",
                            "text": " "
                        }
                    ]
                },
                "identifier": {
                    "kind": "IdentifierName",
                    "fullStart": 543,
                    "fullEnd": 551,
                    "start": 543,
                    "end": 551,
                    "fullWidth": 8,
                    "width": 8,
                    "text": "testcase",
                    "value": "testcase",
                    "valueText": "testcase"
                },
                "callSignature": {
                    "kind": "CallSignature",
                    "fullStart": 551,
                    "fullEnd": 554,
                    "start": 551,
                    "end": 553,
                    "fullWidth": 3,
                    "width": 2,
                    "parameterList": {
                        "kind": "ParameterList",
                        "fullStart": 551,
                        "fullEnd": 554,
                        "start": 551,
                        "end": 553,
                        "fullWidth": 3,
                        "width": 2,
                        "openParenToken": {
                            "kind": "OpenParenToken",
                            "fullStart": 551,
                            "fullEnd": 552,
                            "start": 551,
                            "end": 552,
                            "fullWidth": 1,
                            "width": 1,
                            "text": "(",
                            "value": "(",
                            "valueText": "("
                        },
                        "parameters": [],
                        "closeParenToken": {
                            "kind": "CloseParenToken",
                            "fullStart": 552,
                            "fullEnd": 554,
                            "start": 552,
                            "end": 553,
                            "fullWidth": 2,
                            "width": 1,
                            "text": ")",
                            "value": ")",
                            "valueText": ")",
                            "hasTrailingTrivia": true,
                            "trailingTrivia": [
                                {
                                    "kind": "WhitespaceTrivia",
                                    "text": " "
                                }
                            ]
                        }
                    }
                },
                "block": {
                    "kind": "Block",
                    "fullStart": 554,
                    "fullEnd": 1221,
                    "start": 554,
                    "end": 1219,
                    "fullWidth": 667,
                    "width": 665,
                    "openBraceToken": {
                        "kind": "OpenBraceToken",
                        "fullStart": 554,
                        "fullEnd": 557,
                        "start": 554,
                        "end": 555,
                        "fullWidth": 3,
                        "width": 1,
                        "text": "{",
                        "value": "{",
                        "valueText": "{",
                        "hasTrailingTrivia": true,
                        "hasTrailingNewLine": true,
                        "trailingTrivia": [
                            {
                                "kind": "NewLineTrivia",
                                "text": "\r\n"
                            }
                        ]
                    },
                    "statements": [
                        {
                            "kind": "VariableStatement",
                            "fullStart": 557,
                            "fullEnd": 586,
                            "start": 565,
                            "end": 584,
                            "fullWidth": 29,
                            "width": 19,
                            "modifiers": [],
                            "variableDeclaration": {
                                "kind": "VariableDeclaration",
                                "fullStart": 557,
                                "fullEnd": 583,
                                "start": 565,
                                "end": 583,
                                "fullWidth": 26,
                                "width": 18,
                                "varKeyword": {
                                    "kind": "VarKeyword",
                                    "fullStart": 557,
                                    "fullEnd": 569,
                                    "start": 565,
                                    "end": 568,
                                    "fullWidth": 12,
                                    "width": 3,
                                    "text": "var",
                                    "value": "var",
                                    "valueText": "var",
                                    "hasLeadingTrivia": true,
                                    "hasTrailingTrivia": true,
                                    "leadingTrivia": [
                                        {
                                            "kind": "WhitespaceTrivia",
                                            "text": "        "
                                        }
                                    ],
                                    "trailingTrivia": [
                                        {
                                            "kind": "WhitespaceTrivia",
                                            "text": " "
                                        }
                                    ]
                                },
                                "variableDeclarators": [
                                    {
                                        "kind": "VariableDeclarator",
                                        "fullStart": 569,
                                        "fullEnd": 583,
                                        "start": 569,
                                        "end": 583,
                                        "fullWidth": 14,
<<<<<<< HEAD
                                        "width": 14,
                                        "identifier": {
=======
                                        "propertyName": {
>>>>>>> 85e84683
                                            "kind": "IdentifierName",
                                            "fullStart": 569,
                                            "fullEnd": 576,
                                            "start": 569,
                                            "end": 575,
                                            "fullWidth": 7,
                                            "width": 6,
                                            "text": "result",
                                            "value": "result",
                                            "valueText": "result",
                                            "hasTrailingTrivia": true,
                                            "trailingTrivia": [
                                                {
                                                    "kind": "WhitespaceTrivia",
                                                    "text": " "
                                                }
                                            ]
                                        },
                                        "equalsValueClause": {
                                            "kind": "EqualsValueClause",
                                            "fullStart": 576,
                                            "fullEnd": 583,
                                            "start": 576,
                                            "end": 583,
                                            "fullWidth": 7,
                                            "width": 7,
                                            "equalsToken": {
                                                "kind": "EqualsToken",
                                                "fullStart": 576,
                                                "fullEnd": 578,
                                                "start": 576,
                                                "end": 577,
                                                "fullWidth": 2,
                                                "width": 1,
                                                "text": "=",
                                                "value": "=",
                                                "valueText": "=",
                                                "hasTrailingTrivia": true,
                                                "trailingTrivia": [
                                                    {
                                                        "kind": "WhitespaceTrivia",
                                                        "text": " "
                                                    }
                                                ]
                                            },
                                            "value": {
                                                "kind": "FalseKeyword",
                                                "fullStart": 578,
                                                "fullEnd": 583,
                                                "start": 578,
                                                "end": 583,
                                                "fullWidth": 5,
                                                "width": 5,
                                                "text": "false",
                                                "value": false,
                                                "valueText": "false"
                                            }
                                        }
                                    }
                                ]
                            },
                            "semicolonToken": {
                                "kind": "SemicolonToken",
                                "fullStart": 583,
                                "fullEnd": 586,
                                "start": 583,
                                "end": 584,
                                "fullWidth": 3,
                                "width": 1,
                                "text": ";",
                                "value": ";",
                                "valueText": ";",
                                "hasTrailingTrivia": true,
                                "hasTrailingNewLine": true,
                                "trailingTrivia": [
                                    {
                                        "kind": "NewLineTrivia",
                                        "text": "\r\n"
                                    }
                                ]
                            }
                        },
                        {
                            "kind": "FunctionDeclaration",
                            "fullStart": 586,
                            "fullEnd": 685,
                            "start": 594,
                            "end": 683,
                            "fullWidth": 99,
                            "width": 89,
                            "modifiers": [],
                            "functionKeyword": {
                                "kind": "FunctionKeyword",
                                "fullStart": 586,
                                "fullEnd": 603,
                                "start": 594,
                                "end": 602,
                                "fullWidth": 17,
                                "width": 8,
                                "text": "function",
                                "value": "function",
                                "valueText": "function",
                                "hasLeadingTrivia": true,
                                "hasTrailingTrivia": true,
                                "leadingTrivia": [
                                    {
                                        "kind": "WhitespaceTrivia",
                                        "text": "        "
                                    }
                                ],
                                "trailingTrivia": [
                                    {
                                        "kind": "WhitespaceTrivia",
                                        "text": " "
                                    }
                                ]
                            },
                            "identifier": {
                                "kind": "IdentifierName",
                                "fullStart": 603,
                                "fullEnd": 613,
                                "start": 603,
                                "end": 613,
                                "fullWidth": 10,
                                "width": 10,
                                "text": "callbackfn",
                                "value": "callbackfn",
                                "valueText": "callbackfn"
                            },
                            "callSignature": {
                                "kind": "CallSignature",
                                "fullStart": 613,
                                "fullEnd": 629,
                                "start": 613,
                                "end": 628,
                                "fullWidth": 16,
                                "width": 15,
                                "parameterList": {
                                    "kind": "ParameterList",
                                    "fullStart": 613,
                                    "fullEnd": 629,
                                    "start": 613,
                                    "end": 628,
                                    "fullWidth": 16,
                                    "width": 15,
                                    "openParenToken": {
                                        "kind": "OpenParenToken",
                                        "fullStart": 613,
                                        "fullEnd": 614,
                                        "start": 613,
                                        "end": 614,
                                        "fullWidth": 1,
                                        "width": 1,
                                        "text": "(",
                                        "value": "(",
                                        "valueText": "("
                                    },
                                    "parameters": [
                                        {
                                            "kind": "Parameter",
                                            "fullStart": 614,
                                            "fullEnd": 617,
                                            "start": 614,
                                            "end": 617,
                                            "fullWidth": 3,
                                            "width": 3,
                                            "modifiers": [],
                                            "identifier": {
                                                "kind": "IdentifierName",
                                                "fullStart": 614,
                                                "fullEnd": 617,
                                                "start": 614,
                                                "end": 617,
                                                "fullWidth": 3,
                                                "width": 3,
                                                "text": "val",
                                                "value": "val",
                                                "valueText": "val"
                                            }
                                        },
                                        {
                                            "kind": "CommaToken",
                                            "fullStart": 617,
                                            "fullEnd": 619,
                                            "start": 617,
                                            "end": 618,
                                            "fullWidth": 2,
                                            "width": 1,
                                            "text": ",",
                                            "value": ",",
                                            "valueText": ",",
                                            "hasTrailingTrivia": true,
                                            "trailingTrivia": [
                                                {
                                                    "kind": "WhitespaceTrivia",
                                                    "text": " "
                                                }
                                            ]
                                        },
                                        {
                                            "kind": "Parameter",
                                            "fullStart": 619,
                                            "fullEnd": 622,
                                            "start": 619,
                                            "end": 622,
                                            "fullWidth": 3,
                                            "width": 3,
                                            "modifiers": [],
                                            "identifier": {
                                                "kind": "IdentifierName",
                                                "fullStart": 619,
                                                "fullEnd": 622,
                                                "start": 619,
                                                "end": 622,
                                                "fullWidth": 3,
                                                "width": 3,
                                                "text": "idx",
                                                "value": "idx",
                                                "valueText": "idx"
                                            }
                                        },
                                        {
                                            "kind": "CommaToken",
                                            "fullStart": 622,
                                            "fullEnd": 624,
                                            "start": 622,
                                            "end": 623,
                                            "fullWidth": 2,
                                            "width": 1,
                                            "text": ",",
                                            "value": ",",
                                            "valueText": ",",
                                            "hasTrailingTrivia": true,
                                            "trailingTrivia": [
                                                {
                                                    "kind": "WhitespaceTrivia",
                                                    "text": " "
                                                }
                                            ]
                                        },
                                        {
                                            "kind": "Parameter",
                                            "fullStart": 624,
                                            "fullEnd": 627,
                                            "start": 624,
                                            "end": 627,
                                            "fullWidth": 3,
                                            "width": 3,
                                            "modifiers": [],
                                            "identifier": {
                                                "kind": "IdentifierName",
                                                "fullStart": 624,
                                                "fullEnd": 627,
                                                "start": 624,
                                                "end": 627,
                                                "fullWidth": 3,
                                                "width": 3,
                                                "text": "obj",
                                                "value": "obj",
                                                "valueText": "obj"
                                            }
                                        }
                                    ],
                                    "closeParenToken": {
                                        "kind": "CloseParenToken",
                                        "fullStart": 627,
                                        "fullEnd": 629,
                                        "start": 627,
                                        "end": 628,
                                        "fullWidth": 2,
                                        "width": 1,
                                        "text": ")",
                                        "value": ")",
                                        "valueText": ")",
                                        "hasTrailingTrivia": true,
                                        "trailingTrivia": [
                                            {
                                                "kind": "WhitespaceTrivia",
                                                "text": " "
                                            }
                                        ]
                                    }
                                }
                            },
                            "block": {
                                "kind": "Block",
                                "fullStart": 629,
                                "fullEnd": 685,
                                "start": 629,
                                "end": 683,
                                "fullWidth": 56,
                                "width": 54,
                                "openBraceToken": {
                                    "kind": "OpenBraceToken",
                                    "fullStart": 629,
                                    "fullEnd": 632,
                                    "start": 629,
                                    "end": 630,
                                    "fullWidth": 3,
                                    "width": 1,
                                    "text": "{",
                                    "value": "{",
                                    "valueText": "{",
                                    "hasTrailingTrivia": true,
                                    "hasTrailingNewLine": true,
                                    "trailingTrivia": [
                                        {
                                            "kind": "NewLineTrivia",
                                            "text": "\r\n"
                                        }
                                    ]
                                },
                                "statements": [
                                    {
                                        "kind": "ExpressionStatement",
                                        "fullStart": 632,
                                        "fullEnd": 674,
                                        "start": 644,
                                        "end": 672,
                                        "fullWidth": 42,
                                        "width": 28,
                                        "expression": {
                                            "kind": "AssignmentExpression",
                                            "fullStart": 632,
                                            "fullEnd": 671,
                                            "start": 644,
                                            "end": 671,
                                            "fullWidth": 39,
                                            "width": 27,
                                            "left": {
                                                "kind": "IdentifierName",
                                                "fullStart": 632,
                                                "fullEnd": 651,
                                                "start": 644,
                                                "end": 650,
                                                "fullWidth": 19,
                                                "width": 6,
                                                "text": "result",
                                                "value": "result",
                                                "valueText": "result",
                                                "hasLeadingTrivia": true,
                                                "hasTrailingTrivia": true,
                                                "leadingTrivia": [
                                                    {
                                                        "kind": "WhitespaceTrivia",
                                                        "text": "            "
                                                    }
                                                ],
                                                "trailingTrivia": [
                                                    {
                                                        "kind": "WhitespaceTrivia",
                                                        "text": " "
                                                    }
                                                ]
                                            },
                                            "operatorToken": {
                                                "kind": "EqualsToken",
                                                "fullStart": 651,
                                                "fullEnd": 653,
                                                "start": 651,
                                                "end": 652,
                                                "fullWidth": 2,
                                                "width": 1,
                                                "text": "=",
                                                "value": "=",
                                                "valueText": "=",
                                                "hasTrailingTrivia": true,
                                                "trailingTrivia": [
                                                    {
                                                        "kind": "WhitespaceTrivia",
                                                        "text": " "
                                                    }
                                                ]
                                            },
                                            "right": {
                                                "kind": "ParenthesizedExpression",
                                                "fullStart": 653,
                                                "fullEnd": 671,
                                                "start": 653,
                                                "end": 671,
                                                "fullWidth": 18,
                                                "width": 18,
                                                "openParenToken": {
                                                    "kind": "OpenParenToken",
                                                    "fullStart": 653,
                                                    "fullEnd": 654,
                                                    "start": 653,
                                                    "end": 654,
                                                    "fullWidth": 1,
                                                    "width": 1,
                                                    "text": "(",
                                                    "value": "(",
                                                    "valueText": "("
                                                },
                                                "expression": {
                                                    "kind": "EqualsExpression",
                                                    "fullStart": 654,
                                                    "fullEnd": 670,
                                                    "start": 654,
                                                    "end": 670,
                                                    "fullWidth": 16,
                                                    "width": 16,
                                                    "left": {
                                                        "kind": "MemberAccessExpression",
                                                        "fullStart": 654,
                                                        "fullEnd": 665,
                                                        "start": 654,
                                                        "end": 664,
                                                        "fullWidth": 11,
                                                        "width": 10,
                                                        "expression": {
                                                            "kind": "IdentifierName",
                                                            "fullStart": 654,
                                                            "fullEnd": 657,
                                                            "start": 654,
                                                            "end": 657,
                                                            "fullWidth": 3,
                                                            "width": 3,
                                                            "text": "obj",
                                                            "value": "obj",
                                                            "valueText": "obj"
                                                        },
                                                        "dotToken": {
                                                            "kind": "DotToken",
                                                            "fullStart": 657,
                                                            "fullEnd": 658,
                                                            "start": 657,
                                                            "end": 658,
                                                            "fullWidth": 1,
                                                            "width": 1,
                                                            "text": ".",
                                                            "value": ".",
                                                            "valueText": "."
                                                        },
                                                        "name": {
                                                            "kind": "IdentifierName",
                                                            "fullStart": 658,
                                                            "fullEnd": 665,
                                                            "start": 658,
                                                            "end": 664,
                                                            "fullWidth": 7,
                                                            "width": 6,
                                                            "text": "length",
                                                            "value": "length",
                                                            "valueText": "length",
                                                            "hasTrailingTrivia": true,
                                                            "trailingTrivia": [
                                                                {
                                                                    "kind": "WhitespaceTrivia",
                                                                    "text": " "
                                                                }
                                                            ]
                                                        }
                                                    },
                                                    "operatorToken": {
                                                        "kind": "EqualsEqualsEqualsToken",
                                                        "fullStart": 665,
                                                        "fullEnd": 669,
                                                        "start": 665,
                                                        "end": 668,
                                                        "fullWidth": 4,
                                                        "width": 3,
                                                        "text": "===",
                                                        "value": "===",
                                                        "valueText": "===",
                                                        "hasTrailingTrivia": true,
                                                        "trailingTrivia": [
                                                            {
                                                                "kind": "WhitespaceTrivia",
                                                                "text": " "
                                                            }
                                                        ]
                                                    },
                                                    "right": {
                                                        "kind": "NumericLiteral",
                                                        "fullStart": 669,
                                                        "fullEnd": 670,
                                                        "start": 669,
                                                        "end": 670,
                                                        "fullWidth": 1,
                                                        "width": 1,
                                                        "text": "2",
                                                        "value": 2,
                                                        "valueText": "2"
                                                    }
                                                },
                                                "closeParenToken": {
                                                    "kind": "CloseParenToken",
                                                    "fullStart": 670,
                                                    "fullEnd": 671,
                                                    "start": 670,
                                                    "end": 671,
                                                    "fullWidth": 1,
                                                    "width": 1,
                                                    "text": ")",
                                                    "value": ")",
                                                    "valueText": ")"
                                                }
                                            }
                                        },
                                        "semicolonToken": {
                                            "kind": "SemicolonToken",
                                            "fullStart": 671,
                                            "fullEnd": 674,
                                            "start": 671,
                                            "end": 672,
                                            "fullWidth": 3,
                                            "width": 1,
                                            "text": ";",
                                            "value": ";",
                                            "valueText": ";",
                                            "hasTrailingTrivia": true,
                                            "hasTrailingNewLine": true,
                                            "trailingTrivia": [
                                                {
                                                    "kind": "NewLineTrivia",
                                                    "text": "\r\n"
                                                }
                                            ]
                                        }
                                    }
                                ],
                                "closeBraceToken": {
                                    "kind": "CloseBraceToken",
                                    "fullStart": 674,
                                    "fullEnd": 685,
                                    "start": 682,
                                    "end": 683,
                                    "fullWidth": 11,
                                    "width": 1,
                                    "text": "}",
                                    "value": "}",
                                    "valueText": "}",
                                    "hasLeadingTrivia": true,
                                    "hasTrailingTrivia": true,
                                    "hasTrailingNewLine": true,
                                    "leadingTrivia": [
                                        {
                                            "kind": "WhitespaceTrivia",
                                            "text": "        "
                                        }
                                    ],
                                    "trailingTrivia": [
                                        {
                                            "kind": "NewLineTrivia",
                                            "text": "\r\n"
                                        }
                                    ]
                                }
                            }
                        },
                        {
                            "kind": "TryStatement",
                            "fullStart": 685,
                            "fullEnd": 1214,
                            "start": 695,
                            "end": 1212,
                            "fullWidth": 529,
                            "width": 517,
                            "tryKeyword": {
                                "kind": "TryKeyword",
                                "fullStart": 685,
                                "fullEnd": 699,
                                "start": 695,
                                "end": 698,
                                "fullWidth": 14,
                                "width": 3,
                                "text": "try",
                                "value": "try",
                                "valueText": "try",
                                "hasLeadingTrivia": true,
                                "hasLeadingNewLine": true,
                                "hasTrailingTrivia": true,
                                "leadingTrivia": [
                                    {
                                        "kind": "NewLineTrivia",
                                        "text": "\r\n"
                                    },
                                    {
                                        "kind": "WhitespaceTrivia",
                                        "text": "        "
                                    }
                                ],
                                "trailingTrivia": [
                                    {
                                        "kind": "WhitespaceTrivia",
                                        "text": " "
                                    }
                                ]
                            },
                            "block": {
                                "kind": "Block",
                                "fullStart": 699,
                                "fullEnd": 1022,
                                "start": 699,
                                "end": 1021,
                                "fullWidth": 323,
                                "width": 322,
                                "openBraceToken": {
                                    "kind": "OpenBraceToken",
                                    "fullStart": 699,
                                    "fullEnd": 702,
                                    "start": 699,
                                    "end": 700,
                                    "fullWidth": 3,
                                    "width": 1,
                                    "text": "{",
                                    "value": "{",
                                    "valueText": "{",
                                    "hasTrailingTrivia": true,
                                    "hasTrailingNewLine": true,
                                    "trailingTrivia": [
                                        {
                                            "kind": "NewLineTrivia",
                                            "text": "\r\n"
                                        }
                                    ]
                                },
                                "statements": [
                                    {
                                        "kind": "VariableStatement",
                                        "fullStart": 702,
                                        "fullEnd": 753,
                                        "start": 714,
                                        "end": 751,
                                        "fullWidth": 51,
                                        "width": 37,
                                        "modifiers": [],
                                        "variableDeclaration": {
                                            "kind": "VariableDeclaration",
                                            "fullStart": 702,
                                            "fullEnd": 750,
                                            "start": 714,
                                            "end": 750,
                                            "fullWidth": 48,
                                            "width": 36,
                                            "varKeyword": {
                                                "kind": "VarKeyword",
                                                "fullStart": 702,
                                                "fullEnd": 718,
                                                "start": 714,
                                                "end": 717,
                                                "fullWidth": 16,
                                                "width": 3,
                                                "text": "var",
                                                "value": "var",
                                                "valueText": "var",
                                                "hasLeadingTrivia": true,
                                                "hasTrailingTrivia": true,
                                                "leadingTrivia": [
                                                    {
                                                        "kind": "WhitespaceTrivia",
                                                        "text": "            "
                                                    }
                                                ],
                                                "trailingTrivia": [
                                                    {
                                                        "kind": "WhitespaceTrivia",
                                                        "text": " "
                                                    }
                                                ]
                                            },
                                            "variableDeclarators": [
                                                {
                                                    "kind": "VariableDeclarator",
                                                    "fullStart": 718,
                                                    "fullEnd": 750,
                                                    "start": 718,
                                                    "end": 750,
                                                    "fullWidth": 32,
<<<<<<< HEAD
                                                    "width": 32,
                                                    "identifier": {
=======
                                                    "propertyName": {
>>>>>>> 85e84683
                                                        "kind": "IdentifierName",
                                                        "fullStart": 718,
                                                        "fullEnd": 725,
                                                        "start": 718,
                                                        "end": 724,
                                                        "fullWidth": 7,
                                                        "width": 6,
                                                        "text": "oldLen",
                                                        "value": "oldLen",
                                                        "valueText": "oldLen",
                                                        "hasTrailingTrivia": true,
                                                        "trailingTrivia": [
                                                            {
                                                                "kind": "WhitespaceTrivia",
                                                                "text": " "
                                                            }
                                                        ]
                                                    },
                                                    "equalsValueClause": {
                                                        "kind": "EqualsValueClause",
                                                        "fullStart": 725,
                                                        "fullEnd": 750,
                                                        "start": 725,
                                                        "end": 750,
                                                        "fullWidth": 25,
                                                        "width": 25,
                                                        "equalsToken": {
                                                            "kind": "EqualsToken",
                                                            "fullStart": 725,
                                                            "fullEnd": 727,
                                                            "start": 725,
                                                            "end": 726,
                                                            "fullWidth": 2,
                                                            "width": 1,
                                                            "text": "=",
                                                            "value": "=",
                                                            "valueText": "=",
                                                            "hasTrailingTrivia": true,
                                                            "trailingTrivia": [
                                                                {
                                                                    "kind": "WhitespaceTrivia",
                                                                    "text": " "
                                                                }
                                                            ]
                                                        },
                                                        "value": {
                                                            "kind": "MemberAccessExpression",
                                                            "fullStart": 727,
                                                            "fullEnd": 750,
                                                            "start": 727,
                                                            "end": 750,
                                                            "fullWidth": 23,
                                                            "width": 23,
                                                            "expression": {
                                                                "kind": "InvocationExpression",
                                                                "fullStart": 727,
                                                                "fullEnd": 743,
                                                                "start": 727,
                                                                "end": 743,
                                                                "fullWidth": 16,
                                                                "width": 16,
                                                                "expression": {
                                                                    "kind": "IdentifierName",
                                                                    "fullStart": 727,
                                                                    "fullEnd": 741,
                                                                    "start": 727,
                                                                    "end": 741,
                                                                    "fullWidth": 14,
                                                                    "width": 14,
                                                                    "text": "fnGlobalObject",
                                                                    "value": "fnGlobalObject",
                                                                    "valueText": "fnGlobalObject"
                                                                },
                                                                "argumentList": {
                                                                    "kind": "ArgumentList",
                                                                    "fullStart": 741,
                                                                    "fullEnd": 743,
                                                                    "start": 741,
                                                                    "end": 743,
                                                                    "fullWidth": 2,
                                                                    "width": 2,
                                                                    "openParenToken": {
                                                                        "kind": "OpenParenToken",
                                                                        "fullStart": 741,
                                                                        "fullEnd": 742,
                                                                        "start": 741,
                                                                        "end": 742,
                                                                        "fullWidth": 1,
                                                                        "width": 1,
                                                                        "text": "(",
                                                                        "value": "(",
                                                                        "valueText": "("
                                                                    },
                                                                    "arguments": [],
                                                                    "closeParenToken": {
                                                                        "kind": "CloseParenToken",
                                                                        "fullStart": 742,
                                                                        "fullEnd": 743,
                                                                        "start": 742,
                                                                        "end": 743,
                                                                        "fullWidth": 1,
                                                                        "width": 1,
                                                                        "text": ")",
                                                                        "value": ")",
                                                                        "valueText": ")"
                                                                    }
                                                                }
                                                            },
                                                            "dotToken": {
                                                                "kind": "DotToken",
                                                                "fullStart": 743,
                                                                "fullEnd": 744,
                                                                "start": 743,
                                                                "end": 744,
                                                                "fullWidth": 1,
                                                                "width": 1,
                                                                "text": ".",
                                                                "value": ".",
                                                                "valueText": "."
                                                            },
                                                            "name": {
                                                                "kind": "IdentifierName",
                                                                "fullStart": 744,
                                                                "fullEnd": 750,
                                                                "start": 744,
                                                                "end": 750,
                                                                "fullWidth": 6,
                                                                "width": 6,
                                                                "text": "length",
                                                                "value": "length",
                                                                "valueText": "length"
                                                            }
                                                        }
                                                    }
                                                }
                                            ]
                                        },
                                        "semicolonToken": {
                                            "kind": "SemicolonToken",
                                            "fullStart": 750,
                                            "fullEnd": 753,
                                            "start": 750,
                                            "end": 751,
                                            "fullWidth": 3,
                                            "width": 1,
                                            "text": ";",
                                            "value": ";",
                                            "valueText": ";",
                                            "hasTrailingTrivia": true,
                                            "hasTrailingNewLine": true,
                                            "trailingTrivia": [
                                                {
                                                    "kind": "NewLineTrivia",
                                                    "text": "\r\n"
                                                }
                                            ]
                                        }
                                    },
                                    {
                                        "kind": "ExpressionStatement",
                                        "fullStart": 753,
                                        "fullEnd": 792,
                                        "start": 765,
                                        "end": 790,
                                        "fullWidth": 39,
                                        "width": 25,
                                        "expression": {
                                            "kind": "AssignmentExpression",
                                            "fullStart": 753,
                                            "fullEnd": 789,
                                            "start": 765,
                                            "end": 789,
                                            "fullWidth": 36,
                                            "width": 24,
                                            "left": {
                                                "kind": "ElementAccessExpression",
                                                "fullStart": 753,
                                                "fullEnd": 785,
                                                "start": 765,
                                                "end": 784,
                                                "fullWidth": 32,
                                                "width": 19,
                                                "expression": {
                                                    "kind": "InvocationExpression",
                                                    "fullStart": 753,
                                                    "fullEnd": 781,
                                                    "start": 765,
                                                    "end": 781,
                                                    "fullWidth": 28,
                                                    "width": 16,
                                                    "expression": {
                                                        "kind": "IdentifierName",
                                                        "fullStart": 753,
                                                        "fullEnd": 779,
                                                        "start": 765,
                                                        "end": 779,
                                                        "fullWidth": 26,
                                                        "width": 14,
                                                        "text": "fnGlobalObject",
                                                        "value": "fnGlobalObject",
                                                        "valueText": "fnGlobalObject",
                                                        "hasLeadingTrivia": true,
                                                        "leadingTrivia": [
                                                            {
                                                                "kind": "WhitespaceTrivia",
                                                                "text": "            "
                                                            }
                                                        ]
                                                    },
                                                    "argumentList": {
                                                        "kind": "ArgumentList",
                                                        "fullStart": 779,
                                                        "fullEnd": 781,
                                                        "start": 779,
                                                        "end": 781,
                                                        "fullWidth": 2,
                                                        "width": 2,
                                                        "openParenToken": {
                                                            "kind": "OpenParenToken",
                                                            "fullStart": 779,
                                                            "fullEnd": 780,
                                                            "start": 779,
                                                            "end": 780,
                                                            "fullWidth": 1,
                                                            "width": 1,
                                                            "text": "(",
                                                            "value": "(",
                                                            "valueText": "("
                                                        },
                                                        "arguments": [],
                                                        "closeParenToken": {
                                                            "kind": "CloseParenToken",
                                                            "fullStart": 780,
                                                            "fullEnd": 781,
                                                            "start": 780,
                                                            "end": 781,
                                                            "fullWidth": 1,
                                                            "width": 1,
                                                            "text": ")",
                                                            "value": ")",
                                                            "valueText": ")"
                                                        }
                                                    }
                                                },
                                                "openBracketToken": {
                                                    "kind": "OpenBracketToken",
                                                    "fullStart": 781,
                                                    "fullEnd": 782,
                                                    "start": 781,
                                                    "end": 782,
                                                    "fullWidth": 1,
                                                    "width": 1,
                                                    "text": "[",
                                                    "value": "[",
                                                    "valueText": "["
                                                },
                                                "argumentExpression": {
                                                    "kind": "NumericLiteral",
                                                    "fullStart": 782,
                                                    "fullEnd": 783,
                                                    "start": 782,
                                                    "end": 783,
                                                    "fullWidth": 1,
                                                    "width": 1,
                                                    "text": "0",
                                                    "value": 0,
                                                    "valueText": "0"
                                                },
                                                "closeBracketToken": {
                                                    "kind": "CloseBracketToken",
                                                    "fullStart": 783,
                                                    "fullEnd": 785,
                                                    "start": 783,
                                                    "end": 784,
                                                    "fullWidth": 2,
                                                    "width": 1,
                                                    "text": "]",
                                                    "value": "]",
                                                    "valueText": "]",
                                                    "hasTrailingTrivia": true,
                                                    "trailingTrivia": [
                                                        {
                                                            "kind": "WhitespaceTrivia",
                                                            "text": " "
                                                        }
                                                    ]
                                                }
                                            },
                                            "operatorToken": {
                                                "kind": "EqualsToken",
                                                "fullStart": 785,
                                                "fullEnd": 787,
                                                "start": 785,
                                                "end": 786,
                                                "fullWidth": 2,
                                                "width": 1,
                                                "text": "=",
                                                "value": "=",
                                                "valueText": "=",
                                                "hasTrailingTrivia": true,
                                                "trailingTrivia": [
                                                    {
                                                        "kind": "WhitespaceTrivia",
                                                        "text": " "
                                                    }
                                                ]
                                            },
                                            "right": {
                                                "kind": "NumericLiteral",
                                                "fullStart": 787,
                                                "fullEnd": 789,
                                                "start": 787,
                                                "end": 789,
                                                "fullWidth": 2,
                                                "width": 2,
                                                "text": "12",
                                                "value": 12,
                                                "valueText": "12"
                                            }
                                        },
                                        "semicolonToken": {
                                            "kind": "SemicolonToken",
                                            "fullStart": 789,
                                            "fullEnd": 792,
                                            "start": 789,
                                            "end": 790,
                                            "fullWidth": 3,
                                            "width": 1,
                                            "text": ";",
                                            "value": ";",
                                            "valueText": ";",
                                            "hasTrailingTrivia": true,
                                            "hasTrailingNewLine": true,
                                            "trailingTrivia": [
                                                {
                                                    "kind": "NewLineTrivia",
                                                    "text": "\r\n"
                                                }
                                            ]
                                        }
                                    },
                                    {
                                        "kind": "ExpressionStatement",
                                        "fullStart": 792,
                                        "fullEnd": 831,
                                        "start": 804,
                                        "end": 829,
                                        "fullWidth": 39,
                                        "width": 25,
                                        "expression": {
                                            "kind": "AssignmentExpression",
                                            "fullStart": 792,
                                            "fullEnd": 828,
                                            "start": 804,
                                            "end": 828,
                                            "fullWidth": 36,
                                            "width": 24,
                                            "left": {
                                                "kind": "ElementAccessExpression",
                                                "fullStart": 792,
                                                "fullEnd": 824,
                                                "start": 804,
                                                "end": 823,
                                                "fullWidth": 32,
                                                "width": 19,
                                                "expression": {
                                                    "kind": "InvocationExpression",
                                                    "fullStart": 792,
                                                    "fullEnd": 820,
                                                    "start": 804,
                                                    "end": 820,
                                                    "fullWidth": 28,
                                                    "width": 16,
                                                    "expression": {
                                                        "kind": "IdentifierName",
                                                        "fullStart": 792,
                                                        "fullEnd": 818,
                                                        "start": 804,
                                                        "end": 818,
                                                        "fullWidth": 26,
                                                        "width": 14,
                                                        "text": "fnGlobalObject",
                                                        "value": "fnGlobalObject",
                                                        "valueText": "fnGlobalObject",
                                                        "hasLeadingTrivia": true,
                                                        "leadingTrivia": [
                                                            {
                                                                "kind": "WhitespaceTrivia",
                                                                "text": "            "
                                                            }
                                                        ]
                                                    },
                                                    "argumentList": {
                                                        "kind": "ArgumentList",
                                                        "fullStart": 818,
                                                        "fullEnd": 820,
                                                        "start": 818,
                                                        "end": 820,
                                                        "fullWidth": 2,
                                                        "width": 2,
                                                        "openParenToken": {
                                                            "kind": "OpenParenToken",
                                                            "fullStart": 818,
                                                            "fullEnd": 819,
                                                            "start": 818,
                                                            "end": 819,
                                                            "fullWidth": 1,
                                                            "width": 1,
                                                            "text": "(",
                                                            "value": "(",
                                                            "valueText": "("
                                                        },
                                                        "arguments": [],
                                                        "closeParenToken": {
                                                            "kind": "CloseParenToken",
                                                            "fullStart": 819,
                                                            "fullEnd": 820,
                                                            "start": 819,
                                                            "end": 820,
                                                            "fullWidth": 1,
                                                            "width": 1,
                                                            "text": ")",
                                                            "value": ")",
                                                            "valueText": ")"
                                                        }
                                                    }
                                                },
                                                "openBracketToken": {
                                                    "kind": "OpenBracketToken",
                                                    "fullStart": 820,
                                                    "fullEnd": 821,
                                                    "start": 820,
                                                    "end": 821,
                                                    "fullWidth": 1,
                                                    "width": 1,
                                                    "text": "[",
                                                    "value": "[",
                                                    "valueText": "["
                                                },
                                                "argumentExpression": {
                                                    "kind": "NumericLiteral",
                                                    "fullStart": 821,
                                                    "fullEnd": 822,
                                                    "start": 821,
                                                    "end": 822,
                                                    "fullWidth": 1,
                                                    "width": 1,
                                                    "text": "1",
                                                    "value": 1,
                                                    "valueText": "1"
                                                },
                                                "closeBracketToken": {
                                                    "kind": "CloseBracketToken",
                                                    "fullStart": 822,
                                                    "fullEnd": 824,
                                                    "start": 822,
                                                    "end": 823,
                                                    "fullWidth": 2,
                                                    "width": 1,
                                                    "text": "]",
                                                    "value": "]",
                                                    "valueText": "]",
                                                    "hasTrailingTrivia": true,
                                                    "trailingTrivia": [
                                                        {
                                                            "kind": "WhitespaceTrivia",
                                                            "text": " "
                                                        }
                                                    ]
                                                }
                                            },
                                            "operatorToken": {
                                                "kind": "EqualsToken",
                                                "fullStart": 824,
                                                "fullEnd": 826,
                                                "start": 824,
                                                "end": 825,
                                                "fullWidth": 2,
                                                "width": 1,
                                                "text": "=",
                                                "value": "=",
                                                "valueText": "=",
                                                "hasTrailingTrivia": true,
                                                "trailingTrivia": [
                                                    {
                                                        "kind": "WhitespaceTrivia",
                                                        "text": " "
                                                    }
                                                ]
                                            },
                                            "right": {
                                                "kind": "NumericLiteral",
                                                "fullStart": 826,
                                                "fullEnd": 828,
                                                "start": 826,
                                                "end": 828,
                                                "fullWidth": 2,
                                                "width": 2,
                                                "text": "11",
                                                "value": 11,
                                                "valueText": "11"
                                            }
                                        },
                                        "semicolonToken": {
                                            "kind": "SemicolonToken",
                                            "fullStart": 828,
                                            "fullEnd": 831,
                                            "start": 828,
                                            "end": 829,
                                            "fullWidth": 3,
                                            "width": 1,
                                            "text": ";",
                                            "value": ";",
                                            "valueText": ";",
                                            "hasTrailingTrivia": true,
                                            "hasTrailingNewLine": true,
                                            "trailingTrivia": [
                                                {
                                                    "kind": "NewLineTrivia",
                                                    "text": "\r\n"
                                                }
                                            ]
                                        }
                                    },
                                    {
                                        "kind": "ExpressionStatement",
                                        "fullStart": 831,
                                        "fullEnd": 869,
                                        "start": 843,
                                        "end": 867,
                                        "fullWidth": 38,
                                        "width": 24,
                                        "expression": {
                                            "kind": "AssignmentExpression",
                                            "fullStart": 831,
                                            "fullEnd": 866,
                                            "start": 843,
                                            "end": 866,
                                            "fullWidth": 35,
                                            "width": 23,
                                            "left": {
                                                "kind": "ElementAccessExpression",
                                                "fullStart": 831,
                                                "fullEnd": 863,
                                                "start": 843,
                                                "end": 862,
                                                "fullWidth": 32,
                                                "width": 19,
                                                "expression": {
                                                    "kind": "InvocationExpression",
                                                    "fullStart": 831,
                                                    "fullEnd": 859,
                                                    "start": 843,
                                                    "end": 859,
                                                    "fullWidth": 28,
                                                    "width": 16,
                                                    "expression": {
                                                        "kind": "IdentifierName",
                                                        "fullStart": 831,
                                                        "fullEnd": 857,
                                                        "start": 843,
                                                        "end": 857,
                                                        "fullWidth": 26,
                                                        "width": 14,
                                                        "text": "fnGlobalObject",
                                                        "value": "fnGlobalObject",
                                                        "valueText": "fnGlobalObject",
                                                        "hasLeadingTrivia": true,
                                                        "leadingTrivia": [
                                                            {
                                                                "kind": "WhitespaceTrivia",
                                                                "text": "            "
                                                            }
                                                        ]
                                                    },
                                                    "argumentList": {
                                                        "kind": "ArgumentList",
                                                        "fullStart": 857,
                                                        "fullEnd": 859,
                                                        "start": 857,
                                                        "end": 859,
                                                        "fullWidth": 2,
                                                        "width": 2,
                                                        "openParenToken": {
                                                            "kind": "OpenParenToken",
                                                            "fullStart": 857,
                                                            "fullEnd": 858,
                                                            "start": 857,
                                                            "end": 858,
                                                            "fullWidth": 1,
                                                            "width": 1,
                                                            "text": "(",
                                                            "value": "(",
                                                            "valueText": "("
                                                        },
                                                        "arguments": [],
                                                        "closeParenToken": {
                                                            "kind": "CloseParenToken",
                                                            "fullStart": 858,
                                                            "fullEnd": 859,
                                                            "start": 858,
                                                            "end": 859,
                                                            "fullWidth": 1,
                                                            "width": 1,
                                                            "text": ")",
                                                            "value": ")",
                                                            "valueText": ")"
                                                        }
                                                    }
                                                },
                                                "openBracketToken": {
                                                    "kind": "OpenBracketToken",
                                                    "fullStart": 859,
                                                    "fullEnd": 860,
                                                    "start": 859,
                                                    "end": 860,
                                                    "fullWidth": 1,
                                                    "width": 1,
                                                    "text": "[",
                                                    "value": "[",
                                                    "valueText": "["
                                                },
                                                "argumentExpression": {
                                                    "kind": "NumericLiteral",
                                                    "fullStart": 860,
                                                    "fullEnd": 861,
                                                    "start": 860,
                                                    "end": 861,
                                                    "fullWidth": 1,
                                                    "width": 1,
                                                    "text": "2",
                                                    "value": 2,
                                                    "valueText": "2"
                                                },
                                                "closeBracketToken": {
                                                    "kind": "CloseBracketToken",
                                                    "fullStart": 861,
                                                    "fullEnd": 863,
                                                    "start": 861,
                                                    "end": 862,
                                                    "fullWidth": 2,
                                                    "width": 1,
                                                    "text": "]",
                                                    "value": "]",
                                                    "valueText": "]",
                                                    "hasTrailingTrivia": true,
                                                    "trailingTrivia": [
                                                        {
                                                            "kind": "WhitespaceTrivia",
                                                            "text": " "
                                                        }
                                                    ]
                                                }
                                            },
                                            "operatorToken": {
                                                "kind": "EqualsToken",
                                                "fullStart": 863,
                                                "fullEnd": 865,
                                                "start": 863,
                                                "end": 864,
                                                "fullWidth": 2,
                                                "width": 1,
                                                "text": "=",
                                                "value": "=",
                                                "valueText": "=",
                                                "hasTrailingTrivia": true,
                                                "trailingTrivia": [
                                                    {
                                                        "kind": "WhitespaceTrivia",
                                                        "text": " "
                                                    }
                                                ]
                                            },
                                            "right": {
                                                "kind": "NumericLiteral",
                                                "fullStart": 865,
                                                "fullEnd": 866,
                                                "start": 865,
                                                "end": 866,
                                                "fullWidth": 1,
                                                "width": 1,
                                                "text": "9",
                                                "value": 9,
                                                "valueText": "9"
                                            }
                                        },
                                        "semicolonToken": {
                                            "kind": "SemicolonToken",
                                            "fullStart": 866,
                                            "fullEnd": 869,
                                            "start": 866,
                                            "end": 867,
                                            "fullWidth": 3,
                                            "width": 1,
                                            "text": ";",
                                            "value": ";",
                                            "valueText": ";",
                                            "hasTrailingTrivia": true,
                                            "hasTrailingNewLine": true,
                                            "trailingTrivia": [
                                                {
                                                    "kind": "NewLineTrivia",
                                                    "text": "\r\n"
                                                }
                                            ]
                                        }
                                    },
                                    {
                                        "kind": "ExpressionStatement",
                                        "fullStart": 869,
                                        "fullEnd": 911,
                                        "start": 881,
                                        "end": 909,
                                        "fullWidth": 42,
                                        "width": 28,
                                        "expression": {
                                            "kind": "AssignmentExpression",
                                            "fullStart": 869,
                                            "fullEnd": 908,
                                            "start": 881,
                                            "end": 908,
                                            "fullWidth": 39,
                                            "width": 27,
                                            "left": {
                                                "kind": "MemberAccessExpression",
                                                "fullStart": 869,
                                                "fullEnd": 905,
                                                "start": 881,
                                                "end": 904,
                                                "fullWidth": 36,
                                                "width": 23,
                                                "expression": {
                                                    "kind": "InvocationExpression",
                                                    "fullStart": 869,
                                                    "fullEnd": 897,
                                                    "start": 881,
                                                    "end": 897,
                                                    "fullWidth": 28,
                                                    "width": 16,
                                                    "expression": {
                                                        "kind": "IdentifierName",
                                                        "fullStart": 869,
                                                        "fullEnd": 895,
                                                        "start": 881,
                                                        "end": 895,
                                                        "fullWidth": 26,
                                                        "width": 14,
                                                        "text": "fnGlobalObject",
                                                        "value": "fnGlobalObject",
                                                        "valueText": "fnGlobalObject",
                                                        "hasLeadingTrivia": true,
                                                        "leadingTrivia": [
                                                            {
                                                                "kind": "WhitespaceTrivia",
                                                                "text": "            "
                                                            }
                                                        ]
                                                    },
                                                    "argumentList": {
                                                        "kind": "ArgumentList",
                                                        "fullStart": 895,
                                                        "fullEnd": 897,
                                                        "start": 895,
                                                        "end": 897,
                                                        "fullWidth": 2,
                                                        "width": 2,
                                                        "openParenToken": {
                                                            "kind": "OpenParenToken",
                                                            "fullStart": 895,
                                                            "fullEnd": 896,
                                                            "start": 895,
                                                            "end": 896,
                                                            "fullWidth": 1,
                                                            "width": 1,
                                                            "text": "(",
                                                            "value": "(",
                                                            "valueText": "("
                                                        },
                                                        "arguments": [],
                                                        "closeParenToken": {
                                                            "kind": "CloseParenToken",
                                                            "fullStart": 896,
                                                            "fullEnd": 897,
                                                            "start": 896,
                                                            "end": 897,
                                                            "fullWidth": 1,
                                                            "width": 1,
                                                            "text": ")",
                                                            "value": ")",
                                                            "valueText": ")"
                                                        }
                                                    }
                                                },
                                                "dotToken": {
                                                    "kind": "DotToken",
                                                    "fullStart": 897,
                                                    "fullEnd": 898,
                                                    "start": 897,
                                                    "end": 898,
                                                    "fullWidth": 1,
                                                    "width": 1,
                                                    "text": ".",
                                                    "value": ".",
                                                    "valueText": "."
                                                },
                                                "name": {
                                                    "kind": "IdentifierName",
                                                    "fullStart": 898,
                                                    "fullEnd": 905,
                                                    "start": 898,
                                                    "end": 904,
                                                    "fullWidth": 7,
                                                    "width": 6,
                                                    "text": "length",
                                                    "value": "length",
                                                    "valueText": "length",
                                                    "hasTrailingTrivia": true,
                                                    "trailingTrivia": [
                                                        {
                                                            "kind": "WhitespaceTrivia",
                                                            "text": " "
                                                        }
                                                    ]
                                                }
                                            },
                                            "operatorToken": {
                                                "kind": "EqualsToken",
                                                "fullStart": 905,
                                                "fullEnd": 907,
                                                "start": 905,
                                                "end": 906,
                                                "fullWidth": 2,
                                                "width": 1,
                                                "text": "=",
                                                "value": "=",
                                                "valueText": "=",
                                                "hasTrailingTrivia": true,
                                                "trailingTrivia": [
                                                    {
                                                        "kind": "WhitespaceTrivia",
                                                        "text": " "
                                                    }
                                                ]
                                            },
                                            "right": {
                                                "kind": "NumericLiteral",
                                                "fullStart": 907,
                                                "fullEnd": 908,
                                                "start": 907,
                                                "end": 908,
                                                "fullWidth": 1,
                                                "width": 1,
                                                "text": "2",
                                                "value": 2,
                                                "valueText": "2"
                                            }
                                        },
                                        "semicolonToken": {
                                            "kind": "SemicolonToken",
                                            "fullStart": 908,
                                            "fullEnd": 911,
                                            "start": 908,
                                            "end": 909,
                                            "fullWidth": 3,
                                            "width": 1,
                                            "text": ";",
                                            "value": ";",
                                            "valueText": ";",
                                            "hasTrailingTrivia": true,
                                            "hasTrailingNewLine": true,
                                            "trailingTrivia": [
                                                {
                                                    "kind": "NewLineTrivia",
                                                    "text": "\r\n"
                                                }
                                            ]
                                        }
                                    },
                                    {
                                        "kind": "ExpressionStatement",
                                        "fullStart": 911,
                                        "fullEnd": 984,
                                        "start": 923,
                                        "end": 982,
                                        "fullWidth": 73,
                                        "width": 59,
                                        "expression": {
                                            "kind": "InvocationExpression",
                                            "fullStart": 911,
                                            "fullEnd": 981,
                                            "start": 923,
                                            "end": 981,
                                            "fullWidth": 70,
                                            "width": 58,
                                            "expression": {
                                                "kind": "MemberAccessExpression",
                                                "fullStart": 911,
                                                "fullEnd": 951,
                                                "start": 923,
                                                "end": 951,
                                                "fullWidth": 40,
                                                "width": 28,
                                                "expression": {
                                                    "kind": "MemberAccessExpression",
                                                    "fullStart": 911,
                                                    "fullEnd": 946,
                                                    "start": 923,
                                                    "end": 946,
                                                    "fullWidth": 35,
                                                    "width": 23,
                                                    "expression": {
                                                        "kind": "MemberAccessExpression",
                                                        "fullStart": 911,
                                                        "fullEnd": 938,
                                                        "start": 923,
                                                        "end": 938,
                                                        "fullWidth": 27,
                                                        "width": 15,
                                                        "expression": {
                                                            "kind": "IdentifierName",
                                                            "fullStart": 911,
                                                            "fullEnd": 928,
                                                            "start": 923,
                                                            "end": 928,
                                                            "fullWidth": 17,
                                                            "width": 5,
                                                            "text": "Array",
                                                            "value": "Array",
                                                            "valueText": "Array",
                                                            "hasLeadingTrivia": true,
                                                            "leadingTrivia": [
                                                                {
                                                                    "kind": "WhitespaceTrivia",
                                                                    "text": "            "
                                                                }
                                                            ]
                                                        },
                                                        "dotToken": {
                                                            "kind": "DotToken",
                                                            "fullStart": 928,
                                                            "fullEnd": 929,
                                                            "start": 928,
                                                            "end": 929,
                                                            "fullWidth": 1,
                                                            "width": 1,
                                                            "text": ".",
                                                            "value": ".",
                                                            "valueText": "."
                                                        },
                                                        "name": {
                                                            "kind": "IdentifierName",
                                                            "fullStart": 929,
                                                            "fullEnd": 938,
                                                            "start": 929,
                                                            "end": 938,
                                                            "fullWidth": 9,
                                                            "width": 9,
                                                            "text": "prototype",
                                                            "value": "prototype",
                                                            "valueText": "prototype"
                                                        }
                                                    },
                                                    "dotToken": {
                                                        "kind": "DotToken",
                                                        "fullStart": 938,
                                                        "fullEnd": 939,
                                                        "start": 938,
                                                        "end": 939,
                                                        "fullWidth": 1,
                                                        "width": 1,
                                                        "text": ".",
                                                        "value": ".",
                                                        "valueText": "."
                                                    },
                                                    "name": {
                                                        "kind": "IdentifierName",
                                                        "fullStart": 939,
                                                        "fullEnd": 946,
                                                        "start": 939,
                                                        "end": 946,
                                                        "fullWidth": 7,
                                                        "width": 7,
                                                        "text": "forEach",
                                                        "value": "forEach",
                                                        "valueText": "forEach"
                                                    }
                                                },
                                                "dotToken": {
                                                    "kind": "DotToken",
                                                    "fullStart": 946,
                                                    "fullEnd": 947,
                                                    "start": 946,
                                                    "end": 947,
                                                    "fullWidth": 1,
                                                    "width": 1,
                                                    "text": ".",
                                                    "value": ".",
                                                    "valueText": "."
                                                },
                                                "name": {
                                                    "kind": "IdentifierName",
                                                    "fullStart": 947,
                                                    "fullEnd": 951,
                                                    "start": 947,
                                                    "end": 951,
                                                    "fullWidth": 4,
                                                    "width": 4,
                                                    "text": "call",
                                                    "value": "call",
                                                    "valueText": "call"
                                                }
                                            },
                                            "argumentList": {
                                                "kind": "ArgumentList",
                                                "fullStart": 951,
                                                "fullEnd": 981,
                                                "start": 951,
                                                "end": 981,
                                                "fullWidth": 30,
                                                "width": 30,
                                                "openParenToken": {
                                                    "kind": "OpenParenToken",
                                                    "fullStart": 951,
                                                    "fullEnd": 952,
                                                    "start": 951,
                                                    "end": 952,
                                                    "fullWidth": 1,
                                                    "width": 1,
                                                    "text": "(",
                                                    "value": "(",
                                                    "valueText": "("
                                                },
                                                "arguments": [
                                                    {
                                                        "kind": "InvocationExpression",
                                                        "fullStart": 952,
                                                        "fullEnd": 968,
                                                        "start": 952,
                                                        "end": 968,
                                                        "fullWidth": 16,
                                                        "width": 16,
                                                        "expression": {
                                                            "kind": "IdentifierName",
                                                            "fullStart": 952,
                                                            "fullEnd": 966,
                                                            "start": 952,
                                                            "end": 966,
                                                            "fullWidth": 14,
                                                            "width": 14,
                                                            "text": "fnGlobalObject",
                                                            "value": "fnGlobalObject",
                                                            "valueText": "fnGlobalObject"
                                                        },
                                                        "argumentList": {
                                                            "kind": "ArgumentList",
                                                            "fullStart": 966,
                                                            "fullEnd": 968,
                                                            "start": 966,
                                                            "end": 968,
                                                            "fullWidth": 2,
                                                            "width": 2,
                                                            "openParenToken": {
                                                                "kind": "OpenParenToken",
                                                                "fullStart": 966,
                                                                "fullEnd": 967,
                                                                "start": 966,
                                                                "end": 967,
                                                                "fullWidth": 1,
                                                                "width": 1,
                                                                "text": "(",
                                                                "value": "(",
                                                                "valueText": "("
                                                            },
                                                            "arguments": [],
                                                            "closeParenToken": {
                                                                "kind": "CloseParenToken",
                                                                "fullStart": 967,
                                                                "fullEnd": 968,
                                                                "start": 967,
                                                                "end": 968,
                                                                "fullWidth": 1,
                                                                "width": 1,
                                                                "text": ")",
                                                                "value": ")",
                                                                "valueText": ")"
                                                            }
                                                        }
                                                    },
                                                    {
                                                        "kind": "CommaToken",
                                                        "fullStart": 968,
                                                        "fullEnd": 970,
                                                        "start": 968,
                                                        "end": 969,
                                                        "fullWidth": 2,
                                                        "width": 1,
                                                        "text": ",",
                                                        "value": ",",
                                                        "valueText": ",",
                                                        "hasTrailingTrivia": true,
                                                        "trailingTrivia": [
                                                            {
                                                                "kind": "WhitespaceTrivia",
                                                                "text": " "
                                                            }
                                                        ]
                                                    },
                                                    {
                                                        "kind": "IdentifierName",
                                                        "fullStart": 970,
                                                        "fullEnd": 980,
                                                        "start": 970,
                                                        "end": 980,
                                                        "fullWidth": 10,
                                                        "width": 10,
                                                        "text": "callbackfn",
                                                        "value": "callbackfn",
                                                        "valueText": "callbackfn"
                                                    }
                                                ],
                                                "closeParenToken": {
                                                    "kind": "CloseParenToken",
                                                    "fullStart": 980,
                                                    "fullEnd": 981,
                                                    "start": 980,
                                                    "end": 981,
                                                    "fullWidth": 1,
                                                    "width": 1,
                                                    "text": ")",
                                                    "value": ")",
                                                    "valueText": ")"
                                                }
                                            }
                                        },
                                        "semicolonToken": {
                                            "kind": "SemicolonToken",
                                            "fullStart": 981,
                                            "fullEnd": 984,
                                            "start": 981,
                                            "end": 982,
                                            "fullWidth": 3,
                                            "width": 1,
                                            "text": ";",
                                            "value": ";",
                                            "valueText": ";",
                                            "hasTrailingTrivia": true,
                                            "hasTrailingNewLine": true,
                                            "trailingTrivia": [
                                                {
                                                    "kind": "NewLineTrivia",
                                                    "text": "\r\n"
                                                }
                                            ]
                                        }
                                    },
                                    {
                                        "kind": "ReturnStatement",
                                        "fullStart": 984,
                                        "fullEnd": 1012,
                                        "start": 996,
                                        "end": 1010,
                                        "fullWidth": 28,
                                        "width": 14,
                                        "returnKeyword": {
                                            "kind": "ReturnKeyword",
                                            "fullStart": 984,
                                            "fullEnd": 1003,
                                            "start": 996,
                                            "end": 1002,
                                            "fullWidth": 19,
                                            "width": 6,
                                            "text": "return",
                                            "value": "return",
                                            "valueText": "return",
                                            "hasLeadingTrivia": true,
                                            "hasTrailingTrivia": true,
                                            "leadingTrivia": [
                                                {
                                                    "kind": "WhitespaceTrivia",
                                                    "text": "            "
                                                }
                                            ],
                                            "trailingTrivia": [
                                                {
                                                    "kind": "WhitespaceTrivia",
                                                    "text": " "
                                                }
                                            ]
                                        },
                                        "expression": {
                                            "kind": "IdentifierName",
                                            "fullStart": 1003,
                                            "fullEnd": 1009,
                                            "start": 1003,
                                            "end": 1009,
                                            "fullWidth": 6,
                                            "width": 6,
                                            "text": "result",
                                            "value": "result",
                                            "valueText": "result"
                                        },
                                        "semicolonToken": {
                                            "kind": "SemicolonToken",
                                            "fullStart": 1009,
                                            "fullEnd": 1012,
                                            "start": 1009,
                                            "end": 1010,
                                            "fullWidth": 3,
                                            "width": 1,
                                            "text": ";",
                                            "value": ";",
                                            "valueText": ";",
                                            "hasTrailingTrivia": true,
                                            "hasTrailingNewLine": true,
                                            "trailingTrivia": [
                                                {
                                                    "kind": "NewLineTrivia",
                                                    "text": "\r\n"
                                                }
                                            ]
                                        }
                                    }
                                ],
                                "closeBraceToken": {
                                    "kind": "CloseBraceToken",
                                    "fullStart": 1012,
                                    "fullEnd": 1022,
                                    "start": 1020,
                                    "end": 1021,
                                    "fullWidth": 10,
                                    "width": 1,
                                    "text": "}",
                                    "value": "}",
                                    "valueText": "}",
                                    "hasLeadingTrivia": true,
                                    "hasTrailingTrivia": true,
                                    "leadingTrivia": [
                                        {
                                            "kind": "WhitespaceTrivia",
                                            "text": "        "
                                        }
                                    ],
                                    "trailingTrivia": [
                                        {
                                            "kind": "WhitespaceTrivia",
                                            "text": " "
                                        }
                                    ]
                                }
                            },
                            "finallyClause": {
                                "kind": "FinallyClause",
                                "fullStart": 1022,
                                "fullEnd": 1214,
                                "start": 1022,
                                "end": 1212,
                                "fullWidth": 192,
                                "width": 190,
                                "finallyKeyword": {
                                    "kind": "FinallyKeyword",
                                    "fullStart": 1022,
                                    "fullEnd": 1030,
                                    "start": 1022,
                                    "end": 1029,
                                    "fullWidth": 8,
                                    "width": 7,
                                    "text": "finally",
                                    "value": "finally",
                                    "valueText": "finally",
                                    "hasTrailingTrivia": true,
                                    "trailingTrivia": [
                                        {
                                            "kind": "WhitespaceTrivia",
                                            "text": " "
                                        }
                                    ]
                                },
                                "block": {
                                    "kind": "Block",
                                    "fullStart": 1030,
                                    "fullEnd": 1214,
                                    "start": 1030,
                                    "end": 1212,
                                    "fullWidth": 184,
                                    "width": 182,
                                    "openBraceToken": {
                                        "kind": "OpenBraceToken",
                                        "fullStart": 1030,
                                        "fullEnd": 1033,
                                        "start": 1030,
                                        "end": 1031,
                                        "fullWidth": 3,
                                        "width": 1,
                                        "text": "{",
                                        "value": "{",
                                        "valueText": "{",
                                        "hasTrailingTrivia": true,
                                        "hasTrailingNewLine": true,
                                        "trailingTrivia": [
                                            {
                                                "kind": "NewLineTrivia",
                                                "text": "\r\n"
                                            }
                                        ]
                                    },
                                    "statements": [
                                        {
                                            "kind": "ExpressionStatement",
                                            "fullStart": 1033,
                                            "fullEnd": 1074,
                                            "start": 1045,
                                            "end": 1072,
                                            "fullWidth": 41,
                                            "width": 27,
                                            "expression": {
                                                "kind": "DeleteExpression",
                                                "fullStart": 1033,
                                                "fullEnd": 1071,
                                                "start": 1045,
                                                "end": 1071,
                                                "fullWidth": 38,
                                                "width": 26,
                                                "deleteKeyword": {
                                                    "kind": "DeleteKeyword",
                                                    "fullStart": 1033,
                                                    "fullEnd": 1052,
                                                    "start": 1045,
                                                    "end": 1051,
                                                    "fullWidth": 19,
                                                    "width": 6,
                                                    "text": "delete",
                                                    "value": "delete",
                                                    "valueText": "delete",
                                                    "hasLeadingTrivia": true,
                                                    "hasTrailingTrivia": true,
                                                    "leadingTrivia": [
                                                        {
                                                            "kind": "WhitespaceTrivia",
                                                            "text": "            "
                                                        }
                                                    ],
                                                    "trailingTrivia": [
                                                        {
                                                            "kind": "WhitespaceTrivia",
                                                            "text": " "
                                                        }
                                                    ]
                                                },
                                                "expression": {
                                                    "kind": "ElementAccessExpression",
                                                    "fullStart": 1052,
                                                    "fullEnd": 1071,
                                                    "start": 1052,
                                                    "end": 1071,
                                                    "fullWidth": 19,
                                                    "width": 19,
                                                    "expression": {
                                                        "kind": "InvocationExpression",
                                                        "fullStart": 1052,
                                                        "fullEnd": 1068,
                                                        "start": 1052,
                                                        "end": 1068,
                                                        "fullWidth": 16,
                                                        "width": 16,
                                                        "expression": {
                                                            "kind": "IdentifierName",
                                                            "fullStart": 1052,
                                                            "fullEnd": 1066,
                                                            "start": 1052,
                                                            "end": 1066,
                                                            "fullWidth": 14,
                                                            "width": 14,
                                                            "text": "fnGlobalObject",
                                                            "value": "fnGlobalObject",
                                                            "valueText": "fnGlobalObject"
                                                        },
                                                        "argumentList": {
                                                            "kind": "ArgumentList",
                                                            "fullStart": 1066,
                                                            "fullEnd": 1068,
                                                            "start": 1066,
                                                            "end": 1068,
                                                            "fullWidth": 2,
                                                            "width": 2,
                                                            "openParenToken": {
                                                                "kind": "OpenParenToken",
                                                                "fullStart": 1066,
                                                                "fullEnd": 1067,
                                                                "start": 1066,
                                                                "end": 1067,
                                                                "fullWidth": 1,
                                                                "width": 1,
                                                                "text": "(",
                                                                "value": "(",
                                                                "valueText": "("
                                                            },
                                                            "arguments": [],
                                                            "closeParenToken": {
                                                                "kind": "CloseParenToken",
                                                                "fullStart": 1067,
                                                                "fullEnd": 1068,
                                                                "start": 1067,
                                                                "end": 1068,
                                                                "fullWidth": 1,
                                                                "width": 1,
                                                                "text": ")",
                                                                "value": ")",
                                                                "valueText": ")"
                                                            }
                                                        }
                                                    },
                                                    "openBracketToken": {
                                                        "kind": "OpenBracketToken",
                                                        "fullStart": 1068,
                                                        "fullEnd": 1069,
                                                        "start": 1068,
                                                        "end": 1069,
                                                        "fullWidth": 1,
                                                        "width": 1,
                                                        "text": "[",
                                                        "value": "[",
                                                        "valueText": "["
                                                    },
                                                    "argumentExpression": {
                                                        "kind": "NumericLiteral",
                                                        "fullStart": 1069,
                                                        "fullEnd": 1070,
                                                        "start": 1069,
                                                        "end": 1070,
                                                        "fullWidth": 1,
                                                        "width": 1,
                                                        "text": "0",
                                                        "value": 0,
                                                        "valueText": "0"
                                                    },
                                                    "closeBracketToken": {
                                                        "kind": "CloseBracketToken",
                                                        "fullStart": 1070,
                                                        "fullEnd": 1071,
                                                        "start": 1070,
                                                        "end": 1071,
                                                        "fullWidth": 1,
                                                        "width": 1,
                                                        "text": "]",
                                                        "value": "]",
                                                        "valueText": "]"
                                                    }
                                                }
                                            },
                                            "semicolonToken": {
                                                "kind": "SemicolonToken",
                                                "fullStart": 1071,
                                                "fullEnd": 1074,
                                                "start": 1071,
                                                "end": 1072,
                                                "fullWidth": 3,
                                                "width": 1,
                                                "text": ";",
                                                "value": ";",
                                                "valueText": ";",
                                                "hasTrailingTrivia": true,
                                                "hasTrailingNewLine": true,
                                                "trailingTrivia": [
                                                    {
                                                        "kind": "NewLineTrivia",
                                                        "text": "\r\n"
                                                    }
                                                ]
                                            }
                                        },
                                        {
                                            "kind": "ExpressionStatement",
                                            "fullStart": 1074,
                                            "fullEnd": 1115,
                                            "start": 1086,
                                            "end": 1113,
                                            "fullWidth": 41,
                                            "width": 27,
                                            "expression": {
                                                "kind": "DeleteExpression",
                                                "fullStart": 1074,
                                                "fullEnd": 1112,
                                                "start": 1086,
                                                "end": 1112,
                                                "fullWidth": 38,
                                                "width": 26,
                                                "deleteKeyword": {
                                                    "kind": "DeleteKeyword",
                                                    "fullStart": 1074,
                                                    "fullEnd": 1093,
                                                    "start": 1086,
                                                    "end": 1092,
                                                    "fullWidth": 19,
                                                    "width": 6,
                                                    "text": "delete",
                                                    "value": "delete",
                                                    "valueText": "delete",
                                                    "hasLeadingTrivia": true,
                                                    "hasTrailingTrivia": true,
                                                    "leadingTrivia": [
                                                        {
                                                            "kind": "WhitespaceTrivia",
                                                            "text": "            "
                                                        }
                                                    ],
                                                    "trailingTrivia": [
                                                        {
                                                            "kind": "WhitespaceTrivia",
                                                            "text": " "
                                                        }
                                                    ]
                                                },
                                                "expression": {
                                                    "kind": "ElementAccessExpression",
                                                    "fullStart": 1093,
                                                    "fullEnd": 1112,
                                                    "start": 1093,
                                                    "end": 1112,
                                                    "fullWidth": 19,
                                                    "width": 19,
                                                    "expression": {
                                                        "kind": "InvocationExpression",
                                                        "fullStart": 1093,
                                                        "fullEnd": 1109,
                                                        "start": 1093,
                                                        "end": 1109,
                                                        "fullWidth": 16,
                                                        "width": 16,
                                                        "expression": {
                                                            "kind": "IdentifierName",
                                                            "fullStart": 1093,
                                                            "fullEnd": 1107,
                                                            "start": 1093,
                                                            "end": 1107,
                                                            "fullWidth": 14,
                                                            "width": 14,
                                                            "text": "fnGlobalObject",
                                                            "value": "fnGlobalObject",
                                                            "valueText": "fnGlobalObject"
                                                        },
                                                        "argumentList": {
                                                            "kind": "ArgumentList",
                                                            "fullStart": 1107,
                                                            "fullEnd": 1109,
                                                            "start": 1107,
                                                            "end": 1109,
                                                            "fullWidth": 2,
                                                            "width": 2,
                                                            "openParenToken": {
                                                                "kind": "OpenParenToken",
                                                                "fullStart": 1107,
                                                                "fullEnd": 1108,
                                                                "start": 1107,
                                                                "end": 1108,
                                                                "fullWidth": 1,
                                                                "width": 1,
                                                                "text": "(",
                                                                "value": "(",
                                                                "valueText": "("
                                                            },
                                                            "arguments": [],
                                                            "closeParenToken": {
                                                                "kind": "CloseParenToken",
                                                                "fullStart": 1108,
                                                                "fullEnd": 1109,
                                                                "start": 1108,
                                                                "end": 1109,
                                                                "fullWidth": 1,
                                                                "width": 1,
                                                                "text": ")",
                                                                "value": ")",
                                                                "valueText": ")"
                                                            }
                                                        }
                                                    },
                                                    "openBracketToken": {
                                                        "kind": "OpenBracketToken",
                                                        "fullStart": 1109,
                                                        "fullEnd": 1110,
                                                        "start": 1109,
                                                        "end": 1110,
                                                        "fullWidth": 1,
                                                        "width": 1,
                                                        "text": "[",
                                                        "value": "[",
                                                        "valueText": "["
                                                    },
                                                    "argumentExpression": {
                                                        "kind": "NumericLiteral",
                                                        "fullStart": 1110,
                                                        "fullEnd": 1111,
                                                        "start": 1110,
                                                        "end": 1111,
                                                        "fullWidth": 1,
                                                        "width": 1,
                                                        "text": "1",
                                                        "value": 1,
                                                        "valueText": "1"
                                                    },
                                                    "closeBracketToken": {
                                                        "kind": "CloseBracketToken",
                                                        "fullStart": 1111,
                                                        "fullEnd": 1112,
                                                        "start": 1111,
                                                        "end": 1112,
                                                        "fullWidth": 1,
                                                        "width": 1,
                                                        "text": "]",
                                                        "value": "]",
                                                        "valueText": "]"
                                                    }
                                                }
                                            },
                                            "semicolonToken": {
                                                "kind": "SemicolonToken",
                                                "fullStart": 1112,
                                                "fullEnd": 1115,
                                                "start": 1112,
                                                "end": 1113,
                                                "fullWidth": 3,
                                                "width": 1,
                                                "text": ";",
                                                "value": ";",
                                                "valueText": ";",
                                                "hasTrailingTrivia": true,
                                                "hasTrailingNewLine": true,
                                                "trailingTrivia": [
                                                    {
                                                        "kind": "NewLineTrivia",
                                                        "text": "\r\n"
                                                    }
                                                ]
                                            }
                                        },
                                        {
                                            "kind": "ExpressionStatement",
                                            "fullStart": 1115,
                                            "fullEnd": 1156,
                                            "start": 1127,
                                            "end": 1154,
                                            "fullWidth": 41,
                                            "width": 27,
                                            "expression": {
                                                "kind": "DeleteExpression",
                                                "fullStart": 1115,
                                                "fullEnd": 1153,
                                                "start": 1127,
                                                "end": 1153,
                                                "fullWidth": 38,
                                                "width": 26,
                                                "deleteKeyword": {
                                                    "kind": "DeleteKeyword",
                                                    "fullStart": 1115,
                                                    "fullEnd": 1134,
                                                    "start": 1127,
                                                    "end": 1133,
                                                    "fullWidth": 19,
                                                    "width": 6,
                                                    "text": "delete",
                                                    "value": "delete",
                                                    "valueText": "delete",
                                                    "hasLeadingTrivia": true,
                                                    "hasTrailingTrivia": true,
                                                    "leadingTrivia": [
                                                        {
                                                            "kind": "WhitespaceTrivia",
                                                            "text": "            "
                                                        }
                                                    ],
                                                    "trailingTrivia": [
                                                        {
                                                            "kind": "WhitespaceTrivia",
                                                            "text": " "
                                                        }
                                                    ]
                                                },
                                                "expression": {
                                                    "kind": "ElementAccessExpression",
                                                    "fullStart": 1134,
                                                    "fullEnd": 1153,
                                                    "start": 1134,
                                                    "end": 1153,
                                                    "fullWidth": 19,
                                                    "width": 19,
                                                    "expression": {
                                                        "kind": "InvocationExpression",
                                                        "fullStart": 1134,
                                                        "fullEnd": 1150,
                                                        "start": 1134,
                                                        "end": 1150,
                                                        "fullWidth": 16,
                                                        "width": 16,
                                                        "expression": {
                                                            "kind": "IdentifierName",
                                                            "fullStart": 1134,
                                                            "fullEnd": 1148,
                                                            "start": 1134,
                                                            "end": 1148,
                                                            "fullWidth": 14,
                                                            "width": 14,
                                                            "text": "fnGlobalObject",
                                                            "value": "fnGlobalObject",
                                                            "valueText": "fnGlobalObject"
                                                        },
                                                        "argumentList": {
                                                            "kind": "ArgumentList",
                                                            "fullStart": 1148,
                                                            "fullEnd": 1150,
                                                            "start": 1148,
                                                            "end": 1150,
                                                            "fullWidth": 2,
                                                            "width": 2,
                                                            "openParenToken": {
                                                                "kind": "OpenParenToken",
                                                                "fullStart": 1148,
                                                                "fullEnd": 1149,
                                                                "start": 1148,
                                                                "end": 1149,
                                                                "fullWidth": 1,
                                                                "width": 1,
                                                                "text": "(",
                                                                "value": "(",
                                                                "valueText": "("
                                                            },
                                                            "arguments": [],
                                                            "closeParenToken": {
                                                                "kind": "CloseParenToken",
                                                                "fullStart": 1149,
                                                                "fullEnd": 1150,
                                                                "start": 1149,
                                                                "end": 1150,
                                                                "fullWidth": 1,
                                                                "width": 1,
                                                                "text": ")",
                                                                "value": ")",
                                                                "valueText": ")"
                                                            }
                                                        }
                                                    },
                                                    "openBracketToken": {
                                                        "kind": "OpenBracketToken",
                                                        "fullStart": 1150,
                                                        "fullEnd": 1151,
                                                        "start": 1150,
                                                        "end": 1151,
                                                        "fullWidth": 1,
                                                        "width": 1,
                                                        "text": "[",
                                                        "value": "[",
                                                        "valueText": "["
                                                    },
                                                    "argumentExpression": {
                                                        "kind": "NumericLiteral",
                                                        "fullStart": 1151,
                                                        "fullEnd": 1152,
                                                        "start": 1151,
                                                        "end": 1152,
                                                        "fullWidth": 1,
                                                        "width": 1,
                                                        "text": "2",
                                                        "value": 2,
                                                        "valueText": "2"
                                                    },
                                                    "closeBracketToken": {
                                                        "kind": "CloseBracketToken",
                                                        "fullStart": 1152,
                                                        "fullEnd": 1153,
                                                        "start": 1152,
                                                        "end": 1153,
                                                        "fullWidth": 1,
                                                        "width": 1,
                                                        "text": "]",
                                                        "value": "]",
                                                        "valueText": "]"
                                                    }
                                                }
                                            },
                                            "semicolonToken": {
                                                "kind": "SemicolonToken",
                                                "fullStart": 1153,
                                                "fullEnd": 1156,
                                                "start": 1153,
                                                "end": 1154,
                                                "fullWidth": 3,
                                                "width": 1,
                                                "text": ";",
                                                "value": ";",
                                                "valueText": ";",
                                                "hasTrailingTrivia": true,
                                                "hasTrailingNewLine": true,
                                                "trailingTrivia": [
                                                    {
                                                        "kind": "NewLineTrivia",
                                                        "text": "\r\n"
                                                    }
                                                ]
                                            }
                                        },
                                        {
                                            "kind": "ExpressionStatement",
                                            "fullStart": 1156,
                                            "fullEnd": 1203,
                                            "start": 1168,
                                            "end": 1201,
                                            "fullWidth": 47,
                                            "width": 33,
                                            "expression": {
                                                "kind": "AssignmentExpression",
                                                "fullStart": 1156,
                                                "fullEnd": 1200,
                                                "start": 1168,
                                                "end": 1200,
                                                "fullWidth": 44,
                                                "width": 32,
                                                "left": {
                                                    "kind": "MemberAccessExpression",
                                                    "fullStart": 1156,
                                                    "fullEnd": 1192,
                                                    "start": 1168,
                                                    "end": 1191,
                                                    "fullWidth": 36,
                                                    "width": 23,
                                                    "expression": {
                                                        "kind": "InvocationExpression",
                                                        "fullStart": 1156,
                                                        "fullEnd": 1184,
                                                        "start": 1168,
                                                        "end": 1184,
                                                        "fullWidth": 28,
                                                        "width": 16,
                                                        "expression": {
                                                            "kind": "IdentifierName",
                                                            "fullStart": 1156,
                                                            "fullEnd": 1182,
                                                            "start": 1168,
                                                            "end": 1182,
                                                            "fullWidth": 26,
                                                            "width": 14,
                                                            "text": "fnGlobalObject",
                                                            "value": "fnGlobalObject",
                                                            "valueText": "fnGlobalObject",
                                                            "hasLeadingTrivia": true,
                                                            "leadingTrivia": [
                                                                {
                                                                    "kind": "WhitespaceTrivia",
                                                                    "text": "            "
                                                                }
                                                            ]
                                                        },
                                                        "argumentList": {
                                                            "kind": "ArgumentList",
                                                            "fullStart": 1182,
                                                            "fullEnd": 1184,
                                                            "start": 1182,
                                                            "end": 1184,
                                                            "fullWidth": 2,
                                                            "width": 2,
                                                            "openParenToken": {
                                                                "kind": "OpenParenToken",
                                                                "fullStart": 1182,
                                                                "fullEnd": 1183,
                                                                "start": 1182,
                                                                "end": 1183,
                                                                "fullWidth": 1,
                                                                "width": 1,
                                                                "text": "(",
                                                                "value": "(",
                                                                "valueText": "("
                                                            },
                                                            "arguments": [],
                                                            "closeParenToken": {
                                                                "kind": "CloseParenToken",
                                                                "fullStart": 1183,
                                                                "fullEnd": 1184,
                                                                "start": 1183,
                                                                "end": 1184,
                                                                "fullWidth": 1,
                                                                "width": 1,
                                                                "text": ")",
                                                                "value": ")",
                                                                "valueText": ")"
                                                            }
                                                        }
                                                    },
                                                    "dotToken": {
                                                        "kind": "DotToken",
                                                        "fullStart": 1184,
                                                        "fullEnd": 1185,
                                                        "start": 1184,
                                                        "end": 1185,
                                                        "fullWidth": 1,
                                                        "width": 1,
                                                        "text": ".",
                                                        "value": ".",
                                                        "valueText": "."
                                                    },
                                                    "name": {
                                                        "kind": "IdentifierName",
                                                        "fullStart": 1185,
                                                        "fullEnd": 1192,
                                                        "start": 1185,
                                                        "end": 1191,
                                                        "fullWidth": 7,
                                                        "width": 6,
                                                        "text": "length",
                                                        "value": "length",
                                                        "valueText": "length",
                                                        "hasTrailingTrivia": true,
                                                        "trailingTrivia": [
                                                            {
                                                                "kind": "WhitespaceTrivia",
                                                                "text": " "
                                                            }
                                                        ]
                                                    }
                                                },
                                                "operatorToken": {
                                                    "kind": "EqualsToken",
                                                    "fullStart": 1192,
                                                    "fullEnd": 1194,
                                                    "start": 1192,
                                                    "end": 1193,
                                                    "fullWidth": 2,
                                                    "width": 1,
                                                    "text": "=",
                                                    "value": "=",
                                                    "valueText": "=",
                                                    "hasTrailingTrivia": true,
                                                    "trailingTrivia": [
                                                        {
                                                            "kind": "WhitespaceTrivia",
                                                            "text": " "
                                                        }
                                                    ]
                                                },
                                                "right": {
                                                    "kind": "IdentifierName",
                                                    "fullStart": 1194,
                                                    "fullEnd": 1200,
                                                    "start": 1194,
                                                    "end": 1200,
                                                    "fullWidth": 6,
                                                    "width": 6,
                                                    "text": "oldLen",
                                                    "value": "oldLen",
                                                    "valueText": "oldLen"
                                                }
                                            },
                                            "semicolonToken": {
                                                "kind": "SemicolonToken",
                                                "fullStart": 1200,
                                                "fullEnd": 1203,
                                                "start": 1200,
                                                "end": 1201,
                                                "fullWidth": 3,
                                                "width": 1,
                                                "text": ";",
                                                "value": ";",
                                                "valueText": ";",
                                                "hasTrailingTrivia": true,
                                                "hasTrailingNewLine": true,
                                                "trailingTrivia": [
                                                    {
                                                        "kind": "NewLineTrivia",
                                                        "text": "\r\n"
                                                    }
                                                ]
                                            }
                                        }
                                    ],
                                    "closeBraceToken": {
                                        "kind": "CloseBraceToken",
                                        "fullStart": 1203,
                                        "fullEnd": 1214,
                                        "start": 1211,
                                        "end": 1212,
                                        "fullWidth": 11,
                                        "width": 1,
                                        "text": "}",
                                        "value": "}",
                                        "valueText": "}",
                                        "hasLeadingTrivia": true,
                                        "hasTrailingTrivia": true,
                                        "hasTrailingNewLine": true,
                                        "leadingTrivia": [
                                            {
                                                "kind": "WhitespaceTrivia",
                                                "text": "        "
                                            }
                                        ],
                                        "trailingTrivia": [
                                            {
                                                "kind": "NewLineTrivia",
                                                "text": "\r\n"
                                            }
                                        ]
                                    }
                                }
                            }
                        }
                    ],
                    "closeBraceToken": {
                        "kind": "CloseBraceToken",
                        "fullStart": 1214,
                        "fullEnd": 1221,
                        "start": 1218,
                        "end": 1219,
                        "fullWidth": 7,
                        "width": 1,
                        "text": "}",
                        "value": "}",
                        "valueText": "}",
                        "hasLeadingTrivia": true,
                        "hasTrailingTrivia": true,
                        "hasTrailingNewLine": true,
                        "leadingTrivia": [
                            {
                                "kind": "WhitespaceTrivia",
                                "text": "    "
                            }
                        ],
                        "trailingTrivia": [
                            {
                                "kind": "NewLineTrivia",
                                "text": "\r\n"
                            }
                        ]
                    }
                }
            },
            {
                "kind": "ExpressionStatement",
                "fullStart": 1221,
                "fullEnd": 1245,
                "start": 1221,
                "end": 1243,
                "fullWidth": 24,
                "width": 22,
                "expression": {
                    "kind": "InvocationExpression",
                    "fullStart": 1221,
                    "fullEnd": 1242,
                    "start": 1221,
                    "end": 1242,
                    "fullWidth": 21,
                    "width": 21,
                    "expression": {
                        "kind": "IdentifierName",
                        "fullStart": 1221,
                        "fullEnd": 1232,
                        "start": 1221,
                        "end": 1232,
                        "fullWidth": 11,
                        "width": 11,
                        "text": "runTestCase",
                        "value": "runTestCase",
                        "valueText": "runTestCase"
                    },
                    "argumentList": {
                        "kind": "ArgumentList",
                        "fullStart": 1232,
                        "fullEnd": 1242,
                        "start": 1232,
                        "end": 1242,
                        "fullWidth": 10,
                        "width": 10,
                        "openParenToken": {
                            "kind": "OpenParenToken",
                            "fullStart": 1232,
                            "fullEnd": 1233,
                            "start": 1232,
                            "end": 1233,
                            "fullWidth": 1,
                            "width": 1,
                            "text": "(",
                            "value": "(",
                            "valueText": "("
                        },
                        "arguments": [
                            {
                                "kind": "IdentifierName",
                                "fullStart": 1233,
                                "fullEnd": 1241,
                                "start": 1233,
                                "end": 1241,
                                "fullWidth": 8,
                                "width": 8,
                                "text": "testcase",
                                "value": "testcase",
                                "valueText": "testcase"
                            }
                        ],
                        "closeParenToken": {
                            "kind": "CloseParenToken",
                            "fullStart": 1241,
                            "fullEnd": 1242,
                            "start": 1241,
                            "end": 1242,
                            "fullWidth": 1,
                            "width": 1,
                            "text": ")",
                            "value": ")",
                            "valueText": ")"
                        }
                    }
                },
                "semicolonToken": {
                    "kind": "SemicolonToken",
                    "fullStart": 1242,
                    "fullEnd": 1245,
                    "start": 1242,
                    "end": 1243,
                    "fullWidth": 3,
                    "width": 1,
                    "text": ";",
                    "value": ";",
                    "valueText": ";",
                    "hasTrailingTrivia": true,
                    "hasTrailingNewLine": true,
                    "trailingTrivia": [
                        {
                            "kind": "NewLineTrivia",
                            "text": "\r\n"
                        }
                    ]
                }
            }
        ],
        "endOfFileToken": {
            "kind": "EndOfFileToken",
            "fullStart": 1245,
            "fullEnd": 1245,
            "start": 1245,
            "end": 1245,
            "fullWidth": 0,
            "width": 0,
            "text": ""
        }
    },
    "lineMap": {
        "lineStarts": [
            0,
            67,
            152,
            232,
            308,
            380,
            385,
            440,
            525,
            530,
            532,
            534,
            557,
            586,
            632,
            674,
            685,
            687,
            702,
            753,
            792,
            831,
            869,
            911,
            984,
            1012,
            1033,
            1074,
            1115,
            1156,
            1203,
            1214,
            1221,
            1245
        ],
        "length": 1245
    }
}<|MERGE_RESOLUTION|>--- conflicted
+++ resolved
@@ -245,12 +245,8 @@
                                         "start": 569,
                                         "end": 583,
                                         "fullWidth": 14,
-<<<<<<< HEAD
                                         "width": 14,
-                                        "identifier": {
-=======
                                         "propertyName": {
->>>>>>> 85e84683
                                             "kind": "IdentifierName",
                                             "fullStart": 569,
                                             "fullEnd": 576,
@@ -921,12 +917,8 @@
                                                     "start": 718,
                                                     "end": 750,
                                                     "fullWidth": 32,
-<<<<<<< HEAD
                                                     "width": 32,
-                                                    "identifier": {
-=======
                                                     "propertyName": {
->>>>>>> 85e84683
                                                         "kind": "IdentifierName",
                                                         "fullStart": 718,
                                                         "fullEnd": 725,
