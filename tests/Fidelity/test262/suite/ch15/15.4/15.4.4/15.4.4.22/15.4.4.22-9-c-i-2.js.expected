{
    "isDeclaration": false,
    "languageVersion": "EcmaScript5",
    "parseOptions": {
        "allowAutomaticSemicolonInsertion": true
    },
    "sourceUnit": {
        "kind": "SourceUnit",
        "fullStart": 0,
        "fullEnd": 919,
        "start": 556,
        "end": 919,
        "fullWidth": 919,
        "width": 363,
        "isIncrementallyUnusable": true,
        "moduleElements": [
            {
                "kind": "FunctionDeclaration",
                "fullStart": 0,
                "fullEnd": 895,
                "start": 556,
                "end": 893,
                "fullWidth": 895,
                "width": 337,
                "modifiers": [],
                "functionKeyword": {
                    "kind": "FunctionKeyword",
                    "fullStart": 0,
                    "fullEnd": 565,
                    "start": 556,
                    "end": 564,
                    "fullWidth": 565,
                    "width": 8,
                    "text": "function",
                    "value": "function",
                    "valueText": "function",
                    "hasLeadingTrivia": true,
                    "hasLeadingComment": true,
                    "hasLeadingNewLine": true,
                    "hasTrailingTrivia": true,
                    "leadingTrivia": [
                        {
                            "kind": "SingleLineCommentTrivia",
                            "text": "/// Copyright (c) 2012 Ecma International.  All rights reserved. "
                        },
                        {
                            "kind": "NewLineTrivia",
                            "text": "\r\n"
                        },
                        {
                            "kind": "SingleLineCommentTrivia",
                            "text": "/// Ecma International makes this code available under the terms and conditions set"
                        },
                        {
                            "kind": "NewLineTrivia",
                            "text": "\r\n"
                        },
                        {
                            "kind": "SingleLineCommentTrivia",
                            "text": "/// forth on http://hg.ecmascript.org/tests/test262/raw-file/tip/LICENSE (the "
                        },
                        {
                            "kind": "NewLineTrivia",
                            "text": "\r\n"
                        },
                        {
                            "kind": "SingleLineCommentTrivia",
                            "text": "/// \"Use Terms\").   Any redistribution of this code must retain the above "
                        },
                        {
                            "kind": "NewLineTrivia",
                            "text": "\r\n"
                        },
                        {
                            "kind": "SingleLineCommentTrivia",
                            "text": "/// copyright and this notice and otherwise comply with the Use Terms."
                        },
                        {
                            "kind": "NewLineTrivia",
                            "text": "\r\n"
                        },
                        {
                            "kind": "MultiLineCommentTrivia",
                            "text": "/**\r\n * @path ch15/15.4/15.4.4/15.4.4.22/15.4.4.22-9-c-i-2.js\r\n * @description Array.prototype.reduceRight - element to be retrieved is own data property on an Array\r\n */"
                        },
                        {
                            "kind": "NewLineTrivia",
                            "text": "\r\n"
                        },
                        {
                            "kind": "NewLineTrivia",
                            "text": "\r\n"
                        },
                        {
                            "kind": "NewLineTrivia",
                            "text": "\r\n"
                        }
                    ],
                    "trailingTrivia": [
                        {
                            "kind": "WhitespaceTrivia",
                            "text": " "
                        }
                    ]
                },
                "identifier": {
                    "kind": "IdentifierName",
                    "fullStart": 565,
                    "fullEnd": 573,
                    "start": 565,
                    "end": 573,
                    "fullWidth": 8,
                    "width": 8,
                    "text": "testcase",
                    "value": "testcase",
                    "valueText": "testcase"
                },
                "callSignature": {
                    "kind": "CallSignature",
                    "fullStart": 573,
                    "fullEnd": 576,
                    "start": 573,
                    "end": 575,
                    "fullWidth": 3,
                    "width": 2,
                    "parameterList": {
                        "kind": "ParameterList",
                        "fullStart": 573,
                        "fullEnd": 576,
                        "start": 573,
                        "end": 575,
                        "fullWidth": 3,
                        "width": 2,
                        "openParenToken": {
                            "kind": "OpenParenToken",
                            "fullStart": 573,
                            "fullEnd": 574,
                            "start": 573,
                            "end": 574,
                            "fullWidth": 1,
                            "width": 1,
                            "text": "(",
                            "value": "(",
                            "valueText": "("
                        },
                        "parameters": [],
                        "closeParenToken": {
                            "kind": "CloseParenToken",
                            "fullStart": 574,
                            "fullEnd": 576,
                            "start": 574,
                            "end": 575,
                            "fullWidth": 2,
                            "width": 1,
                            "text": ")",
                            "value": ")",
                            "valueText": ")",
                            "hasTrailingTrivia": true,
                            "trailingTrivia": [
                                {
                                    "kind": "WhitespaceTrivia",
                                    "text": " "
                                }
                            ]
                        }
                    }
                },
                "block": {
                    "kind": "Block",
                    "fullStart": 576,
                    "fullEnd": 895,
                    "start": 576,
                    "end": 893,
                    "fullWidth": 319,
                    "width": 317,
                    "openBraceToken": {
                        "kind": "OpenBraceToken",
                        "fullStart": 576,
                        "fullEnd": 579,
                        "start": 576,
                        "end": 577,
                        "fullWidth": 3,
                        "width": 1,
                        "text": "{",
                        "value": "{",
                        "valueText": "{",
                        "hasTrailingTrivia": true,
                        "hasTrailingNewLine": true,
                        "trailingTrivia": [
                            {
                                "kind": "NewLineTrivia",
                                "text": "\r\n"
                            }
                        ]
                    },
                    "statements": [
                        {
                            "kind": "VariableStatement",
                            "fullStart": 579,
                            "fullEnd": 614,
                            "start": 589,
                            "end": 612,
                            "fullWidth": 35,
                            "width": 23,
                            "modifiers": [],
                            "variableDeclaration": {
                                "kind": "VariableDeclaration",
                                "fullStart": 579,
                                "fullEnd": 611,
                                "start": 589,
                                "end": 611,
                                "fullWidth": 32,
                                "width": 22,
                                "varKeyword": {
                                    "kind": "VarKeyword",
                                    "fullStart": 579,
                                    "fullEnd": 593,
                                    "start": 589,
                                    "end": 592,
                                    "fullWidth": 14,
                                    "width": 3,
                                    "text": "var",
                                    "value": "var",
                                    "valueText": "var",
                                    "hasLeadingTrivia": true,
                                    "hasLeadingNewLine": true,
                                    "hasTrailingTrivia": true,
                                    "leadingTrivia": [
                                        {
                                            "kind": "NewLineTrivia",
                                            "text": "\r\n"
                                        },
                                        {
                                            "kind": "WhitespaceTrivia",
                                            "text": "        "
                                        }
                                    ],
                                    "trailingTrivia": [
                                        {
                                            "kind": "WhitespaceTrivia",
                                            "text": " "
                                        }
                                    ]
                                },
                                "variableDeclarators": [
                                    {
                                        "kind": "VariableDeclarator",
                                        "fullStart": 593,
                                        "fullEnd": 611,
                                        "start": 593,
                                        "end": 611,
                                        "fullWidth": 18,
<<<<<<< HEAD
                                        "width": 18,
                                        "identifier": {
=======
                                        "propertyName": {
>>>>>>> 85e84683
                                            "kind": "IdentifierName",
                                            "fullStart": 593,
                                            "fullEnd": 604,
                                            "start": 593,
                                            "end": 603,
                                            "fullWidth": 11,
                                            "width": 10,
                                            "text": "testResult",
                                            "value": "testResult",
                                            "valueText": "testResult",
                                            "hasTrailingTrivia": true,
                                            "trailingTrivia": [
                                                {
                                                    "kind": "WhitespaceTrivia",
                                                    "text": " "
                                                }
                                            ]
                                        },
                                        "equalsValueClause": {
                                            "kind": "EqualsValueClause",
                                            "fullStart": 604,
                                            "fullEnd": 611,
                                            "start": 604,
                                            "end": 611,
                                            "fullWidth": 7,
                                            "width": 7,
                                            "equalsToken": {
                                                "kind": "EqualsToken",
                                                "fullStart": 604,
                                                "fullEnd": 606,
                                                "start": 604,
                                                "end": 605,
                                                "fullWidth": 2,
                                                "width": 1,
                                                "text": "=",
                                                "value": "=",
                                                "valueText": "=",
                                                "hasTrailingTrivia": true,
                                                "trailingTrivia": [
                                                    {
                                                        "kind": "WhitespaceTrivia",
                                                        "text": " "
                                                    }
                                                ]
                                            },
                                            "value": {
                                                "kind": "FalseKeyword",
                                                "fullStart": 606,
                                                "fullEnd": 611,
                                                "start": 606,
                                                "end": 611,
                                                "fullWidth": 5,
                                                "width": 5,
                                                "text": "false",
                                                "value": false,
                                                "valueText": "false"
                                            }
                                        }
                                    }
                                ]
                            },
                            "semicolonToken": {
                                "kind": "SemicolonToken",
                                "fullStart": 611,
                                "fullEnd": 614,
                                "start": 611,
                                "end": 612,
                                "fullWidth": 3,
                                "width": 1,
                                "text": ";",
                                "value": ";",
                                "valueText": ";",
                                "hasTrailingTrivia": true,
                                "hasTrailingNewLine": true,
                                "trailingTrivia": [
                                    {
                                        "kind": "NewLineTrivia",
                                        "text": "\r\n"
                                    }
                                ]
                            }
                        },
                        {
                            "kind": "FunctionDeclaration",
                            "fullStart": 614,
                            "fullEnd": 774,
                            "start": 622,
                            "end": 772,
                            "fullWidth": 160,
                            "width": 150,
                            "modifiers": [],
                            "functionKeyword": {
                                "kind": "FunctionKeyword",
                                "fullStart": 614,
                                "fullEnd": 631,
                                "start": 622,
                                "end": 630,
                                "fullWidth": 17,
                                "width": 8,
                                "text": "function",
                                "value": "function",
                                "valueText": "function",
                                "hasLeadingTrivia": true,
                                "hasTrailingTrivia": true,
                                "leadingTrivia": [
                                    {
                                        "kind": "WhitespaceTrivia",
                                        "text": "        "
                                    }
                                ],
                                "trailingTrivia": [
                                    {
                                        "kind": "WhitespaceTrivia",
                                        "text": " "
                                    }
                                ]
                            },
                            "identifier": {
                                "kind": "IdentifierName",
                                "fullStart": 631,
                                "fullEnd": 641,
                                "start": 631,
                                "end": 641,
                                "fullWidth": 10,
                                "width": 10,
                                "text": "callbackfn",
                                "value": "callbackfn",
                                "valueText": "callbackfn"
                            },
                            "callSignature": {
                                "kind": "CallSignature",
                                "fullStart": 641,
                                "fullEnd": 669,
                                "start": 641,
                                "end": 668,
                                "fullWidth": 28,
                                "width": 27,
                                "parameterList": {
                                    "kind": "ParameterList",
                                    "fullStart": 641,
                                    "fullEnd": 669,
                                    "start": 641,
                                    "end": 668,
                                    "fullWidth": 28,
                                    "width": 27,
                                    "openParenToken": {
                                        "kind": "OpenParenToken",
                                        "fullStart": 641,
                                        "fullEnd": 642,
                                        "start": 641,
                                        "end": 642,
                                        "fullWidth": 1,
                                        "width": 1,
                                        "text": "(",
                                        "value": "(",
                                        "valueText": "("
                                    },
                                    "parameters": [
                                        {
                                            "kind": "Parameter",
                                            "fullStart": 642,
                                            "fullEnd": 649,
                                            "start": 642,
                                            "end": 649,
                                            "fullWidth": 7,
                                            "width": 7,
                                            "modifiers": [],
                                            "identifier": {
                                                "kind": "IdentifierName",
                                                "fullStart": 642,
                                                "fullEnd": 649,
                                                "start": 642,
                                                "end": 649,
                                                "fullWidth": 7,
                                                "width": 7,
                                                "text": "prevVal",
                                                "value": "prevVal",
                                                "valueText": "prevVal"
                                            }
                                        },
                                        {
                                            "kind": "CommaToken",
                                            "fullStart": 649,
                                            "fullEnd": 651,
                                            "start": 649,
                                            "end": 650,
                                            "fullWidth": 2,
                                            "width": 1,
                                            "text": ",",
                                            "value": ",",
                                            "valueText": ",",
                                            "hasTrailingTrivia": true,
                                            "trailingTrivia": [
                                                {
                                                    "kind": "WhitespaceTrivia",
                                                    "text": " "
                                                }
                                            ]
                                        },
                                        {
                                            "kind": "Parameter",
                                            "fullStart": 651,
                                            "fullEnd": 657,
                                            "start": 651,
                                            "end": 657,
                                            "fullWidth": 6,
                                            "width": 6,
                                            "modifiers": [],
                                            "identifier": {
                                                "kind": "IdentifierName",
                                                "fullStart": 651,
                                                "fullEnd": 657,
                                                "start": 651,
                                                "end": 657,
                                                "fullWidth": 6,
                                                "width": 6,
                                                "text": "curVal",
                                                "value": "curVal",
                                                "valueText": "curVal"
                                            }
                                        },
                                        {
                                            "kind": "CommaToken",
                                            "fullStart": 657,
                                            "fullEnd": 659,
                                            "start": 657,
                                            "end": 658,
                                            "fullWidth": 2,
                                            "width": 1,
                                            "text": ",",
                                            "value": ",",
                                            "valueText": ",",
                                            "hasTrailingTrivia": true,
                                            "trailingTrivia": [
                                                {
                                                    "kind": "WhitespaceTrivia",
                                                    "text": " "
                                                }
                                            ]
                                        },
                                        {
                                            "kind": "Parameter",
                                            "fullStart": 659,
                                            "fullEnd": 662,
                                            "start": 659,
                                            "end": 662,
                                            "fullWidth": 3,
                                            "width": 3,
                                            "modifiers": [],
                                            "identifier": {
                                                "kind": "IdentifierName",
                                                "fullStart": 659,
                                                "fullEnd": 662,
                                                "start": 659,
                                                "end": 662,
                                                "fullWidth": 3,
                                                "width": 3,
                                                "text": "idx",
                                                "value": "idx",
                                                "valueText": "idx"
                                            }
                                        },
                                        {
                                            "kind": "CommaToken",
                                            "fullStart": 662,
                                            "fullEnd": 664,
                                            "start": 662,
                                            "end": 663,
                                            "fullWidth": 2,
                                            "width": 1,
                                            "text": ",",
                                            "value": ",",
                                            "valueText": ",",
                                            "hasTrailingTrivia": true,
                                            "trailingTrivia": [
                                                {
                                                    "kind": "WhitespaceTrivia",
                                                    "text": " "
                                                }
                                            ]
                                        },
                                        {
                                            "kind": "Parameter",
                                            "fullStart": 664,
                                            "fullEnd": 667,
                                            "start": 664,
                                            "end": 667,
                                            "fullWidth": 3,
                                            "width": 3,
                                            "modifiers": [],
                                            "identifier": {
                                                "kind": "IdentifierName",
                                                "fullStart": 664,
                                                "fullEnd": 667,
                                                "start": 664,
                                                "end": 667,
                                                "fullWidth": 3,
                                                "width": 3,
                                                "text": "obj",
                                                "value": "obj",
                                                "valueText": "obj"
                                            }
                                        }
                                    ],
                                    "closeParenToken": {
                                        "kind": "CloseParenToken",
                                        "fullStart": 667,
                                        "fullEnd": 669,
                                        "start": 667,
                                        "end": 668,
                                        "fullWidth": 2,
                                        "width": 1,
                                        "text": ")",
                                        "value": ")",
                                        "valueText": ")",
                                        "hasTrailingTrivia": true,
                                        "trailingTrivia": [
                                            {
                                                "kind": "WhitespaceTrivia",
                                                "text": " "
                                            }
                                        ]
                                    }
                                }
                            },
                            "block": {
                                "kind": "Block",
                                "fullStart": 669,
                                "fullEnd": 774,
                                "start": 669,
                                "end": 772,
                                "fullWidth": 105,
                                "width": 103,
                                "openBraceToken": {
                                    "kind": "OpenBraceToken",
                                    "fullStart": 669,
                                    "fullEnd": 672,
                                    "start": 669,
                                    "end": 670,
                                    "fullWidth": 3,
                                    "width": 1,
                                    "text": "{",
                                    "value": "{",
                                    "valueText": "{",
                                    "hasTrailingTrivia": true,
                                    "hasTrailingNewLine": true,
                                    "trailingTrivia": [
                                        {
                                            "kind": "NewLineTrivia",
                                            "text": "\r\n"
                                        }
                                    ]
                                },
                                "statements": [
                                    {
                                        "kind": "IfStatement",
                                        "fullStart": 672,
                                        "fullEnd": 763,
                                        "start": 684,
                                        "end": 761,
                                        "fullWidth": 91,
                                        "width": 77,
                                        "ifKeyword": {
                                            "kind": "IfKeyword",
                                            "fullStart": 672,
                                            "fullEnd": 687,
                                            "start": 684,
                                            "end": 686,
                                            "fullWidth": 15,
                                            "width": 2,
                                            "text": "if",
                                            "value": "if",
                                            "valueText": "if",
                                            "hasLeadingTrivia": true,
                                            "hasTrailingTrivia": true,
                                            "leadingTrivia": [
                                                {
                                                    "kind": "WhitespaceTrivia",
                                                    "text": "            "
                                                }
                                            ],
                                            "trailingTrivia": [
                                                {
                                                    "kind": "WhitespaceTrivia",
                                                    "text": " "
                                                }
                                            ]
                                        },
                                        "openParenToken": {
                                            "kind": "OpenParenToken",
                                            "fullStart": 687,
                                            "fullEnd": 688,
                                            "start": 687,
                                            "end": 688,
                                            "fullWidth": 1,
                                            "width": 1,
                                            "text": "(",
                                            "value": "(",
                                            "valueText": "("
                                        },
                                        "condition": {
                                            "kind": "EqualsExpression",
                                            "fullStart": 688,
                                            "fullEnd": 697,
                                            "start": 688,
                                            "end": 697,
                                            "fullWidth": 9,
                                            "width": 9,
                                            "left": {
                                                "kind": "IdentifierName",
                                                "fullStart": 688,
                                                "fullEnd": 692,
                                                "start": 688,
                                                "end": 691,
                                                "fullWidth": 4,
                                                "width": 3,
                                                "text": "idx",
                                                "value": "idx",
                                                "valueText": "idx",
                                                "hasTrailingTrivia": true,
                                                "trailingTrivia": [
                                                    {
                                                        "kind": "WhitespaceTrivia",
                                                        "text": " "
                                                    }
                                                ]
                                            },
                                            "operatorToken": {
                                                "kind": "EqualsEqualsEqualsToken",
                                                "fullStart": 692,
                                                "fullEnd": 696,
                                                "start": 692,
                                                "end": 695,
                                                "fullWidth": 4,
                                                "width": 3,
                                                "text": "===",
                                                "value": "===",
                                                "valueText": "===",
                                                "hasTrailingTrivia": true,
                                                "trailingTrivia": [
                                                    {
                                                        "kind": "WhitespaceTrivia",
                                                        "text": " "
                                                    }
                                                ]
                                            },
                                            "right": {
                                                "kind": "NumericLiteral",
                                                "fullStart": 696,
                                                "fullEnd": 697,
                                                "start": 696,
                                                "end": 697,
                                                "fullWidth": 1,
                                                "width": 1,
                                                "text": "1",
                                                "value": 1,
                                                "valueText": "1"
                                            }
                                        },
                                        "closeParenToken": {
                                            "kind": "CloseParenToken",
                                            "fullStart": 697,
                                            "fullEnd": 699,
                                            "start": 697,
                                            "end": 698,
                                            "fullWidth": 2,
                                            "width": 1,
                                            "text": ")",
                                            "value": ")",
                                            "valueText": ")",
                                            "hasTrailingTrivia": true,
                                            "trailingTrivia": [
                                                {
                                                    "kind": "WhitespaceTrivia",
                                                    "text": " "
                                                }
                                            ]
                                        },
                                        "statement": {
                                            "kind": "Block",
                                            "fullStart": 699,
                                            "fullEnd": 763,
                                            "start": 699,
                                            "end": 761,
                                            "fullWidth": 64,
                                            "width": 62,
                                            "openBraceToken": {
                                                "kind": "OpenBraceToken",
                                                "fullStart": 699,
                                                "fullEnd": 702,
                                                "start": 699,
                                                "end": 700,
                                                "fullWidth": 3,
                                                "width": 1,
                                                "text": "{",
                                                "value": "{",
                                                "valueText": "{",
                                                "hasTrailingTrivia": true,
                                                "hasTrailingNewLine": true,
                                                "trailingTrivia": [
                                                    {
                                                        "kind": "NewLineTrivia",
                                                        "text": "\r\n"
                                                    }
                                                ]
                                            },
                                            "statements": [
                                                {
                                                    "kind": "ExpressionStatement",
                                                    "fullStart": 702,
                                                    "fullEnd": 748,
                                                    "start": 718,
                                                    "end": 746,
                                                    "fullWidth": 46,
                                                    "width": 28,
                                                    "expression": {
                                                        "kind": "AssignmentExpression",
                                                        "fullStart": 702,
                                                        "fullEnd": 745,
                                                        "start": 718,
                                                        "end": 745,
                                                        "fullWidth": 43,
                                                        "width": 27,
                                                        "left": {
                                                            "kind": "IdentifierName",
                                                            "fullStart": 702,
                                                            "fullEnd": 729,
                                                            "start": 718,
                                                            "end": 728,
                                                            "fullWidth": 27,
                                                            "width": 10,
                                                            "text": "testResult",
                                                            "value": "testResult",
                                                            "valueText": "testResult",
                                                            "hasLeadingTrivia": true,
                                                            "hasTrailingTrivia": true,
                                                            "leadingTrivia": [
                                                                {
                                                                    "kind": "WhitespaceTrivia",
                                                                    "text": "                "
                                                                }
                                                            ],
                                                            "trailingTrivia": [
                                                                {
                                                                    "kind": "WhitespaceTrivia",
                                                                    "text": " "
                                                                }
                                                            ]
                                                        },
                                                        "operatorToken": {
                                                            "kind": "EqualsToken",
                                                            "fullStart": 729,
                                                            "fullEnd": 731,
                                                            "start": 729,
                                                            "end": 730,
                                                            "fullWidth": 2,
                                                            "width": 1,
                                                            "text": "=",
                                                            "value": "=",
                                                            "valueText": "=",
                                                            "hasTrailingTrivia": true,
                                                            "trailingTrivia": [
                                                                {
                                                                    "kind": "WhitespaceTrivia",
                                                                    "text": " "
                                                                }
                                                            ]
                                                        },
                                                        "right": {
                                                            "kind": "ParenthesizedExpression",
                                                            "fullStart": 731,
                                                            "fullEnd": 745,
                                                            "start": 731,
                                                            "end": 745,
                                                            "fullWidth": 14,
                                                            "width": 14,
                                                            "openParenToken": {
                                                                "kind": "OpenParenToken",
                                                                "fullStart": 731,
                                                                "fullEnd": 732,
                                                                "start": 731,
                                                                "end": 732,
                                                                "fullWidth": 1,
                                                                "width": 1,
                                                                "text": "(",
                                                                "value": "(",
                                                                "valueText": "("
                                                            },
                                                            "expression": {
                                                                "kind": "EqualsExpression",
                                                                "fullStart": 732,
                                                                "fullEnd": 744,
                                                                "start": 732,
                                                                "end": 744,
                                                                "fullWidth": 12,
                                                                "width": 12,
                                                                "left": {
                                                                    "kind": "IdentifierName",
                                                                    "fullStart": 732,
                                                                    "fullEnd": 739,
                                                                    "start": 732,
                                                                    "end": 738,
                                                                    "fullWidth": 7,
                                                                    "width": 6,
                                                                    "text": "curVal",
                                                                    "value": "curVal",
                                                                    "valueText": "curVal",
                                                                    "hasTrailingTrivia": true,
                                                                    "trailingTrivia": [
                                                                        {
                                                                            "kind": "WhitespaceTrivia",
                                                                            "text": " "
                                                                        }
                                                                    ]
                                                                },
                                                                "operatorToken": {
                                                                    "kind": "EqualsEqualsEqualsToken",
                                                                    "fullStart": 739,
                                                                    "fullEnd": 743,
                                                                    "start": 739,
                                                                    "end": 742,
                                                                    "fullWidth": 4,
                                                                    "width": 3,
                                                                    "text": "===",
                                                                    "value": "===",
                                                                    "valueText": "===",
                                                                    "hasTrailingTrivia": true,
                                                                    "trailingTrivia": [
                                                                        {
                                                                            "kind": "WhitespaceTrivia",
                                                                            "text": " "
                                                                        }
                                                                    ]
                                                                },
                                                                "right": {
                                                                    "kind": "NumericLiteral",
                                                                    "fullStart": 743,
                                                                    "fullEnd": 744,
                                                                    "start": 743,
                                                                    "end": 744,
                                                                    "fullWidth": 1,
                                                                    "width": 1,
                                                                    "text": "1",
                                                                    "value": 1,
                                                                    "valueText": "1"
                                                                }
                                                            },
                                                            "closeParenToken": {
                                                                "kind": "CloseParenToken",
                                                                "fullStart": 744,
                                                                "fullEnd": 745,
                                                                "start": 744,
                                                                "end": 745,
                                                                "fullWidth": 1,
                                                                "width": 1,
                                                                "text": ")",
                                                                "value": ")",
                                                                "valueText": ")"
                                                            }
                                                        }
                                                    },
                                                    "semicolonToken": {
                                                        "kind": "SemicolonToken",
                                                        "fullStart": 745,
                                                        "fullEnd": 748,
                                                        "start": 745,
                                                        "end": 746,
                                                        "fullWidth": 3,
                                                        "width": 1,
                                                        "text": ";",
                                                        "value": ";",
                                                        "valueText": ";",
                                                        "hasTrailingTrivia": true,
                                                        "hasTrailingNewLine": true,
                                                        "trailingTrivia": [
                                                            {
                                                                "kind": "NewLineTrivia",
                                                                "text": "\r\n"
                                                            }
                                                        ]
                                                    }
                                                }
                                            ],
                                            "closeBraceToken": {
                                                "kind": "CloseBraceToken",
                                                "fullStart": 748,
                                                "fullEnd": 763,
                                                "start": 760,
                                                "end": 761,
                                                "fullWidth": 15,
                                                "width": 1,
                                                "text": "}",
                                                "value": "}",
                                                "valueText": "}",
                                                "hasLeadingTrivia": true,
                                                "hasTrailingTrivia": true,
                                                "hasTrailingNewLine": true,
                                                "leadingTrivia": [
                                                    {
                                                        "kind": "WhitespaceTrivia",
                                                        "text": "            "
                                                    }
                                                ],
                                                "trailingTrivia": [
                                                    {
                                                        "kind": "NewLineTrivia",
                                                        "text": "\r\n"
                                                    }
                                                ]
                                            }
                                        }
                                    }
                                ],
                                "closeBraceToken": {
                                    "kind": "CloseBraceToken",
                                    "fullStart": 763,
                                    "fullEnd": 774,
                                    "start": 771,
                                    "end": 772,
                                    "fullWidth": 11,
                                    "width": 1,
                                    "text": "}",
                                    "value": "}",
                                    "valueText": "}",
                                    "hasLeadingTrivia": true,
                                    "hasTrailingTrivia": true,
                                    "hasTrailingNewLine": true,
                                    "leadingTrivia": [
                                        {
                                            "kind": "WhitespaceTrivia",
                                            "text": "        "
                                        }
                                    ],
                                    "trailingTrivia": [
                                        {
                                            "kind": "NewLineTrivia",
                                            "text": "\r\n"
                                        }
                                    ]
                                }
                            }
                        },
                        {
                            "kind": "VariableStatement",
                            "fullStart": 774,
                            "fullEnd": 806,
                            "start": 784,
                            "end": 804,
                            "fullWidth": 32,
                            "width": 20,
                            "modifiers": [],
                            "variableDeclaration": {
                                "kind": "VariableDeclaration",
                                "fullStart": 774,
                                "fullEnd": 803,
                                "start": 784,
                                "end": 803,
                                "fullWidth": 29,
                                "width": 19,
                                "varKeyword": {
                                    "kind": "VarKeyword",
                                    "fullStart": 774,
                                    "fullEnd": 788,
                                    "start": 784,
                                    "end": 787,
                                    "fullWidth": 14,
                                    "width": 3,
                                    "text": "var",
                                    "value": "var",
                                    "valueText": "var",
                                    "hasLeadingTrivia": true,
                                    "hasLeadingNewLine": true,
                                    "hasTrailingTrivia": true,
                                    "leadingTrivia": [
                                        {
                                            "kind": "NewLineTrivia",
                                            "text": "\r\n"
                                        },
                                        {
                                            "kind": "WhitespaceTrivia",
                                            "text": "        "
                                        }
                                    ],
                                    "trailingTrivia": [
                                        {
                                            "kind": "WhitespaceTrivia",
                                            "text": " "
                                        }
                                    ]
                                },
                                "variableDeclarators": [
                                    {
                                        "kind": "VariableDeclarator",
                                        "fullStart": 788,
                                        "fullEnd": 803,
                                        "start": 788,
                                        "end": 803,
                                        "fullWidth": 15,
<<<<<<< HEAD
                                        "width": 15,
                                        "identifier": {
=======
                                        "propertyName": {
>>>>>>> 85e84683
                                            "kind": "IdentifierName",
                                            "fullStart": 788,
                                            "fullEnd": 792,
                                            "start": 788,
                                            "end": 791,
                                            "fullWidth": 4,
                                            "width": 3,
                                            "text": "arr",
                                            "value": "arr",
                                            "valueText": "arr",
                                            "hasTrailingTrivia": true,
                                            "trailingTrivia": [
                                                {
                                                    "kind": "WhitespaceTrivia",
                                                    "text": " "
                                                }
                                            ]
                                        },
                                        "equalsValueClause": {
                                            "kind": "EqualsValueClause",
                                            "fullStart": 792,
                                            "fullEnd": 803,
                                            "start": 792,
                                            "end": 803,
                                            "fullWidth": 11,
                                            "width": 11,
                                            "equalsToken": {
                                                "kind": "EqualsToken",
                                                "fullStart": 792,
                                                "fullEnd": 794,
                                                "start": 792,
                                                "end": 793,
                                                "fullWidth": 2,
                                                "width": 1,
                                                "text": "=",
                                                "value": "=",
                                                "valueText": "=",
                                                "hasTrailingTrivia": true,
                                                "trailingTrivia": [
                                                    {
                                                        "kind": "WhitespaceTrivia",
                                                        "text": " "
                                                    }
                                                ]
                                            },
                                            "value": {
                                                "kind": "ArrayLiteralExpression",
                                                "fullStart": 794,
                                                "fullEnd": 803,
                                                "start": 794,
                                                "end": 803,
                                                "fullWidth": 9,
                                                "width": 9,
                                                "openBracketToken": {
                                                    "kind": "OpenBracketToken",
                                                    "fullStart": 794,
                                                    "fullEnd": 795,
                                                    "start": 794,
                                                    "end": 795,
                                                    "fullWidth": 1,
                                                    "width": 1,
                                                    "text": "[",
                                                    "value": "[",
                                                    "valueText": "["
                                                },
                                                "expressions": [
                                                    {
                                                        "kind": "NumericLiteral",
                                                        "fullStart": 795,
                                                        "fullEnd": 796,
                                                        "start": 795,
                                                        "end": 796,
                                                        "fullWidth": 1,
                                                        "width": 1,
                                                        "text": "0",
                                                        "value": 0,
                                                        "valueText": "0"
                                                    },
                                                    {
                                                        "kind": "CommaToken",
                                                        "fullStart": 796,
                                                        "fullEnd": 798,
                                                        "start": 796,
                                                        "end": 797,
                                                        "fullWidth": 2,
                                                        "width": 1,
                                                        "text": ",",
                                                        "value": ",",
                                                        "valueText": ",",
                                                        "hasTrailingTrivia": true,
                                                        "trailingTrivia": [
                                                            {
                                                                "kind": "WhitespaceTrivia",
                                                                "text": " "
                                                            }
                                                        ]
                                                    },
                                                    {
                                                        "kind": "NumericLiteral",
                                                        "fullStart": 798,
                                                        "fullEnd": 799,
                                                        "start": 798,
                                                        "end": 799,
                                                        "fullWidth": 1,
                                                        "width": 1,
                                                        "text": "1",
                                                        "value": 1,
                                                        "valueText": "1"
                                                    },
                                                    {
                                                        "kind": "CommaToken",
                                                        "fullStart": 799,
                                                        "fullEnd": 801,
                                                        "start": 799,
                                                        "end": 800,
                                                        "fullWidth": 2,
                                                        "width": 1,
                                                        "text": ",",
                                                        "value": ",",
                                                        "valueText": ",",
                                                        "hasTrailingTrivia": true,
                                                        "trailingTrivia": [
                                                            {
                                                                "kind": "WhitespaceTrivia",
                                                                "text": " "
                                                            }
                                                        ]
                                                    },
                                                    {
                                                        "kind": "NumericLiteral",
                                                        "fullStart": 801,
                                                        "fullEnd": 802,
                                                        "start": 801,
                                                        "end": 802,
                                                        "fullWidth": 1,
                                                        "width": 1,
                                                        "text": "2",
                                                        "value": 2,
                                                        "valueText": "2"
                                                    }
                                                ],
                                                "closeBracketToken": {
                                                    "kind": "CloseBracketToken",
                                                    "fullStart": 802,
                                                    "fullEnd": 803,
                                                    "start": 802,
                                                    "end": 803,
                                                    "fullWidth": 1,
                                                    "width": 1,
                                                    "text": "]",
                                                    "value": "]",
                                                    "valueText": "]"
                                                }
                                            }
                                        }
                                    }
                                ]
                            },
                            "semicolonToken": {
                                "kind": "SemicolonToken",
                                "fullStart": 803,
                                "fullEnd": 806,
                                "start": 803,
                                "end": 804,
                                "fullWidth": 3,
                                "width": 1,
                                "text": ";",
                                "value": ";",
                                "valueText": ";",
                                "hasTrailingTrivia": true,
                                "hasTrailingNewLine": true,
                                "trailingTrivia": [
                                    {
                                        "kind": "NewLineTrivia",
                                        "text": "\r\n"
                                    }
                                ]
                            }
                        },
                        {
                            "kind": "ExpressionStatement",
                            "fullStart": 806,
                            "fullEnd": 860,
                            "start": 814,
                            "end": 858,
                            "fullWidth": 54,
                            "width": 44,
                            "expression": {
                                "kind": "InvocationExpression",
                                "fullStart": 806,
                                "fullEnd": 857,
                                "start": 814,
                                "end": 857,
                                "fullWidth": 51,
                                "width": 43,
                                "expression": {
                                    "kind": "MemberAccessExpression",
                                    "fullStart": 806,
                                    "fullEnd": 829,
                                    "start": 814,
                                    "end": 829,
                                    "fullWidth": 23,
                                    "width": 15,
                                    "expression": {
                                        "kind": "IdentifierName",
                                        "fullStart": 806,
                                        "fullEnd": 817,
                                        "start": 814,
                                        "end": 817,
                                        "fullWidth": 11,
                                        "width": 3,
                                        "text": "arr",
                                        "value": "arr",
                                        "valueText": "arr",
                                        "hasLeadingTrivia": true,
                                        "leadingTrivia": [
                                            {
                                                "kind": "WhitespaceTrivia",
                                                "text": "        "
                                            }
                                        ]
                                    },
                                    "dotToken": {
                                        "kind": "DotToken",
                                        "fullStart": 817,
                                        "fullEnd": 818,
                                        "start": 817,
                                        "end": 818,
                                        "fullWidth": 1,
                                        "width": 1,
                                        "text": ".",
                                        "value": ".",
                                        "valueText": "."
                                    },
                                    "name": {
                                        "kind": "IdentifierName",
                                        "fullStart": 818,
                                        "fullEnd": 829,
                                        "start": 818,
                                        "end": 829,
                                        "fullWidth": 11,
                                        "width": 11,
                                        "text": "reduceRight",
                                        "value": "reduceRight",
                                        "valueText": "reduceRight"
                                    }
                                },
                                "argumentList": {
                                    "kind": "ArgumentList",
                                    "fullStart": 829,
                                    "fullEnd": 857,
                                    "start": 829,
                                    "end": 857,
                                    "fullWidth": 28,
                                    "width": 28,
                                    "openParenToken": {
                                        "kind": "OpenParenToken",
                                        "fullStart": 829,
                                        "fullEnd": 830,
                                        "start": 829,
                                        "end": 830,
                                        "fullWidth": 1,
                                        "width": 1,
                                        "text": "(",
                                        "value": "(",
                                        "valueText": "("
                                    },
                                    "arguments": [
                                        {
                                            "kind": "IdentifierName",
                                            "fullStart": 830,
                                            "fullEnd": 840,
                                            "start": 830,
                                            "end": 840,
                                            "fullWidth": 10,
                                            "width": 10,
                                            "text": "callbackfn",
                                            "value": "callbackfn",
                                            "valueText": "callbackfn"
                                        },
                                        {
                                            "kind": "CommaToken",
                                            "fullStart": 840,
                                            "fullEnd": 842,
                                            "start": 840,
                                            "end": 841,
                                            "fullWidth": 2,
                                            "width": 1,
                                            "text": ",",
                                            "value": ",",
                                            "valueText": ",",
                                            "hasTrailingTrivia": true,
                                            "trailingTrivia": [
                                                {
                                                    "kind": "WhitespaceTrivia",
                                                    "text": " "
                                                }
                                            ]
                                        },
                                        {
                                            "kind": "StringLiteral",
                                            "fullStart": 842,
                                            "fullEnd": 856,
                                            "start": 842,
                                            "end": 856,
                                            "fullWidth": 14,
                                            "width": 14,
                                            "text": "\"initialValue\"",
                                            "value": "initialValue",
                                            "valueText": "initialValue"
                                        }
                                    ],
                                    "closeParenToken": {
                                        "kind": "CloseParenToken",
                                        "fullStart": 856,
                                        "fullEnd": 857,
                                        "start": 856,
                                        "end": 857,
                                        "fullWidth": 1,
                                        "width": 1,
                                        "text": ")",
                                        "value": ")",
                                        "valueText": ")"
                                    }
                                }
                            },
                            "semicolonToken": {
                                "kind": "SemicolonToken",
                                "fullStart": 857,
                                "fullEnd": 860,
                                "start": 857,
                                "end": 858,
                                "fullWidth": 3,
                                "width": 1,
                                "text": ";",
                                "value": ";",
                                "valueText": ";",
                                "hasTrailingTrivia": true,
                                "hasTrailingNewLine": true,
                                "trailingTrivia": [
                                    {
                                        "kind": "NewLineTrivia",
                                        "text": "\r\n"
                                    }
                                ]
                            }
                        },
                        {
                            "kind": "ReturnStatement",
                            "fullStart": 860,
                            "fullEnd": 888,
                            "start": 868,
                            "end": 886,
                            "fullWidth": 28,
                            "width": 18,
                            "returnKeyword": {
                                "kind": "ReturnKeyword",
                                "fullStart": 860,
                                "fullEnd": 875,
                                "start": 868,
                                "end": 874,
                                "fullWidth": 15,
                                "width": 6,
                                "text": "return",
                                "value": "return",
                                "valueText": "return",
                                "hasLeadingTrivia": true,
                                "hasTrailingTrivia": true,
                                "leadingTrivia": [
                                    {
                                        "kind": "WhitespaceTrivia",
                                        "text": "        "
                                    }
                                ],
                                "trailingTrivia": [
                                    {
                                        "kind": "WhitespaceTrivia",
                                        "text": " "
                                    }
                                ]
                            },
                            "expression": {
                                "kind": "IdentifierName",
                                "fullStart": 875,
                                "fullEnd": 885,
                                "start": 875,
                                "end": 885,
                                "fullWidth": 10,
                                "width": 10,
                                "text": "testResult",
                                "value": "testResult",
                                "valueText": "testResult"
                            },
                            "semicolonToken": {
                                "kind": "SemicolonToken",
                                "fullStart": 885,
                                "fullEnd": 888,
                                "start": 885,
                                "end": 886,
                                "fullWidth": 3,
                                "width": 1,
                                "text": ";",
                                "value": ";",
                                "valueText": ";",
                                "hasTrailingTrivia": true,
                                "hasTrailingNewLine": true,
                                "trailingTrivia": [
                                    {
                                        "kind": "NewLineTrivia",
                                        "text": "\r\n"
                                    }
                                ]
                            }
                        }
                    ],
                    "closeBraceToken": {
                        "kind": "CloseBraceToken",
                        "fullStart": 888,
                        "fullEnd": 895,
                        "start": 892,
                        "end": 893,
                        "fullWidth": 7,
                        "width": 1,
                        "text": "}",
                        "value": "}",
                        "valueText": "}",
                        "hasLeadingTrivia": true,
                        "hasTrailingTrivia": true,
                        "hasTrailingNewLine": true,
                        "leadingTrivia": [
                            {
                                "kind": "WhitespaceTrivia",
                                "text": "    "
                            }
                        ],
                        "trailingTrivia": [
                            {
                                "kind": "NewLineTrivia",
                                "text": "\r\n"
                            }
                        ]
                    }
                }
            },
            {
                "kind": "ExpressionStatement",
                "fullStart": 895,
                "fullEnd": 919,
                "start": 895,
                "end": 917,
                "fullWidth": 24,
                "width": 22,
                "expression": {
                    "kind": "InvocationExpression",
                    "fullStart": 895,
                    "fullEnd": 916,
                    "start": 895,
                    "end": 916,
                    "fullWidth": 21,
                    "width": 21,
                    "expression": {
                        "kind": "IdentifierName",
                        "fullStart": 895,
                        "fullEnd": 906,
                        "start": 895,
                        "end": 906,
                        "fullWidth": 11,
                        "width": 11,
                        "text": "runTestCase",
                        "value": "runTestCase",
                        "valueText": "runTestCase"
                    },
                    "argumentList": {
                        "kind": "ArgumentList",
                        "fullStart": 906,
                        "fullEnd": 916,
                        "start": 906,
                        "end": 916,
                        "fullWidth": 10,
                        "width": 10,
                        "openParenToken": {
                            "kind": "OpenParenToken",
                            "fullStart": 906,
                            "fullEnd": 907,
                            "start": 906,
                            "end": 907,
                            "fullWidth": 1,
                            "width": 1,
                            "text": "(",
                            "value": "(",
                            "valueText": "("
                        },
                        "arguments": [
                            {
                                "kind": "IdentifierName",
                                "fullStart": 907,
                                "fullEnd": 915,
                                "start": 907,
                                "end": 915,
                                "fullWidth": 8,
                                "width": 8,
                                "text": "testcase",
                                "value": "testcase",
                                "valueText": "testcase"
                            }
                        ],
                        "closeParenToken": {
                            "kind": "CloseParenToken",
                            "fullStart": 915,
                            "fullEnd": 916,
                            "start": 915,
                            "end": 916,
                            "fullWidth": 1,
                            "width": 1,
                            "text": ")",
                            "value": ")",
                            "valueText": ")"
                        }
                    }
                },
                "semicolonToken": {
                    "kind": "SemicolonToken",
                    "fullStart": 916,
                    "fullEnd": 919,
                    "start": 916,
                    "end": 917,
                    "fullWidth": 3,
                    "width": 1,
                    "text": ";",
                    "value": ";",
                    "valueText": ";",
                    "hasTrailingTrivia": true,
                    "hasTrailingNewLine": true,
                    "trailingTrivia": [
                        {
                            "kind": "NewLineTrivia",
                            "text": "\r\n"
                        }
                    ]
                }
            }
        ],
        "endOfFileToken": {
            "kind": "EndOfFileToken",
            "fullStart": 919,
            "fullEnd": 919,
            "start": 919,
            "end": 919,
            "fullWidth": 0,
            "width": 0,
            "text": ""
        }
    },
    "lineMap": {
        "lineStarts": [
            0,
            67,
            152,
            232,
            308,
            380,
            385,
            443,
            547,
            552,
            554,
            556,
            579,
            581,
            614,
            672,
            702,
            748,
            763,
            774,
            776,
            806,
            860,
            888,
            895,
            919
        ],
        "length": 919
    }
}<|MERGE_RESOLUTION|>--- conflicted
+++ resolved
@@ -250,12 +250,8 @@
                                         "start": 593,
                                         "end": 611,
                                         "fullWidth": 18,
-<<<<<<< HEAD
                                         "width": 18,
-                                        "identifier": {
-=======
                                         "propertyName": {
->>>>>>> 85e84683
                                             "kind": "IdentifierName",
                                             "fullStart": 593,
                                             "fullEnd": 604,
@@ -1054,12 +1050,8 @@
                                         "start": 788,
                                         "end": 803,
                                         "fullWidth": 15,
-<<<<<<< HEAD
                                         "width": 15,
-                                        "identifier": {
-=======
                                         "propertyName": {
->>>>>>> 85e84683
                                             "kind": "IdentifierName",
                                             "fullStart": 788,
                                             "fullEnd": 792,
