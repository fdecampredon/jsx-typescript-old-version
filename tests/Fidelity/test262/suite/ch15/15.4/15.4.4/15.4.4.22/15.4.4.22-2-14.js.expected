--- conflicted
+++ resolved
@@ -717,11 +717,8 @@
                                             "start": 687,
                                             "end": 694,
                                             "fullWidth": 7,
-<<<<<<< HEAD
                                             "width": 7,
-=======
                                             "modifiers": [],
->>>>>>> e3c38734
                                             "identifier": {
                                                 "kind": "IdentifierName",
                                                 "fullStart": 687,
@@ -761,11 +758,8 @@
                                             "start": 696,
                                             "end": 702,
                                             "fullWidth": 6,
-<<<<<<< HEAD
                                             "width": 6,
-=======
                                             "modifiers": [],
->>>>>>> e3c38734
                                             "identifier": {
                                                 "kind": "IdentifierName",
                                                 "fullStart": 696,
@@ -805,11 +799,8 @@
                                             "start": 704,
                                             "end": 707,
                                             "fullWidth": 3,
-<<<<<<< HEAD
                                             "width": 3,
-=======
                                             "modifiers": [],
->>>>>>> e3c38734
                                             "identifier": {
                                                 "kind": "IdentifierName",
                                                 "fullStart": 704,
@@ -849,11 +840,8 @@
                                             "start": 709,
                                             "end": 712,
                                             "fullWidth": 3,
-<<<<<<< HEAD
                                             "width": 3,
-=======
                                             "modifiers": [],
->>>>>>> e3c38734
                                             "identifier": {
                                                 "kind": "IdentifierName",
                                                 "fullStart": 709,
