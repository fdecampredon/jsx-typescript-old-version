{
    "isDeclaration": false,
    "languageVersion": "EcmaScript5",
    "parseOptions": {
        "allowAutomaticSemicolonInsertion": true
    },
    "sourceUnit": {
        "kind": "SourceUnit",
        "fullStart": 0,
        "fullEnd": 1453,
        "start": 549,
        "end": 1453,
        "fullWidth": 1453,
        "width": 904,
        "isIncrementallyUnusable": true,
        "moduleElements": [
            {
                "kind": "FunctionDeclaration",
                "fullStart": 0,
                "fullEnd": 1429,
                "start": 549,
                "end": 1427,
                "fullWidth": 1429,
                "width": 878,
                "modifiers": [],
                "functionKeyword": {
                    "kind": "FunctionKeyword",
                    "fullStart": 0,
                    "fullEnd": 558,
                    "start": 549,
                    "end": 557,
                    "fullWidth": 558,
                    "width": 8,
                    "text": "function",
                    "value": "function",
                    "valueText": "function",
                    "hasLeadingTrivia": true,
                    "hasLeadingComment": true,
                    "hasLeadingNewLine": true,
                    "hasTrailingTrivia": true,
                    "leadingTrivia": [
                        {
                            "kind": "SingleLineCommentTrivia",
                            "text": "/// Copyright (c) 2012 Ecma International.  All rights reserved. "
                        },
                        {
                            "kind": "NewLineTrivia",
                            "text": "\r\n"
                        },
                        {
                            "kind": "SingleLineCommentTrivia",
                            "text": "/// Ecma International makes this code available under the terms and conditions set"
                        },
                        {
                            "kind": "NewLineTrivia",
                            "text": "\r\n"
                        },
                        {
                            "kind": "SingleLineCommentTrivia",
                            "text": "/// forth on http://hg.ecmascript.org/tests/test262/raw-file/tip/LICENSE (the "
                        },
                        {
                            "kind": "NewLineTrivia",
                            "text": "\r\n"
                        },
                        {
                            "kind": "SingleLineCommentTrivia",
                            "text": "/// \"Use Terms\").   Any redistribution of this code must retain the above "
                        },
                        {
                            "kind": "NewLineTrivia",
                            "text": "\r\n"
                        },
                        {
                            "kind": "SingleLineCommentTrivia",
                            "text": "/// copyright and this notice and otherwise comply with the Use Terms."
                        },
                        {
                            "kind": "NewLineTrivia",
                            "text": "\r\n"
                        },
                        {
                            "kind": "MultiLineCommentTrivia",
                            "text": "/**\r\n * @path ch15/15.4/15.4.4/15.4.4.22/15.4.4.22-3-14.js\r\n * @description Array.prototype.reduceRight - value of 'length' is a string containing +/-Infinity\r\n */"
                        },
                        {
                            "kind": "NewLineTrivia",
                            "text": "\r\n"
                        },
                        {
                            "kind": "NewLineTrivia",
                            "text": "\r\n"
                        },
                        {
                            "kind": "NewLineTrivia",
                            "text": "\r\n"
                        }
                    ],
                    "trailingTrivia": [
                        {
                            "kind": "WhitespaceTrivia",
                            "text": " "
                        }
                    ]
                },
                "identifier": {
                    "kind": "IdentifierName",
                    "fullStart": 558,
                    "fullEnd": 566,
                    "start": 558,
                    "end": 566,
                    "fullWidth": 8,
                    "width": 8,
                    "text": "testcase",
                    "value": "testcase",
                    "valueText": "testcase"
                },
                "callSignature": {
                    "kind": "CallSignature",
                    "fullStart": 566,
                    "fullEnd": 569,
                    "start": 566,
                    "end": 568,
                    "fullWidth": 3,
                    "width": 2,
                    "parameterList": {
                        "kind": "ParameterList",
                        "fullStart": 566,
                        "fullEnd": 569,
                        "start": 566,
                        "end": 568,
                        "fullWidth": 3,
                        "width": 2,
                        "openParenToken": {
                            "kind": "OpenParenToken",
                            "fullStart": 566,
                            "fullEnd": 567,
                            "start": 566,
                            "end": 567,
                            "fullWidth": 1,
                            "width": 1,
                            "text": "(",
                            "value": "(",
                            "valueText": "("
                        },
                        "parameters": [],
                        "closeParenToken": {
                            "kind": "CloseParenToken",
                            "fullStart": 567,
                            "fullEnd": 569,
                            "start": 567,
                            "end": 568,
                            "fullWidth": 2,
                            "width": 1,
                            "text": ")",
                            "value": ")",
                            "valueText": ")",
                            "hasTrailingTrivia": true,
                            "trailingTrivia": [
                                {
                                    "kind": "WhitespaceTrivia",
                                    "text": " "
                                }
                            ]
                        }
                    }
                },
                "block": {
                    "kind": "Block",
                    "fullStart": 569,
                    "fullEnd": 1429,
                    "start": 569,
                    "end": 1427,
                    "fullWidth": 860,
                    "width": 858,
                    "openBraceToken": {
                        "kind": "OpenBraceToken",
                        "fullStart": 569,
                        "fullEnd": 572,
                        "start": 569,
                        "end": 570,
                        "fullWidth": 3,
                        "width": 1,
                        "text": "{",
                        "value": "{",
                        "valueText": "{",
                        "hasTrailingTrivia": true,
                        "hasTrailingNewLine": true,
                        "trailingTrivia": [
                            {
                                "kind": "NewLineTrivia",
                                "text": "\r\n"
                            }
                        ]
                    },
                    "statements": [
                        {
                            "kind": "VariableStatement",
                            "fullStart": 572,
                            "fullEnd": 606,
                            "start": 582,
                            "end": 604,
                            "fullWidth": 34,
                            "width": 22,
                            "modifiers": [],
                            "variableDeclaration": {
                                "kind": "VariableDeclaration",
                                "fullStart": 572,
                                "fullEnd": 603,
                                "start": 582,
                                "end": 603,
                                "fullWidth": 31,
                                "width": 21,
                                "varKeyword": {
                                    "kind": "VarKeyword",
                                    "fullStart": 572,
                                    "fullEnd": 586,
                                    "start": 582,
                                    "end": 585,
                                    "fullWidth": 14,
                                    "width": 3,
                                    "text": "var",
                                    "value": "var",
                                    "valueText": "var",
                                    "hasLeadingTrivia": true,
                                    "hasLeadingNewLine": true,
                                    "hasTrailingTrivia": true,
                                    "leadingTrivia": [
                                        {
                                            "kind": "NewLineTrivia",
                                            "text": "\r\n"
                                        },
                                        {
                                            "kind": "WhitespaceTrivia",
                                            "text": "        "
                                        }
                                    ],
                                    "trailingTrivia": [
                                        {
                                            "kind": "WhitespaceTrivia",
                                            "text": " "
                                        }
                                    ]
                                },
                                "variableDeclarators": [
                                    {
                                        "kind": "VariableDeclarator",
                                        "fullStart": 586,
                                        "fullEnd": 603,
                                        "start": 586,
                                        "end": 603,
                                        "fullWidth": 17,
                                        "width": 17,
                                        "identifier": {
                                            "kind": "IdentifierName",
                                            "fullStart": 586,
                                            "fullEnd": 596,
                                            "start": 586,
                                            "end": 595,
                                            "fullWidth": 10,
                                            "width": 9,
                                            "text": "accessed1",
                                            "value": "accessed1",
                                            "valueText": "accessed1",
                                            "hasTrailingTrivia": true,
                                            "trailingTrivia": [
                                                {
                                                    "kind": "WhitespaceTrivia",
                                                    "text": " "
                                                }
                                            ]
                                        },
                                        "equalsValueClause": {
                                            "kind": "EqualsValueClause",
                                            "fullStart": 596,
                                            "fullEnd": 603,
                                            "start": 596,
                                            "end": 603,
                                            "fullWidth": 7,
                                            "width": 7,
                                            "equalsToken": {
                                                "kind": "EqualsToken",
                                                "fullStart": 596,
                                                "fullEnd": 598,
                                                "start": 596,
                                                "end": 597,
                                                "fullWidth": 2,
                                                "width": 1,
                                                "text": "=",
                                                "value": "=",
                                                "valueText": "=",
                                                "hasTrailingTrivia": true,
                                                "trailingTrivia": [
                                                    {
                                                        "kind": "WhitespaceTrivia",
                                                        "text": " "
                                                    }
                                                ]
                                            },
                                            "value": {
                                                "kind": "FalseKeyword",
                                                "fullStart": 598,
                                                "fullEnd": 603,
                                                "start": 598,
                                                "end": 603,
                                                "fullWidth": 5,
                                                "width": 5,
                                                "text": "false",
                                                "value": false,
                                                "valueText": "false"
                                            }
                                        }
                                    }
                                ]
                            },
                            "semicolonToken": {
                                "kind": "SemicolonToken",
                                "fullStart": 603,
                                "fullEnd": 606,
                                "start": 603,
                                "end": 604,
                                "fullWidth": 3,
                                "width": 1,
                                "text": ";",
                                "value": ";",
                                "valueText": ";",
                                "hasTrailingTrivia": true,
                                "hasTrailingNewLine": true,
                                "trailingTrivia": [
                                    {
                                        "kind": "NewLineTrivia",
                                        "text": "\r\n"
                                    }
                                ]
                            }
                        },
                        {
                            "kind": "VariableStatement",
                            "fullStart": 606,
                            "fullEnd": 638,
                            "start": 614,
                            "end": 636,
                            "fullWidth": 32,
                            "width": 22,
                            "modifiers": [],
                            "variableDeclaration": {
                                "kind": "VariableDeclaration",
                                "fullStart": 606,
                                "fullEnd": 635,
                                "start": 614,
                                "end": 635,
                                "fullWidth": 29,
                                "width": 21,
                                "varKeyword": {
                                    "kind": "VarKeyword",
                                    "fullStart": 606,
                                    "fullEnd": 618,
                                    "start": 614,
                                    "end": 617,
                                    "fullWidth": 12,
                                    "width": 3,
                                    "text": "var",
                                    "value": "var",
                                    "valueText": "var",
                                    "hasLeadingTrivia": true,
                                    "hasTrailingTrivia": true,
                                    "leadingTrivia": [
                                        {
                                            "kind": "WhitespaceTrivia",
                                            "text": "        "
                                        }
                                    ],
                                    "trailingTrivia": [
                                        {
                                            "kind": "WhitespaceTrivia",
                                            "text": " "
                                        }
                                    ]
                                },
                                "variableDeclarators": [
                                    {
                                        "kind": "VariableDeclarator",
                                        "fullStart": 618,
                                        "fullEnd": 635,
                                        "start": 618,
                                        "end": 635,
                                        "fullWidth": 17,
                                        "width": 17,
                                        "identifier": {
                                            "kind": "IdentifierName",
                                            "fullStart": 618,
                                            "fullEnd": 628,
                                            "start": 618,
                                            "end": 627,
                                            "fullWidth": 10,
                                            "width": 9,
                                            "text": "accessed2",
                                            "value": "accessed2",
                                            "valueText": "accessed2",
                                            "hasTrailingTrivia": true,
                                            "trailingTrivia": [
                                                {
                                                    "kind": "WhitespaceTrivia",
                                                    "text": " "
                                                }
                                            ]
                                        },
                                        "equalsValueClause": {
                                            "kind": "EqualsValueClause",
                                            "fullStart": 628,
                                            "fullEnd": 635,
                                            "start": 628,
                                            "end": 635,
                                            "fullWidth": 7,
                                            "width": 7,
                                            "equalsToken": {
                                                "kind": "EqualsToken",
                                                "fullStart": 628,
                                                "fullEnd": 630,
                                                "start": 628,
                                                "end": 629,
                                                "fullWidth": 2,
                                                "width": 1,
                                                "text": "=",
                                                "value": "=",
                                                "valueText": "=",
                                                "hasTrailingTrivia": true,
                                                "trailingTrivia": [
                                                    {
                                                        "kind": "WhitespaceTrivia",
                                                        "text": " "
                                                    }
                                                ]
                                            },
                                            "value": {
                                                "kind": "FalseKeyword",
                                                "fullStart": 630,
                                                "fullEnd": 635,
                                                "start": 630,
                                                "end": 635,
                                                "fullWidth": 5,
                                                "width": 5,
                                                "text": "false",
                                                "value": false,
                                                "valueText": "false"
                                            }
                                        }
                                    }
                                ]
                            },
                            "semicolonToken": {
                                "kind": "SemicolonToken",
                                "fullStart": 635,
                                "fullEnd": 638,
                                "start": 635,
                                "end": 636,
                                "fullWidth": 3,
                                "width": 1,
                                "text": ";",
                                "value": ";",
                                "valueText": ";",
                                "hasTrailingTrivia": true,
                                "hasTrailingNewLine": true,
                                "trailingTrivia": [
                                    {
                                        "kind": "NewLineTrivia",
                                        "text": "\r\n"
                                    }
                                ]
                            }
                        },
                        {
                            "kind": "VariableStatement",
                            "fullStart": 638,
                            "fullEnd": 670,
                            "start": 646,
                            "end": 668,
                            "fullWidth": 32,
                            "width": 22,
                            "modifiers": [],
                            "variableDeclaration": {
                                "kind": "VariableDeclaration",
                                "fullStart": 638,
                                "fullEnd": 667,
                                "start": 646,
                                "end": 667,
                                "fullWidth": 29,
                                "width": 21,
                                "varKeyword": {
                                    "kind": "VarKeyword",
                                    "fullStart": 638,
                                    "fullEnd": 650,
                                    "start": 646,
                                    "end": 649,
                                    "fullWidth": 12,
                                    "width": 3,
                                    "text": "var",
                                    "value": "var",
                                    "valueText": "var",
                                    "hasLeadingTrivia": true,
                                    "hasTrailingTrivia": true,
                                    "leadingTrivia": [
                                        {
                                            "kind": "WhitespaceTrivia",
                                            "text": "        "
                                        }
                                    ],
                                    "trailingTrivia": [
                                        {
                                            "kind": "WhitespaceTrivia",
                                            "text": " "
                                        }
                                    ]
                                },
                                "variableDeclarators": [
                                    {
                                        "kind": "VariableDeclarator",
                                        "fullStart": 650,
                                        "fullEnd": 667,
                                        "start": 650,
                                        "end": 667,
                                        "fullWidth": 17,
                                        "width": 17,
                                        "identifier": {
                                            "kind": "IdentifierName",
                                            "fullStart": 650,
                                            "fullEnd": 660,
                                            "start": 650,
                                            "end": 659,
                                            "fullWidth": 10,
                                            "width": 9,
                                            "text": "accessed3",
                                            "value": "accessed3",
                                            "valueText": "accessed3",
                                            "hasTrailingTrivia": true,
                                            "trailingTrivia": [
                                                {
                                                    "kind": "WhitespaceTrivia",
                                                    "text": " "
                                                }
                                            ]
                                        },
                                        "equalsValueClause": {
                                            "kind": "EqualsValueClause",
                                            "fullStart": 660,
                                            "fullEnd": 667,
                                            "start": 660,
                                            "end": 667,
                                            "fullWidth": 7,
                                            "width": 7,
                                            "equalsToken": {
                                                "kind": "EqualsToken",
                                                "fullStart": 660,
                                                "fullEnd": 662,
                                                "start": 660,
                                                "end": 661,
                                                "fullWidth": 2,
                                                "width": 1,
                                                "text": "=",
                                                "value": "=",
                                                "valueText": "=",
                                                "hasTrailingTrivia": true,
                                                "trailingTrivia": [
                                                    {
                                                        "kind": "WhitespaceTrivia",
                                                        "text": " "
                                                    }
                                                ]
                                            },
                                            "value": {
                                                "kind": "FalseKeyword",
                                                "fullStart": 662,
                                                "fullEnd": 667,
                                                "start": 662,
                                                "end": 667,
                                                "fullWidth": 5,
                                                "width": 5,
                                                "text": "false",
                                                "value": false,
                                                "valueText": "false"
                                            }
                                        }
                                    }
                                ]
                            },
                            "semicolonToken": {
                                "kind": "SemicolonToken",
                                "fullStart": 667,
                                "fullEnd": 670,
                                "start": 667,
                                "end": 668,
                                "fullWidth": 3,
                                "width": 1,
                                "text": ";",
                                "value": ";",
                                "valueText": ";",
                                "hasTrailingTrivia": true,
                                "hasTrailingNewLine": true,
                                "trailingTrivia": [
                                    {
                                        "kind": "NewLineTrivia",
                                        "text": "\r\n"
                                    }
                                ]
                            }
                        },
                        {
                            "kind": "FunctionDeclaration",
                            "fullStart": 670,
                            "fullEnd": 773,
                            "start": 680,
                            "end": 771,
                            "fullWidth": 103,
                            "width": 91,
                            "modifiers": [],
                            "functionKeyword": {
                                "kind": "FunctionKeyword",
                                "fullStart": 670,
                                "fullEnd": 689,
                                "start": 680,
                                "end": 688,
                                "fullWidth": 19,
                                "width": 8,
                                "text": "function",
                                "value": "function",
                                "valueText": "function",
                                "hasLeadingTrivia": true,
                                "hasLeadingNewLine": true,
                                "hasTrailingTrivia": true,
                                "leadingTrivia": [
                                    {
                                        "kind": "NewLineTrivia",
                                        "text": "\r\n"
                                    },
                                    {
                                        "kind": "WhitespaceTrivia",
                                        "text": "        "
                                    }
                                ],
                                "trailingTrivia": [
                                    {
                                        "kind": "WhitespaceTrivia",
                                        "text": " "
                                    }
                                ]
                            },
                            "identifier": {
                                "kind": "IdentifierName",
                                "fullStart": 689,
                                "fullEnd": 700,
                                "start": 689,
                                "end": 700,
                                "fullWidth": 11,
                                "width": 11,
                                "text": "callbackfn1",
                                "value": "callbackfn1",
                                "valueText": "callbackfn1"
                            },
                            "callSignature": {
                                "kind": "CallSignature",
                                "fullStart": 700,
                                "fullEnd": 728,
                                "start": 700,
                                "end": 727,
                                "fullWidth": 28,
                                "width": 27,
                                "parameterList": {
                                    "kind": "ParameterList",
                                    "fullStart": 700,
                                    "fullEnd": 728,
                                    "start": 700,
                                    "end": 727,
                                    "fullWidth": 28,
                                    "width": 27,
                                    "openParenToken": {
                                        "kind": "OpenParenToken",
                                        "fullStart": 700,
                                        "fullEnd": 701,
                                        "start": 700,
                                        "end": 701,
                                        "fullWidth": 1,
                                        "width": 1,
                                        "text": "(",
                                        "value": "(",
                                        "valueText": "("
                                    },
                                    "parameters": [
                                        {
                                            "kind": "Parameter",
                                            "fullStart": 701,
                                            "fullEnd": 708,
                                            "start": 701,
                                            "end": 708,
                                            "fullWidth": 7,
<<<<<<< HEAD
                                            "width": 7,
=======
                                            "modifiers": [],
>>>>>>> e3c38734
                                            "identifier": {
                                                "kind": "IdentifierName",
                                                "fullStart": 701,
                                                "fullEnd": 708,
                                                "start": 701,
                                                "end": 708,
                                                "fullWidth": 7,
                                                "width": 7,
                                                "text": "prevVal",
                                                "value": "prevVal",
                                                "valueText": "prevVal"
                                            }
                                        },
                                        {
                                            "kind": "CommaToken",
                                            "fullStart": 708,
                                            "fullEnd": 710,
                                            "start": 708,
                                            "end": 709,
                                            "fullWidth": 2,
                                            "width": 1,
                                            "text": ",",
                                            "value": ",",
                                            "valueText": ",",
                                            "hasTrailingTrivia": true,
                                            "trailingTrivia": [
                                                {
                                                    "kind": "WhitespaceTrivia",
                                                    "text": " "
                                                }
                                            ]
                                        },
                                        {
                                            "kind": "Parameter",
                                            "fullStart": 710,
                                            "fullEnd": 716,
                                            "start": 710,
                                            "end": 716,
                                            "fullWidth": 6,
<<<<<<< HEAD
                                            "width": 6,
=======
                                            "modifiers": [],
>>>>>>> e3c38734
                                            "identifier": {
                                                "kind": "IdentifierName",
                                                "fullStart": 710,
                                                "fullEnd": 716,
                                                "start": 710,
                                                "end": 716,
                                                "fullWidth": 6,
                                                "width": 6,
                                                "text": "curVal",
                                                "value": "curVal",
                                                "valueText": "curVal"
                                            }
                                        },
                                        {
                                            "kind": "CommaToken",
                                            "fullStart": 716,
                                            "fullEnd": 718,
                                            "start": 716,
                                            "end": 717,
                                            "fullWidth": 2,
                                            "width": 1,
                                            "text": ",",
                                            "value": ",",
                                            "valueText": ",",
                                            "hasTrailingTrivia": true,
                                            "trailingTrivia": [
                                                {
                                                    "kind": "WhitespaceTrivia",
                                                    "text": " "
                                                }
                                            ]
                                        },
                                        {
                                            "kind": "Parameter",
                                            "fullStart": 718,
                                            "fullEnd": 721,
                                            "start": 718,
                                            "end": 721,
                                            "fullWidth": 3,
<<<<<<< HEAD
                                            "width": 3,
=======
                                            "modifiers": [],
>>>>>>> e3c38734
                                            "identifier": {
                                                "kind": "IdentifierName",
                                                "fullStart": 718,
                                                "fullEnd": 721,
                                                "start": 718,
                                                "end": 721,
                                                "fullWidth": 3,
                                                "width": 3,
                                                "text": "idx",
                                                "value": "idx",
                                                "valueText": "idx"
                                            }
                                        },
                                        {
                                            "kind": "CommaToken",
                                            "fullStart": 721,
                                            "fullEnd": 723,
                                            "start": 721,
                                            "end": 722,
                                            "fullWidth": 2,
                                            "width": 1,
                                            "text": ",",
                                            "value": ",",
                                            "valueText": ",",
                                            "hasTrailingTrivia": true,
                                            "trailingTrivia": [
                                                {
                                                    "kind": "WhitespaceTrivia",
                                                    "text": " "
                                                }
                                            ]
                                        },
                                        {
                                            "kind": "Parameter",
                                            "fullStart": 723,
                                            "fullEnd": 726,
                                            "start": 723,
                                            "end": 726,
                                            "fullWidth": 3,
<<<<<<< HEAD
                                            "width": 3,
=======
                                            "modifiers": [],
>>>>>>> e3c38734
                                            "identifier": {
                                                "kind": "IdentifierName",
                                                "fullStart": 723,
                                                "fullEnd": 726,
                                                "start": 723,
                                                "end": 726,
                                                "fullWidth": 3,
                                                "width": 3,
                                                "text": "obj",
                                                "value": "obj",
                                                "valueText": "obj"
                                            }
                                        }
                                    ],
                                    "closeParenToken": {
                                        "kind": "CloseParenToken",
                                        "fullStart": 726,
                                        "fullEnd": 728,
                                        "start": 726,
                                        "end": 727,
                                        "fullWidth": 2,
                                        "width": 1,
                                        "text": ")",
                                        "value": ")",
                                        "valueText": ")",
                                        "hasTrailingTrivia": true,
                                        "trailingTrivia": [
                                            {
                                                "kind": "WhitespaceTrivia",
                                                "text": " "
                                            }
                                        ]
                                    }
                                }
                            },
                            "block": {
                                "kind": "Block",
                                "fullStart": 728,
                                "fullEnd": 773,
                                "start": 728,
                                "end": 771,
                                "fullWidth": 45,
                                "width": 43,
                                "openBraceToken": {
                                    "kind": "OpenBraceToken",
                                    "fullStart": 728,
                                    "fullEnd": 731,
                                    "start": 728,
                                    "end": 729,
                                    "fullWidth": 3,
                                    "width": 1,
                                    "text": "{",
                                    "value": "{",
                                    "valueText": "{",
                                    "hasTrailingTrivia": true,
                                    "hasTrailingNewLine": true,
                                    "trailingTrivia": [
                                        {
                                            "kind": "NewLineTrivia",
                                            "text": "\r\n"
                                        }
                                    ]
                                },
                                "statements": [
                                    {
                                        "kind": "ExpressionStatement",
                                        "fullStart": 731,
                                        "fullEnd": 762,
                                        "start": 743,
                                        "end": 760,
                                        "fullWidth": 31,
                                        "width": 17,
                                        "expression": {
                                            "kind": "AssignmentExpression",
                                            "fullStart": 731,
                                            "fullEnd": 759,
                                            "start": 743,
                                            "end": 759,
                                            "fullWidth": 28,
                                            "width": 16,
                                            "left": {
                                                "kind": "IdentifierName",
                                                "fullStart": 731,
                                                "fullEnd": 753,
                                                "start": 743,
                                                "end": 752,
                                                "fullWidth": 22,
                                                "width": 9,
                                                "text": "accessed1",
                                                "value": "accessed1",
                                                "valueText": "accessed1",
                                                "hasLeadingTrivia": true,
                                                "hasTrailingTrivia": true,
                                                "leadingTrivia": [
                                                    {
                                                        "kind": "WhitespaceTrivia",
                                                        "text": "            "
                                                    }
                                                ],
                                                "trailingTrivia": [
                                                    {
                                                        "kind": "WhitespaceTrivia",
                                                        "text": " "
                                                    }
                                                ]
                                            },
                                            "operatorToken": {
                                                "kind": "EqualsToken",
                                                "fullStart": 753,
                                                "fullEnd": 755,
                                                "start": 753,
                                                "end": 754,
                                                "fullWidth": 2,
                                                "width": 1,
                                                "text": "=",
                                                "value": "=",
                                                "valueText": "=",
                                                "hasTrailingTrivia": true,
                                                "trailingTrivia": [
                                                    {
                                                        "kind": "WhitespaceTrivia",
                                                        "text": " "
                                                    }
                                                ]
                                            },
                                            "right": {
                                                "kind": "TrueKeyword",
                                                "fullStart": 755,
                                                "fullEnd": 759,
                                                "start": 755,
                                                "end": 759,
                                                "fullWidth": 4,
                                                "width": 4,
                                                "text": "true",
                                                "value": true,
                                                "valueText": "true"
                                            }
                                        },
                                        "semicolonToken": {
                                            "kind": "SemicolonToken",
                                            "fullStart": 759,
                                            "fullEnd": 762,
                                            "start": 759,
                                            "end": 760,
                                            "fullWidth": 3,
                                            "width": 1,
                                            "text": ";",
                                            "value": ";",
                                            "valueText": ";",
                                            "hasTrailingTrivia": true,
                                            "hasTrailingNewLine": true,
                                            "trailingTrivia": [
                                                {
                                                    "kind": "NewLineTrivia",
                                                    "text": "\r\n"
                                                }
                                            ]
                                        }
                                    }
                                ],
                                "closeBraceToken": {
                                    "kind": "CloseBraceToken",
                                    "fullStart": 762,
                                    "fullEnd": 773,
                                    "start": 770,
                                    "end": 771,
                                    "fullWidth": 11,
                                    "width": 1,
                                    "text": "}",
                                    "value": "}",
                                    "valueText": "}",
                                    "hasLeadingTrivia": true,
                                    "hasTrailingTrivia": true,
                                    "hasTrailingNewLine": true,
                                    "leadingTrivia": [
                                        {
                                            "kind": "WhitespaceTrivia",
                                            "text": "        "
                                        }
                                    ],
                                    "trailingTrivia": [
                                        {
                                            "kind": "NewLineTrivia",
                                            "text": "\r\n"
                                        }
                                    ]
                                }
                            }
                        },
                        {
                            "kind": "FunctionDeclaration",
                            "fullStart": 773,
                            "fullEnd": 876,
                            "start": 783,
                            "end": 874,
                            "fullWidth": 103,
                            "width": 91,
                            "modifiers": [],
                            "functionKeyword": {
                                "kind": "FunctionKeyword",
                                "fullStart": 773,
                                "fullEnd": 792,
                                "start": 783,
                                "end": 791,
                                "fullWidth": 19,
                                "width": 8,
                                "text": "function",
                                "value": "function",
                                "valueText": "function",
                                "hasLeadingTrivia": true,
                                "hasLeadingNewLine": true,
                                "hasTrailingTrivia": true,
                                "leadingTrivia": [
                                    {
                                        "kind": "NewLineTrivia",
                                        "text": "\r\n"
                                    },
                                    {
                                        "kind": "WhitespaceTrivia",
                                        "text": "        "
                                    }
                                ],
                                "trailingTrivia": [
                                    {
                                        "kind": "WhitespaceTrivia",
                                        "text": " "
                                    }
                                ]
                            },
                            "identifier": {
                                "kind": "IdentifierName",
                                "fullStart": 792,
                                "fullEnd": 803,
                                "start": 792,
                                "end": 803,
                                "fullWidth": 11,
                                "width": 11,
                                "text": "callbackfn2",
                                "value": "callbackfn2",
                                "valueText": "callbackfn2"
                            },
                            "callSignature": {
                                "kind": "CallSignature",
                                "fullStart": 803,
                                "fullEnd": 831,
                                "start": 803,
                                "end": 830,
                                "fullWidth": 28,
                                "width": 27,
                                "parameterList": {
                                    "kind": "ParameterList",
                                    "fullStart": 803,
                                    "fullEnd": 831,
                                    "start": 803,
                                    "end": 830,
                                    "fullWidth": 28,
                                    "width": 27,
                                    "openParenToken": {
                                        "kind": "OpenParenToken",
                                        "fullStart": 803,
                                        "fullEnd": 804,
                                        "start": 803,
                                        "end": 804,
                                        "fullWidth": 1,
                                        "width": 1,
                                        "text": "(",
                                        "value": "(",
                                        "valueText": "("
                                    },
                                    "parameters": [
                                        {
                                            "kind": "Parameter",
                                            "fullStart": 804,
                                            "fullEnd": 811,
                                            "start": 804,
                                            "end": 811,
                                            "fullWidth": 7,
<<<<<<< HEAD
                                            "width": 7,
=======
                                            "modifiers": [],
>>>>>>> e3c38734
                                            "identifier": {
                                                "kind": "IdentifierName",
                                                "fullStart": 804,
                                                "fullEnd": 811,
                                                "start": 804,
                                                "end": 811,
                                                "fullWidth": 7,
                                                "width": 7,
                                                "text": "prevVal",
                                                "value": "prevVal",
                                                "valueText": "prevVal"
                                            }
                                        },
                                        {
                                            "kind": "CommaToken",
                                            "fullStart": 811,
                                            "fullEnd": 813,
                                            "start": 811,
                                            "end": 812,
                                            "fullWidth": 2,
                                            "width": 1,
                                            "text": ",",
                                            "value": ",",
                                            "valueText": ",",
                                            "hasTrailingTrivia": true,
                                            "trailingTrivia": [
                                                {
                                                    "kind": "WhitespaceTrivia",
                                                    "text": " "
                                                }
                                            ]
                                        },
                                        {
                                            "kind": "Parameter",
                                            "fullStart": 813,
                                            "fullEnd": 819,
                                            "start": 813,
                                            "end": 819,
                                            "fullWidth": 6,
<<<<<<< HEAD
                                            "width": 6,
=======
                                            "modifiers": [],
>>>>>>> e3c38734
                                            "identifier": {
                                                "kind": "IdentifierName",
                                                "fullStart": 813,
                                                "fullEnd": 819,
                                                "start": 813,
                                                "end": 819,
                                                "fullWidth": 6,
                                                "width": 6,
                                                "text": "curVal",
                                                "value": "curVal",
                                                "valueText": "curVal"
                                            }
                                        },
                                        {
                                            "kind": "CommaToken",
                                            "fullStart": 819,
                                            "fullEnd": 821,
                                            "start": 819,
                                            "end": 820,
                                            "fullWidth": 2,
                                            "width": 1,
                                            "text": ",",
                                            "value": ",",
                                            "valueText": ",",
                                            "hasTrailingTrivia": true,
                                            "trailingTrivia": [
                                                {
                                                    "kind": "WhitespaceTrivia",
                                                    "text": " "
                                                }
                                            ]
                                        },
                                        {
                                            "kind": "Parameter",
                                            "fullStart": 821,
                                            "fullEnd": 824,
                                            "start": 821,
                                            "end": 824,
                                            "fullWidth": 3,
<<<<<<< HEAD
                                            "width": 3,
=======
                                            "modifiers": [],
>>>>>>> e3c38734
                                            "identifier": {
                                                "kind": "IdentifierName",
                                                "fullStart": 821,
                                                "fullEnd": 824,
                                                "start": 821,
                                                "end": 824,
                                                "fullWidth": 3,
                                                "width": 3,
                                                "text": "idx",
                                                "value": "idx",
                                                "valueText": "idx"
                                            }
                                        },
                                        {
                                            "kind": "CommaToken",
                                            "fullStart": 824,
                                            "fullEnd": 826,
                                            "start": 824,
                                            "end": 825,
                                            "fullWidth": 2,
                                            "width": 1,
                                            "text": ",",
                                            "value": ",",
                                            "valueText": ",",
                                            "hasTrailingTrivia": true,
                                            "trailingTrivia": [
                                                {
                                                    "kind": "WhitespaceTrivia",
                                                    "text": " "
                                                }
                                            ]
                                        },
                                        {
                                            "kind": "Parameter",
                                            "fullStart": 826,
                                            "fullEnd": 829,
                                            "start": 826,
                                            "end": 829,
                                            "fullWidth": 3,
<<<<<<< HEAD
                                            "width": 3,
=======
                                            "modifiers": [],
>>>>>>> e3c38734
                                            "identifier": {
                                                "kind": "IdentifierName",
                                                "fullStart": 826,
                                                "fullEnd": 829,
                                                "start": 826,
                                                "end": 829,
                                                "fullWidth": 3,
                                                "width": 3,
                                                "text": "obj",
                                                "value": "obj",
                                                "valueText": "obj"
                                            }
                                        }
                                    ],
                                    "closeParenToken": {
                                        "kind": "CloseParenToken",
                                        "fullStart": 829,
                                        "fullEnd": 831,
                                        "start": 829,
                                        "end": 830,
                                        "fullWidth": 2,
                                        "width": 1,
                                        "text": ")",
                                        "value": ")",
                                        "valueText": ")",
                                        "hasTrailingTrivia": true,
                                        "trailingTrivia": [
                                            {
                                                "kind": "WhitespaceTrivia",
                                                "text": " "
                                            }
                                        ]
                                    }
                                }
                            },
                            "block": {
                                "kind": "Block",
                                "fullStart": 831,
                                "fullEnd": 876,
                                "start": 831,
                                "end": 874,
                                "fullWidth": 45,
                                "width": 43,
                                "openBraceToken": {
                                    "kind": "OpenBraceToken",
                                    "fullStart": 831,
                                    "fullEnd": 834,
                                    "start": 831,
                                    "end": 832,
                                    "fullWidth": 3,
                                    "width": 1,
                                    "text": "{",
                                    "value": "{",
                                    "valueText": "{",
                                    "hasTrailingTrivia": true,
                                    "hasTrailingNewLine": true,
                                    "trailingTrivia": [
                                        {
                                            "kind": "NewLineTrivia",
                                            "text": "\r\n"
                                        }
                                    ]
                                },
                                "statements": [
                                    {
                                        "kind": "ExpressionStatement",
                                        "fullStart": 834,
                                        "fullEnd": 865,
                                        "start": 846,
                                        "end": 863,
                                        "fullWidth": 31,
                                        "width": 17,
                                        "expression": {
                                            "kind": "AssignmentExpression",
                                            "fullStart": 834,
                                            "fullEnd": 862,
                                            "start": 846,
                                            "end": 862,
                                            "fullWidth": 28,
                                            "width": 16,
                                            "left": {
                                                "kind": "IdentifierName",
                                                "fullStart": 834,
                                                "fullEnd": 856,
                                                "start": 846,
                                                "end": 855,
                                                "fullWidth": 22,
                                                "width": 9,
                                                "text": "accessed2",
                                                "value": "accessed2",
                                                "valueText": "accessed2",
                                                "hasLeadingTrivia": true,
                                                "hasTrailingTrivia": true,
                                                "leadingTrivia": [
                                                    {
                                                        "kind": "WhitespaceTrivia",
                                                        "text": "            "
                                                    }
                                                ],
                                                "trailingTrivia": [
                                                    {
                                                        "kind": "WhitespaceTrivia",
                                                        "text": " "
                                                    }
                                                ]
                                            },
                                            "operatorToken": {
                                                "kind": "EqualsToken",
                                                "fullStart": 856,
                                                "fullEnd": 858,
                                                "start": 856,
                                                "end": 857,
                                                "fullWidth": 2,
                                                "width": 1,
                                                "text": "=",
                                                "value": "=",
                                                "valueText": "=",
                                                "hasTrailingTrivia": true,
                                                "trailingTrivia": [
                                                    {
                                                        "kind": "WhitespaceTrivia",
                                                        "text": " "
                                                    }
                                                ]
                                            },
                                            "right": {
                                                "kind": "TrueKeyword",
                                                "fullStart": 858,
                                                "fullEnd": 862,
                                                "start": 858,
                                                "end": 862,
                                                "fullWidth": 4,
                                                "width": 4,
                                                "text": "true",
                                                "value": true,
                                                "valueText": "true"
                                            }
                                        },
                                        "semicolonToken": {
                                            "kind": "SemicolonToken",
                                            "fullStart": 862,
                                            "fullEnd": 865,
                                            "start": 862,
                                            "end": 863,
                                            "fullWidth": 3,
                                            "width": 1,
                                            "text": ";",
                                            "value": ";",
                                            "valueText": ";",
                                            "hasTrailingTrivia": true,
                                            "hasTrailingNewLine": true,
                                            "trailingTrivia": [
                                                {
                                                    "kind": "NewLineTrivia",
                                                    "text": "\r\n"
                                                }
                                            ]
                                        }
                                    }
                                ],
                                "closeBraceToken": {
                                    "kind": "CloseBraceToken",
                                    "fullStart": 865,
                                    "fullEnd": 876,
                                    "start": 873,
                                    "end": 874,
                                    "fullWidth": 11,
                                    "width": 1,
                                    "text": "}",
                                    "value": "}",
                                    "valueText": "}",
                                    "hasLeadingTrivia": true,
                                    "hasTrailingTrivia": true,
                                    "hasTrailingNewLine": true,
                                    "leadingTrivia": [
                                        {
                                            "kind": "WhitespaceTrivia",
                                            "text": "        "
                                        }
                                    ],
                                    "trailingTrivia": [
                                        {
                                            "kind": "NewLineTrivia",
                                            "text": "\r\n"
                                        }
                                    ]
                                }
                            }
                        },
                        {
                            "kind": "FunctionDeclaration",
                            "fullStart": 876,
                            "fullEnd": 979,
                            "start": 886,
                            "end": 977,
                            "fullWidth": 103,
                            "width": 91,
                            "modifiers": [],
                            "functionKeyword": {
                                "kind": "FunctionKeyword",
                                "fullStart": 876,
                                "fullEnd": 895,
                                "start": 886,
                                "end": 894,
                                "fullWidth": 19,
                                "width": 8,
                                "text": "function",
                                "value": "function",
                                "valueText": "function",
                                "hasLeadingTrivia": true,
                                "hasLeadingNewLine": true,
                                "hasTrailingTrivia": true,
                                "leadingTrivia": [
                                    {
                                        "kind": "NewLineTrivia",
                                        "text": "\r\n"
                                    },
                                    {
                                        "kind": "WhitespaceTrivia",
                                        "text": "        "
                                    }
                                ],
                                "trailingTrivia": [
                                    {
                                        "kind": "WhitespaceTrivia",
                                        "text": " "
                                    }
                                ]
                            },
                            "identifier": {
                                "kind": "IdentifierName",
                                "fullStart": 895,
                                "fullEnd": 906,
                                "start": 895,
                                "end": 906,
                                "fullWidth": 11,
                                "width": 11,
                                "text": "callbackfn3",
                                "value": "callbackfn3",
                                "valueText": "callbackfn3"
                            },
                            "callSignature": {
                                "kind": "CallSignature",
                                "fullStart": 906,
                                "fullEnd": 934,
                                "start": 906,
                                "end": 933,
                                "fullWidth": 28,
                                "width": 27,
                                "parameterList": {
                                    "kind": "ParameterList",
                                    "fullStart": 906,
                                    "fullEnd": 934,
                                    "start": 906,
                                    "end": 933,
                                    "fullWidth": 28,
                                    "width": 27,
                                    "openParenToken": {
                                        "kind": "OpenParenToken",
                                        "fullStart": 906,
                                        "fullEnd": 907,
                                        "start": 906,
                                        "end": 907,
                                        "fullWidth": 1,
                                        "width": 1,
                                        "text": "(",
                                        "value": "(",
                                        "valueText": "("
                                    },
                                    "parameters": [
                                        {
                                            "kind": "Parameter",
                                            "fullStart": 907,
                                            "fullEnd": 914,
                                            "start": 907,
                                            "end": 914,
                                            "fullWidth": 7,
<<<<<<< HEAD
                                            "width": 7,
=======
                                            "modifiers": [],
>>>>>>> e3c38734
                                            "identifier": {
                                                "kind": "IdentifierName",
                                                "fullStart": 907,
                                                "fullEnd": 914,
                                                "start": 907,
                                                "end": 914,
                                                "fullWidth": 7,
                                                "width": 7,
                                                "text": "prevVal",
                                                "value": "prevVal",
                                                "valueText": "prevVal"
                                            }
                                        },
                                        {
                                            "kind": "CommaToken",
                                            "fullStart": 914,
                                            "fullEnd": 916,
                                            "start": 914,
                                            "end": 915,
                                            "fullWidth": 2,
                                            "width": 1,
                                            "text": ",",
                                            "value": ",",
                                            "valueText": ",",
                                            "hasTrailingTrivia": true,
                                            "trailingTrivia": [
                                                {
                                                    "kind": "WhitespaceTrivia",
                                                    "text": " "
                                                }
                                            ]
                                        },
                                        {
                                            "kind": "Parameter",
                                            "fullStart": 916,
                                            "fullEnd": 922,
                                            "start": 916,
                                            "end": 922,
                                            "fullWidth": 6,
<<<<<<< HEAD
                                            "width": 6,
=======
                                            "modifiers": [],
>>>>>>> e3c38734
                                            "identifier": {
                                                "kind": "IdentifierName",
                                                "fullStart": 916,
                                                "fullEnd": 922,
                                                "start": 916,
                                                "end": 922,
                                                "fullWidth": 6,
                                                "width": 6,
                                                "text": "curVal",
                                                "value": "curVal",
                                                "valueText": "curVal"
                                            }
                                        },
                                        {
                                            "kind": "CommaToken",
                                            "fullStart": 922,
                                            "fullEnd": 924,
                                            "start": 922,
                                            "end": 923,
                                            "fullWidth": 2,
                                            "width": 1,
                                            "text": ",",
                                            "value": ",",
                                            "valueText": ",",
                                            "hasTrailingTrivia": true,
                                            "trailingTrivia": [
                                                {
                                                    "kind": "WhitespaceTrivia",
                                                    "text": " "
                                                }
                                            ]
                                        },
                                        {
                                            "kind": "Parameter",
                                            "fullStart": 924,
                                            "fullEnd": 927,
                                            "start": 924,
                                            "end": 927,
                                            "fullWidth": 3,
<<<<<<< HEAD
                                            "width": 3,
=======
                                            "modifiers": [],
>>>>>>> e3c38734
                                            "identifier": {
                                                "kind": "IdentifierName",
                                                "fullStart": 924,
                                                "fullEnd": 927,
                                                "start": 924,
                                                "end": 927,
                                                "fullWidth": 3,
                                                "width": 3,
                                                "text": "idx",
                                                "value": "idx",
                                                "valueText": "idx"
                                            }
                                        },
                                        {
                                            "kind": "CommaToken",
                                            "fullStart": 927,
                                            "fullEnd": 929,
                                            "start": 927,
                                            "end": 928,
                                            "fullWidth": 2,
                                            "width": 1,
                                            "text": ",",
                                            "value": ",",
                                            "valueText": ",",
                                            "hasTrailingTrivia": true,
                                            "trailingTrivia": [
                                                {
                                                    "kind": "WhitespaceTrivia",
                                                    "text": " "
                                                }
                                            ]
                                        },
                                        {
                                            "kind": "Parameter",
                                            "fullStart": 929,
                                            "fullEnd": 932,
                                            "start": 929,
                                            "end": 932,
                                            "fullWidth": 3,
<<<<<<< HEAD
                                            "width": 3,
=======
                                            "modifiers": [],
>>>>>>> e3c38734
                                            "identifier": {
                                                "kind": "IdentifierName",
                                                "fullStart": 929,
                                                "fullEnd": 932,
                                                "start": 929,
                                                "end": 932,
                                                "fullWidth": 3,
                                                "width": 3,
                                                "text": "obj",
                                                "value": "obj",
                                                "valueText": "obj"
                                            }
                                        }
                                    ],
                                    "closeParenToken": {
                                        "kind": "CloseParenToken",
                                        "fullStart": 932,
                                        "fullEnd": 934,
                                        "start": 932,
                                        "end": 933,
                                        "fullWidth": 2,
                                        "width": 1,
                                        "text": ")",
                                        "value": ")",
                                        "valueText": ")",
                                        "hasTrailingTrivia": true,
                                        "trailingTrivia": [
                                            {
                                                "kind": "WhitespaceTrivia",
                                                "text": " "
                                            }
                                        ]
                                    }
                                }
                            },
                            "block": {
                                "kind": "Block",
                                "fullStart": 934,
                                "fullEnd": 979,
                                "start": 934,
                                "end": 977,
                                "fullWidth": 45,
                                "width": 43,
                                "openBraceToken": {
                                    "kind": "OpenBraceToken",
                                    "fullStart": 934,
                                    "fullEnd": 937,
                                    "start": 934,
                                    "end": 935,
                                    "fullWidth": 3,
                                    "width": 1,
                                    "text": "{",
                                    "value": "{",
                                    "valueText": "{",
                                    "hasTrailingTrivia": true,
                                    "hasTrailingNewLine": true,
                                    "trailingTrivia": [
                                        {
                                            "kind": "NewLineTrivia",
                                            "text": "\r\n"
                                        }
                                    ]
                                },
                                "statements": [
                                    {
                                        "kind": "ExpressionStatement",
                                        "fullStart": 937,
                                        "fullEnd": 968,
                                        "start": 949,
                                        "end": 966,
                                        "fullWidth": 31,
                                        "width": 17,
                                        "expression": {
                                            "kind": "AssignmentExpression",
                                            "fullStart": 937,
                                            "fullEnd": 965,
                                            "start": 949,
                                            "end": 965,
                                            "fullWidth": 28,
                                            "width": 16,
                                            "left": {
                                                "kind": "IdentifierName",
                                                "fullStart": 937,
                                                "fullEnd": 959,
                                                "start": 949,
                                                "end": 958,
                                                "fullWidth": 22,
                                                "width": 9,
                                                "text": "accessed3",
                                                "value": "accessed3",
                                                "valueText": "accessed3",
                                                "hasLeadingTrivia": true,
                                                "hasTrailingTrivia": true,
                                                "leadingTrivia": [
                                                    {
                                                        "kind": "WhitespaceTrivia",
                                                        "text": "            "
                                                    }
                                                ],
                                                "trailingTrivia": [
                                                    {
                                                        "kind": "WhitespaceTrivia",
                                                        "text": " "
                                                    }
                                                ]
                                            },
                                            "operatorToken": {
                                                "kind": "EqualsToken",
                                                "fullStart": 959,
                                                "fullEnd": 961,
                                                "start": 959,
                                                "end": 960,
                                                "fullWidth": 2,
                                                "width": 1,
                                                "text": "=",
                                                "value": "=",
                                                "valueText": "=",
                                                "hasTrailingTrivia": true,
                                                "trailingTrivia": [
                                                    {
                                                        "kind": "WhitespaceTrivia",
                                                        "text": " "
                                                    }
                                                ]
                                            },
                                            "right": {
                                                "kind": "TrueKeyword",
                                                "fullStart": 961,
                                                "fullEnd": 965,
                                                "start": 961,
                                                "end": 965,
                                                "fullWidth": 4,
                                                "width": 4,
                                                "text": "true",
                                                "value": true,
                                                "valueText": "true"
                                            }
                                        },
                                        "semicolonToken": {
                                            "kind": "SemicolonToken",
                                            "fullStart": 965,
                                            "fullEnd": 968,
                                            "start": 965,
                                            "end": 966,
                                            "fullWidth": 3,
                                            "width": 1,
                                            "text": ";",
                                            "value": ";",
                                            "valueText": ";",
                                            "hasTrailingTrivia": true,
                                            "hasTrailingNewLine": true,
                                            "trailingTrivia": [
                                                {
                                                    "kind": "NewLineTrivia",
                                                    "text": "\r\n"
                                                }
                                            ]
                                        }
                                    }
                                ],
                                "closeBraceToken": {
                                    "kind": "CloseBraceToken",
                                    "fullStart": 968,
                                    "fullEnd": 979,
                                    "start": 976,
                                    "end": 977,
                                    "fullWidth": 11,
                                    "width": 1,
                                    "text": "}",
                                    "value": "}",
                                    "valueText": "}",
                                    "hasLeadingTrivia": true,
                                    "hasTrailingTrivia": true,
                                    "hasTrailingNewLine": true,
                                    "leadingTrivia": [
                                        {
                                            "kind": "WhitespaceTrivia",
                                            "text": "        "
                                        }
                                    ],
                                    "trailingTrivia": [
                                        {
                                            "kind": "NewLineTrivia",
                                            "text": "\r\n"
                                        }
                                    ]
                                }
                            }
                        },
                        {
                            "kind": "VariableStatement",
                            "fullStart": 979,
                            "fullEnd": 1031,
                            "start": 989,
                            "end": 1029,
                            "fullWidth": 52,
                            "width": 40,
                            "modifiers": [],
                            "variableDeclaration": {
                                "kind": "VariableDeclaration",
                                "fullStart": 979,
                                "fullEnd": 1028,
                                "start": 989,
                                "end": 1028,
                                "fullWidth": 49,
                                "width": 39,
                                "varKeyword": {
                                    "kind": "VarKeyword",
                                    "fullStart": 979,
                                    "fullEnd": 993,
                                    "start": 989,
                                    "end": 992,
                                    "fullWidth": 14,
                                    "width": 3,
                                    "text": "var",
                                    "value": "var",
                                    "valueText": "var",
                                    "hasLeadingTrivia": true,
                                    "hasLeadingNewLine": true,
                                    "hasTrailingTrivia": true,
                                    "leadingTrivia": [
                                        {
                                            "kind": "NewLineTrivia",
                                            "text": "\r\n"
                                        },
                                        {
                                            "kind": "WhitespaceTrivia",
                                            "text": "        "
                                        }
                                    ],
                                    "trailingTrivia": [
                                        {
                                            "kind": "WhitespaceTrivia",
                                            "text": " "
                                        }
                                    ]
                                },
                                "variableDeclarators": [
                                    {
                                        "kind": "VariableDeclarator",
                                        "fullStart": 993,
                                        "fullEnd": 1028,
                                        "start": 993,
                                        "end": 1028,
                                        "fullWidth": 35,
                                        "width": 35,
                                        "identifier": {
                                            "kind": "IdentifierName",
                                            "fullStart": 993,
                                            "fullEnd": 998,
                                            "start": 993,
                                            "end": 997,
                                            "fullWidth": 5,
                                            "width": 4,
                                            "text": "obj1",
                                            "value": "obj1",
                                            "valueText": "obj1",
                                            "hasTrailingTrivia": true,
                                            "trailingTrivia": [
                                                {
                                                    "kind": "WhitespaceTrivia",
                                                    "text": " "
                                                }
                                            ]
                                        },
                                        "equalsValueClause": {
                                            "kind": "EqualsValueClause",
                                            "fullStart": 998,
                                            "fullEnd": 1028,
                                            "start": 998,
                                            "end": 1028,
                                            "fullWidth": 30,
                                            "width": 30,
                                            "equalsToken": {
                                                "kind": "EqualsToken",
                                                "fullStart": 998,
                                                "fullEnd": 1000,
                                                "start": 998,
                                                "end": 999,
                                                "fullWidth": 2,
                                                "width": 1,
                                                "text": "=",
                                                "value": "=",
                                                "valueText": "=",
                                                "hasTrailingTrivia": true,
                                                "trailingTrivia": [
                                                    {
                                                        "kind": "WhitespaceTrivia",
                                                        "text": " "
                                                    }
                                                ]
                                            },
                                            "value": {
                                                "kind": "ObjectLiteralExpression",
                                                "fullStart": 1000,
                                                "fullEnd": 1028,
                                                "start": 1000,
                                                "end": 1028,
                                                "fullWidth": 28,
                                                "width": 28,
                                                "openBraceToken": {
                                                    "kind": "OpenBraceToken",
                                                    "fullStart": 1000,
                                                    "fullEnd": 1002,
                                                    "start": 1000,
                                                    "end": 1001,
                                                    "fullWidth": 2,
                                                    "width": 1,
                                                    "text": "{",
                                                    "value": "{",
                                                    "valueText": "{",
                                                    "hasTrailingTrivia": true,
                                                    "trailingTrivia": [
                                                        {
                                                            "kind": "WhitespaceTrivia",
                                                            "text": " "
                                                        }
                                                    ]
                                                },
                                                "propertyAssignments": [
                                                    {
                                                        "kind": "SimplePropertyAssignment",
                                                        "fullStart": 1002,
                                                        "fullEnd": 1006,
                                                        "start": 1002,
                                                        "end": 1006,
                                                        "fullWidth": 4,
                                                        "width": 4,
                                                        "propertyName": {
                                                            "kind": "NumericLiteral",
                                                            "fullStart": 1002,
                                                            "fullEnd": 1003,
                                                            "start": 1002,
                                                            "end": 1003,
                                                            "fullWidth": 1,
                                                            "width": 1,
                                                            "text": "0",
                                                            "value": 0,
                                                            "valueText": "0"
                                                        },
                                                        "colonToken": {
                                                            "kind": "ColonToken",
                                                            "fullStart": 1003,
                                                            "fullEnd": 1005,
                                                            "start": 1003,
                                                            "end": 1004,
                                                            "fullWidth": 2,
                                                            "width": 1,
                                                            "text": ":",
                                                            "value": ":",
                                                            "valueText": ":",
                                                            "hasTrailingTrivia": true,
                                                            "trailingTrivia": [
                                                                {
                                                                    "kind": "WhitespaceTrivia",
                                                                    "text": " "
                                                                }
                                                            ]
                                                        },
                                                        "expression": {
                                                            "kind": "NumericLiteral",
                                                            "fullStart": 1005,
                                                            "fullEnd": 1006,
                                                            "start": 1005,
                                                            "end": 1006,
                                                            "fullWidth": 1,
                                                            "width": 1,
                                                            "text": "9",
                                                            "value": 9,
                                                            "valueText": "9"
                                                        }
                                                    },
                                                    {
                                                        "kind": "CommaToken",
                                                        "fullStart": 1006,
                                                        "fullEnd": 1008,
                                                        "start": 1006,
                                                        "end": 1007,
                                                        "fullWidth": 2,
                                                        "width": 1,
                                                        "text": ",",
                                                        "value": ",",
                                                        "valueText": ",",
                                                        "hasTrailingTrivia": true,
                                                        "trailingTrivia": [
                                                            {
                                                                "kind": "WhitespaceTrivia",
                                                                "text": " "
                                                            }
                                                        ]
                                                    },
                                                    {
                                                        "kind": "SimplePropertyAssignment",
                                                        "fullStart": 1008,
                                                        "fullEnd": 1027,
                                                        "start": 1008,
                                                        "end": 1026,
                                                        "fullWidth": 19,
                                                        "width": 18,
                                                        "propertyName": {
                                                            "kind": "IdentifierName",
                                                            "fullStart": 1008,
                                                            "fullEnd": 1014,
                                                            "start": 1008,
                                                            "end": 1014,
                                                            "fullWidth": 6,
                                                            "width": 6,
                                                            "text": "length",
                                                            "value": "length",
                                                            "valueText": "length"
                                                        },
                                                        "colonToken": {
                                                            "kind": "ColonToken",
                                                            "fullStart": 1014,
                                                            "fullEnd": 1016,
                                                            "start": 1014,
                                                            "end": 1015,
                                                            "fullWidth": 2,
                                                            "width": 1,
                                                            "text": ":",
                                                            "value": ":",
                                                            "valueText": ":",
                                                            "hasTrailingTrivia": true,
                                                            "trailingTrivia": [
                                                                {
                                                                    "kind": "WhitespaceTrivia",
                                                                    "text": " "
                                                                }
                                                            ]
                                                        },
                                                        "expression": {
                                                            "kind": "StringLiteral",
                                                            "fullStart": 1016,
                                                            "fullEnd": 1027,
                                                            "start": 1016,
                                                            "end": 1026,
                                                            "fullWidth": 11,
                                                            "width": 10,
                                                            "text": "\"Infinity\"",
                                                            "value": "Infinity",
                                                            "valueText": "Infinity",
                                                            "hasTrailingTrivia": true,
                                                            "trailingTrivia": [
                                                                {
                                                                    "kind": "WhitespaceTrivia",
                                                                    "text": " "
                                                                }
                                                            ]
                                                        }
                                                    }
                                                ],
                                                "closeBraceToken": {
                                                    "kind": "CloseBraceToken",
                                                    "fullStart": 1027,
                                                    "fullEnd": 1028,
                                                    "start": 1027,
                                                    "end": 1028,
                                                    "fullWidth": 1,
                                                    "width": 1,
                                                    "text": "}",
                                                    "value": "}",
                                                    "valueText": "}"
                                                }
                                            }
                                        }
                                    }
                                ]
                            },
                            "semicolonToken": {
                                "kind": "SemicolonToken",
                                "fullStart": 1028,
                                "fullEnd": 1031,
                                "start": 1028,
                                "end": 1029,
                                "fullWidth": 3,
                                "width": 1,
                                "text": ";",
                                "value": ";",
                                "valueText": ";",
                                "hasTrailingTrivia": true,
                                "hasTrailingNewLine": true,
                                "trailingTrivia": [
                                    {
                                        "kind": "NewLineTrivia",
                                        "text": "\r\n"
                                    }
                                ]
                            }
                        },
                        {
                            "kind": "VariableStatement",
                            "fullStart": 1031,
                            "fullEnd": 1082,
                            "start": 1039,
                            "end": 1080,
                            "fullWidth": 51,
                            "width": 41,
                            "modifiers": [],
                            "variableDeclaration": {
                                "kind": "VariableDeclaration",
                                "fullStart": 1031,
                                "fullEnd": 1079,
                                "start": 1039,
                                "end": 1079,
                                "fullWidth": 48,
                                "width": 40,
                                "varKeyword": {
                                    "kind": "VarKeyword",
                                    "fullStart": 1031,
                                    "fullEnd": 1043,
                                    "start": 1039,
                                    "end": 1042,
                                    "fullWidth": 12,
                                    "width": 3,
                                    "text": "var",
                                    "value": "var",
                                    "valueText": "var",
                                    "hasLeadingTrivia": true,
                                    "hasTrailingTrivia": true,
                                    "leadingTrivia": [
                                        {
                                            "kind": "WhitespaceTrivia",
                                            "text": "        "
                                        }
                                    ],
                                    "trailingTrivia": [
                                        {
                                            "kind": "WhitespaceTrivia",
                                            "text": " "
                                        }
                                    ]
                                },
                                "variableDeclarators": [
                                    {
                                        "kind": "VariableDeclarator",
                                        "fullStart": 1043,
                                        "fullEnd": 1079,
                                        "start": 1043,
                                        "end": 1079,
                                        "fullWidth": 36,
                                        "width": 36,
                                        "identifier": {
                                            "kind": "IdentifierName",
                                            "fullStart": 1043,
                                            "fullEnd": 1048,
                                            "start": 1043,
                                            "end": 1047,
                                            "fullWidth": 5,
                                            "width": 4,
                                            "text": "obj2",
                                            "value": "obj2",
                                            "valueText": "obj2",
                                            "hasTrailingTrivia": true,
                                            "trailingTrivia": [
                                                {
                                                    "kind": "WhitespaceTrivia",
                                                    "text": " "
                                                }
                                            ]
                                        },
                                        "equalsValueClause": {
                                            "kind": "EqualsValueClause",
                                            "fullStart": 1048,
                                            "fullEnd": 1079,
                                            "start": 1048,
                                            "end": 1079,
                                            "fullWidth": 31,
                                            "width": 31,
                                            "equalsToken": {
                                                "kind": "EqualsToken",
                                                "fullStart": 1048,
                                                "fullEnd": 1050,
                                                "start": 1048,
                                                "end": 1049,
                                                "fullWidth": 2,
                                                "width": 1,
                                                "text": "=",
                                                "value": "=",
                                                "valueText": "=",
                                                "hasTrailingTrivia": true,
                                                "trailingTrivia": [
                                                    {
                                                        "kind": "WhitespaceTrivia",
                                                        "text": " "
                                                    }
                                                ]
                                            },
                                            "value": {
                                                "kind": "ObjectLiteralExpression",
                                                "fullStart": 1050,
                                                "fullEnd": 1079,
                                                "start": 1050,
                                                "end": 1079,
                                                "fullWidth": 29,
                                                "width": 29,
                                                "openBraceToken": {
                                                    "kind": "OpenBraceToken",
                                                    "fullStart": 1050,
                                                    "fullEnd": 1052,
                                                    "start": 1050,
                                                    "end": 1051,
                                                    "fullWidth": 2,
                                                    "width": 1,
                                                    "text": "{",
                                                    "value": "{",
                                                    "valueText": "{",
                                                    "hasTrailingTrivia": true,
                                                    "trailingTrivia": [
                                                        {
                                                            "kind": "WhitespaceTrivia",
                                                            "text": " "
                                                        }
                                                    ]
                                                },
                                                "propertyAssignments": [
                                                    {
                                                        "kind": "SimplePropertyAssignment",
                                                        "fullStart": 1052,
                                                        "fullEnd": 1056,
                                                        "start": 1052,
                                                        "end": 1056,
                                                        "fullWidth": 4,
                                                        "width": 4,
                                                        "propertyName": {
                                                            "kind": "NumericLiteral",
                                                            "fullStart": 1052,
                                                            "fullEnd": 1053,
                                                            "start": 1052,
                                                            "end": 1053,
                                                            "fullWidth": 1,
                                                            "width": 1,
                                                            "text": "0",
                                                            "value": 0,
                                                            "valueText": "0"
                                                        },
                                                        "colonToken": {
                                                            "kind": "ColonToken",
                                                            "fullStart": 1053,
                                                            "fullEnd": 1055,
                                                            "start": 1053,
                                                            "end": 1054,
                                                            "fullWidth": 2,
                                                            "width": 1,
                                                            "text": ":",
                                                            "value": ":",
                                                            "valueText": ":",
                                                            "hasTrailingTrivia": true,
                                                            "trailingTrivia": [
                                                                {
                                                                    "kind": "WhitespaceTrivia",
                                                                    "text": " "
                                                                }
                                                            ]
                                                        },
                                                        "expression": {
                                                            "kind": "NumericLiteral",
                                                            "fullStart": 1055,
                                                            "fullEnd": 1056,
                                                            "start": 1055,
                                                            "end": 1056,
                                                            "fullWidth": 1,
                                                            "width": 1,
                                                            "text": "9",
                                                            "value": 9,
                                                            "valueText": "9"
                                                        }
                                                    },
                                                    {
                                                        "kind": "CommaToken",
                                                        "fullStart": 1056,
                                                        "fullEnd": 1058,
                                                        "start": 1056,
                                                        "end": 1057,
                                                        "fullWidth": 2,
                                                        "width": 1,
                                                        "text": ",",
                                                        "value": ",",
                                                        "valueText": ",",
                                                        "hasTrailingTrivia": true,
                                                        "trailingTrivia": [
                                                            {
                                                                "kind": "WhitespaceTrivia",
                                                                "text": " "
                                                            }
                                                        ]
                                                    },
                                                    {
                                                        "kind": "SimplePropertyAssignment",
                                                        "fullStart": 1058,
                                                        "fullEnd": 1078,
                                                        "start": 1058,
                                                        "end": 1077,
                                                        "fullWidth": 20,
                                                        "width": 19,
                                                        "propertyName": {
                                                            "kind": "IdentifierName",
                                                            "fullStart": 1058,
                                                            "fullEnd": 1064,
                                                            "start": 1058,
                                                            "end": 1064,
                                                            "fullWidth": 6,
                                                            "width": 6,
                                                            "text": "length",
                                                            "value": "length",
                                                            "valueText": "length"
                                                        },
                                                        "colonToken": {
                                                            "kind": "ColonToken",
                                                            "fullStart": 1064,
                                                            "fullEnd": 1066,
                                                            "start": 1064,
                                                            "end": 1065,
                                                            "fullWidth": 2,
                                                            "width": 1,
                                                            "text": ":",
                                                            "value": ":",
                                                            "valueText": ":",
                                                            "hasTrailingTrivia": true,
                                                            "trailingTrivia": [
                                                                {
                                                                    "kind": "WhitespaceTrivia",
                                                                    "text": " "
                                                                }
                                                            ]
                                                        },
                                                        "expression": {
                                                            "kind": "StringLiteral",
                                                            "fullStart": 1066,
                                                            "fullEnd": 1078,
                                                            "start": 1066,
                                                            "end": 1077,
                                                            "fullWidth": 12,
                                                            "width": 11,
                                                            "text": "\"-Infinity\"",
                                                            "value": "-Infinity",
                                                            "valueText": "-Infinity",
                                                            "hasTrailingTrivia": true,
                                                            "trailingTrivia": [
                                                                {
                                                                    "kind": "WhitespaceTrivia",
                                                                    "text": " "
                                                                }
                                                            ]
                                                        }
                                                    }
                                                ],
                                                "closeBraceToken": {
                                                    "kind": "CloseBraceToken",
                                                    "fullStart": 1078,
                                                    "fullEnd": 1079,
                                                    "start": 1078,
                                                    "end": 1079,
                                                    "fullWidth": 1,
                                                    "width": 1,
                                                    "text": "}",
                                                    "value": "}",
                                                    "valueText": "}"
                                                }
                                            }
                                        }
                                    }
                                ]
                            },
                            "semicolonToken": {
                                "kind": "SemicolonToken",
                                "fullStart": 1079,
                                "fullEnd": 1082,
                                "start": 1079,
                                "end": 1080,
                                "fullWidth": 3,
                                "width": 1,
                                "text": ";",
                                "value": ";",
                                "valueText": ";",
                                "hasTrailingTrivia": true,
                                "hasTrailingNewLine": true,
                                "trailingTrivia": [
                                    {
                                        "kind": "NewLineTrivia",
                                        "text": "\r\n"
                                    }
                                ]
                            }
                        },
                        {
                            "kind": "VariableStatement",
                            "fullStart": 1082,
                            "fullEnd": 1133,
                            "start": 1090,
                            "end": 1131,
                            "fullWidth": 51,
                            "width": 41,
                            "modifiers": [],
                            "variableDeclaration": {
                                "kind": "VariableDeclaration",
                                "fullStart": 1082,
                                "fullEnd": 1130,
                                "start": 1090,
                                "end": 1130,
                                "fullWidth": 48,
                                "width": 40,
                                "varKeyword": {
                                    "kind": "VarKeyword",
                                    "fullStart": 1082,
                                    "fullEnd": 1094,
                                    "start": 1090,
                                    "end": 1093,
                                    "fullWidth": 12,
                                    "width": 3,
                                    "text": "var",
                                    "value": "var",
                                    "valueText": "var",
                                    "hasLeadingTrivia": true,
                                    "hasTrailingTrivia": true,
                                    "leadingTrivia": [
                                        {
                                            "kind": "WhitespaceTrivia",
                                            "text": "        "
                                        }
                                    ],
                                    "trailingTrivia": [
                                        {
                                            "kind": "WhitespaceTrivia",
                                            "text": " "
                                        }
                                    ]
                                },
                                "variableDeclarators": [
                                    {
                                        "kind": "VariableDeclarator",
                                        "fullStart": 1094,
                                        "fullEnd": 1130,
                                        "start": 1094,
                                        "end": 1130,
                                        "fullWidth": 36,
                                        "width": 36,
                                        "identifier": {
                                            "kind": "IdentifierName",
                                            "fullStart": 1094,
                                            "fullEnd": 1099,
                                            "start": 1094,
                                            "end": 1098,
                                            "fullWidth": 5,
                                            "width": 4,
                                            "text": "obj3",
                                            "value": "obj3",
                                            "valueText": "obj3",
                                            "hasTrailingTrivia": true,
                                            "trailingTrivia": [
                                                {
                                                    "kind": "WhitespaceTrivia",
                                                    "text": " "
                                                }
                                            ]
                                        },
                                        "equalsValueClause": {
                                            "kind": "EqualsValueClause",
                                            "fullStart": 1099,
                                            "fullEnd": 1130,
                                            "start": 1099,
                                            "end": 1130,
                                            "fullWidth": 31,
                                            "width": 31,
                                            "equalsToken": {
                                                "kind": "EqualsToken",
                                                "fullStart": 1099,
                                                "fullEnd": 1101,
                                                "start": 1099,
                                                "end": 1100,
                                                "fullWidth": 2,
                                                "width": 1,
                                                "text": "=",
                                                "value": "=",
                                                "valueText": "=",
                                                "hasTrailingTrivia": true,
                                                "trailingTrivia": [
                                                    {
                                                        "kind": "WhitespaceTrivia",
                                                        "text": " "
                                                    }
                                                ]
                                            },
                                            "value": {
                                                "kind": "ObjectLiteralExpression",
                                                "fullStart": 1101,
                                                "fullEnd": 1130,
                                                "start": 1101,
                                                "end": 1130,
                                                "fullWidth": 29,
                                                "width": 29,
                                                "openBraceToken": {
                                                    "kind": "OpenBraceToken",
                                                    "fullStart": 1101,
                                                    "fullEnd": 1103,
                                                    "start": 1101,
                                                    "end": 1102,
                                                    "fullWidth": 2,
                                                    "width": 1,
                                                    "text": "{",
                                                    "value": "{",
                                                    "valueText": "{",
                                                    "hasTrailingTrivia": true,
                                                    "trailingTrivia": [
                                                        {
                                                            "kind": "WhitespaceTrivia",
                                                            "text": " "
                                                        }
                                                    ]
                                                },
                                                "propertyAssignments": [
                                                    {
                                                        "kind": "SimplePropertyAssignment",
                                                        "fullStart": 1103,
                                                        "fullEnd": 1107,
                                                        "start": 1103,
                                                        "end": 1107,
                                                        "fullWidth": 4,
                                                        "width": 4,
                                                        "propertyName": {
                                                            "kind": "NumericLiteral",
                                                            "fullStart": 1103,
                                                            "fullEnd": 1104,
                                                            "start": 1103,
                                                            "end": 1104,
                                                            "fullWidth": 1,
                                                            "width": 1,
                                                            "text": "0",
                                                            "value": 0,
                                                            "valueText": "0"
                                                        },
                                                        "colonToken": {
                                                            "kind": "ColonToken",
                                                            "fullStart": 1104,
                                                            "fullEnd": 1106,
                                                            "start": 1104,
                                                            "end": 1105,
                                                            "fullWidth": 2,
                                                            "width": 1,
                                                            "text": ":",
                                                            "value": ":",
                                                            "valueText": ":",
                                                            "hasTrailingTrivia": true,
                                                            "trailingTrivia": [
                                                                {
                                                                    "kind": "WhitespaceTrivia",
                                                                    "text": " "
                                                                }
                                                            ]
                                                        },
                                                        "expression": {
                                                            "kind": "NumericLiteral",
                                                            "fullStart": 1106,
                                                            "fullEnd": 1107,
                                                            "start": 1106,
                                                            "end": 1107,
                                                            "fullWidth": 1,
                                                            "width": 1,
                                                            "text": "9",
                                                            "value": 9,
                                                            "valueText": "9"
                                                        }
                                                    },
                                                    {
                                                        "kind": "CommaToken",
                                                        "fullStart": 1107,
                                                        "fullEnd": 1109,
                                                        "start": 1107,
                                                        "end": 1108,
                                                        "fullWidth": 2,
                                                        "width": 1,
                                                        "text": ",",
                                                        "value": ",",
                                                        "valueText": ",",
                                                        "hasTrailingTrivia": true,
                                                        "trailingTrivia": [
                                                            {
                                                                "kind": "WhitespaceTrivia",
                                                                "text": " "
                                                            }
                                                        ]
                                                    },
                                                    {
                                                        "kind": "SimplePropertyAssignment",
                                                        "fullStart": 1109,
                                                        "fullEnd": 1129,
                                                        "start": 1109,
                                                        "end": 1128,
                                                        "fullWidth": 20,
                                                        "width": 19,
                                                        "propertyName": {
                                                            "kind": "IdentifierName",
                                                            "fullStart": 1109,
                                                            "fullEnd": 1115,
                                                            "start": 1109,
                                                            "end": 1115,
                                                            "fullWidth": 6,
                                                            "width": 6,
                                                            "text": "length",
                                                            "value": "length",
                                                            "valueText": "length"
                                                        },
                                                        "colonToken": {
                                                            "kind": "ColonToken",
                                                            "fullStart": 1115,
                                                            "fullEnd": 1117,
                                                            "start": 1115,
                                                            "end": 1116,
                                                            "fullWidth": 2,
                                                            "width": 1,
                                                            "text": ":",
                                                            "value": ":",
                                                            "valueText": ":",
                                                            "hasTrailingTrivia": true,
                                                            "trailingTrivia": [
                                                                {
                                                                    "kind": "WhitespaceTrivia",
                                                                    "text": " "
                                                                }
                                                            ]
                                                        },
                                                        "expression": {
                                                            "kind": "StringLiteral",
                                                            "fullStart": 1117,
                                                            "fullEnd": 1129,
                                                            "start": 1117,
                                                            "end": 1128,
                                                            "fullWidth": 12,
                                                            "width": 11,
                                                            "text": "\"+Infinity\"",
                                                            "value": "+Infinity",
                                                            "valueText": "+Infinity",
                                                            "hasTrailingTrivia": true,
                                                            "trailingTrivia": [
                                                                {
                                                                    "kind": "WhitespaceTrivia",
                                                                    "text": " "
                                                                }
                                                            ]
                                                        }
                                                    }
                                                ],
                                                "closeBraceToken": {
                                                    "kind": "CloseBraceToken",
                                                    "fullStart": 1129,
                                                    "fullEnd": 1130,
                                                    "start": 1129,
                                                    "end": 1130,
                                                    "fullWidth": 1,
                                                    "width": 1,
                                                    "text": "}",
                                                    "value": "}",
                                                    "valueText": "}"
                                                }
                                            }
                                        }
                                    }
                                ]
                            },
                            "semicolonToken": {
                                "kind": "SemicolonToken",
                                "fullStart": 1130,
                                "fullEnd": 1133,
                                "start": 1130,
                                "end": 1131,
                                "fullWidth": 3,
                                "width": 1,
                                "text": ";",
                                "value": ";",
                                "valueText": ";",
                                "hasTrailingTrivia": true,
                                "hasTrailingNewLine": true,
                                "trailingTrivia": [
                                    {
                                        "kind": "NewLineTrivia",
                                        "text": "\r\n"
                                    }
                                ]
                            }
                        },
                        {
                            "kind": "ReturnStatement",
                            "fullStart": 1133,
                            "fullEnd": 1422,
                            "start": 1143,
                            "end": 1420,
                            "fullWidth": 289,
                            "width": 277,
                            "returnKeyword": {
                                "kind": "ReturnKeyword",
                                "fullStart": 1133,
                                "fullEnd": 1150,
                                "start": 1143,
                                "end": 1149,
                                "fullWidth": 17,
                                "width": 6,
                                "text": "return",
                                "value": "return",
                                "valueText": "return",
                                "hasLeadingTrivia": true,
                                "hasLeadingNewLine": true,
                                "hasTrailingTrivia": true,
                                "leadingTrivia": [
                                    {
                                        "kind": "NewLineTrivia",
                                        "text": "\r\n"
                                    },
                                    {
                                        "kind": "WhitespaceTrivia",
                                        "text": "        "
                                    }
                                ],
                                "trailingTrivia": [
                                    {
                                        "kind": "WhitespaceTrivia",
                                        "text": " "
                                    }
                                ]
                            },
                            "expression": {
                                "kind": "LogicalAndExpression",
                                "fullStart": 1150,
                                "fullEnd": 1419,
                                "start": 1150,
                                "end": 1419,
                                "fullWidth": 269,
                                "width": 269,
                                "left": {
                                    "kind": "LogicalAndExpression",
                                    "fullStart": 1150,
                                    "fullEnd": 1406,
                                    "start": 1150,
                                    "end": 1405,
                                    "fullWidth": 256,
                                    "width": 255,
                                    "left": {
                                        "kind": "LogicalAndExpression",
                                        "fullStart": 1150,
                                        "fullEnd": 1392,
                                        "start": 1150,
                                        "end": 1391,
                                        "fullWidth": 242,
                                        "width": 241,
                                        "left": {
                                            "kind": "LogicalAndExpression",
                                            "fullStart": 1150,
                                            "fullEnd": 1365,
                                            "start": 1150,
                                            "end": 1364,
                                            "fullWidth": 215,
                                            "width": 214,
                                            "left": {
                                                "kind": "LogicalAndExpression",
                                                "fullStart": 1150,
                                                "fullEnd": 1288,
                                                "start": 1150,
                                                "end": 1287,
                                                "fullWidth": 138,
                                                "width": 137,
                                                "left": {
                                                    "kind": "EqualsExpression",
                                                    "fullStart": 1150,
                                                    "fullEnd": 1211,
                                                    "start": 1150,
                                                    "end": 1210,
                                                    "fullWidth": 61,
                                                    "width": 60,
                                                    "left": {
                                                        "kind": "InvocationExpression",
                                                        "fullStart": 1150,
                                                        "fullEnd": 1205,
                                                        "start": 1150,
                                                        "end": 1204,
                                                        "fullWidth": 55,
                                                        "width": 54,
                                                        "expression": {
                                                            "kind": "MemberAccessExpression",
                                                            "fullStart": 1150,
                                                            "fullEnd": 1182,
                                                            "start": 1150,
                                                            "end": 1182,
                                                            "fullWidth": 32,
                                                            "width": 32,
                                                            "expression": {
                                                                "kind": "MemberAccessExpression",
                                                                "fullStart": 1150,
                                                                "fullEnd": 1177,
                                                                "start": 1150,
                                                                "end": 1177,
                                                                "fullWidth": 27,
                                                                "width": 27,
                                                                "expression": {
                                                                    "kind": "MemberAccessExpression",
                                                                    "fullStart": 1150,
                                                                    "fullEnd": 1165,
                                                                    "start": 1150,
                                                                    "end": 1165,
                                                                    "fullWidth": 15,
                                                                    "width": 15,
                                                                    "expression": {
                                                                        "kind": "IdentifierName",
                                                                        "fullStart": 1150,
                                                                        "fullEnd": 1155,
                                                                        "start": 1150,
                                                                        "end": 1155,
                                                                        "fullWidth": 5,
                                                                        "width": 5,
                                                                        "text": "Array",
                                                                        "value": "Array",
                                                                        "valueText": "Array"
                                                                    },
                                                                    "dotToken": {
                                                                        "kind": "DotToken",
                                                                        "fullStart": 1155,
                                                                        "fullEnd": 1156,
                                                                        "start": 1155,
                                                                        "end": 1156,
                                                                        "fullWidth": 1,
                                                                        "width": 1,
                                                                        "text": ".",
                                                                        "value": ".",
                                                                        "valueText": "."
                                                                    },
                                                                    "name": {
                                                                        "kind": "IdentifierName",
                                                                        "fullStart": 1156,
                                                                        "fullEnd": 1165,
                                                                        "start": 1156,
                                                                        "end": 1165,
                                                                        "fullWidth": 9,
                                                                        "width": 9,
                                                                        "text": "prototype",
                                                                        "value": "prototype",
                                                                        "valueText": "prototype"
                                                                    }
                                                                },
                                                                "dotToken": {
                                                                    "kind": "DotToken",
                                                                    "fullStart": 1165,
                                                                    "fullEnd": 1166,
                                                                    "start": 1165,
                                                                    "end": 1166,
                                                                    "fullWidth": 1,
                                                                    "width": 1,
                                                                    "text": ".",
                                                                    "value": ".",
                                                                    "valueText": "."
                                                                },
                                                                "name": {
                                                                    "kind": "IdentifierName",
                                                                    "fullStart": 1166,
                                                                    "fullEnd": 1177,
                                                                    "start": 1166,
                                                                    "end": 1177,
                                                                    "fullWidth": 11,
                                                                    "width": 11,
                                                                    "text": "reduceRight",
                                                                    "value": "reduceRight",
                                                                    "valueText": "reduceRight"
                                                                }
                                                            },
                                                            "dotToken": {
                                                                "kind": "DotToken",
                                                                "fullStart": 1177,
                                                                "fullEnd": 1178,
                                                                "start": 1177,
                                                                "end": 1178,
                                                                "fullWidth": 1,
                                                                "width": 1,
                                                                "text": ".",
                                                                "value": ".",
                                                                "valueText": "."
                                                            },
                                                            "name": {
                                                                "kind": "IdentifierName",
                                                                "fullStart": 1178,
                                                                "fullEnd": 1182,
                                                                "start": 1178,
                                                                "end": 1182,
                                                                "fullWidth": 4,
                                                                "width": 4,
                                                                "text": "call",
                                                                "value": "call",
                                                                "valueText": "call"
                                                            }
                                                        },
                                                        "argumentList": {
                                                            "kind": "ArgumentList",
                                                            "fullStart": 1182,
                                                            "fullEnd": 1205,
                                                            "start": 1182,
                                                            "end": 1204,
                                                            "fullWidth": 23,
                                                            "width": 22,
                                                            "openParenToken": {
                                                                "kind": "OpenParenToken",
                                                                "fullStart": 1182,
                                                                "fullEnd": 1183,
                                                                "start": 1182,
                                                                "end": 1183,
                                                                "fullWidth": 1,
                                                                "width": 1,
                                                                "text": "(",
                                                                "value": "(",
                                                                "valueText": "("
                                                            },
                                                            "arguments": [
                                                                {
                                                                    "kind": "IdentifierName",
                                                                    "fullStart": 1183,
                                                                    "fullEnd": 1187,
                                                                    "start": 1183,
                                                                    "end": 1187,
                                                                    "fullWidth": 4,
                                                                    "width": 4,
                                                                    "text": "obj1",
                                                                    "value": "obj1",
                                                                    "valueText": "obj1"
                                                                },
                                                                {
                                                                    "kind": "CommaToken",
                                                                    "fullStart": 1187,
                                                                    "fullEnd": 1189,
                                                                    "start": 1187,
                                                                    "end": 1188,
                                                                    "fullWidth": 2,
                                                                    "width": 1,
                                                                    "text": ",",
                                                                    "value": ",",
                                                                    "valueText": ",",
                                                                    "hasTrailingTrivia": true,
                                                                    "trailingTrivia": [
                                                                        {
                                                                            "kind": "WhitespaceTrivia",
                                                                            "text": " "
                                                                        }
                                                                    ]
                                                                },
                                                                {
                                                                    "kind": "IdentifierName",
                                                                    "fullStart": 1189,
                                                                    "fullEnd": 1200,
                                                                    "start": 1189,
                                                                    "end": 1200,
                                                                    "fullWidth": 11,
                                                                    "width": 11,
                                                                    "text": "callbackfn1",
                                                                    "value": "callbackfn1",
                                                                    "valueText": "callbackfn1"
                                                                },
                                                                {
                                                                    "kind": "CommaToken",
                                                                    "fullStart": 1200,
                                                                    "fullEnd": 1202,
                                                                    "start": 1200,
                                                                    "end": 1201,
                                                                    "fullWidth": 2,
                                                                    "width": 1,
                                                                    "text": ",",
                                                                    "value": ",",
                                                                    "valueText": ",",
                                                                    "hasTrailingTrivia": true,
                                                                    "trailingTrivia": [
                                                                        {
                                                                            "kind": "WhitespaceTrivia",
                                                                            "text": " "
                                                                        }
                                                                    ]
                                                                },
                                                                {
                                                                    "kind": "NumericLiteral",
                                                                    "fullStart": 1202,
                                                                    "fullEnd": 1203,
                                                                    "start": 1202,
                                                                    "end": 1203,
                                                                    "fullWidth": 1,
                                                                    "width": 1,
                                                                    "text": "1",
                                                                    "value": 1,
                                                                    "valueText": "1"
                                                                }
                                                            ],
                                                            "closeParenToken": {
                                                                "kind": "CloseParenToken",
                                                                "fullStart": 1203,
                                                                "fullEnd": 1205,
                                                                "start": 1203,
                                                                "end": 1204,
                                                                "fullWidth": 2,
                                                                "width": 1,
                                                                "text": ")",
                                                                "value": ")",
                                                                "valueText": ")",
                                                                "hasTrailingTrivia": true,
                                                                "trailingTrivia": [
                                                                    {
                                                                        "kind": "WhitespaceTrivia",
                                                                        "text": " "
                                                                    }
                                                                ]
                                                            }
                                                        }
                                                    },
                                                    "operatorToken": {
                                                        "kind": "EqualsEqualsEqualsToken",
                                                        "fullStart": 1205,
                                                        "fullEnd": 1209,
                                                        "start": 1205,
                                                        "end": 1208,
                                                        "fullWidth": 4,
                                                        "width": 3,
                                                        "text": "===",
                                                        "value": "===",
                                                        "valueText": "===",
                                                        "hasTrailingTrivia": true,
                                                        "trailingTrivia": [
                                                            {
                                                                "kind": "WhitespaceTrivia",
                                                                "text": " "
                                                            }
                                                        ]
                                                    },
                                                    "right": {
                                                        "kind": "NumericLiteral",
                                                        "fullStart": 1209,
                                                        "fullEnd": 1211,
                                                        "start": 1209,
                                                        "end": 1210,
                                                        "fullWidth": 2,
                                                        "width": 1,
                                                        "text": "1",
                                                        "value": 1,
                                                        "valueText": "1",
                                                        "hasTrailingTrivia": true,
                                                        "trailingTrivia": [
                                                            {
                                                                "kind": "WhitespaceTrivia",
                                                                "text": " "
                                                            }
                                                        ]
                                                    }
                                                },
                                                "operatorToken": {
                                                    "kind": "AmpersandAmpersandToken",
                                                    "fullStart": 1211,
                                                    "fullEnd": 1215,
                                                    "start": 1211,
                                                    "end": 1213,
                                                    "fullWidth": 4,
                                                    "width": 2,
                                                    "text": "&&",
                                                    "value": "&&",
                                                    "valueText": "&&",
                                                    "hasTrailingTrivia": true,
                                                    "hasTrailingNewLine": true,
                                                    "trailingTrivia": [
                                                        {
                                                            "kind": "NewLineTrivia",
                                                            "text": "\r\n"
                                                        }
                                                    ]
                                                },
                                                "right": {
                                                    "kind": "EqualsExpression",
                                                    "fullStart": 1215,
                                                    "fullEnd": 1288,
                                                    "start": 1227,
                                                    "end": 1287,
                                                    "fullWidth": 73,
                                                    "width": 60,
                                                    "left": {
                                                        "kind": "InvocationExpression",
                                                        "fullStart": 1215,
                                                        "fullEnd": 1282,
                                                        "start": 1227,
                                                        "end": 1281,
                                                        "fullWidth": 67,
                                                        "width": 54,
                                                        "expression": {
                                                            "kind": "MemberAccessExpression",
                                                            "fullStart": 1215,
                                                            "fullEnd": 1259,
                                                            "start": 1227,
                                                            "end": 1259,
                                                            "fullWidth": 44,
                                                            "width": 32,
                                                            "expression": {
                                                                "kind": "MemberAccessExpression",
                                                                "fullStart": 1215,
                                                                "fullEnd": 1254,
                                                                "start": 1227,
                                                                "end": 1254,
                                                                "fullWidth": 39,
                                                                "width": 27,
                                                                "expression": {
                                                                    "kind": "MemberAccessExpression",
                                                                    "fullStart": 1215,
                                                                    "fullEnd": 1242,
                                                                    "start": 1227,
                                                                    "end": 1242,
                                                                    "fullWidth": 27,
                                                                    "width": 15,
                                                                    "expression": {
                                                                        "kind": "IdentifierName",
                                                                        "fullStart": 1215,
                                                                        "fullEnd": 1232,
                                                                        "start": 1227,
                                                                        "end": 1232,
                                                                        "fullWidth": 17,
                                                                        "width": 5,
                                                                        "text": "Array",
                                                                        "value": "Array",
                                                                        "valueText": "Array",
                                                                        "hasLeadingTrivia": true,
                                                                        "leadingTrivia": [
                                                                            {
                                                                                "kind": "WhitespaceTrivia",
                                                                                "text": "            "
                                                                            }
                                                                        ]
                                                                    },
                                                                    "dotToken": {
                                                                        "kind": "DotToken",
                                                                        "fullStart": 1232,
                                                                        "fullEnd": 1233,
                                                                        "start": 1232,
                                                                        "end": 1233,
                                                                        "fullWidth": 1,
                                                                        "width": 1,
                                                                        "text": ".",
                                                                        "value": ".",
                                                                        "valueText": "."
                                                                    },
                                                                    "name": {
                                                                        "kind": "IdentifierName",
                                                                        "fullStart": 1233,
                                                                        "fullEnd": 1242,
                                                                        "start": 1233,
                                                                        "end": 1242,
                                                                        "fullWidth": 9,
                                                                        "width": 9,
                                                                        "text": "prototype",
                                                                        "value": "prototype",
                                                                        "valueText": "prototype"
                                                                    }
                                                                },
                                                                "dotToken": {
                                                                    "kind": "DotToken",
                                                                    "fullStart": 1242,
                                                                    "fullEnd": 1243,
                                                                    "start": 1242,
                                                                    "end": 1243,
                                                                    "fullWidth": 1,
                                                                    "width": 1,
                                                                    "text": ".",
                                                                    "value": ".",
                                                                    "valueText": "."
                                                                },
                                                                "name": {
                                                                    "kind": "IdentifierName",
                                                                    "fullStart": 1243,
                                                                    "fullEnd": 1254,
                                                                    "start": 1243,
                                                                    "end": 1254,
                                                                    "fullWidth": 11,
                                                                    "width": 11,
                                                                    "text": "reduceRight",
                                                                    "value": "reduceRight",
                                                                    "valueText": "reduceRight"
                                                                }
                                                            },
                                                            "dotToken": {
                                                                "kind": "DotToken",
                                                                "fullStart": 1254,
                                                                "fullEnd": 1255,
                                                                "start": 1254,
                                                                "end": 1255,
                                                                "fullWidth": 1,
                                                                "width": 1,
                                                                "text": ".",
                                                                "value": ".",
                                                                "valueText": "."
                                                            },
                                                            "name": {
                                                                "kind": "IdentifierName",
                                                                "fullStart": 1255,
                                                                "fullEnd": 1259,
                                                                "start": 1255,
                                                                "end": 1259,
                                                                "fullWidth": 4,
                                                                "width": 4,
                                                                "text": "call",
                                                                "value": "call",
                                                                "valueText": "call"
                                                            }
                                                        },
                                                        "argumentList": {
                                                            "kind": "ArgumentList",
                                                            "fullStart": 1259,
                                                            "fullEnd": 1282,
                                                            "start": 1259,
                                                            "end": 1281,
                                                            "fullWidth": 23,
                                                            "width": 22,
                                                            "openParenToken": {
                                                                "kind": "OpenParenToken",
                                                                "fullStart": 1259,
                                                                "fullEnd": 1260,
                                                                "start": 1259,
                                                                "end": 1260,
                                                                "fullWidth": 1,
                                                                "width": 1,
                                                                "text": "(",
                                                                "value": "(",
                                                                "valueText": "("
                                                            },
                                                            "arguments": [
                                                                {
                                                                    "kind": "IdentifierName",
                                                                    "fullStart": 1260,
                                                                    "fullEnd": 1264,
                                                                    "start": 1260,
                                                                    "end": 1264,
                                                                    "fullWidth": 4,
                                                                    "width": 4,
                                                                    "text": "obj2",
                                                                    "value": "obj2",
                                                                    "valueText": "obj2"
                                                                },
                                                                {
                                                                    "kind": "CommaToken",
                                                                    "fullStart": 1264,
                                                                    "fullEnd": 1266,
                                                                    "start": 1264,
                                                                    "end": 1265,
                                                                    "fullWidth": 2,
                                                                    "width": 1,
                                                                    "text": ",",
                                                                    "value": ",",
                                                                    "valueText": ",",
                                                                    "hasTrailingTrivia": true,
                                                                    "trailingTrivia": [
                                                                        {
                                                                            "kind": "WhitespaceTrivia",
                                                                            "text": " "
                                                                        }
                                                                    ]
                                                                },
                                                                {
                                                                    "kind": "IdentifierName",
                                                                    "fullStart": 1266,
                                                                    "fullEnd": 1277,
                                                                    "start": 1266,
                                                                    "end": 1277,
                                                                    "fullWidth": 11,
                                                                    "width": 11,
                                                                    "text": "callbackfn2",
                                                                    "value": "callbackfn2",
                                                                    "valueText": "callbackfn2"
                                                                },
                                                                {
                                                                    "kind": "CommaToken",
                                                                    "fullStart": 1277,
                                                                    "fullEnd": 1279,
                                                                    "start": 1277,
                                                                    "end": 1278,
                                                                    "fullWidth": 2,
                                                                    "width": 1,
                                                                    "text": ",",
                                                                    "value": ",",
                                                                    "valueText": ",",
                                                                    "hasTrailingTrivia": true,
                                                                    "trailingTrivia": [
                                                                        {
                                                                            "kind": "WhitespaceTrivia",
                                                                            "text": " "
                                                                        }
                                                                    ]
                                                                },
                                                                {
                                                                    "kind": "NumericLiteral",
                                                                    "fullStart": 1279,
                                                                    "fullEnd": 1280,
                                                                    "start": 1279,
                                                                    "end": 1280,
                                                                    "fullWidth": 1,
                                                                    "width": 1,
                                                                    "text": "2",
                                                                    "value": 2,
                                                                    "valueText": "2"
                                                                }
                                                            ],
                                                            "closeParenToken": {
                                                                "kind": "CloseParenToken",
                                                                "fullStart": 1280,
                                                                "fullEnd": 1282,
                                                                "start": 1280,
                                                                "end": 1281,
                                                                "fullWidth": 2,
                                                                "width": 1,
                                                                "text": ")",
                                                                "value": ")",
                                                                "valueText": ")",
                                                                "hasTrailingTrivia": true,
                                                                "trailingTrivia": [
                                                                    {
                                                                        "kind": "WhitespaceTrivia",
                                                                        "text": " "
                                                                    }
                                                                ]
                                                            }
                                                        }
                                                    },
                                                    "operatorToken": {
                                                        "kind": "EqualsEqualsEqualsToken",
                                                        "fullStart": 1282,
                                                        "fullEnd": 1286,
                                                        "start": 1282,
                                                        "end": 1285,
                                                        "fullWidth": 4,
                                                        "width": 3,
                                                        "text": "===",
                                                        "value": "===",
                                                        "valueText": "===",
                                                        "hasTrailingTrivia": true,
                                                        "trailingTrivia": [
                                                            {
                                                                "kind": "WhitespaceTrivia",
                                                                "text": " "
                                                            }
                                                        ]
                                                    },
                                                    "right": {
                                                        "kind": "NumericLiteral",
                                                        "fullStart": 1286,
                                                        "fullEnd": 1288,
                                                        "start": 1286,
                                                        "end": 1287,
                                                        "fullWidth": 2,
                                                        "width": 1,
                                                        "text": "2",
                                                        "value": 2,
                                                        "valueText": "2",
                                                        "hasTrailingTrivia": true,
                                                        "trailingTrivia": [
                                                            {
                                                                "kind": "WhitespaceTrivia",
                                                                "text": " "
                                                            }
                                                        ]
                                                    }
                                                }
                                            },
                                            "operatorToken": {
                                                "kind": "AmpersandAmpersandToken",
                                                "fullStart": 1288,
                                                "fullEnd": 1292,
                                                "start": 1288,
                                                "end": 1290,
                                                "fullWidth": 4,
                                                "width": 2,
                                                "text": "&&",
                                                "value": "&&",
                                                "valueText": "&&",
                                                "hasTrailingTrivia": true,
                                                "hasTrailingNewLine": true,
                                                "trailingTrivia": [
                                                    {
                                                        "kind": "NewLineTrivia",
                                                        "text": "\r\n"
                                                    }
                                                ]
                                            },
                                            "right": {
                                                "kind": "EqualsExpression",
                                                "fullStart": 1292,
                                                "fullEnd": 1365,
                                                "start": 1304,
                                                "end": 1364,
                                                "fullWidth": 73,
                                                "width": 60,
                                                "left": {
                                                    "kind": "InvocationExpression",
                                                    "fullStart": 1292,
                                                    "fullEnd": 1359,
                                                    "start": 1304,
                                                    "end": 1358,
                                                    "fullWidth": 67,
                                                    "width": 54,
                                                    "expression": {
                                                        "kind": "MemberAccessExpression",
                                                        "fullStart": 1292,
                                                        "fullEnd": 1336,
                                                        "start": 1304,
                                                        "end": 1336,
                                                        "fullWidth": 44,
                                                        "width": 32,
                                                        "expression": {
                                                            "kind": "MemberAccessExpression",
                                                            "fullStart": 1292,
                                                            "fullEnd": 1331,
                                                            "start": 1304,
                                                            "end": 1331,
                                                            "fullWidth": 39,
                                                            "width": 27,
                                                            "expression": {
                                                                "kind": "MemberAccessExpression",
                                                                "fullStart": 1292,
                                                                "fullEnd": 1319,
                                                                "start": 1304,
                                                                "end": 1319,
                                                                "fullWidth": 27,
                                                                "width": 15,
                                                                "expression": {
                                                                    "kind": "IdentifierName",
                                                                    "fullStart": 1292,
                                                                    "fullEnd": 1309,
                                                                    "start": 1304,
                                                                    "end": 1309,
                                                                    "fullWidth": 17,
                                                                    "width": 5,
                                                                    "text": "Array",
                                                                    "value": "Array",
                                                                    "valueText": "Array",
                                                                    "hasLeadingTrivia": true,
                                                                    "leadingTrivia": [
                                                                        {
                                                                            "kind": "WhitespaceTrivia",
                                                                            "text": "            "
                                                                        }
                                                                    ]
                                                                },
                                                                "dotToken": {
                                                                    "kind": "DotToken",
                                                                    "fullStart": 1309,
                                                                    "fullEnd": 1310,
                                                                    "start": 1309,
                                                                    "end": 1310,
                                                                    "fullWidth": 1,
                                                                    "width": 1,
                                                                    "text": ".",
                                                                    "value": ".",
                                                                    "valueText": "."
                                                                },
                                                                "name": {
                                                                    "kind": "IdentifierName",
                                                                    "fullStart": 1310,
                                                                    "fullEnd": 1319,
                                                                    "start": 1310,
                                                                    "end": 1319,
                                                                    "fullWidth": 9,
                                                                    "width": 9,
                                                                    "text": "prototype",
                                                                    "value": "prototype",
                                                                    "valueText": "prototype"
                                                                }
                                                            },
                                                            "dotToken": {
                                                                "kind": "DotToken",
                                                                "fullStart": 1319,
                                                                "fullEnd": 1320,
                                                                "start": 1319,
                                                                "end": 1320,
                                                                "fullWidth": 1,
                                                                "width": 1,
                                                                "text": ".",
                                                                "value": ".",
                                                                "valueText": "."
                                                            },
                                                            "name": {
                                                                "kind": "IdentifierName",
                                                                "fullStart": 1320,
                                                                "fullEnd": 1331,
                                                                "start": 1320,
                                                                "end": 1331,
                                                                "fullWidth": 11,
                                                                "width": 11,
                                                                "text": "reduceRight",
                                                                "value": "reduceRight",
                                                                "valueText": "reduceRight"
                                                            }
                                                        },
                                                        "dotToken": {
                                                            "kind": "DotToken",
                                                            "fullStart": 1331,
                                                            "fullEnd": 1332,
                                                            "start": 1331,
                                                            "end": 1332,
                                                            "fullWidth": 1,
                                                            "width": 1,
                                                            "text": ".",
                                                            "value": ".",
                                                            "valueText": "."
                                                        },
                                                        "name": {
                                                            "kind": "IdentifierName",
                                                            "fullStart": 1332,
                                                            "fullEnd": 1336,
                                                            "start": 1332,
                                                            "end": 1336,
                                                            "fullWidth": 4,
                                                            "width": 4,
                                                            "text": "call",
                                                            "value": "call",
                                                            "valueText": "call"
                                                        }
                                                    },
                                                    "argumentList": {
                                                        "kind": "ArgumentList",
                                                        "fullStart": 1336,
                                                        "fullEnd": 1359,
                                                        "start": 1336,
                                                        "end": 1358,
                                                        "fullWidth": 23,
                                                        "width": 22,
                                                        "openParenToken": {
                                                            "kind": "OpenParenToken",
                                                            "fullStart": 1336,
                                                            "fullEnd": 1337,
                                                            "start": 1336,
                                                            "end": 1337,
                                                            "fullWidth": 1,
                                                            "width": 1,
                                                            "text": "(",
                                                            "value": "(",
                                                            "valueText": "("
                                                        },
                                                        "arguments": [
                                                            {
                                                                "kind": "IdentifierName",
                                                                "fullStart": 1337,
                                                                "fullEnd": 1341,
                                                                "start": 1337,
                                                                "end": 1341,
                                                                "fullWidth": 4,
                                                                "width": 4,
                                                                "text": "obj3",
                                                                "value": "obj3",
                                                                "valueText": "obj3"
                                                            },
                                                            {
                                                                "kind": "CommaToken",
                                                                "fullStart": 1341,
                                                                "fullEnd": 1343,
                                                                "start": 1341,
                                                                "end": 1342,
                                                                "fullWidth": 2,
                                                                "width": 1,
                                                                "text": ",",
                                                                "value": ",",
                                                                "valueText": ",",
                                                                "hasTrailingTrivia": true,
                                                                "trailingTrivia": [
                                                                    {
                                                                        "kind": "WhitespaceTrivia",
                                                                        "text": " "
                                                                    }
                                                                ]
                                                            },
                                                            {
                                                                "kind": "IdentifierName",
                                                                "fullStart": 1343,
                                                                "fullEnd": 1354,
                                                                "start": 1343,
                                                                "end": 1354,
                                                                "fullWidth": 11,
                                                                "width": 11,
                                                                "text": "callbackfn3",
                                                                "value": "callbackfn3",
                                                                "valueText": "callbackfn3"
                                                            },
                                                            {
                                                                "kind": "CommaToken",
                                                                "fullStart": 1354,
                                                                "fullEnd": 1356,
                                                                "start": 1354,
                                                                "end": 1355,
                                                                "fullWidth": 2,
                                                                "width": 1,
                                                                "text": ",",
                                                                "value": ",",
                                                                "valueText": ",",
                                                                "hasTrailingTrivia": true,
                                                                "trailingTrivia": [
                                                                    {
                                                                        "kind": "WhitespaceTrivia",
                                                                        "text": " "
                                                                    }
                                                                ]
                                                            },
                                                            {
                                                                "kind": "NumericLiteral",
                                                                "fullStart": 1356,
                                                                "fullEnd": 1357,
                                                                "start": 1356,
                                                                "end": 1357,
                                                                "fullWidth": 1,
                                                                "width": 1,
                                                                "text": "3",
                                                                "value": 3,
                                                                "valueText": "3"
                                                            }
                                                        ],
                                                        "closeParenToken": {
                                                            "kind": "CloseParenToken",
                                                            "fullStart": 1357,
                                                            "fullEnd": 1359,
                                                            "start": 1357,
                                                            "end": 1358,
                                                            "fullWidth": 2,
                                                            "width": 1,
                                                            "text": ")",
                                                            "value": ")",
                                                            "valueText": ")",
                                                            "hasTrailingTrivia": true,
                                                            "trailingTrivia": [
                                                                {
                                                                    "kind": "WhitespaceTrivia",
                                                                    "text": " "
                                                                }
                                                            ]
                                                        }
                                                    }
                                                },
                                                "operatorToken": {
                                                    "kind": "EqualsEqualsEqualsToken",
                                                    "fullStart": 1359,
                                                    "fullEnd": 1363,
                                                    "start": 1359,
                                                    "end": 1362,
                                                    "fullWidth": 4,
                                                    "width": 3,
                                                    "text": "===",
                                                    "value": "===",
                                                    "valueText": "===",
                                                    "hasTrailingTrivia": true,
                                                    "trailingTrivia": [
                                                        {
                                                            "kind": "WhitespaceTrivia",
                                                            "text": " "
                                                        }
                                                    ]
                                                },
                                                "right": {
                                                    "kind": "NumericLiteral",
                                                    "fullStart": 1363,
                                                    "fullEnd": 1365,
                                                    "start": 1363,
                                                    "end": 1364,
                                                    "fullWidth": 2,
                                                    "width": 1,
                                                    "text": "3",
                                                    "value": 3,
                                                    "valueText": "3",
                                                    "hasTrailingTrivia": true,
                                                    "trailingTrivia": [
                                                        {
                                                            "kind": "WhitespaceTrivia",
                                                            "text": " "
                                                        }
                                                    ]
                                                }
                                            }
                                        },
                                        "operatorToken": {
                                            "kind": "AmpersandAmpersandToken",
                                            "fullStart": 1365,
                                            "fullEnd": 1369,
                                            "start": 1365,
                                            "end": 1367,
                                            "fullWidth": 4,
                                            "width": 2,
                                            "text": "&&",
                                            "value": "&&",
                                            "valueText": "&&",
                                            "hasTrailingTrivia": true,
                                            "hasTrailingNewLine": true,
                                            "trailingTrivia": [
                                                {
                                                    "kind": "NewLineTrivia",
                                                    "text": "\r\n"
                                                }
                                            ]
                                        },
                                        "right": {
                                            "kind": "LogicalNotExpression",
                                            "fullStart": 1369,
                                            "fullEnd": 1392,
                                            "start": 1381,
                                            "end": 1391,
                                            "fullWidth": 23,
                                            "width": 10,
                                            "operatorToken": {
                                                "kind": "ExclamationToken",
                                                "fullStart": 1369,
                                                "fullEnd": 1382,
                                                "start": 1381,
                                                "end": 1382,
                                                "fullWidth": 13,
                                                "width": 1,
                                                "text": "!",
                                                "value": "!",
                                                "valueText": "!",
                                                "hasLeadingTrivia": true,
                                                "leadingTrivia": [
                                                    {
                                                        "kind": "WhitespaceTrivia",
                                                        "text": "            "
                                                    }
                                                ]
                                            },
                                            "operand": {
                                                "kind": "IdentifierName",
                                                "fullStart": 1382,
                                                "fullEnd": 1392,
                                                "start": 1382,
                                                "end": 1391,
                                                "fullWidth": 10,
                                                "width": 9,
                                                "text": "accessed1",
                                                "value": "accessed1",
                                                "valueText": "accessed1",
                                                "hasTrailingTrivia": true,
                                                "trailingTrivia": [
                                                    {
                                                        "kind": "WhitespaceTrivia",
                                                        "text": " "
                                                    }
                                                ]
                                            }
                                        }
                                    },
                                    "operatorToken": {
                                        "kind": "AmpersandAmpersandToken",
                                        "fullStart": 1392,
                                        "fullEnd": 1395,
                                        "start": 1392,
                                        "end": 1394,
                                        "fullWidth": 3,
                                        "width": 2,
                                        "text": "&&",
                                        "value": "&&",
                                        "valueText": "&&",
                                        "hasTrailingTrivia": true,
                                        "trailingTrivia": [
                                            {
                                                "kind": "WhitespaceTrivia",
                                                "text": " "
                                            }
                                        ]
                                    },
                                    "right": {
                                        "kind": "LogicalNotExpression",
                                        "fullStart": 1395,
                                        "fullEnd": 1406,
                                        "start": 1395,
                                        "end": 1405,
                                        "fullWidth": 11,
                                        "width": 10,
                                        "operatorToken": {
                                            "kind": "ExclamationToken",
                                            "fullStart": 1395,
                                            "fullEnd": 1396,
                                            "start": 1395,
                                            "end": 1396,
                                            "fullWidth": 1,
                                            "width": 1,
                                            "text": "!",
                                            "value": "!",
                                            "valueText": "!"
                                        },
                                        "operand": {
                                            "kind": "IdentifierName",
                                            "fullStart": 1396,
                                            "fullEnd": 1406,
                                            "start": 1396,
                                            "end": 1405,
                                            "fullWidth": 10,
                                            "width": 9,
                                            "text": "accessed2",
                                            "value": "accessed2",
                                            "valueText": "accessed2",
                                            "hasTrailingTrivia": true,
                                            "trailingTrivia": [
                                                {
                                                    "kind": "WhitespaceTrivia",
                                                    "text": " "
                                                }
                                            ]
                                        }
                                    }
                                },
                                "operatorToken": {
                                    "kind": "AmpersandAmpersandToken",
                                    "fullStart": 1406,
                                    "fullEnd": 1409,
                                    "start": 1406,
                                    "end": 1408,
                                    "fullWidth": 3,
                                    "width": 2,
                                    "text": "&&",
                                    "value": "&&",
                                    "valueText": "&&",
                                    "hasTrailingTrivia": true,
                                    "trailingTrivia": [
                                        {
                                            "kind": "WhitespaceTrivia",
                                            "text": " "
                                        }
                                    ]
                                },
                                "right": {
                                    "kind": "LogicalNotExpression",
                                    "fullStart": 1409,
                                    "fullEnd": 1419,
                                    "start": 1409,
                                    "end": 1419,
                                    "fullWidth": 10,
                                    "width": 10,
                                    "operatorToken": {
                                        "kind": "ExclamationToken",
                                        "fullStart": 1409,
                                        "fullEnd": 1410,
                                        "start": 1409,
                                        "end": 1410,
                                        "fullWidth": 1,
                                        "width": 1,
                                        "text": "!",
                                        "value": "!",
                                        "valueText": "!"
                                    },
                                    "operand": {
                                        "kind": "IdentifierName",
                                        "fullStart": 1410,
                                        "fullEnd": 1419,
                                        "start": 1410,
                                        "end": 1419,
                                        "fullWidth": 9,
                                        "width": 9,
                                        "text": "accessed3",
                                        "value": "accessed3",
                                        "valueText": "accessed3"
                                    }
                                }
                            },
                            "semicolonToken": {
                                "kind": "SemicolonToken",
                                "fullStart": 1419,
                                "fullEnd": 1422,
                                "start": 1419,
                                "end": 1420,
                                "fullWidth": 3,
                                "width": 1,
                                "text": ";",
                                "value": ";",
                                "valueText": ";",
                                "hasTrailingTrivia": true,
                                "hasTrailingNewLine": true,
                                "trailingTrivia": [
                                    {
                                        "kind": "NewLineTrivia",
                                        "text": "\r\n"
                                    }
                                ]
                            }
                        }
                    ],
                    "closeBraceToken": {
                        "kind": "CloseBraceToken",
                        "fullStart": 1422,
                        "fullEnd": 1429,
                        "start": 1426,
                        "end": 1427,
                        "fullWidth": 7,
                        "width": 1,
                        "text": "}",
                        "value": "}",
                        "valueText": "}",
                        "hasLeadingTrivia": true,
                        "hasTrailingTrivia": true,
                        "hasTrailingNewLine": true,
                        "leadingTrivia": [
                            {
                                "kind": "WhitespaceTrivia",
                                "text": "    "
                            }
                        ],
                        "trailingTrivia": [
                            {
                                "kind": "NewLineTrivia",
                                "text": "\r\n"
                            }
                        ]
                    }
                }
            },
            {
                "kind": "ExpressionStatement",
                "fullStart": 1429,
                "fullEnd": 1453,
                "start": 1429,
                "end": 1451,
                "fullWidth": 24,
                "width": 22,
                "expression": {
                    "kind": "InvocationExpression",
                    "fullStart": 1429,
                    "fullEnd": 1450,
                    "start": 1429,
                    "end": 1450,
                    "fullWidth": 21,
                    "width": 21,
                    "expression": {
                        "kind": "IdentifierName",
                        "fullStart": 1429,
                        "fullEnd": 1440,
                        "start": 1429,
                        "end": 1440,
                        "fullWidth": 11,
                        "width": 11,
                        "text": "runTestCase",
                        "value": "runTestCase",
                        "valueText": "runTestCase"
                    },
                    "argumentList": {
                        "kind": "ArgumentList",
                        "fullStart": 1440,
                        "fullEnd": 1450,
                        "start": 1440,
                        "end": 1450,
                        "fullWidth": 10,
                        "width": 10,
                        "openParenToken": {
                            "kind": "OpenParenToken",
                            "fullStart": 1440,
                            "fullEnd": 1441,
                            "start": 1440,
                            "end": 1441,
                            "fullWidth": 1,
                            "width": 1,
                            "text": "(",
                            "value": "(",
                            "valueText": "("
                        },
                        "arguments": [
                            {
                                "kind": "IdentifierName",
                                "fullStart": 1441,
                                "fullEnd": 1449,
                                "start": 1441,
                                "end": 1449,
                                "fullWidth": 8,
                                "width": 8,
                                "text": "testcase",
                                "value": "testcase",
                                "valueText": "testcase"
                            }
                        ],
                        "closeParenToken": {
                            "kind": "CloseParenToken",
                            "fullStart": 1449,
                            "fullEnd": 1450,
                            "start": 1449,
                            "end": 1450,
                            "fullWidth": 1,
                            "width": 1,
                            "text": ")",
                            "value": ")",
                            "valueText": ")"
                        }
                    }
                },
                "semicolonToken": {
                    "kind": "SemicolonToken",
                    "fullStart": 1450,
                    "fullEnd": 1453,
                    "start": 1450,
                    "end": 1451,
                    "fullWidth": 3,
                    "width": 1,
                    "text": ";",
                    "value": ";",
                    "valueText": ";",
                    "hasTrailingTrivia": true,
                    "hasTrailingNewLine": true,
                    "trailingTrivia": [
                        {
                            "kind": "NewLineTrivia",
                            "text": "\r\n"
                        }
                    ]
                }
            }
        ],
        "endOfFileToken": {
            "kind": "EndOfFileToken",
            "fullStart": 1453,
            "fullEnd": 1453,
            "start": 1453,
            "end": 1453,
            "fullWidth": 0,
            "width": 0,
            "text": ""
        }
    },
    "lineMap": {
        "lineStarts": [
            0,
            67,
            152,
            232,
            308,
            380,
            385,
            440,
            540,
            545,
            547,
            549,
            572,
            574,
            606,
            638,
            670,
            672,
            731,
            762,
            773,
            775,
            834,
            865,
            876,
            878,
            937,
            968,
            979,
            981,
            1031,
            1082,
            1133,
            1135,
            1215,
            1292,
            1369,
            1422,
            1429,
            1453
        ],
        "length": 1453
    }
}<|MERGE_RESOLUTION|>--- conflicted
+++ resolved
@@ -692,11 +692,8 @@
                                             "start": 701,
                                             "end": 708,
                                             "fullWidth": 7,
-<<<<<<< HEAD
                                             "width": 7,
-=======
                                             "modifiers": [],
->>>>>>> e3c38734
                                             "identifier": {
                                                 "kind": "IdentifierName",
                                                 "fullStart": 701,
@@ -736,11 +733,8 @@
                                             "start": 710,
                                             "end": 716,
                                             "fullWidth": 6,
-<<<<<<< HEAD
                                             "width": 6,
-=======
                                             "modifiers": [],
->>>>>>> e3c38734
                                             "identifier": {
                                                 "kind": "IdentifierName",
                                                 "fullStart": 710,
@@ -780,11 +774,8 @@
                                             "start": 718,
                                             "end": 721,
                                             "fullWidth": 3,
-<<<<<<< HEAD
                                             "width": 3,
-=======
                                             "modifiers": [],
->>>>>>> e3c38734
                                             "identifier": {
                                                 "kind": "IdentifierName",
                                                 "fullStart": 718,
@@ -824,11 +815,8 @@
                                             "start": 723,
                                             "end": 726,
                                             "fullWidth": 3,
-<<<<<<< HEAD
                                             "width": 3,
-=======
                                             "modifiers": [],
->>>>>>> e3c38734
                                             "identifier": {
                                                 "kind": "IdentifierName",
                                                 "fullStart": 723,
@@ -1106,11 +1094,8 @@
                                             "start": 804,
                                             "end": 811,
                                             "fullWidth": 7,
-<<<<<<< HEAD
                                             "width": 7,
-=======
                                             "modifiers": [],
->>>>>>> e3c38734
                                             "identifier": {
                                                 "kind": "IdentifierName",
                                                 "fullStart": 804,
@@ -1150,11 +1135,8 @@
                                             "start": 813,
                                             "end": 819,
                                             "fullWidth": 6,
-<<<<<<< HEAD
                                             "width": 6,
-=======
                                             "modifiers": [],
->>>>>>> e3c38734
                                             "identifier": {
                                                 "kind": "IdentifierName",
                                                 "fullStart": 813,
@@ -1194,11 +1176,8 @@
                                             "start": 821,
                                             "end": 824,
                                             "fullWidth": 3,
-<<<<<<< HEAD
                                             "width": 3,
-=======
                                             "modifiers": [],
->>>>>>> e3c38734
                                             "identifier": {
                                                 "kind": "IdentifierName",
                                                 "fullStart": 821,
@@ -1238,11 +1217,8 @@
                                             "start": 826,
                                             "end": 829,
                                             "fullWidth": 3,
-<<<<<<< HEAD
                                             "width": 3,
-=======
                                             "modifiers": [],
->>>>>>> e3c38734
                                             "identifier": {
                                                 "kind": "IdentifierName",
                                                 "fullStart": 826,
@@ -1520,11 +1496,8 @@
                                             "start": 907,
                                             "end": 914,
                                             "fullWidth": 7,
-<<<<<<< HEAD
                                             "width": 7,
-=======
                                             "modifiers": [],
->>>>>>> e3c38734
                                             "identifier": {
                                                 "kind": "IdentifierName",
                                                 "fullStart": 907,
@@ -1564,11 +1537,8 @@
                                             "start": 916,
                                             "end": 922,
                                             "fullWidth": 6,
-<<<<<<< HEAD
                                             "width": 6,
-=======
                                             "modifiers": [],
->>>>>>> e3c38734
                                             "identifier": {
                                                 "kind": "IdentifierName",
                                                 "fullStart": 916,
@@ -1608,11 +1578,8 @@
                                             "start": 924,
                                             "end": 927,
                                             "fullWidth": 3,
-<<<<<<< HEAD
                                             "width": 3,
-=======
                                             "modifiers": [],
->>>>>>> e3c38734
                                             "identifier": {
                                                 "kind": "IdentifierName",
                                                 "fullStart": 924,
@@ -1652,11 +1619,8 @@
                                             "start": 929,
                                             "end": 932,
                                             "fullWidth": 3,
-<<<<<<< HEAD
                                             "width": 3,
-=======
                                             "modifiers": [],
->>>>>>> e3c38734
                                             "identifier": {
                                                 "kind": "IdentifierName",
                                                 "fullStart": 929,
