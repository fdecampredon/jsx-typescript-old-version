{
    "isDeclaration": false,
    "languageVersion": "EcmaScript5",
    "parseOptions": {
        "allowAutomaticSemicolonInsertion": true
    },
    "sourceUnit": {
        "kind": "SourceUnit",
        "fullStart": 0,
        "fullEnd": 1463,
        "start": 573,
        "end": 1463,
        "fullWidth": 1463,
        "width": 890,
        "isIncrementallyUnusable": true,
        "moduleElements": [
            {
                "kind": "FunctionDeclaration",
                "fullStart": 0,
                "fullEnd": 1439,
                "start": 573,
                "end": 1437,
                "fullWidth": 1439,
                "width": 864,
                "isIncrementallyUnusable": true,
                "modifiers": [],
                "functionKeyword": {
                    "kind": "FunctionKeyword",
                    "fullStart": 0,
                    "fullEnd": 582,
                    "start": 573,
                    "end": 581,
                    "fullWidth": 582,
                    "width": 8,
                    "text": "function",
                    "value": "function",
                    "valueText": "function",
                    "hasLeadingTrivia": true,
                    "hasLeadingComment": true,
                    "hasLeadingNewLine": true,
                    "hasTrailingTrivia": true,
                    "leadingTrivia": [
                        {
                            "kind": "SingleLineCommentTrivia",
                            "text": "/// Copyright (c) 2012 Ecma International.  All rights reserved. "
                        },
                        {
                            "kind": "NewLineTrivia",
                            "text": "\r\n"
                        },
                        {
                            "kind": "SingleLineCommentTrivia",
                            "text": "/// Ecma International makes this code available under the terms and conditions set"
                        },
                        {
                            "kind": "NewLineTrivia",
                            "text": "\r\n"
                        },
                        {
                            "kind": "SingleLineCommentTrivia",
                            "text": "/// forth on http://hg.ecmascript.org/tests/test262/raw-file/tip/LICENSE (the "
                        },
                        {
                            "kind": "NewLineTrivia",
                            "text": "\r\n"
                        },
                        {
                            "kind": "SingleLineCommentTrivia",
                            "text": "/// \"Use Terms\").   Any redistribution of this code must retain the above "
                        },
                        {
                            "kind": "NewLineTrivia",
                            "text": "\r\n"
                        },
                        {
                            "kind": "SingleLineCommentTrivia",
                            "text": "/// copyright and this notice and otherwise comply with the Use Terms."
                        },
                        {
                            "kind": "NewLineTrivia",
                            "text": "\r\n"
                        },
                        {
                            "kind": "MultiLineCommentTrivia",
                            "text": "/**\r\n * @path ch15/15.4/15.4.4/15.4.4.22/15.4.4.22-9-c-i-30.js\r\n * @description Array.prototype.reduceRight - element changed by getter on previous iterations is observed on an Array\r\n */"
                        },
                        {
                            "kind": "NewLineTrivia",
                            "text": "\r\n"
                        },
                        {
                            "kind": "NewLineTrivia",
                            "text": "\r\n"
                        },
                        {
                            "kind": "NewLineTrivia",
                            "text": "\r\n"
                        }
                    ],
                    "trailingTrivia": [
                        {
                            "kind": "WhitespaceTrivia",
                            "text": " "
                        }
                    ]
                },
                "identifier": {
                    "kind": "IdentifierName",
                    "fullStart": 582,
                    "fullEnd": 590,
                    "start": 582,
                    "end": 590,
                    "fullWidth": 8,
                    "width": 8,
                    "text": "testcase",
                    "value": "testcase",
                    "valueText": "testcase"
                },
                "callSignature": {
                    "kind": "CallSignature",
                    "fullStart": 590,
                    "fullEnd": 593,
                    "start": 590,
                    "end": 592,
                    "fullWidth": 3,
                    "width": 2,
                    "parameterList": {
                        "kind": "ParameterList",
                        "fullStart": 590,
                        "fullEnd": 593,
                        "start": 590,
                        "end": 592,
                        "fullWidth": 3,
                        "width": 2,
                        "openParenToken": {
                            "kind": "OpenParenToken",
                            "fullStart": 590,
                            "fullEnd": 591,
                            "start": 590,
                            "end": 591,
                            "fullWidth": 1,
                            "width": 1,
                            "text": "(",
                            "value": "(",
                            "valueText": "("
                        },
                        "parameters": [],
                        "closeParenToken": {
                            "kind": "CloseParenToken",
                            "fullStart": 591,
                            "fullEnd": 593,
                            "start": 591,
                            "end": 592,
                            "fullWidth": 2,
                            "width": 1,
                            "text": ")",
                            "value": ")",
                            "valueText": ")",
                            "hasTrailingTrivia": true,
                            "trailingTrivia": [
                                {
                                    "kind": "WhitespaceTrivia",
                                    "text": " "
                                }
                            ]
                        }
                    }
                },
                "block": {
                    "kind": "Block",
                    "fullStart": 593,
                    "fullEnd": 1439,
                    "start": 593,
                    "end": 1437,
                    "fullWidth": 846,
                    "width": 844,
                    "isIncrementallyUnusable": true,
                    "openBraceToken": {
                        "kind": "OpenBraceToken",
                        "fullStart": 593,
                        "fullEnd": 596,
                        "start": 593,
                        "end": 594,
                        "fullWidth": 3,
                        "width": 1,
                        "text": "{",
                        "value": "{",
                        "valueText": "{",
                        "hasTrailingTrivia": true,
                        "hasTrailingNewLine": true,
                        "trailingTrivia": [
                            {
                                "kind": "NewLineTrivia",
                                "text": "\r\n"
                            }
                        ]
                    },
                    "statements": [
                        {
                            "kind": "VariableStatement",
                            "fullStart": 596,
                            "fullEnd": 631,
                            "start": 606,
                            "end": 629,
                            "fullWidth": 35,
                            "width": 23,
                            "modifiers": [],
                            "variableDeclaration": {
                                "kind": "VariableDeclaration",
                                "fullStart": 596,
                                "fullEnd": 628,
                                "start": 606,
                                "end": 628,
                                "fullWidth": 32,
                                "width": 22,
                                "varKeyword": {
                                    "kind": "VarKeyword",
                                    "fullStart": 596,
                                    "fullEnd": 610,
                                    "start": 606,
                                    "end": 609,
                                    "fullWidth": 14,
                                    "width": 3,
                                    "text": "var",
                                    "value": "var",
                                    "valueText": "var",
                                    "hasLeadingTrivia": true,
                                    "hasLeadingNewLine": true,
                                    "hasTrailingTrivia": true,
                                    "leadingTrivia": [
                                        {
                                            "kind": "NewLineTrivia",
                                            "text": "\r\n"
                                        },
                                        {
                                            "kind": "WhitespaceTrivia",
                                            "text": "        "
                                        }
                                    ],
                                    "trailingTrivia": [
                                        {
                                            "kind": "WhitespaceTrivia",
                                            "text": " "
                                        }
                                    ]
                                },
                                "variableDeclarators": [
                                    {
                                        "kind": "VariableDeclarator",
                                        "fullStart": 610,
                                        "fullEnd": 628,
                                        "start": 610,
                                        "end": 628,
                                        "fullWidth": 18,
                                        "width": 18,
                                        "identifier": {
                                            "kind": "IdentifierName",
                                            "fullStart": 610,
                                            "fullEnd": 621,
                                            "start": 610,
                                            "end": 620,
                                            "fullWidth": 11,
                                            "width": 10,
                                            "text": "testResult",
                                            "value": "testResult",
                                            "valueText": "testResult",
                                            "hasTrailingTrivia": true,
                                            "trailingTrivia": [
                                                {
                                                    "kind": "WhitespaceTrivia",
                                                    "text": " "
                                                }
                                            ]
                                        },
                                        "equalsValueClause": {
                                            "kind": "EqualsValueClause",
                                            "fullStart": 621,
                                            "fullEnd": 628,
                                            "start": 621,
                                            "end": 628,
                                            "fullWidth": 7,
                                            "width": 7,
                                            "equalsToken": {
                                                "kind": "EqualsToken",
                                                "fullStart": 621,
                                                "fullEnd": 623,
                                                "start": 621,
                                                "end": 622,
                                                "fullWidth": 2,
                                                "width": 1,
                                                "text": "=",
                                                "value": "=",
                                                "valueText": "=",
                                                "hasTrailingTrivia": true,
                                                "trailingTrivia": [
                                                    {
                                                        "kind": "WhitespaceTrivia",
                                                        "text": " "
                                                    }
                                                ]
                                            },
                                            "value": {
                                                "kind": "FalseKeyword",
                                                "fullStart": 623,
                                                "fullEnd": 628,
                                                "start": 623,
                                                "end": 628,
                                                "fullWidth": 5,
                                                "width": 5,
                                                "text": "false",
                                                "value": false,
                                                "valueText": "false"
                                            }
                                        }
                                    }
                                ]
                            },
                            "semicolonToken": {
                                "kind": "SemicolonToken",
                                "fullStart": 628,
                                "fullEnd": 631,
                                "start": 628,
                                "end": 629,
                                "fullWidth": 3,
                                "width": 1,
                                "text": ";",
                                "value": ";",
                                "valueText": ";",
                                "hasTrailingTrivia": true,
                                "hasTrailingNewLine": true,
                                "trailingTrivia": [
                                    {
                                        "kind": "NewLineTrivia",
                                        "text": "\r\n"
                                    }
                                ]
                            }
                        },
                        {
                            "kind": "FunctionDeclaration",
                            "fullStart": 631,
                            "fullEnd": 791,
                            "start": 639,
                            "end": 789,
                            "fullWidth": 160,
                            "width": 150,
                            "modifiers": [],
                            "functionKeyword": {
                                "kind": "FunctionKeyword",
                                "fullStart": 631,
                                "fullEnd": 648,
                                "start": 639,
                                "end": 647,
                                "fullWidth": 17,
                                "width": 8,
                                "text": "function",
                                "value": "function",
                                "valueText": "function",
                                "hasLeadingTrivia": true,
                                "hasTrailingTrivia": true,
                                "leadingTrivia": [
                                    {
                                        "kind": "WhitespaceTrivia",
                                        "text": "        "
                                    }
                                ],
                                "trailingTrivia": [
                                    {
                                        "kind": "WhitespaceTrivia",
                                        "text": " "
                                    }
                                ]
                            },
                            "identifier": {
                                "kind": "IdentifierName",
                                "fullStart": 648,
                                "fullEnd": 658,
                                "start": 648,
                                "end": 658,
                                "fullWidth": 10,
                                "width": 10,
                                "text": "callbackfn",
                                "value": "callbackfn",
                                "valueText": "callbackfn"
                            },
                            "callSignature": {
                                "kind": "CallSignature",
                                "fullStart": 658,
                                "fullEnd": 686,
                                "start": 658,
                                "end": 685,
                                "fullWidth": 28,
                                "width": 27,
                                "parameterList": {
                                    "kind": "ParameterList",
                                    "fullStart": 658,
                                    "fullEnd": 686,
                                    "start": 658,
                                    "end": 685,
                                    "fullWidth": 28,
                                    "width": 27,
                                    "openParenToken": {
                                        "kind": "OpenParenToken",
                                        "fullStart": 658,
                                        "fullEnd": 659,
                                        "start": 658,
                                        "end": 659,
                                        "fullWidth": 1,
                                        "width": 1,
                                        "text": "(",
                                        "value": "(",
                                        "valueText": "("
                                    },
                                    "parameters": [
                                        {
                                            "kind": "Parameter",
                                            "fullStart": 659,
                                            "fullEnd": 666,
                                            "start": 659,
                                            "end": 666,
                                            "fullWidth": 7,
<<<<<<< HEAD
                                            "width": 7,
=======
                                            "modifiers": [],
>>>>>>> e3c38734
                                            "identifier": {
                                                "kind": "IdentifierName",
                                                "fullStart": 659,
                                                "fullEnd": 666,
                                                "start": 659,
                                                "end": 666,
                                                "fullWidth": 7,
                                                "width": 7,
                                                "text": "prevVal",
                                                "value": "prevVal",
                                                "valueText": "prevVal"
                                            }
                                        },
                                        {
                                            "kind": "CommaToken",
                                            "fullStart": 666,
                                            "fullEnd": 668,
                                            "start": 666,
                                            "end": 667,
                                            "fullWidth": 2,
                                            "width": 1,
                                            "text": ",",
                                            "value": ",",
                                            "valueText": ",",
                                            "hasTrailingTrivia": true,
                                            "trailingTrivia": [
                                                {
                                                    "kind": "WhitespaceTrivia",
                                                    "text": " "
                                                }
                                            ]
                                        },
                                        {
                                            "kind": "Parameter",
                                            "fullStart": 668,
                                            "fullEnd": 674,
                                            "start": 668,
                                            "end": 674,
                                            "fullWidth": 6,
<<<<<<< HEAD
                                            "width": 6,
=======
                                            "modifiers": [],
>>>>>>> e3c38734
                                            "identifier": {
                                                "kind": "IdentifierName",
                                                "fullStart": 668,
                                                "fullEnd": 674,
                                                "start": 668,
                                                "end": 674,
                                                "fullWidth": 6,
                                                "width": 6,
                                                "text": "curVal",
                                                "value": "curVal",
                                                "valueText": "curVal"
                                            }
                                        },
                                        {
                                            "kind": "CommaToken",
                                            "fullStart": 674,
                                            "fullEnd": 676,
                                            "start": 674,
                                            "end": 675,
                                            "fullWidth": 2,
                                            "width": 1,
                                            "text": ",",
                                            "value": ",",
                                            "valueText": ",",
                                            "hasTrailingTrivia": true,
                                            "trailingTrivia": [
                                                {
                                                    "kind": "WhitespaceTrivia",
                                                    "text": " "
                                                }
                                            ]
                                        },
                                        {
                                            "kind": "Parameter",
                                            "fullStart": 676,
                                            "fullEnd": 679,
                                            "start": 676,
                                            "end": 679,
                                            "fullWidth": 3,
<<<<<<< HEAD
                                            "width": 3,
=======
                                            "modifiers": [],
>>>>>>> e3c38734
                                            "identifier": {
                                                "kind": "IdentifierName",
                                                "fullStart": 676,
                                                "fullEnd": 679,
                                                "start": 676,
                                                "end": 679,
                                                "fullWidth": 3,
                                                "width": 3,
                                                "text": "idx",
                                                "value": "idx",
                                                "valueText": "idx"
                                            }
                                        },
                                        {
                                            "kind": "CommaToken",
                                            "fullStart": 679,
                                            "fullEnd": 681,
                                            "start": 679,
                                            "end": 680,
                                            "fullWidth": 2,
                                            "width": 1,
                                            "text": ",",
                                            "value": ",",
                                            "valueText": ",",
                                            "hasTrailingTrivia": true,
                                            "trailingTrivia": [
                                                {
                                                    "kind": "WhitespaceTrivia",
                                                    "text": " "
                                                }
                                            ]
                                        },
                                        {
                                            "kind": "Parameter",
                                            "fullStart": 681,
                                            "fullEnd": 684,
                                            "start": 681,
                                            "end": 684,
                                            "fullWidth": 3,
<<<<<<< HEAD
                                            "width": 3,
=======
                                            "modifiers": [],
>>>>>>> e3c38734
                                            "identifier": {
                                                "kind": "IdentifierName",
                                                "fullStart": 681,
                                                "fullEnd": 684,
                                                "start": 681,
                                                "end": 684,
                                                "fullWidth": 3,
                                                "width": 3,
                                                "text": "obj",
                                                "value": "obj",
                                                "valueText": "obj"
                                            }
                                        }
                                    ],
                                    "closeParenToken": {
                                        "kind": "CloseParenToken",
                                        "fullStart": 684,
                                        "fullEnd": 686,
                                        "start": 684,
                                        "end": 685,
                                        "fullWidth": 2,
                                        "width": 1,
                                        "text": ")",
                                        "value": ")",
                                        "valueText": ")",
                                        "hasTrailingTrivia": true,
                                        "trailingTrivia": [
                                            {
                                                "kind": "WhitespaceTrivia",
                                                "text": " "
                                            }
                                        ]
                                    }
                                }
                            },
                            "block": {
                                "kind": "Block",
                                "fullStart": 686,
                                "fullEnd": 791,
                                "start": 686,
                                "end": 789,
                                "fullWidth": 105,
                                "width": 103,
                                "openBraceToken": {
                                    "kind": "OpenBraceToken",
                                    "fullStart": 686,
                                    "fullEnd": 689,
                                    "start": 686,
                                    "end": 687,
                                    "fullWidth": 3,
                                    "width": 1,
                                    "text": "{",
                                    "value": "{",
                                    "valueText": "{",
                                    "hasTrailingTrivia": true,
                                    "hasTrailingNewLine": true,
                                    "trailingTrivia": [
                                        {
                                            "kind": "NewLineTrivia",
                                            "text": "\r\n"
                                        }
                                    ]
                                },
                                "statements": [
                                    {
                                        "kind": "IfStatement",
                                        "fullStart": 689,
                                        "fullEnd": 780,
                                        "start": 701,
                                        "end": 778,
                                        "fullWidth": 91,
                                        "width": 77,
                                        "ifKeyword": {
                                            "kind": "IfKeyword",
                                            "fullStart": 689,
                                            "fullEnd": 704,
                                            "start": 701,
                                            "end": 703,
                                            "fullWidth": 15,
                                            "width": 2,
                                            "text": "if",
                                            "value": "if",
                                            "valueText": "if",
                                            "hasLeadingTrivia": true,
                                            "hasTrailingTrivia": true,
                                            "leadingTrivia": [
                                                {
                                                    "kind": "WhitespaceTrivia",
                                                    "text": "            "
                                                }
                                            ],
                                            "trailingTrivia": [
                                                {
                                                    "kind": "WhitespaceTrivia",
                                                    "text": " "
                                                }
                                            ]
                                        },
                                        "openParenToken": {
                                            "kind": "OpenParenToken",
                                            "fullStart": 704,
                                            "fullEnd": 705,
                                            "start": 704,
                                            "end": 705,
                                            "fullWidth": 1,
                                            "width": 1,
                                            "text": "(",
                                            "value": "(",
                                            "valueText": "("
                                        },
                                        "condition": {
                                            "kind": "EqualsExpression",
                                            "fullStart": 705,
                                            "fullEnd": 714,
                                            "start": 705,
                                            "end": 714,
                                            "fullWidth": 9,
                                            "width": 9,
                                            "left": {
                                                "kind": "IdentifierName",
                                                "fullStart": 705,
                                                "fullEnd": 709,
                                                "start": 705,
                                                "end": 708,
                                                "fullWidth": 4,
                                                "width": 3,
                                                "text": "idx",
                                                "value": "idx",
                                                "valueText": "idx",
                                                "hasTrailingTrivia": true,
                                                "trailingTrivia": [
                                                    {
                                                        "kind": "WhitespaceTrivia",
                                                        "text": " "
                                                    }
                                                ]
                                            },
                                            "operatorToken": {
                                                "kind": "EqualsEqualsEqualsToken",
                                                "fullStart": 709,
                                                "fullEnd": 713,
                                                "start": 709,
                                                "end": 712,
                                                "fullWidth": 4,
                                                "width": 3,
                                                "text": "===",
                                                "value": "===",
                                                "valueText": "===",
                                                "hasTrailingTrivia": true,
                                                "trailingTrivia": [
                                                    {
                                                        "kind": "WhitespaceTrivia",
                                                        "text": " "
                                                    }
                                                ]
                                            },
                                            "right": {
                                                "kind": "NumericLiteral",
                                                "fullStart": 713,
                                                "fullEnd": 714,
                                                "start": 713,
                                                "end": 714,
                                                "fullWidth": 1,
                                                "width": 1,
                                                "text": "1",
                                                "value": 1,
                                                "valueText": "1"
                                            }
                                        },
                                        "closeParenToken": {
                                            "kind": "CloseParenToken",
                                            "fullStart": 714,
                                            "fullEnd": 716,
                                            "start": 714,
                                            "end": 715,
                                            "fullWidth": 2,
                                            "width": 1,
                                            "text": ")",
                                            "value": ")",
                                            "valueText": ")",
                                            "hasTrailingTrivia": true,
                                            "trailingTrivia": [
                                                {
                                                    "kind": "WhitespaceTrivia",
                                                    "text": " "
                                                }
                                            ]
                                        },
                                        "statement": {
                                            "kind": "Block",
                                            "fullStart": 716,
                                            "fullEnd": 780,
                                            "start": 716,
                                            "end": 778,
                                            "fullWidth": 64,
                                            "width": 62,
                                            "openBraceToken": {
                                                "kind": "OpenBraceToken",
                                                "fullStart": 716,
                                                "fullEnd": 719,
                                                "start": 716,
                                                "end": 717,
                                                "fullWidth": 3,
                                                "width": 1,
                                                "text": "{",
                                                "value": "{",
                                                "valueText": "{",
                                                "hasTrailingTrivia": true,
                                                "hasTrailingNewLine": true,
                                                "trailingTrivia": [
                                                    {
                                                        "kind": "NewLineTrivia",
                                                        "text": "\r\n"
                                                    }
                                                ]
                                            },
                                            "statements": [
                                                {
                                                    "kind": "ExpressionStatement",
                                                    "fullStart": 719,
                                                    "fullEnd": 765,
                                                    "start": 735,
                                                    "end": 763,
                                                    "fullWidth": 46,
                                                    "width": 28,
                                                    "expression": {
                                                        "kind": "AssignmentExpression",
                                                        "fullStart": 719,
                                                        "fullEnd": 762,
                                                        "start": 735,
                                                        "end": 762,
                                                        "fullWidth": 43,
                                                        "width": 27,
                                                        "left": {
                                                            "kind": "IdentifierName",
                                                            "fullStart": 719,
                                                            "fullEnd": 746,
                                                            "start": 735,
                                                            "end": 745,
                                                            "fullWidth": 27,
                                                            "width": 10,
                                                            "text": "testResult",
                                                            "value": "testResult",
                                                            "valueText": "testResult",
                                                            "hasLeadingTrivia": true,
                                                            "hasTrailingTrivia": true,
                                                            "leadingTrivia": [
                                                                {
                                                                    "kind": "WhitespaceTrivia",
                                                                    "text": "                "
                                                                }
                                                            ],
                                                            "trailingTrivia": [
                                                                {
                                                                    "kind": "WhitespaceTrivia",
                                                                    "text": " "
                                                                }
                                                            ]
                                                        },
                                                        "operatorToken": {
                                                            "kind": "EqualsToken",
                                                            "fullStart": 746,
                                                            "fullEnd": 748,
                                                            "start": 746,
                                                            "end": 747,
                                                            "fullWidth": 2,
                                                            "width": 1,
                                                            "text": "=",
                                                            "value": "=",
                                                            "valueText": "=",
                                                            "hasTrailingTrivia": true,
                                                            "trailingTrivia": [
                                                                {
                                                                    "kind": "WhitespaceTrivia",
                                                                    "text": " "
                                                                }
                                                            ]
                                                        },
                                                        "right": {
                                                            "kind": "ParenthesizedExpression",
                                                            "fullStart": 748,
                                                            "fullEnd": 762,
                                                            "start": 748,
                                                            "end": 762,
                                                            "fullWidth": 14,
                                                            "width": 14,
                                                            "openParenToken": {
                                                                "kind": "OpenParenToken",
                                                                "fullStart": 748,
                                                                "fullEnd": 749,
                                                                "start": 748,
                                                                "end": 749,
                                                                "fullWidth": 1,
                                                                "width": 1,
                                                                "text": "(",
                                                                "value": "(",
                                                                "valueText": "("
                                                            },
                                                            "expression": {
                                                                "kind": "EqualsExpression",
                                                                "fullStart": 749,
                                                                "fullEnd": 761,
                                                                "start": 749,
                                                                "end": 761,
                                                                "fullWidth": 12,
                                                                "width": 12,
                                                                "left": {
                                                                    "kind": "IdentifierName",
                                                                    "fullStart": 749,
                                                                    "fullEnd": 756,
                                                                    "start": 749,
                                                                    "end": 755,
                                                                    "fullWidth": 7,
                                                                    "width": 6,
                                                                    "text": "curVal",
                                                                    "value": "curVal",
                                                                    "valueText": "curVal",
                                                                    "hasTrailingTrivia": true,
                                                                    "trailingTrivia": [
                                                                        {
                                                                            "kind": "WhitespaceTrivia",
                                                                            "text": " "
                                                                        }
                                                                    ]
                                                                },
                                                                "operatorToken": {
                                                                    "kind": "EqualsEqualsEqualsToken",
                                                                    "fullStart": 756,
                                                                    "fullEnd": 760,
                                                                    "start": 756,
                                                                    "end": 759,
                                                                    "fullWidth": 4,
                                                                    "width": 3,
                                                                    "text": "===",
                                                                    "value": "===",
                                                                    "valueText": "===",
                                                                    "hasTrailingTrivia": true,
                                                                    "trailingTrivia": [
                                                                        {
                                                                            "kind": "WhitespaceTrivia",
                                                                            "text": " "
                                                                        }
                                                                    ]
                                                                },
                                                                "right": {
                                                                    "kind": "NumericLiteral",
                                                                    "fullStart": 760,
                                                                    "fullEnd": 761,
                                                                    "start": 760,
                                                                    "end": 761,
                                                                    "fullWidth": 1,
                                                                    "width": 1,
                                                                    "text": "1",
                                                                    "value": 1,
                                                                    "valueText": "1"
                                                                }
                                                            },
                                                            "closeParenToken": {
                                                                "kind": "CloseParenToken",
                                                                "fullStart": 761,
                                                                "fullEnd": 762,
                                                                "start": 761,
                                                                "end": 762,
                                                                "fullWidth": 1,
                                                                "width": 1,
                                                                "text": ")",
                                                                "value": ")",
                                                                "valueText": ")"
                                                            }
                                                        }
                                                    },
                                                    "semicolonToken": {
                                                        "kind": "SemicolonToken",
                                                        "fullStart": 762,
                                                        "fullEnd": 765,
                                                        "start": 762,
                                                        "end": 763,
                                                        "fullWidth": 3,
                                                        "width": 1,
                                                        "text": ";",
                                                        "value": ";",
                                                        "valueText": ";",
                                                        "hasTrailingTrivia": true,
                                                        "hasTrailingNewLine": true,
                                                        "trailingTrivia": [
                                                            {
                                                                "kind": "NewLineTrivia",
                                                                "text": "\r\n"
                                                            }
                                                        ]
                                                    }
                                                }
                                            ],
                                            "closeBraceToken": {
                                                "kind": "CloseBraceToken",
                                                "fullStart": 765,
                                                "fullEnd": 780,
                                                "start": 777,
                                                "end": 778,
                                                "fullWidth": 15,
                                                "width": 1,
                                                "text": "}",
                                                "value": "}",
                                                "valueText": "}",
                                                "hasLeadingTrivia": true,
                                                "hasTrailingTrivia": true,
                                                "hasTrailingNewLine": true,
                                                "leadingTrivia": [
                                                    {
                                                        "kind": "WhitespaceTrivia",
                                                        "text": "            "
                                                    }
                                                ],
                                                "trailingTrivia": [
                                                    {
                                                        "kind": "NewLineTrivia",
                                                        "text": "\r\n"
                                                    }
                                                ]
                                            }
                                        }
                                    }
                                ],
                                "closeBraceToken": {
                                    "kind": "CloseBraceToken",
                                    "fullStart": 780,
                                    "fullEnd": 791,
                                    "start": 788,
                                    "end": 789,
                                    "fullWidth": 11,
                                    "width": 1,
                                    "text": "}",
                                    "value": "}",
                                    "valueText": "}",
                                    "hasLeadingTrivia": true,
                                    "hasTrailingTrivia": true,
                                    "hasTrailingNewLine": true,
                                    "leadingTrivia": [
                                        {
                                            "kind": "WhitespaceTrivia",
                                            "text": "        "
                                        }
                                    ],
                                    "trailingTrivia": [
                                        {
                                            "kind": "NewLineTrivia",
                                            "text": "\r\n"
                                        }
                                    ]
                                }
                            }
                        },
                        {
                            "kind": "VariableStatement",
                            "fullStart": 791,
                            "fullEnd": 819,
                            "start": 801,
                            "end": 817,
                            "fullWidth": 28,
                            "width": 16,
                            "isIncrementallyUnusable": true,
                            "modifiers": [],
                            "variableDeclaration": {
                                "kind": "VariableDeclaration",
                                "fullStart": 791,
                                "fullEnd": 816,
                                "start": 801,
                                "end": 816,
                                "fullWidth": 25,
                                "width": 15,
                                "isIncrementallyUnusable": true,
                                "varKeyword": {
                                    "kind": "VarKeyword",
                                    "fullStart": 791,
                                    "fullEnd": 805,
                                    "start": 801,
                                    "end": 804,
                                    "fullWidth": 14,
                                    "width": 3,
                                    "text": "var",
                                    "value": "var",
                                    "valueText": "var",
                                    "hasLeadingTrivia": true,
                                    "hasLeadingNewLine": true,
                                    "hasTrailingTrivia": true,
                                    "leadingTrivia": [
                                        {
                                            "kind": "NewLineTrivia",
                                            "text": "\r\n"
                                        },
                                        {
                                            "kind": "WhitespaceTrivia",
                                            "text": "        "
                                        }
                                    ],
                                    "trailingTrivia": [
                                        {
                                            "kind": "WhitespaceTrivia",
                                            "text": " "
                                        }
                                    ]
                                },
                                "variableDeclarators": [
                                    {
                                        "kind": "VariableDeclarator",
                                        "fullStart": 805,
                                        "fullEnd": 816,
                                        "start": 805,
                                        "end": 816,
                                        "fullWidth": 11,
                                        "width": 11,
                                        "isIncrementallyUnusable": true,
                                        "identifier": {
                                            "kind": "IdentifierName",
                                            "fullStart": 805,
                                            "fullEnd": 809,
                                            "start": 805,
                                            "end": 808,
                                            "fullWidth": 4,
                                            "width": 3,
                                            "text": "arr",
                                            "value": "arr",
                                            "valueText": "arr",
                                            "hasTrailingTrivia": true,
                                            "trailingTrivia": [
                                                {
                                                    "kind": "WhitespaceTrivia",
                                                    "text": " "
                                                }
                                            ]
                                        },
                                        "equalsValueClause": {
                                            "kind": "EqualsValueClause",
                                            "fullStart": 809,
                                            "fullEnd": 816,
                                            "start": 809,
                                            "end": 816,
                                            "fullWidth": 7,
                                            "width": 7,
                                            "isIncrementallyUnusable": true,
                                            "equalsToken": {
                                                "kind": "EqualsToken",
                                                "fullStart": 809,
                                                "fullEnd": 811,
                                                "start": 809,
                                                "end": 810,
                                                "fullWidth": 2,
                                                "width": 1,
                                                "text": "=",
                                                "value": "=",
                                                "valueText": "=",
                                                "hasTrailingTrivia": true,
                                                "trailingTrivia": [
                                                    {
                                                        "kind": "WhitespaceTrivia",
                                                        "text": " "
                                                    }
                                                ]
                                            },
                                            "value": {
                                                "kind": "ArrayLiteralExpression",
                                                "fullStart": 811,
                                                "fullEnd": 816,
                                                "start": 811,
                                                "end": 816,
                                                "fullWidth": 5,
                                                "width": 5,
                                                "isIncrementallyUnusable": true,
                                                "openBracketToken": {
                                                    "kind": "OpenBracketToken",
                                                    "fullStart": 811,
                                                    "fullEnd": 812,
                                                    "start": 811,
                                                    "end": 812,
                                                    "fullWidth": 1,
                                                    "width": 1,
                                                    "text": "[",
                                                    "value": "[",
                                                    "valueText": "["
                                                },
                                                "expressions": [
                                                    {
                                                        "kind": "OmittedExpression",
                                                        "fullStart": -1,
                                                        "fullEnd": -1,
                                                        "start": -1,
                                                        "end": -1,
                                                        "fullWidth": 0,
                                                        "width": 0,
                                                        "isIncrementallyUnusable": true
                                                    },
                                                    {
                                                        "kind": "CommaToken",
                                                        "fullStart": 812,
                                                        "fullEnd": 814,
                                                        "start": 812,
                                                        "end": 813,
                                                        "fullWidth": 2,
                                                        "width": 1,
                                                        "text": ",",
                                                        "value": ",",
                                                        "valueText": ",",
                                                        "hasTrailingTrivia": true,
                                                        "trailingTrivia": [
                                                            {
                                                                "kind": "WhitespaceTrivia",
                                                                "text": " "
                                                            }
                                                        ]
                                                    },
                                                    {
                                                        "kind": "OmittedExpression",
                                                        "fullStart": -1,
                                                        "fullEnd": -1,
                                                        "start": -1,
                                                        "end": -1,
                                                        "fullWidth": 0,
                                                        "width": 0,
                                                        "isIncrementallyUnusable": true
                                                    },
                                                    {
                                                        "kind": "CommaToken",
                                                        "fullStart": 814,
                                                        "fullEnd": 815,
                                                        "start": 814,
                                                        "end": 815,
                                                        "fullWidth": 1,
                                                        "width": 1,
                                                        "text": ",",
                                                        "value": ",",
                                                        "valueText": ","
                                                    }
                                                ],
                                                "closeBracketToken": {
                                                    "kind": "CloseBracketToken",
                                                    "fullStart": 815,
                                                    "fullEnd": 816,
                                                    "start": 815,
                                                    "end": 816,
                                                    "fullWidth": 1,
                                                    "width": 1,
                                                    "text": "]",
                                                    "value": "]",
                                                    "valueText": "]"
                                                }
                                            }
                                        }
                                    }
                                ]
                            },
                            "semicolonToken": {
                                "kind": "SemicolonToken",
                                "fullStart": 816,
                                "fullEnd": 819,
                                "start": 816,
                                "end": 817,
                                "fullWidth": 3,
                                "width": 1,
                                "text": ";",
                                "value": ";",
                                "valueText": ";",
                                "hasTrailingTrivia": true,
                                "hasTrailingNewLine": true,
                                "trailingTrivia": [
                                    {
                                        "kind": "NewLineTrivia",
                                        "text": "\r\n"
                                    }
                                ]
                            }
                        },
                        {
                            "kind": "VariableStatement",
                            "fullStart": 819,
                            "fullEnd": 856,
                            "start": 827,
                            "end": 854,
                            "fullWidth": 37,
                            "width": 27,
                            "modifiers": [],
                            "variableDeclaration": {
                                "kind": "VariableDeclaration",
                                "fullStart": 819,
                                "fullEnd": 853,
                                "start": 827,
                                "end": 853,
                                "fullWidth": 34,
                                "width": 26,
                                "varKeyword": {
                                    "kind": "VarKeyword",
                                    "fullStart": 819,
                                    "fullEnd": 831,
                                    "start": 827,
                                    "end": 830,
                                    "fullWidth": 12,
                                    "width": 3,
                                    "text": "var",
                                    "value": "var",
                                    "valueText": "var",
                                    "hasLeadingTrivia": true,
                                    "hasTrailingTrivia": true,
                                    "leadingTrivia": [
                                        {
                                            "kind": "WhitespaceTrivia",
                                            "text": "        "
                                        }
                                    ],
                                    "trailingTrivia": [
                                        {
                                            "kind": "WhitespaceTrivia",
                                            "text": " "
                                        }
                                    ]
                                },
                                "variableDeclarators": [
                                    {
                                        "kind": "VariableDeclarator",
                                        "fullStart": 831,
                                        "fullEnd": 853,
                                        "start": 831,
                                        "end": 853,
                                        "fullWidth": 22,
                                        "width": 22,
                                        "identifier": {
                                            "kind": "IdentifierName",
                                            "fullStart": 831,
                                            "fullEnd": 846,
                                            "start": 831,
                                            "end": 845,
                                            "fullWidth": 15,
                                            "width": 14,
                                            "text": "preIterVisible",
                                            "value": "preIterVisible",
                                            "valueText": "preIterVisible",
                                            "hasTrailingTrivia": true,
                                            "trailingTrivia": [
                                                {
                                                    "kind": "WhitespaceTrivia",
                                                    "text": " "
                                                }
                                            ]
                                        },
                                        "equalsValueClause": {
                                            "kind": "EqualsValueClause",
                                            "fullStart": 846,
                                            "fullEnd": 853,
                                            "start": 846,
                                            "end": 853,
                                            "fullWidth": 7,
                                            "width": 7,
                                            "equalsToken": {
                                                "kind": "EqualsToken",
                                                "fullStart": 846,
                                                "fullEnd": 848,
                                                "start": 846,
                                                "end": 847,
                                                "fullWidth": 2,
                                                "width": 1,
                                                "text": "=",
                                                "value": "=",
                                                "valueText": "=",
                                                "hasTrailingTrivia": true,
                                                "trailingTrivia": [
                                                    {
                                                        "kind": "WhitespaceTrivia",
                                                        "text": " "
                                                    }
                                                ]
                                            },
                                            "value": {
                                                "kind": "FalseKeyword",
                                                "fullStart": 848,
                                                "fullEnd": 853,
                                                "start": 848,
                                                "end": 853,
                                                "fullWidth": 5,
                                                "width": 5,
                                                "text": "false",
                                                "value": false,
                                                "valueText": "false"
                                            }
                                        }
                                    }
                                ]
                            },
                            "semicolonToken": {
                                "kind": "SemicolonToken",
                                "fullStart": 853,
                                "fullEnd": 856,
                                "start": 853,
                                "end": 854,
                                "fullWidth": 3,
                                "width": 1,
                                "text": ";",
                                "value": ";",
                                "valueText": ";",
                                "hasTrailingTrivia": true,
                                "hasTrailingNewLine": true,
                                "trailingTrivia": [
                                    {
                                        "kind": "NewLineTrivia",
                                        "text": "\r\n"
                                    }
                                ]
                            }
                        },
                        {
                            "kind": "ExpressionStatement",
                            "fullStart": 856,
                            "fullEnd": 1061,
                            "start": 866,
                            "end": 1059,
                            "fullWidth": 205,
                            "width": 193,
                            "isIncrementallyUnusable": true,
                            "expression": {
                                "kind": "InvocationExpression",
                                "fullStart": 856,
                                "fullEnd": 1058,
                                "start": 866,
                                "end": 1058,
                                "fullWidth": 202,
                                "width": 192,
                                "isIncrementallyUnusable": true,
                                "expression": {
                                    "kind": "MemberAccessExpression",
                                    "fullStart": 856,
                                    "fullEnd": 887,
                                    "start": 866,
                                    "end": 887,
                                    "fullWidth": 31,
                                    "width": 21,
                                    "expression": {
                                        "kind": "IdentifierName",
                                        "fullStart": 856,
                                        "fullEnd": 872,
                                        "start": 866,
                                        "end": 872,
                                        "fullWidth": 16,
                                        "width": 6,
                                        "text": "Object",
                                        "value": "Object",
                                        "valueText": "Object",
                                        "hasLeadingTrivia": true,
                                        "hasLeadingNewLine": true,
                                        "leadingTrivia": [
                                            {
                                                "kind": "NewLineTrivia",
                                                "text": "\r\n"
                                            },
                                            {
                                                "kind": "WhitespaceTrivia",
                                                "text": "        "
                                            }
                                        ]
                                    },
                                    "dotToken": {
                                        "kind": "DotToken",
                                        "fullStart": 872,
                                        "fullEnd": 873,
                                        "start": 872,
                                        "end": 873,
                                        "fullWidth": 1,
                                        "width": 1,
                                        "text": ".",
                                        "value": ".",
                                        "valueText": "."
                                    },
                                    "name": {
                                        "kind": "IdentifierName",
                                        "fullStart": 873,
                                        "fullEnd": 887,
                                        "start": 873,
                                        "end": 887,
                                        "fullWidth": 14,
                                        "width": 14,
                                        "text": "defineProperty",
                                        "value": "defineProperty",
                                        "valueText": "defineProperty"
                                    }
                                },
                                "argumentList": {
                                    "kind": "ArgumentList",
                                    "fullStart": 887,
                                    "fullEnd": 1058,
                                    "start": 887,
                                    "end": 1058,
                                    "fullWidth": 171,
                                    "width": 171,
                                    "isIncrementallyUnusable": true,
                                    "openParenToken": {
                                        "kind": "OpenParenToken",
                                        "fullStart": 887,
                                        "fullEnd": 888,
                                        "start": 887,
                                        "end": 888,
                                        "fullWidth": 1,
                                        "width": 1,
                                        "text": "(",
                                        "value": "(",
                                        "valueText": "("
                                    },
                                    "arguments": [
                                        {
                                            "kind": "IdentifierName",
                                            "fullStart": 888,
                                            "fullEnd": 891,
                                            "start": 888,
                                            "end": 891,
                                            "fullWidth": 3,
                                            "width": 3,
                                            "text": "arr",
                                            "value": "arr",
                                            "valueText": "arr"
                                        },
                                        {
                                            "kind": "CommaToken",
                                            "fullStart": 891,
                                            "fullEnd": 893,
                                            "start": 891,
                                            "end": 892,
                                            "fullWidth": 2,
                                            "width": 1,
                                            "text": ",",
                                            "value": ",",
                                            "valueText": ",",
                                            "hasTrailingTrivia": true,
                                            "trailingTrivia": [
                                                {
                                                    "kind": "WhitespaceTrivia",
                                                    "text": " "
                                                }
                                            ]
                                        },
                                        {
                                            "kind": "StringLiteral",
                                            "fullStart": 893,
                                            "fullEnd": 896,
                                            "start": 893,
                                            "end": 896,
                                            "fullWidth": 3,
                                            "width": 3,
                                            "text": "\"2\"",
                                            "value": "2",
                                            "valueText": "2"
                                        },
                                        {
                                            "kind": "CommaToken",
                                            "fullStart": 896,
                                            "fullEnd": 898,
                                            "start": 896,
                                            "end": 897,
                                            "fullWidth": 2,
                                            "width": 1,
                                            "text": ",",
                                            "value": ",",
                                            "valueText": ",",
                                            "hasTrailingTrivia": true,
                                            "trailingTrivia": [
                                                {
                                                    "kind": "WhitespaceTrivia",
                                                    "text": " "
                                                }
                                            ]
                                        },
                                        {
                                            "kind": "ObjectLiteralExpression",
                                            "fullStart": 898,
                                            "fullEnd": 1057,
                                            "start": 898,
                                            "end": 1057,
                                            "fullWidth": 159,
                                            "width": 159,
                                            "isIncrementallyUnusable": true,
                                            "openBraceToken": {
                                                "kind": "OpenBraceToken",
                                                "fullStart": 898,
                                                "fullEnd": 901,
                                                "start": 898,
                                                "end": 899,
                                                "fullWidth": 3,
                                                "width": 1,
                                                "text": "{",
                                                "value": "{",
                                                "valueText": "{",
                                                "hasTrailingTrivia": true,
                                                "hasTrailingNewLine": true,
                                                "trailingTrivia": [
                                                    {
                                                        "kind": "NewLineTrivia",
                                                        "text": "\r\n"
                                                    }
                                                ]
                                            },
                                            "propertyAssignments": [
                                                {
                                                    "kind": "SimplePropertyAssignment",
                                                    "fullStart": 901,
                                                    "fullEnd": 1013,
                                                    "start": 913,
                                                    "end": 1013,
                                                    "fullWidth": 112,
                                                    "width": 100,
                                                    "isIncrementallyUnusable": true,
                                                    "propertyName": {
                                                        "kind": "IdentifierName",
                                                        "fullStart": 901,
                                                        "fullEnd": 916,
                                                        "start": 913,
                                                        "end": 916,
                                                        "fullWidth": 15,
                                                        "width": 3,
                                                        "text": "get",
                                                        "value": "get",
                                                        "valueText": "get",
                                                        "hasLeadingTrivia": true,
                                                        "leadingTrivia": [
                                                            {
                                                                "kind": "WhitespaceTrivia",
                                                                "text": "            "
                                                            }
                                                        ]
                                                    },
                                                    "colonToken": {
                                                        "kind": "ColonToken",
                                                        "fullStart": 916,
                                                        "fullEnd": 918,
                                                        "start": 916,
                                                        "end": 917,
                                                        "fullWidth": 2,
                                                        "width": 1,
                                                        "text": ":",
                                                        "value": ":",
                                                        "valueText": ":",
                                                        "hasTrailingTrivia": true,
                                                        "trailingTrivia": [
                                                            {
                                                                "kind": "WhitespaceTrivia",
                                                                "text": " "
                                                            }
                                                        ]
                                                    },
                                                    "expression": {
                                                        "kind": "FunctionExpression",
                                                        "fullStart": 918,
                                                        "fullEnd": 1013,
                                                        "start": 918,
                                                        "end": 1013,
                                                        "fullWidth": 95,
                                                        "width": 95,
                                                        "functionKeyword": {
                                                            "kind": "FunctionKeyword",
                                                            "fullStart": 918,
                                                            "fullEnd": 927,
                                                            "start": 918,
                                                            "end": 926,
                                                            "fullWidth": 9,
                                                            "width": 8,
                                                            "text": "function",
                                                            "value": "function",
                                                            "valueText": "function",
                                                            "hasTrailingTrivia": true,
                                                            "trailingTrivia": [
                                                                {
                                                                    "kind": "WhitespaceTrivia",
                                                                    "text": " "
                                                                }
                                                            ]
                                                        },
                                                        "callSignature": {
                                                            "kind": "CallSignature",
                                                            "fullStart": 927,
                                                            "fullEnd": 930,
                                                            "start": 927,
                                                            "end": 929,
                                                            "fullWidth": 3,
                                                            "width": 2,
                                                            "parameterList": {
                                                                "kind": "ParameterList",
                                                                "fullStart": 927,
                                                                "fullEnd": 930,
                                                                "start": 927,
                                                                "end": 929,
                                                                "fullWidth": 3,
                                                                "width": 2,
                                                                "openParenToken": {
                                                                    "kind": "OpenParenToken",
                                                                    "fullStart": 927,
                                                                    "fullEnd": 928,
                                                                    "start": 927,
                                                                    "end": 928,
                                                                    "fullWidth": 1,
                                                                    "width": 1,
                                                                    "text": "(",
                                                                    "value": "(",
                                                                    "valueText": "("
                                                                },
                                                                "parameters": [],
                                                                "closeParenToken": {
                                                                    "kind": "CloseParenToken",
                                                                    "fullStart": 928,
                                                                    "fullEnd": 930,
                                                                    "start": 928,
                                                                    "end": 929,
                                                                    "fullWidth": 2,
                                                                    "width": 1,
                                                                    "text": ")",
                                                                    "value": ")",
                                                                    "valueText": ")",
                                                                    "hasTrailingTrivia": true,
                                                                    "trailingTrivia": [
                                                                        {
                                                                            "kind": "WhitespaceTrivia",
                                                                            "text": " "
                                                                        }
                                                                    ]
                                                                }
                                                            }
                                                        },
                                                        "block": {
                                                            "kind": "Block",
                                                            "fullStart": 930,
                                                            "fullEnd": 1013,
                                                            "start": 930,
                                                            "end": 1013,
                                                            "fullWidth": 83,
                                                            "width": 83,
                                                            "openBraceToken": {
                                                                "kind": "OpenBraceToken",
                                                                "fullStart": 930,
                                                                "fullEnd": 933,
                                                                "start": 930,
                                                                "end": 931,
                                                                "fullWidth": 3,
                                                                "width": 1,
                                                                "text": "{",
                                                                "value": "{",
                                                                "valueText": "{",
                                                                "hasTrailingTrivia": true,
                                                                "hasTrailingNewLine": true,
                                                                "trailingTrivia": [
                                                                    {
                                                                        "kind": "NewLineTrivia",
                                                                        "text": "\r\n"
                                                                    }
                                                                ]
                                                            },
                                                            "statements": [
                                                                {
                                                                    "kind": "ExpressionStatement",
                                                                    "fullStart": 933,
                                                                    "fullEnd": 973,
                                                                    "start": 949,
                                                                    "end": 971,
                                                                    "fullWidth": 40,
                                                                    "width": 22,
                                                                    "expression": {
                                                                        "kind": "AssignmentExpression",
                                                                        "fullStart": 933,
                                                                        "fullEnd": 970,
                                                                        "start": 949,
                                                                        "end": 970,
                                                                        "fullWidth": 37,
                                                                        "width": 21,
                                                                        "left": {
                                                                            "kind": "IdentifierName",
                                                                            "fullStart": 933,
                                                                            "fullEnd": 964,
                                                                            "start": 949,
                                                                            "end": 963,
                                                                            "fullWidth": 31,
                                                                            "width": 14,
                                                                            "text": "preIterVisible",
                                                                            "value": "preIterVisible",
                                                                            "valueText": "preIterVisible",
                                                                            "hasLeadingTrivia": true,
                                                                            "hasTrailingTrivia": true,
                                                                            "leadingTrivia": [
                                                                                {
                                                                                    "kind": "WhitespaceTrivia",
                                                                                    "text": "                "
                                                                                }
                                                                            ],
                                                                            "trailingTrivia": [
                                                                                {
                                                                                    "kind": "WhitespaceTrivia",
                                                                                    "text": " "
                                                                                }
                                                                            ]
                                                                        },
                                                                        "operatorToken": {
                                                                            "kind": "EqualsToken",
                                                                            "fullStart": 964,
                                                                            "fullEnd": 966,
                                                                            "start": 964,
                                                                            "end": 965,
                                                                            "fullWidth": 2,
                                                                            "width": 1,
                                                                            "text": "=",
                                                                            "value": "=",
                                                                            "valueText": "=",
                                                                            "hasTrailingTrivia": true,
                                                                            "trailingTrivia": [
                                                                                {
                                                                                    "kind": "WhitespaceTrivia",
                                                                                    "text": " "
                                                                                }
                                                                            ]
                                                                        },
                                                                        "right": {
                                                                            "kind": "TrueKeyword",
                                                                            "fullStart": 966,
                                                                            "fullEnd": 970,
                                                                            "start": 966,
                                                                            "end": 970,
                                                                            "fullWidth": 4,
                                                                            "width": 4,
                                                                            "text": "true",
                                                                            "value": true,
                                                                            "valueText": "true"
                                                                        }
                                                                    },
                                                                    "semicolonToken": {
                                                                        "kind": "SemicolonToken",
                                                                        "fullStart": 970,
                                                                        "fullEnd": 973,
                                                                        "start": 970,
                                                                        "end": 971,
                                                                        "fullWidth": 3,
                                                                        "width": 1,
                                                                        "text": ";",
                                                                        "value": ";",
                                                                        "valueText": ";",
                                                                        "hasTrailingTrivia": true,
                                                                        "hasTrailingNewLine": true,
                                                                        "trailingTrivia": [
                                                                            {
                                                                                "kind": "NewLineTrivia",
                                                                                "text": "\r\n"
                                                                            }
                                                                        ]
                                                                    }
                                                                },
                                                                {
                                                                    "kind": "ReturnStatement",
                                                                    "fullStart": 973,
                                                                    "fullEnd": 1000,
                                                                    "start": 989,
                                                                    "end": 998,
                                                                    "fullWidth": 27,
                                                                    "width": 9,
                                                                    "returnKeyword": {
                                                                        "kind": "ReturnKeyword",
                                                                        "fullStart": 973,
                                                                        "fullEnd": 996,
                                                                        "start": 989,
                                                                        "end": 995,
                                                                        "fullWidth": 23,
                                                                        "width": 6,
                                                                        "text": "return",
                                                                        "value": "return",
                                                                        "valueText": "return",
                                                                        "hasLeadingTrivia": true,
                                                                        "hasTrailingTrivia": true,
                                                                        "leadingTrivia": [
                                                                            {
                                                                                "kind": "WhitespaceTrivia",
                                                                                "text": "                "
                                                                            }
                                                                        ],
                                                                        "trailingTrivia": [
                                                                            {
                                                                                "kind": "WhitespaceTrivia",
                                                                                "text": " "
                                                                            }
                                                                        ]
                                                                    },
                                                                    "expression": {
                                                                        "kind": "NumericLiteral",
                                                                        "fullStart": 996,
                                                                        "fullEnd": 997,
                                                                        "start": 996,
                                                                        "end": 997,
                                                                        "fullWidth": 1,
                                                                        "width": 1,
                                                                        "text": "0",
                                                                        "value": 0,
                                                                        "valueText": "0"
                                                                    },
                                                                    "semicolonToken": {
                                                                        "kind": "SemicolonToken",
                                                                        "fullStart": 997,
                                                                        "fullEnd": 1000,
                                                                        "start": 997,
                                                                        "end": 998,
                                                                        "fullWidth": 3,
                                                                        "width": 1,
                                                                        "text": ";",
                                                                        "value": ";",
                                                                        "valueText": ";",
                                                                        "hasTrailingTrivia": true,
                                                                        "hasTrailingNewLine": true,
                                                                        "trailingTrivia": [
                                                                            {
                                                                                "kind": "NewLineTrivia",
                                                                                "text": "\r\n"
                                                                            }
                                                                        ]
                                                                    }
                                                                }
                                                            ],
                                                            "closeBraceToken": {
                                                                "kind": "CloseBraceToken",
                                                                "fullStart": 1000,
                                                                "fullEnd": 1013,
                                                                "start": 1012,
                                                                "end": 1013,
                                                                "fullWidth": 13,
                                                                "width": 1,
                                                                "text": "}",
                                                                "value": "}",
                                                                "valueText": "}",
                                                                "hasLeadingTrivia": true,
                                                                "leadingTrivia": [
                                                                    {
                                                                        "kind": "WhitespaceTrivia",
                                                                        "text": "            "
                                                                    }
                                                                ]
                                                            }
                                                        }
                                                    }
                                                },
                                                {
                                                    "kind": "CommaToken",
                                                    "fullStart": 1013,
                                                    "fullEnd": 1016,
                                                    "start": 1013,
                                                    "end": 1014,
                                                    "fullWidth": 3,
                                                    "width": 1,
                                                    "text": ",",
                                                    "value": ",",
                                                    "valueText": ",",
                                                    "hasTrailingTrivia": true,
                                                    "hasTrailingNewLine": true,
                                                    "trailingTrivia": [
                                                        {
                                                            "kind": "NewLineTrivia",
                                                            "text": "\r\n"
                                                        }
                                                    ]
                                                },
                                                {
                                                    "kind": "SimplePropertyAssignment",
                                                    "fullStart": 1016,
                                                    "fullEnd": 1048,
                                                    "start": 1028,
                                                    "end": 1046,
                                                    "fullWidth": 32,
                                                    "width": 18,
                                                    "propertyName": {
                                                        "kind": "IdentifierName",
                                                        "fullStart": 1016,
                                                        "fullEnd": 1040,
                                                        "start": 1028,
                                                        "end": 1040,
                                                        "fullWidth": 24,
                                                        "width": 12,
                                                        "text": "configurable",
                                                        "value": "configurable",
                                                        "valueText": "configurable",
                                                        "hasLeadingTrivia": true,
                                                        "leadingTrivia": [
                                                            {
                                                                "kind": "WhitespaceTrivia",
                                                                "text": "            "
                                                            }
                                                        ]
                                                    },
                                                    "colonToken": {
                                                        "kind": "ColonToken",
                                                        "fullStart": 1040,
                                                        "fullEnd": 1042,
                                                        "start": 1040,
                                                        "end": 1041,
                                                        "fullWidth": 2,
                                                        "width": 1,
                                                        "text": ":",
                                                        "value": ":",
                                                        "valueText": ":",
                                                        "hasTrailingTrivia": true,
                                                        "trailingTrivia": [
                                                            {
                                                                "kind": "WhitespaceTrivia",
                                                                "text": " "
                                                            }
                                                        ]
                                                    },
                                                    "expression": {
                                                        "kind": "TrueKeyword",
                                                        "fullStart": 1042,
                                                        "fullEnd": 1048,
                                                        "start": 1042,
                                                        "end": 1046,
                                                        "fullWidth": 6,
                                                        "width": 4,
                                                        "text": "true",
                                                        "value": true,
                                                        "valueText": "true",
                                                        "hasTrailingTrivia": true,
                                                        "hasTrailingNewLine": true,
                                                        "trailingTrivia": [
                                                            {
                                                                "kind": "NewLineTrivia",
                                                                "text": "\r\n"
                                                            }
                                                        ]
                                                    }
                                                }
                                            ],
                                            "closeBraceToken": {
                                                "kind": "CloseBraceToken",
                                                "fullStart": 1048,
                                                "fullEnd": 1057,
                                                "start": 1056,
                                                "end": 1057,
                                                "fullWidth": 9,
                                                "width": 1,
                                                "text": "}",
                                                "value": "}",
                                                "valueText": "}",
                                                "hasLeadingTrivia": true,
                                                "leadingTrivia": [
                                                    {
                                                        "kind": "WhitespaceTrivia",
                                                        "text": "        "
                                                    }
                                                ]
                                            }
                                        }
                                    ],
                                    "closeParenToken": {
                                        "kind": "CloseParenToken",
                                        "fullStart": 1057,
                                        "fullEnd": 1058,
                                        "start": 1057,
                                        "end": 1058,
                                        "fullWidth": 1,
                                        "width": 1,
                                        "text": ")",
                                        "value": ")",
                                        "valueText": ")"
                                    }
                                }
                            },
                            "semicolonToken": {
                                "kind": "SemicolonToken",
                                "fullStart": 1058,
                                "fullEnd": 1061,
                                "start": 1058,
                                "end": 1059,
                                "fullWidth": 3,
                                "width": 1,
                                "text": ";",
                                "value": ";",
                                "valueText": ";",
                                "hasTrailingTrivia": true,
                                "hasTrailingNewLine": true,
                                "trailingTrivia": [
                                    {
                                        "kind": "NewLineTrivia",
                                        "text": "\r\n"
                                    }
                                ]
                            }
                        },
                        {
                            "kind": "ExpressionStatement",
                            "fullStart": 1061,
                            "fullEnd": 1348,
                            "start": 1071,
                            "end": 1346,
                            "fullWidth": 287,
                            "width": 275,
                            "isIncrementallyUnusable": true,
                            "expression": {
                                "kind": "InvocationExpression",
                                "fullStart": 1061,
                                "fullEnd": 1345,
                                "start": 1071,
                                "end": 1345,
                                "fullWidth": 284,
                                "width": 274,
                                "isIncrementallyUnusable": true,
                                "expression": {
                                    "kind": "MemberAccessExpression",
                                    "fullStart": 1061,
                                    "fullEnd": 1092,
                                    "start": 1071,
                                    "end": 1092,
                                    "fullWidth": 31,
                                    "width": 21,
                                    "expression": {
                                        "kind": "IdentifierName",
                                        "fullStart": 1061,
                                        "fullEnd": 1077,
                                        "start": 1071,
                                        "end": 1077,
                                        "fullWidth": 16,
                                        "width": 6,
                                        "text": "Object",
                                        "value": "Object",
                                        "valueText": "Object",
                                        "hasLeadingTrivia": true,
                                        "hasLeadingNewLine": true,
                                        "leadingTrivia": [
                                            {
                                                "kind": "NewLineTrivia",
                                                "text": "\r\n"
                                            },
                                            {
                                                "kind": "WhitespaceTrivia",
                                                "text": "        "
                                            }
                                        ]
                                    },
                                    "dotToken": {
                                        "kind": "DotToken",
                                        "fullStart": 1077,
                                        "fullEnd": 1078,
                                        "start": 1077,
                                        "end": 1078,
                                        "fullWidth": 1,
                                        "width": 1,
                                        "text": ".",
                                        "value": ".",
                                        "valueText": "."
                                    },
                                    "name": {
                                        "kind": "IdentifierName",
                                        "fullStart": 1078,
                                        "fullEnd": 1092,
                                        "start": 1078,
                                        "end": 1092,
                                        "fullWidth": 14,
                                        "width": 14,
                                        "text": "defineProperty",
                                        "value": "defineProperty",
                                        "valueText": "defineProperty"
                                    }
                                },
                                "argumentList": {
                                    "kind": "ArgumentList",
                                    "fullStart": 1092,
                                    "fullEnd": 1345,
                                    "start": 1092,
                                    "end": 1345,
                                    "fullWidth": 253,
                                    "width": 253,
                                    "isIncrementallyUnusable": true,
                                    "openParenToken": {
                                        "kind": "OpenParenToken",
                                        "fullStart": 1092,
                                        "fullEnd": 1093,
                                        "start": 1092,
                                        "end": 1093,
                                        "fullWidth": 1,
                                        "width": 1,
                                        "text": "(",
                                        "value": "(",
                                        "valueText": "("
                                    },
                                    "arguments": [
                                        {
                                            "kind": "IdentifierName",
                                            "fullStart": 1093,
                                            "fullEnd": 1096,
                                            "start": 1093,
                                            "end": 1096,
                                            "fullWidth": 3,
                                            "width": 3,
                                            "text": "arr",
                                            "value": "arr",
                                            "valueText": "arr"
                                        },
                                        {
                                            "kind": "CommaToken",
                                            "fullStart": 1096,
                                            "fullEnd": 1098,
                                            "start": 1096,
                                            "end": 1097,
                                            "fullWidth": 2,
                                            "width": 1,
                                            "text": ",",
                                            "value": ",",
                                            "valueText": ",",
                                            "hasTrailingTrivia": true,
                                            "trailingTrivia": [
                                                {
                                                    "kind": "WhitespaceTrivia",
                                                    "text": " "
                                                }
                                            ]
                                        },
                                        {
                                            "kind": "StringLiteral",
                                            "fullStart": 1098,
                                            "fullEnd": 1101,
                                            "start": 1098,
                                            "end": 1101,
                                            "fullWidth": 3,
                                            "width": 3,
                                            "text": "\"1\"",
                                            "value": "1",
                                            "valueText": "1"
                                        },
                                        {
                                            "kind": "CommaToken",
                                            "fullStart": 1101,
                                            "fullEnd": 1103,
                                            "start": 1101,
                                            "end": 1102,
                                            "fullWidth": 2,
                                            "width": 1,
                                            "text": ",",
                                            "value": ",",
                                            "valueText": ",",
                                            "hasTrailingTrivia": true,
                                            "trailingTrivia": [
                                                {
                                                    "kind": "WhitespaceTrivia",
                                                    "text": " "
                                                }
                                            ]
                                        },
                                        {
                                            "kind": "ObjectLiteralExpression",
                                            "fullStart": 1103,
                                            "fullEnd": 1344,
                                            "start": 1103,
                                            "end": 1344,
                                            "fullWidth": 241,
                                            "width": 241,
                                            "isIncrementallyUnusable": true,
                                            "openBraceToken": {
                                                "kind": "OpenBraceToken",
                                                "fullStart": 1103,
                                                "fullEnd": 1106,
                                                "start": 1103,
                                                "end": 1104,
                                                "fullWidth": 3,
                                                "width": 1,
                                                "text": "{",
                                                "value": "{",
                                                "valueText": "{",
                                                "hasTrailingTrivia": true,
                                                "hasTrailingNewLine": true,
                                                "trailingTrivia": [
                                                    {
                                                        "kind": "NewLineTrivia",
                                                        "text": "\r\n"
                                                    }
                                                ]
                                            },
                                            "propertyAssignments": [
                                                {
                                                    "kind": "SimplePropertyAssignment",
                                                    "fullStart": 1106,
                                                    "fullEnd": 1300,
                                                    "start": 1118,
                                                    "end": 1300,
                                                    "fullWidth": 194,
                                                    "width": 182,
                                                    "isIncrementallyUnusable": true,
                                                    "propertyName": {
                                                        "kind": "IdentifierName",
                                                        "fullStart": 1106,
                                                        "fullEnd": 1121,
                                                        "start": 1118,
                                                        "end": 1121,
                                                        "fullWidth": 15,
                                                        "width": 3,
                                                        "text": "get",
                                                        "value": "get",
                                                        "valueText": "get",
                                                        "hasLeadingTrivia": true,
                                                        "leadingTrivia": [
                                                            {
                                                                "kind": "WhitespaceTrivia",
                                                                "text": "            "
                                                            }
                                                        ]
                                                    },
                                                    "colonToken": {
                                                        "kind": "ColonToken",
                                                        "fullStart": 1121,
                                                        "fullEnd": 1123,
                                                        "start": 1121,
                                                        "end": 1122,
                                                        "fullWidth": 2,
                                                        "width": 1,
                                                        "text": ":",
                                                        "value": ":",
                                                        "valueText": ":",
                                                        "hasTrailingTrivia": true,
                                                        "trailingTrivia": [
                                                            {
                                                                "kind": "WhitespaceTrivia",
                                                                "text": " "
                                                            }
                                                        ]
                                                    },
                                                    "expression": {
                                                        "kind": "FunctionExpression",
                                                        "fullStart": 1123,
                                                        "fullEnd": 1300,
                                                        "start": 1123,
                                                        "end": 1300,
                                                        "fullWidth": 177,
                                                        "width": 177,
                                                        "functionKeyword": {
                                                            "kind": "FunctionKeyword",
                                                            "fullStart": 1123,
                                                            "fullEnd": 1132,
                                                            "start": 1123,
                                                            "end": 1131,
                                                            "fullWidth": 9,
                                                            "width": 8,
                                                            "text": "function",
                                                            "value": "function",
                                                            "valueText": "function",
                                                            "hasTrailingTrivia": true,
                                                            "trailingTrivia": [
                                                                {
                                                                    "kind": "WhitespaceTrivia",
                                                                    "text": " "
                                                                }
                                                            ]
                                                        },
                                                        "callSignature": {
                                                            "kind": "CallSignature",
                                                            "fullStart": 1132,
                                                            "fullEnd": 1135,
                                                            "start": 1132,
                                                            "end": 1134,
                                                            "fullWidth": 3,
                                                            "width": 2,
                                                            "parameterList": {
                                                                "kind": "ParameterList",
                                                                "fullStart": 1132,
                                                                "fullEnd": 1135,
                                                                "start": 1132,
                                                                "end": 1134,
                                                                "fullWidth": 3,
                                                                "width": 2,
                                                                "openParenToken": {
                                                                    "kind": "OpenParenToken",
                                                                    "fullStart": 1132,
                                                                    "fullEnd": 1133,
                                                                    "start": 1132,
                                                                    "end": 1133,
                                                                    "fullWidth": 1,
                                                                    "width": 1,
                                                                    "text": "(",
                                                                    "value": "(",
                                                                    "valueText": "("
                                                                },
                                                                "parameters": [],
                                                                "closeParenToken": {
                                                                    "kind": "CloseParenToken",
                                                                    "fullStart": 1133,
                                                                    "fullEnd": 1135,
                                                                    "start": 1133,
                                                                    "end": 1134,
                                                                    "fullWidth": 2,
                                                                    "width": 1,
                                                                    "text": ")",
                                                                    "value": ")",
                                                                    "valueText": ")",
                                                                    "hasTrailingTrivia": true,
                                                                    "trailingTrivia": [
                                                                        {
                                                                            "kind": "WhitespaceTrivia",
                                                                            "text": " "
                                                                        }
                                                                    ]
                                                                }
                                                            }
                                                        },
                                                        "block": {
                                                            "kind": "Block",
                                                            "fullStart": 1135,
                                                            "fullEnd": 1300,
                                                            "start": 1135,
                                                            "end": 1300,
                                                            "fullWidth": 165,
                                                            "width": 165,
                                                            "openBraceToken": {
                                                                "kind": "OpenBraceToken",
                                                                "fullStart": 1135,
                                                                "fullEnd": 1138,
                                                                "start": 1135,
                                                                "end": 1136,
                                                                "fullWidth": 3,
                                                                "width": 1,
                                                                "text": "{",
                                                                "value": "{",
                                                                "valueText": "{",
                                                                "hasTrailingTrivia": true,
                                                                "hasTrailingNewLine": true,
                                                                "trailingTrivia": [
                                                                    {
                                                                        "kind": "NewLineTrivia",
                                                                        "text": "\r\n"
                                                                    }
                                                                ]
                                                            },
                                                            "statements": [
                                                                {
                                                                    "kind": "IfStatement",
                                                                    "fullStart": 1138,
                                                                    "fullEnd": 1287,
                                                                    "start": 1154,
                                                                    "end": 1285,
                                                                    "fullWidth": 149,
                                                                    "width": 131,
                                                                    "ifKeyword": {
                                                                        "kind": "IfKeyword",
                                                                        "fullStart": 1138,
                                                                        "fullEnd": 1157,
                                                                        "start": 1154,
                                                                        "end": 1156,
                                                                        "fullWidth": 19,
                                                                        "width": 2,
                                                                        "text": "if",
                                                                        "value": "if",
                                                                        "valueText": "if",
                                                                        "hasLeadingTrivia": true,
                                                                        "hasTrailingTrivia": true,
                                                                        "leadingTrivia": [
                                                                            {
                                                                                "kind": "WhitespaceTrivia",
                                                                                "text": "                "
                                                                            }
                                                                        ],
                                                                        "trailingTrivia": [
                                                                            {
                                                                                "kind": "WhitespaceTrivia",
                                                                                "text": " "
                                                                            }
                                                                        ]
                                                                    },
                                                                    "openParenToken": {
                                                                        "kind": "OpenParenToken",
                                                                        "fullStart": 1157,
                                                                        "fullEnd": 1158,
                                                                        "start": 1157,
                                                                        "end": 1158,
                                                                        "fullWidth": 1,
                                                                        "width": 1,
                                                                        "text": "(",
                                                                        "value": "(",
                                                                        "valueText": "("
                                                                    },
                                                                    "condition": {
                                                                        "kind": "IdentifierName",
                                                                        "fullStart": 1158,
                                                                        "fullEnd": 1172,
                                                                        "start": 1158,
                                                                        "end": 1172,
                                                                        "fullWidth": 14,
                                                                        "width": 14,
                                                                        "text": "preIterVisible",
                                                                        "value": "preIterVisible",
                                                                        "valueText": "preIterVisible"
                                                                    },
                                                                    "closeParenToken": {
                                                                        "kind": "CloseParenToken",
                                                                        "fullStart": 1172,
                                                                        "fullEnd": 1174,
                                                                        "start": 1172,
                                                                        "end": 1173,
                                                                        "fullWidth": 2,
                                                                        "width": 1,
                                                                        "text": ")",
                                                                        "value": ")",
                                                                        "valueText": ")",
                                                                        "hasTrailingTrivia": true,
                                                                        "trailingTrivia": [
                                                                            {
                                                                                "kind": "WhitespaceTrivia",
                                                                                "text": " "
                                                                            }
                                                                        ]
                                                                    },
                                                                    "statement": {
                                                                        "kind": "Block",
                                                                        "fullStart": 1174,
                                                                        "fullEnd": 1226,
                                                                        "start": 1174,
                                                                        "end": 1225,
                                                                        "fullWidth": 52,
                                                                        "width": 51,
                                                                        "openBraceToken": {
                                                                            "kind": "OpenBraceToken",
                                                                            "fullStart": 1174,
                                                                            "fullEnd": 1177,
                                                                            "start": 1174,
                                                                            "end": 1175,
                                                                            "fullWidth": 3,
                                                                            "width": 1,
                                                                            "text": "{",
                                                                            "value": "{",
                                                                            "valueText": "{",
                                                                            "hasTrailingTrivia": true,
                                                                            "hasTrailingNewLine": true,
                                                                            "trailingTrivia": [
                                                                                {
                                                                                    "kind": "NewLineTrivia",
                                                                                    "text": "\r\n"
                                                                                }
                                                                            ]
                                                                        },
                                                                        "statements": [
                                                                            {
                                                                                "kind": "ReturnStatement",
                                                                                "fullStart": 1177,
                                                                                "fullEnd": 1208,
                                                                                "start": 1197,
                                                                                "end": 1206,
                                                                                "fullWidth": 31,
                                                                                "width": 9,
                                                                                "returnKeyword": {
                                                                                    "kind": "ReturnKeyword",
                                                                                    "fullStart": 1177,
                                                                                    "fullEnd": 1204,
                                                                                    "start": 1197,
                                                                                    "end": 1203,
                                                                                    "fullWidth": 27,
                                                                                    "width": 6,
                                                                                    "text": "return",
                                                                                    "value": "return",
                                                                                    "valueText": "return",
                                                                                    "hasLeadingTrivia": true,
                                                                                    "hasTrailingTrivia": true,
                                                                                    "leadingTrivia": [
                                                                                        {
                                                                                            "kind": "WhitespaceTrivia",
                                                                                            "text": "                    "
                                                                                        }
                                                                                    ],
                                                                                    "trailingTrivia": [
                                                                                        {
                                                                                            "kind": "WhitespaceTrivia",
                                                                                            "text": " "
                                                                                        }
                                                                                    ]
                                                                                },
                                                                                "expression": {
                                                                                    "kind": "NumericLiteral",
                                                                                    "fullStart": 1204,
                                                                                    "fullEnd": 1205,
                                                                                    "start": 1204,
                                                                                    "end": 1205,
                                                                                    "fullWidth": 1,
                                                                                    "width": 1,
                                                                                    "text": "1",
                                                                                    "value": 1,
                                                                                    "valueText": "1"
                                                                                },
                                                                                "semicolonToken": {
                                                                                    "kind": "SemicolonToken",
                                                                                    "fullStart": 1205,
                                                                                    "fullEnd": 1208,
                                                                                    "start": 1205,
                                                                                    "end": 1206,
                                                                                    "fullWidth": 3,
                                                                                    "width": 1,
                                                                                    "text": ";",
                                                                                    "value": ";",
                                                                                    "valueText": ";",
                                                                                    "hasTrailingTrivia": true,
                                                                                    "hasTrailingNewLine": true,
                                                                                    "trailingTrivia": [
                                                                                        {
                                                                                            "kind": "NewLineTrivia",
                                                                                            "text": "\r\n"
                                                                                        }
                                                                                    ]
                                                                                }
                                                                            }
                                                                        ],
                                                                        "closeBraceToken": {
                                                                            "kind": "CloseBraceToken",
                                                                            "fullStart": 1208,
                                                                            "fullEnd": 1226,
                                                                            "start": 1224,
                                                                            "end": 1225,
                                                                            "fullWidth": 18,
                                                                            "width": 1,
                                                                            "text": "}",
                                                                            "value": "}",
                                                                            "valueText": "}",
                                                                            "hasLeadingTrivia": true,
                                                                            "hasTrailingTrivia": true,
                                                                            "leadingTrivia": [
                                                                                {
                                                                                    "kind": "WhitespaceTrivia",
                                                                                    "text": "                "
                                                                                }
                                                                            ],
                                                                            "trailingTrivia": [
                                                                                {
                                                                                    "kind": "WhitespaceTrivia",
                                                                                    "text": " "
                                                                                }
                                                                            ]
                                                                        }
                                                                    },
                                                                    "elseClause": {
                                                                        "kind": "ElseClause",
                                                                        "fullStart": 1226,
                                                                        "fullEnd": 1287,
                                                                        "start": 1226,
                                                                        "end": 1285,
                                                                        "fullWidth": 61,
                                                                        "width": 59,
                                                                        "elseKeyword": {
                                                                            "kind": "ElseKeyword",
                                                                            "fullStart": 1226,
                                                                            "fullEnd": 1231,
                                                                            "start": 1226,
                                                                            "end": 1230,
                                                                            "fullWidth": 5,
                                                                            "width": 4,
                                                                            "text": "else",
                                                                            "value": "else",
                                                                            "valueText": "else",
                                                                            "hasTrailingTrivia": true,
                                                                            "trailingTrivia": [
                                                                                {
                                                                                    "kind": "WhitespaceTrivia",
                                                                                    "text": " "
                                                                                }
                                                                            ]
                                                                        },
                                                                        "statement": {
                                                                            "kind": "Block",
                                                                            "fullStart": 1231,
                                                                            "fullEnd": 1287,
                                                                            "start": 1231,
                                                                            "end": 1285,
                                                                            "fullWidth": 56,
                                                                            "width": 54,
                                                                            "openBraceToken": {
                                                                                "kind": "OpenBraceToken",
                                                                                "fullStart": 1231,
                                                                                "fullEnd": 1234,
                                                                                "start": 1231,
                                                                                "end": 1232,
                                                                                "fullWidth": 3,
                                                                                "width": 1,
                                                                                "text": "{",
                                                                                "value": "{",
                                                                                "valueText": "{",
                                                                                "hasTrailingTrivia": true,
                                                                                "hasTrailingNewLine": true,
                                                                                "trailingTrivia": [
                                                                                    {
                                                                                        "kind": "NewLineTrivia",
                                                                                        "text": "\r\n"
                                                                                    }
                                                                                ]
                                                                            },
                                                                            "statements": [
                                                                                {
                                                                                    "kind": "ReturnStatement",
                                                                                    "fullStart": 1234,
                                                                                    "fullEnd": 1268,
                                                                                    "start": 1254,
                                                                                    "end": 1266,
                                                                                    "fullWidth": 34,
                                                                                    "width": 12,
                                                                                    "returnKeyword": {
                                                                                        "kind": "ReturnKeyword",
                                                                                        "fullStart": 1234,
                                                                                        "fullEnd": 1261,
                                                                                        "start": 1254,
                                                                                        "end": 1260,
                                                                                        "fullWidth": 27,
                                                                                        "width": 6,
                                                                                        "text": "return",
                                                                                        "value": "return",
                                                                                        "valueText": "return",
                                                                                        "hasLeadingTrivia": true,
                                                                                        "hasTrailingTrivia": true,
                                                                                        "leadingTrivia": [
                                                                                            {
                                                                                                "kind": "WhitespaceTrivia",
                                                                                                "text": "                    "
                                                                                            }
                                                                                        ],
                                                                                        "trailingTrivia": [
                                                                                            {
                                                                                                "kind": "WhitespaceTrivia",
                                                                                                "text": " "
                                                                                            }
                                                                                        ]
                                                                                    },
                                                                                    "expression": {
                                                                                        "kind": "StringLiteral",
                                                                                        "fullStart": 1261,
                                                                                        "fullEnd": 1265,
                                                                                        "start": 1261,
                                                                                        "end": 1265,
                                                                                        "fullWidth": 4,
                                                                                        "width": 4,
                                                                                        "text": "\"11\"",
                                                                                        "value": "11",
                                                                                        "valueText": "11"
                                                                                    },
                                                                                    "semicolonToken": {
                                                                                        "kind": "SemicolonToken",
                                                                                        "fullStart": 1265,
                                                                                        "fullEnd": 1268,
                                                                                        "start": 1265,
                                                                                        "end": 1266,
                                                                                        "fullWidth": 3,
                                                                                        "width": 1,
                                                                                        "text": ";",
                                                                                        "value": ";",
                                                                                        "valueText": ";",
                                                                                        "hasTrailingTrivia": true,
                                                                                        "hasTrailingNewLine": true,
                                                                                        "trailingTrivia": [
                                                                                            {
                                                                                                "kind": "NewLineTrivia",
                                                                                                "text": "\r\n"
                                                                                            }
                                                                                        ]
                                                                                    }
                                                                                }
                                                                            ],
                                                                            "closeBraceToken": {
                                                                                "kind": "CloseBraceToken",
                                                                                "fullStart": 1268,
                                                                                "fullEnd": 1287,
                                                                                "start": 1284,
                                                                                "end": 1285,
                                                                                "fullWidth": 19,
                                                                                "width": 1,
                                                                                "text": "}",
                                                                                "value": "}",
                                                                                "valueText": "}",
                                                                                "hasLeadingTrivia": true,
                                                                                "hasTrailingTrivia": true,
                                                                                "hasTrailingNewLine": true,
                                                                                "leadingTrivia": [
                                                                                    {
                                                                                        "kind": "WhitespaceTrivia",
                                                                                        "text": "                "
                                                                                    }
                                                                                ],
                                                                                "trailingTrivia": [
                                                                                    {
                                                                                        "kind": "NewLineTrivia",
                                                                                        "text": "\r\n"
                                                                                    }
                                                                                ]
                                                                            }
                                                                        }
                                                                    }
                                                                }
                                                            ],
                                                            "closeBraceToken": {
                                                                "kind": "CloseBraceToken",
                                                                "fullStart": 1287,
                                                                "fullEnd": 1300,
                                                                "start": 1299,
                                                                "end": 1300,
                                                                "fullWidth": 13,
                                                                "width": 1,
                                                                "text": "}",
                                                                "value": "}",
                                                                "valueText": "}",
                                                                "hasLeadingTrivia": true,
                                                                "leadingTrivia": [
                                                                    {
                                                                        "kind": "WhitespaceTrivia",
                                                                        "text": "            "
                                                                    }
                                                                ]
                                                            }
                                                        }
                                                    }
                                                },
                                                {
                                                    "kind": "CommaToken",
                                                    "fullStart": 1300,
                                                    "fullEnd": 1303,
                                                    "start": 1300,
                                                    "end": 1301,
                                                    "fullWidth": 3,
                                                    "width": 1,
                                                    "text": ",",
                                                    "value": ",",
                                                    "valueText": ",",
                                                    "hasTrailingTrivia": true,
                                                    "hasTrailingNewLine": true,
                                                    "trailingTrivia": [
                                                        {
                                                            "kind": "NewLineTrivia",
                                                            "text": "\r\n"
                                                        }
                                                    ]
                                                },
                                                {
                                                    "kind": "SimplePropertyAssignment",
                                                    "fullStart": 1303,
                                                    "fullEnd": 1335,
                                                    "start": 1315,
                                                    "end": 1333,
                                                    "fullWidth": 32,
                                                    "width": 18,
                                                    "propertyName": {
                                                        "kind": "IdentifierName",
                                                        "fullStart": 1303,
                                                        "fullEnd": 1327,
                                                        "start": 1315,
                                                        "end": 1327,
                                                        "fullWidth": 24,
                                                        "width": 12,
                                                        "text": "configurable",
                                                        "value": "configurable",
                                                        "valueText": "configurable",
                                                        "hasLeadingTrivia": true,
                                                        "leadingTrivia": [
                                                            {
                                                                "kind": "WhitespaceTrivia",
                                                                "text": "            "
                                                            }
                                                        ]
                                                    },
                                                    "colonToken": {
                                                        "kind": "ColonToken",
                                                        "fullStart": 1327,
                                                        "fullEnd": 1329,
                                                        "start": 1327,
                                                        "end": 1328,
                                                        "fullWidth": 2,
                                                        "width": 1,
                                                        "text": ":",
                                                        "value": ":",
                                                        "valueText": ":",
                                                        "hasTrailingTrivia": true,
                                                        "trailingTrivia": [
                                                            {
                                                                "kind": "WhitespaceTrivia",
                                                                "text": " "
                                                            }
                                                        ]
                                                    },
                                                    "expression": {
                                                        "kind": "TrueKeyword",
                                                        "fullStart": 1329,
                                                        "fullEnd": 1335,
                                                        "start": 1329,
                                                        "end": 1333,
                                                        "fullWidth": 6,
                                                        "width": 4,
                                                        "text": "true",
                                                        "value": true,
                                                        "valueText": "true",
                                                        "hasTrailingTrivia": true,
                                                        "hasTrailingNewLine": true,
                                                        "trailingTrivia": [
                                                            {
                                                                "kind": "NewLineTrivia",
                                                                "text": "\r\n"
                                                            }
                                                        ]
                                                    }
                                                }
                                            ],
                                            "closeBraceToken": {
                                                "kind": "CloseBraceToken",
                                                "fullStart": 1335,
                                                "fullEnd": 1344,
                                                "start": 1343,
                                                "end": 1344,
                                                "fullWidth": 9,
                                                "width": 1,
                                                "text": "}",
                                                "value": "}",
                                                "valueText": "}",
                                                "hasLeadingTrivia": true,
                                                "leadingTrivia": [
                                                    {
                                                        "kind": "WhitespaceTrivia",
                                                        "text": "        "
                                                    }
                                                ]
                                            }
                                        }
                                    ],
                                    "closeParenToken": {
                                        "kind": "CloseParenToken",
                                        "fullStart": 1344,
                                        "fullEnd": 1345,
                                        "start": 1344,
                                        "end": 1345,
                                        "fullWidth": 1,
                                        "width": 1,
                                        "text": ")",
                                        "value": ")",
                                        "valueText": ")"
                                    }
                                }
                            },
                            "semicolonToken": {
                                "kind": "SemicolonToken",
                                "fullStart": 1345,
                                "fullEnd": 1348,
                                "start": 1345,
                                "end": 1346,
                                "fullWidth": 3,
                                "width": 1,
                                "text": ";",
                                "value": ";",
                                "valueText": ";",
                                "hasTrailingTrivia": true,
                                "hasTrailingNewLine": true,
                                "trailingTrivia": [
                                    {
                                        "kind": "NewLineTrivia",
                                        "text": "\r\n"
                                    }
                                ]
                            }
                        },
                        {
                            "kind": "ExpressionStatement",
                            "fullStart": 1348,
                            "fullEnd": 1404,
                            "start": 1358,
                            "end": 1402,
                            "fullWidth": 56,
                            "width": 44,
                            "expression": {
                                "kind": "InvocationExpression",
                                "fullStart": 1348,
                                "fullEnd": 1401,
                                "start": 1358,
                                "end": 1401,
                                "fullWidth": 53,
                                "width": 43,
                                "expression": {
                                    "kind": "MemberAccessExpression",
                                    "fullStart": 1348,
                                    "fullEnd": 1373,
                                    "start": 1358,
                                    "end": 1373,
                                    "fullWidth": 25,
                                    "width": 15,
                                    "expression": {
                                        "kind": "IdentifierName",
                                        "fullStart": 1348,
                                        "fullEnd": 1361,
                                        "start": 1358,
                                        "end": 1361,
                                        "fullWidth": 13,
                                        "width": 3,
                                        "text": "arr",
                                        "value": "arr",
                                        "valueText": "arr",
                                        "hasLeadingTrivia": true,
                                        "hasLeadingNewLine": true,
                                        "leadingTrivia": [
                                            {
                                                "kind": "NewLineTrivia",
                                                "text": "\r\n"
                                            },
                                            {
                                                "kind": "WhitespaceTrivia",
                                                "text": "        "
                                            }
                                        ]
                                    },
                                    "dotToken": {
                                        "kind": "DotToken",
                                        "fullStart": 1361,
                                        "fullEnd": 1362,
                                        "start": 1361,
                                        "end": 1362,
                                        "fullWidth": 1,
                                        "width": 1,
                                        "text": ".",
                                        "value": ".",
                                        "valueText": "."
                                    },
                                    "name": {
                                        "kind": "IdentifierName",
                                        "fullStart": 1362,
                                        "fullEnd": 1373,
                                        "start": 1362,
                                        "end": 1373,
                                        "fullWidth": 11,
                                        "width": 11,
                                        "text": "reduceRight",
                                        "value": "reduceRight",
                                        "valueText": "reduceRight"
                                    }
                                },
                                "argumentList": {
                                    "kind": "ArgumentList",
                                    "fullStart": 1373,
                                    "fullEnd": 1401,
                                    "start": 1373,
                                    "end": 1401,
                                    "fullWidth": 28,
                                    "width": 28,
                                    "openParenToken": {
                                        "kind": "OpenParenToken",
                                        "fullStart": 1373,
                                        "fullEnd": 1374,
                                        "start": 1373,
                                        "end": 1374,
                                        "fullWidth": 1,
                                        "width": 1,
                                        "text": "(",
                                        "value": "(",
                                        "valueText": "("
                                    },
                                    "arguments": [
                                        {
                                            "kind": "IdentifierName",
                                            "fullStart": 1374,
                                            "fullEnd": 1384,
                                            "start": 1374,
                                            "end": 1384,
                                            "fullWidth": 10,
                                            "width": 10,
                                            "text": "callbackfn",
                                            "value": "callbackfn",
                                            "valueText": "callbackfn"
                                        },
                                        {
                                            "kind": "CommaToken",
                                            "fullStart": 1384,
                                            "fullEnd": 1386,
                                            "start": 1384,
                                            "end": 1385,
                                            "fullWidth": 2,
                                            "width": 1,
                                            "text": ",",
                                            "value": ",",
                                            "valueText": ",",
                                            "hasTrailingTrivia": true,
                                            "trailingTrivia": [
                                                {
                                                    "kind": "WhitespaceTrivia",
                                                    "text": " "
                                                }
                                            ]
                                        },
                                        {
                                            "kind": "StringLiteral",
                                            "fullStart": 1386,
                                            "fullEnd": 1400,
                                            "start": 1386,
                                            "end": 1400,
                                            "fullWidth": 14,
                                            "width": 14,
                                            "text": "\"initialValue\"",
                                            "value": "initialValue",
                                            "valueText": "initialValue"
                                        }
                                    ],
                                    "closeParenToken": {
                                        "kind": "CloseParenToken",
                                        "fullStart": 1400,
                                        "fullEnd": 1401,
                                        "start": 1400,
                                        "end": 1401,
                                        "fullWidth": 1,
                                        "width": 1,
                                        "text": ")",
                                        "value": ")",
                                        "valueText": ")"
                                    }
                                }
                            },
                            "semicolonToken": {
                                "kind": "SemicolonToken",
                                "fullStart": 1401,
                                "fullEnd": 1404,
                                "start": 1401,
                                "end": 1402,
                                "fullWidth": 3,
                                "width": 1,
                                "text": ";",
                                "value": ";",
                                "valueText": ";",
                                "hasTrailingTrivia": true,
                                "hasTrailingNewLine": true,
                                "trailingTrivia": [
                                    {
                                        "kind": "NewLineTrivia",
                                        "text": "\r\n"
                                    }
                                ]
                            }
                        },
                        {
                            "kind": "ReturnStatement",
                            "fullStart": 1404,
                            "fullEnd": 1432,
                            "start": 1412,
                            "end": 1430,
                            "fullWidth": 28,
                            "width": 18,
                            "returnKeyword": {
                                "kind": "ReturnKeyword",
                                "fullStart": 1404,
                                "fullEnd": 1419,
                                "start": 1412,
                                "end": 1418,
                                "fullWidth": 15,
                                "width": 6,
                                "text": "return",
                                "value": "return",
                                "valueText": "return",
                                "hasLeadingTrivia": true,
                                "hasTrailingTrivia": true,
                                "leadingTrivia": [
                                    {
                                        "kind": "WhitespaceTrivia",
                                        "text": "        "
                                    }
                                ],
                                "trailingTrivia": [
                                    {
                                        "kind": "WhitespaceTrivia",
                                        "text": " "
                                    }
                                ]
                            },
                            "expression": {
                                "kind": "IdentifierName",
                                "fullStart": 1419,
                                "fullEnd": 1429,
                                "start": 1419,
                                "end": 1429,
                                "fullWidth": 10,
                                "width": 10,
                                "text": "testResult",
                                "value": "testResult",
                                "valueText": "testResult"
                            },
                            "semicolonToken": {
                                "kind": "SemicolonToken",
                                "fullStart": 1429,
                                "fullEnd": 1432,
                                "start": 1429,
                                "end": 1430,
                                "fullWidth": 3,
                                "width": 1,
                                "text": ";",
                                "value": ";",
                                "valueText": ";",
                                "hasTrailingTrivia": true,
                                "hasTrailingNewLine": true,
                                "trailingTrivia": [
                                    {
                                        "kind": "NewLineTrivia",
                                        "text": "\r\n"
                                    }
                                ]
                            }
                        }
                    ],
                    "closeBraceToken": {
                        "kind": "CloseBraceToken",
                        "fullStart": 1432,
                        "fullEnd": 1439,
                        "start": 1436,
                        "end": 1437,
                        "fullWidth": 7,
                        "width": 1,
                        "text": "}",
                        "value": "}",
                        "valueText": "}",
                        "hasLeadingTrivia": true,
                        "hasTrailingTrivia": true,
                        "hasTrailingNewLine": true,
                        "leadingTrivia": [
                            {
                                "kind": "WhitespaceTrivia",
                                "text": "    "
                            }
                        ],
                        "trailingTrivia": [
                            {
                                "kind": "NewLineTrivia",
                                "text": "\r\n"
                            }
                        ]
                    }
                }
            },
            {
                "kind": "ExpressionStatement",
                "fullStart": 1439,
                "fullEnd": 1463,
                "start": 1439,
                "end": 1461,
                "fullWidth": 24,
                "width": 22,
                "expression": {
                    "kind": "InvocationExpression",
                    "fullStart": 1439,
                    "fullEnd": 1460,
                    "start": 1439,
                    "end": 1460,
                    "fullWidth": 21,
                    "width": 21,
                    "expression": {
                        "kind": "IdentifierName",
                        "fullStart": 1439,
                        "fullEnd": 1450,
                        "start": 1439,
                        "end": 1450,
                        "fullWidth": 11,
                        "width": 11,
                        "text": "runTestCase",
                        "value": "runTestCase",
                        "valueText": "runTestCase"
                    },
                    "argumentList": {
                        "kind": "ArgumentList",
                        "fullStart": 1450,
                        "fullEnd": 1460,
                        "start": 1450,
                        "end": 1460,
                        "fullWidth": 10,
                        "width": 10,
                        "openParenToken": {
                            "kind": "OpenParenToken",
                            "fullStart": 1450,
                            "fullEnd": 1451,
                            "start": 1450,
                            "end": 1451,
                            "fullWidth": 1,
                            "width": 1,
                            "text": "(",
                            "value": "(",
                            "valueText": "("
                        },
                        "arguments": [
                            {
                                "kind": "IdentifierName",
                                "fullStart": 1451,
                                "fullEnd": 1459,
                                "start": 1451,
                                "end": 1459,
                                "fullWidth": 8,
                                "width": 8,
                                "text": "testcase",
                                "value": "testcase",
                                "valueText": "testcase"
                            }
                        ],
                        "closeParenToken": {
                            "kind": "CloseParenToken",
                            "fullStart": 1459,
                            "fullEnd": 1460,
                            "start": 1459,
                            "end": 1460,
                            "fullWidth": 1,
                            "width": 1,
                            "text": ")",
                            "value": ")",
                            "valueText": ")"
                        }
                    }
                },
                "semicolonToken": {
                    "kind": "SemicolonToken",
                    "fullStart": 1460,
                    "fullEnd": 1463,
                    "start": 1460,
                    "end": 1461,
                    "fullWidth": 3,
                    "width": 1,
                    "text": ";",
                    "value": ";",
                    "valueText": ";",
                    "hasTrailingTrivia": true,
                    "hasTrailingNewLine": true,
                    "trailingTrivia": [
                        {
                            "kind": "NewLineTrivia",
                            "text": "\r\n"
                        }
                    ]
                }
            }
        ],
        "endOfFileToken": {
            "kind": "EndOfFileToken",
            "fullStart": 1463,
            "fullEnd": 1463,
            "start": 1463,
            "end": 1463,
            "fullWidth": 0,
            "width": 0,
            "text": ""
        }
    },
    "lineMap": {
        "lineStarts": [
            0,
            67,
            152,
            232,
            308,
            380,
            385,
            444,
            564,
            569,
            571,
            573,
            596,
            598,
            631,
            689,
            719,
            765,
            780,
            791,
            793,
            819,
            856,
            858,
            901,
            933,
            973,
            1000,
            1016,
            1048,
            1061,
            1063,
            1106,
            1138,
            1177,
            1208,
            1234,
            1268,
            1287,
            1303,
            1335,
            1348,
            1350,
            1404,
            1432,
            1439,
            1463
        ],
        "length": 1463
    }
}<|MERGE_RESOLUTION|>--- conflicted
+++ resolved
@@ -419,11 +419,8 @@
                                             "start": 659,
                                             "end": 666,
                                             "fullWidth": 7,
-<<<<<<< HEAD
                                             "width": 7,
-=======
                                             "modifiers": [],
->>>>>>> e3c38734
                                             "identifier": {
                                                 "kind": "IdentifierName",
                                                 "fullStart": 659,
@@ -463,11 +460,8 @@
                                             "start": 668,
                                             "end": 674,
                                             "fullWidth": 6,
-<<<<<<< HEAD
                                             "width": 6,
-=======
                                             "modifiers": [],
->>>>>>> e3c38734
                                             "identifier": {
                                                 "kind": "IdentifierName",
                                                 "fullStart": 668,
@@ -507,11 +501,8 @@
                                             "start": 676,
                                             "end": 679,
                                             "fullWidth": 3,
-<<<<<<< HEAD
                                             "width": 3,
-=======
                                             "modifiers": [],
->>>>>>> e3c38734
                                             "identifier": {
                                                 "kind": "IdentifierName",
                                                 "fullStart": 676,
@@ -551,11 +542,8 @@
                                             "start": 681,
                                             "end": 684,
                                             "fullWidth": 3,
-<<<<<<< HEAD
                                             "width": 3,
-=======
                                             "modifiers": [],
->>>>>>> e3c38734
                                             "identifier": {
                                                 "kind": "IdentifierName",
                                                 "fullStart": 681,
