--- conflicted
+++ resolved
@@ -614,11 +614,8 @@
                                             "start": 667,
                                             "end": 674,
                                             "fullWidth": 7,
-<<<<<<< HEAD
                                             "width": 7,
-=======
                                             "modifiers": [],
->>>>>>> e3c38734
                                             "identifier": {
                                                 "kind": "IdentifierName",
                                                 "fullStart": 667,
@@ -658,11 +655,8 @@
                                             "start": 676,
                                             "end": 682,
                                             "fullWidth": 6,
-<<<<<<< HEAD
                                             "width": 6,
-=======
                                             "modifiers": [],
->>>>>>> e3c38734
                                             "identifier": {
                                                 "kind": "IdentifierName",
                                                 "fullStart": 676,
@@ -702,11 +696,8 @@
                                             "start": 684,
                                             "end": 687,
                                             "fullWidth": 3,
-<<<<<<< HEAD
                                             "width": 3,
-=======
                                             "modifiers": [],
->>>>>>> e3c38734
                                             "identifier": {
                                                 "kind": "IdentifierName",
                                                 "fullStart": 684,
@@ -746,11 +737,8 @@
                                             "start": 689,
                                             "end": 692,
                                             "fullWidth": 3,
-<<<<<<< HEAD
                                             "width": 3,
-=======
                                             "modifiers": [],
->>>>>>> e3c38734
                                             "identifier": {
                                                 "kind": "IdentifierName",
                                                 "fullStart": 689,
