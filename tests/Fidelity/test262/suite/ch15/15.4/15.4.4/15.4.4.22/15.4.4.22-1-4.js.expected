--- conflicted
+++ resolved
@@ -250,12 +250,8 @@
                                         "start": 556,
                                         "end": 579,
                                         "fullWidth": 23,
-<<<<<<< HEAD
                                         "width": 23,
-                                        "identifier": {
-=======
                                         "propertyName": {
->>>>>>> 85e84683
                                             "kind": "IdentifierName",
                                             "fullStart": 556,
                                             "fullEnd": 560,
@@ -872,12 +868,8 @@
                                         "start": 663,
                                         "end": 679,
                                         "fullWidth": 16,
-<<<<<<< HEAD
                                         "width": 16,
-                                        "identifier": {
-=======
                                         "propertyName": {
->>>>>>> 85e84683
                                             "kind": "IdentifierName",
                                             "fullStart": 663,
                                             "fullEnd": 672,
