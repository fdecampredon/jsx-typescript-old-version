--- conflicted
+++ resolved
@@ -552,11 +552,8 @@
                                             "start": 675,
                                             "end": 682,
                                             "fullWidth": 7,
-<<<<<<< HEAD
                                             "width": 7,
-=======
                                             "modifiers": [],
->>>>>>> e3c38734
                                             "identifier": {
                                                 "kind": "IdentifierName",
                                                 "fullStart": 675,
@@ -596,11 +593,8 @@
                                             "start": 684,
                                             "end": 690,
                                             "fullWidth": 6,
-<<<<<<< HEAD
                                             "width": 6,
-=======
                                             "modifiers": [],
->>>>>>> e3c38734
                                             "identifier": {
                                                 "kind": "IdentifierName",
                                                 "fullStart": 684,
@@ -640,11 +634,8 @@
                                             "start": 692,
                                             "end": 695,
                                             "fullWidth": 3,
-<<<<<<< HEAD
                                             "width": 3,
-=======
                                             "modifiers": [],
->>>>>>> e3c38734
                                             "identifier": {
                                                 "kind": "IdentifierName",
                                                 "fullStart": 692,
@@ -684,11 +675,8 @@
                                             "start": 697,
                                             "end": 700,
                                             "fullWidth": 3,
-<<<<<<< HEAD
                                             "width": 3,
-=======
                                             "modifiers": [],
->>>>>>> e3c38734
                                             "identifier": {
                                                 "kind": "IdentifierName",
                                                 "fullStart": 697,
