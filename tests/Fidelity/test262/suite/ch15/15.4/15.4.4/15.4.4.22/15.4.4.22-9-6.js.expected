{
    "isDeclaration": false,
    "languageVersion": "EcmaScript5",
    "parseOptions": {
        "allowAutomaticSemicolonInsertion": true
    },
    "sourceUnit": {
        "kind": "SourceUnit",
        "fullStart": 0,
        "fullEnd": 976,
        "start": 585,
        "end": 976,
        "fullWidth": 976,
        "width": 391,
        "isIncrementallyUnusable": true,
        "moduleElements": [
            {
                "kind": "FunctionDeclaration",
                "fullStart": 0,
                "fullEnd": 952,
                "start": 585,
                "end": 950,
                "fullWidth": 952,
                "width": 365,
                "modifiers": [],
                "functionKeyword": {
                    "kind": "FunctionKeyword",
                    "fullStart": 0,
                    "fullEnd": 594,
                    "start": 585,
                    "end": 593,
                    "fullWidth": 594,
                    "width": 8,
                    "text": "function",
                    "value": "function",
                    "valueText": "function",
                    "hasLeadingTrivia": true,
                    "hasLeadingComment": true,
                    "hasLeadingNewLine": true,
                    "hasTrailingTrivia": true,
                    "leadingTrivia": [
                        {
                            "kind": "SingleLineCommentTrivia",
                            "text": "/// Copyright (c) 2012 Ecma International.  All rights reserved. "
                        },
                        {
                            "kind": "NewLineTrivia",
                            "text": "\r\n"
                        },
                        {
                            "kind": "SingleLineCommentTrivia",
                            "text": "/// Ecma International makes this code available under the terms and conditions set"
                        },
                        {
                            "kind": "NewLineTrivia",
                            "text": "\r\n"
                        },
                        {
                            "kind": "SingleLineCommentTrivia",
                            "text": "/// forth on http://hg.ecmascript.org/tests/test262/raw-file/tip/LICENSE (the "
                        },
                        {
                            "kind": "NewLineTrivia",
                            "text": "\r\n"
                        },
                        {
                            "kind": "SingleLineCommentTrivia",
                            "text": "/// \"Use Terms\").   Any redistribution of this code must retain the above "
                        },
                        {
                            "kind": "NewLineTrivia",
                            "text": "\r\n"
                        },
                        {
                            "kind": "SingleLineCommentTrivia",
                            "text": "/// copyright and this notice and otherwise comply with the Use Terms."
                        },
                        {
                            "kind": "NewLineTrivia",
                            "text": "\r\n"
                        },
                        {
                            "kind": "MultiLineCommentTrivia",
                            "text": "/**\r\n * @path ch15/15.4/15.4.4/15.4.4.22/15.4.4.22-9-6.js\r\n * @description Array.prototype.reduceRight visits deleted element in array after the call when same index is also present in prototype\r\n */"
                        },
                        {
                            "kind": "NewLineTrivia",
                            "text": "\r\n"
                        },
                        {
                            "kind": "NewLineTrivia",
                            "text": "\r\n"
                        },
                        {
                            "kind": "NewLineTrivia",
                            "text": "\r\n"
                        }
                    ],
                    "trailingTrivia": [
                        {
                            "kind": "WhitespaceTrivia",
                            "text": " "
                        }
                    ]
                },
                "identifier": {
                    "kind": "IdentifierName",
                    "fullStart": 594,
                    "fullEnd": 602,
                    "start": 594,
                    "end": 602,
                    "fullWidth": 8,
                    "width": 8,
                    "text": "testcase",
                    "value": "testcase",
                    "valueText": "testcase"
                },
                "callSignature": {
                    "kind": "CallSignature",
                    "fullStart": 602,
                    "fullEnd": 605,
                    "start": 602,
                    "end": 604,
                    "fullWidth": 3,
                    "width": 2,
                    "parameterList": {
                        "kind": "ParameterList",
                        "fullStart": 602,
                        "fullEnd": 605,
                        "start": 602,
                        "end": 604,
                        "fullWidth": 3,
                        "width": 2,
                        "openParenToken": {
                            "kind": "OpenParenToken",
                            "fullStart": 602,
                            "fullEnd": 603,
                            "start": 602,
                            "end": 603,
                            "fullWidth": 1,
                            "width": 1,
                            "text": "(",
                            "value": "(",
                            "valueText": "("
                        },
                        "parameters": [],
                        "closeParenToken": {
                            "kind": "CloseParenToken",
                            "fullStart": 603,
                            "fullEnd": 605,
                            "start": 603,
                            "end": 604,
                            "fullWidth": 2,
                            "width": 1,
                            "text": ")",
                            "value": ")",
                            "valueText": ")",
                            "hasTrailingTrivia": true,
                            "trailingTrivia": [
                                {
                                    "kind": "WhitespaceTrivia",
                                    "text": " "
                                }
                            ]
                        }
                    }
                },
                "block": {
                    "kind": "Block",
                    "fullStart": 605,
                    "fullEnd": 952,
                    "start": 605,
                    "end": 950,
                    "fullWidth": 347,
                    "width": 345,
                    "openBraceToken": {
                        "kind": "OpenBraceToken",
                        "fullStart": 605,
                        "fullEnd": 609,
                        "start": 605,
                        "end": 606,
                        "fullWidth": 4,
                        "width": 1,
                        "text": "{",
                        "value": "{",
                        "valueText": "{",
                        "hasTrailingTrivia": true,
                        "hasTrailingNewLine": true,
                        "trailingTrivia": [
                            {
                                "kind": "WhitespaceTrivia",
                                "text": " "
                            },
                            {
                                "kind": "NewLineTrivia",
                                "text": "\r\n"
                            }
                        ]
                    },
                    "statements": [
                        {
                            "kind": "FunctionDeclaration",
                            "fullStart": 609,
                            "fullEnd": 748,
                            "start": 614,
                            "end": 746,
                            "fullWidth": 139,
                            "width": 132,
                            "modifiers": [],
                            "functionKeyword": {
                                "kind": "FunctionKeyword",
                                "fullStart": 609,
                                "fullEnd": 623,
                                "start": 614,
                                "end": 622,
                                "fullWidth": 14,
                                "width": 8,
                                "text": "function",
                                "value": "function",
                                "valueText": "function",
                                "hasLeadingTrivia": true,
                                "hasLeadingNewLine": true,
                                "hasTrailingTrivia": true,
                                "leadingTrivia": [
                                    {
                                        "kind": "WhitespaceTrivia",
                                        "text": " "
                                    },
                                    {
                                        "kind": "NewLineTrivia",
                                        "text": "\r\n"
                                    },
                                    {
                                        "kind": "WhitespaceTrivia",
                                        "text": "  "
                                    }
                                ],
                                "trailingTrivia": [
                                    {
                                        "kind": "WhitespaceTrivia",
                                        "text": " "
                                    }
                                ]
                            },
                            "identifier": {
                                "kind": "IdentifierName",
                                "fullStart": 623,
                                "fullEnd": 633,
                                "start": 623,
                                "end": 633,
                                "fullWidth": 10,
                                "width": 10,
                                "text": "callbackfn",
                                "value": "callbackfn",
                                "valueText": "callbackfn"
                            },
                            "callSignature": {
                                "kind": "CallSignature",
                                "fullStart": 633,
                                "fullEnd": 664,
                                "start": 633,
                                "end": 660,
                                "fullWidth": 31,
                                "width": 27,
                                "parameterList": {
                                    "kind": "ParameterList",
                                    "fullStart": 633,
                                    "fullEnd": 664,
                                    "start": 633,
                                    "end": 660,
                                    "fullWidth": 31,
                                    "width": 27,
                                    "openParenToken": {
                                        "kind": "OpenParenToken",
                                        "fullStart": 633,
                                        "fullEnd": 634,
                                        "start": 633,
                                        "end": 634,
                                        "fullWidth": 1,
                                        "width": 1,
                                        "text": "(",
                                        "value": "(",
                                        "valueText": "("
                                    },
                                    "parameters": [
                                        {
                                            "kind": "Parameter",
                                            "fullStart": 634,
                                            "fullEnd": 641,
                                            "start": 634,
                                            "end": 641,
                                            "fullWidth": 7,
                                            "width": 7,
                                            "modifiers": [],
                                            "identifier": {
                                                "kind": "IdentifierName",
                                                "fullStart": 634,
                                                "fullEnd": 641,
                                                "start": 634,
                                                "end": 641,
                                                "fullWidth": 7,
                                                "width": 7,
                                                "text": "prevVal",
                                                "value": "prevVal",
                                                "valueText": "prevVal"
                                            }
                                        },
                                        {
                                            "kind": "CommaToken",
                                            "fullStart": 641,
                                            "fullEnd": 643,
                                            "start": 641,
                                            "end": 642,
                                            "fullWidth": 2,
                                            "width": 1,
                                            "text": ",",
                                            "value": ",",
                                            "valueText": ",",
                                            "hasTrailingTrivia": true,
                                            "trailingTrivia": [
                                                {
                                                    "kind": "WhitespaceTrivia",
                                                    "text": " "
                                                }
                                            ]
                                        },
                                        {
                                            "kind": "Parameter",
                                            "fullStart": 643,
                                            "fullEnd": 649,
                                            "start": 643,
                                            "end": 649,
                                            "fullWidth": 6,
                                            "width": 6,
                                            "modifiers": [],
                                            "identifier": {
                                                "kind": "IdentifierName",
                                                "fullStart": 643,
                                                "fullEnd": 649,
                                                "start": 643,
                                                "end": 649,
                                                "fullWidth": 6,
                                                "width": 6,
                                                "text": "curVal",
                                                "value": "curVal",
                                                "valueText": "curVal"
                                            }
                                        },
                                        {
                                            "kind": "CommaToken",
                                            "fullStart": 649,
                                            "fullEnd": 651,
                                            "start": 649,
                                            "end": 650,
                                            "fullWidth": 2,
                                            "width": 1,
                                            "text": ",",
                                            "value": ",",
                                            "valueText": ",",
                                            "hasTrailingTrivia": true,
                                            "trailingTrivia": [
                                                {
                                                    "kind": "WhitespaceTrivia",
                                                    "text": " "
                                                }
                                            ]
                                        },
                                        {
                                            "kind": "Parameter",
                                            "fullStart": 651,
                                            "fullEnd": 654,
                                            "start": 651,
                                            "end": 654,
                                            "fullWidth": 3,
                                            "width": 3,
                                            "modifiers": [],
                                            "identifier": {
                                                "kind": "IdentifierName",
                                                "fullStart": 651,
                                                "fullEnd": 654,
                                                "start": 651,
                                                "end": 654,
                                                "fullWidth": 3,
                                                "width": 3,
                                                "text": "idx",
                                                "value": "idx",
                                                "valueText": "idx"
                                            }
                                        },
                                        {
                                            "kind": "CommaToken",
                                            "fullStart": 654,
                                            "fullEnd": 656,
                                            "start": 654,
                                            "end": 655,
                                            "fullWidth": 2,
                                            "width": 1,
                                            "text": ",",
                                            "value": ",",
                                            "valueText": ",",
                                            "hasTrailingTrivia": true,
                                            "trailingTrivia": [
                                                {
                                                    "kind": "WhitespaceTrivia",
                                                    "text": " "
                                                }
                                            ]
                                        },
                                        {
                                            "kind": "Parameter",
                                            "fullStart": 656,
                                            "fullEnd": 659,
                                            "start": 656,
                                            "end": 659,
                                            "fullWidth": 3,
                                            "width": 3,
                                            "modifiers": [],
                                            "identifier": {
                                                "kind": "IdentifierName",
                                                "fullStart": 656,
                                                "fullEnd": 659,
                                                "start": 656,
                                                "end": 659,
                                                "fullWidth": 3,
                                                "width": 3,
                                                "text": "obj",
                                                "value": "obj",
                                                "valueText": "obj"
                                            }
                                        }
                                    ],
                                    "closeParenToken": {
                                        "kind": "CloseParenToken",
                                        "fullStart": 659,
                                        "fullEnd": 664,
                                        "start": 659,
                                        "end": 660,
                                        "fullWidth": 5,
                                        "width": 1,
                                        "text": ")",
                                        "value": ")",
                                        "valueText": ")",
                                        "hasTrailingTrivia": true,
                                        "hasTrailingNewLine": true,
                                        "trailingTrivia": [
                                            {
                                                "kind": "WhitespaceTrivia",
                                                "text": "  "
                                            },
                                            {
                                                "kind": "NewLineTrivia",
                                                "text": "\r\n"
                                            }
                                        ]
                                    }
                                }
                            },
                            "block": {
                                "kind": "Block",
                                "fullStart": 664,
                                "fullEnd": 748,
                                "start": 666,
                                "end": 746,
                                "fullWidth": 84,
                                "width": 80,
                                "openBraceToken": {
                                    "kind": "OpenBraceToken",
                                    "fullStart": 664,
                                    "fullEnd": 669,
                                    "start": 666,
                                    "end": 667,
                                    "fullWidth": 5,
                                    "width": 1,
                                    "text": "{",
                                    "value": "{",
                                    "valueText": "{",
                                    "hasLeadingTrivia": true,
                                    "hasTrailingTrivia": true,
                                    "hasTrailingNewLine": true,
                                    "leadingTrivia": [
                                        {
                                            "kind": "WhitespaceTrivia",
                                            "text": "  "
                                        }
                                    ],
                                    "trailingTrivia": [
                                        {
                                            "kind": "NewLineTrivia",
                                            "text": "\r\n"
                                        }
                                    ]
                                },
                                "statements": [
                                    {
                                        "kind": "ExpressionStatement",
                                        "fullStart": 669,
                                        "fullEnd": 689,
                                        "start": 673,
                                        "end": 687,
                                        "fullWidth": 20,
                                        "width": 14,
                                        "expression": {
                                            "kind": "DeleteExpression",
                                            "fullStart": 669,
                                            "fullEnd": 686,
                                            "start": 673,
                                            "end": 686,
                                            "fullWidth": 17,
                                            "width": 13,
                                            "deleteKeyword": {
                                                "kind": "DeleteKeyword",
                                                "fullStart": 669,
                                                "fullEnd": 680,
                                                "start": 673,
                                                "end": 679,
                                                "fullWidth": 11,
                                                "width": 6,
                                                "text": "delete",
                                                "value": "delete",
                                                "valueText": "delete",
                                                "hasLeadingTrivia": true,
                                                "hasTrailingTrivia": true,
                                                "leadingTrivia": [
                                                    {
                                                        "kind": "WhitespaceTrivia",
                                                        "text": "    "
                                                    }
                                                ],
                                                "trailingTrivia": [
                                                    {
                                                        "kind": "WhitespaceTrivia",
                                                        "text": " "
                                                    }
                                                ]
                                            },
                                            "expression": {
                                                "kind": "ElementAccessExpression",
                                                "fullStart": 680,
                                                "fullEnd": 686,
                                                "start": 680,
                                                "end": 686,
                                                "fullWidth": 6,
                                                "width": 6,
                                                "expression": {
                                                    "kind": "IdentifierName",
                                                    "fullStart": 680,
                                                    "fullEnd": 683,
                                                    "start": 680,
                                                    "end": 683,
                                                    "fullWidth": 3,
                                                    "width": 3,
                                                    "text": "arr",
                                                    "value": "arr",
                                                    "valueText": "arr"
                                                },
                                                "openBracketToken": {
                                                    "kind": "OpenBracketToken",
                                                    "fullStart": 683,
                                                    "fullEnd": 684,
                                                    "start": 683,
                                                    "end": 684,
                                                    "fullWidth": 1,
                                                    "width": 1,
                                                    "text": "[",
                                                    "value": "[",
                                                    "valueText": "["
                                                },
                                                "argumentExpression": {
                                                    "kind": "NumericLiteral",
                                                    "fullStart": 684,
                                                    "fullEnd": 685,
                                                    "start": 684,
                                                    "end": 685,
                                                    "fullWidth": 1,
                                                    "width": 1,
                                                    "text": "1",
                                                    "value": 1,
                                                    "valueText": "1"
                                                },
                                                "closeBracketToken": {
                                                    "kind": "CloseBracketToken",
                                                    "fullStart": 685,
                                                    "fullEnd": 686,
                                                    "start": 685,
                                                    "end": 686,
                                                    "fullWidth": 1,
                                                    "width": 1,
                                                    "text": "]",
                                                    "value": "]",
                                                    "valueText": "]"
                                                }
                                            }
                                        },
                                        "semicolonToken": {
                                            "kind": "SemicolonToken",
                                            "fullStart": 686,
                                            "fullEnd": 689,
                                            "start": 686,
                                            "end": 687,
                                            "fullWidth": 3,
                                            "width": 1,
                                            "text": ";",
                                            "value": ";",
                                            "valueText": ";",
                                            "hasTrailingTrivia": true,
                                            "hasTrailingNewLine": true,
                                            "trailingTrivia": [
                                                {
                                                    "kind": "NewLineTrivia",
                                                    "text": "\r\n"
                                                }
                                            ]
                                        }
                                    },
                                    {
                                        "kind": "ExpressionStatement",
                                        "fullStart": 689,
                                        "fullEnd": 709,
                                        "start": 693,
                                        "end": 707,
                                        "fullWidth": 20,
                                        "width": 14,
                                        "expression": {
                                            "kind": "DeleteExpression",
                                            "fullStart": 689,
                                            "fullEnd": 706,
                                            "start": 693,
                                            "end": 706,
                                            "fullWidth": 17,
                                            "width": 13,
                                            "deleteKeyword": {
                                                "kind": "DeleteKeyword",
                                                "fullStart": 689,
                                                "fullEnd": 700,
                                                "start": 693,
                                                "end": 699,
                                                "fullWidth": 11,
                                                "width": 6,
                                                "text": "delete",
                                                "value": "delete",
                                                "valueText": "delete",
                                                "hasLeadingTrivia": true,
                                                "hasTrailingTrivia": true,
                                                "leadingTrivia": [
                                                    {
                                                        "kind": "WhitespaceTrivia",
                                                        "text": "    "
                                                    }
                                                ],
                                                "trailingTrivia": [
                                                    {
                                                        "kind": "WhitespaceTrivia",
                                                        "text": " "
                                                    }
                                                ]
                                            },
                                            "expression": {
                                                "kind": "ElementAccessExpression",
                                                "fullStart": 700,
                                                "fullEnd": 706,
                                                "start": 700,
                                                "end": 706,
                                                "fullWidth": 6,
                                                "width": 6,
                                                "expression": {
                                                    "kind": "IdentifierName",
                                                    "fullStart": 700,
                                                    "fullEnd": 703,
                                                    "start": 700,
                                                    "end": 703,
                                                    "fullWidth": 3,
                                                    "width": 3,
                                                    "text": "arr",
                                                    "value": "arr",
                                                    "valueText": "arr"
                                                },
                                                "openBracketToken": {
                                                    "kind": "OpenBracketToken",
                                                    "fullStart": 703,
                                                    "fullEnd": 704,
                                                    "start": 703,
                                                    "end": 704,
                                                    "fullWidth": 1,
                                                    "width": 1,
                                                    "text": "[",
                                                    "value": "[",
                                                    "valueText": "["
                                                },
                                                "argumentExpression": {
                                                    "kind": "NumericLiteral",
                                                    "fullStart": 704,
                                                    "fullEnd": 705,
                                                    "start": 704,
                                                    "end": 705,
                                                    "fullWidth": 1,
                                                    "width": 1,
                                                    "text": "2",
                                                    "value": 2,
                                                    "valueText": "2"
                                                },
                                                "closeBracketToken": {
                                                    "kind": "CloseBracketToken",
                                                    "fullStart": 705,
                                                    "fullEnd": 706,
                                                    "start": 705,
                                                    "end": 706,
                                                    "fullWidth": 1,
                                                    "width": 1,
                                                    "text": "]",
                                                    "value": "]",
                                                    "valueText": "]"
                                                }
                                            }
                                        },
                                        "semicolonToken": {
                                            "kind": "SemicolonToken",
                                            "fullStart": 706,
                                            "fullEnd": 709,
                                            "start": 706,
                                            "end": 707,
                                            "fullWidth": 3,
                                            "width": 1,
                                            "text": ";",
                                            "value": ";",
                                            "valueText": ";",
                                            "hasTrailingTrivia": true,
                                            "hasTrailingNewLine": true,
                                            "trailingTrivia": [
                                                {
                                                    "kind": "NewLineTrivia",
                                                    "text": "\r\n"
                                                }
                                            ]
                                        }
                                    },
                                    {
                                        "kind": "ReturnStatement",
                                        "fullStart": 709,
                                        "fullEnd": 743,
                                        "start": 713,
                                        "end": 737,
                                        "fullWidth": 34,
                                        "width": 24,
                                        "returnKeyword": {
                                            "kind": "ReturnKeyword",
                                            "fullStart": 709,
                                            "fullEnd": 720,
                                            "start": 713,
                                            "end": 719,
                                            "fullWidth": 11,
                                            "width": 6,
                                            "text": "return",
                                            "value": "return",
                                            "valueText": "return",
                                            "hasLeadingTrivia": true,
                                            "hasTrailingTrivia": true,
                                            "leadingTrivia": [
                                                {
                                                    "kind": "WhitespaceTrivia",
                                                    "text": "    "
                                                }
                                            ],
                                            "trailingTrivia": [
                                                {
                                                    "kind": "WhitespaceTrivia",
                                                    "text": " "
                                                }
                                            ]
                                        },
                                        "expression": {
                                            "kind": "AddExpression",
                                            "fullStart": 720,
                                            "fullEnd": 736,
                                            "start": 720,
                                            "end": 736,
                                            "fullWidth": 16,
                                            "width": 16,
                                            "left": {
                                                "kind": "IdentifierName",
                                                "fullStart": 720,
                                                "fullEnd": 728,
                                                "start": 720,
                                                "end": 727,
                                                "fullWidth": 8,
                                                "width": 7,
                                                "text": "prevVal",
                                                "value": "prevVal",
                                                "valueText": "prevVal",
                                                "hasTrailingTrivia": true,
                                                "trailingTrivia": [
                                                    {
                                                        "kind": "WhitespaceTrivia",
                                                        "text": " "
                                                    }
                                                ]
                                            },
                                            "operatorToken": {
                                                "kind": "PlusToken",
                                                "fullStart": 728,
                                                "fullEnd": 730,
                                                "start": 728,
                                                "end": 729,
                                                "fullWidth": 2,
                                                "width": 1,
                                                "text": "+",
                                                "value": "+",
                                                "valueText": "+",
                                                "hasTrailingTrivia": true,
                                                "trailingTrivia": [
                                                    {
                                                        "kind": "WhitespaceTrivia",
                                                        "text": " "
                                                    }
                                                ]
                                            },
                                            "right": {
                                                "kind": "IdentifierName",
                                                "fullStart": 730,
                                                "fullEnd": 736,
                                                "start": 730,
                                                "end": 736,
                                                "fullWidth": 6,
                                                "width": 6,
                                                "text": "curVal",
                                                "value": "curVal",
                                                "valueText": "curVal"
                                            }
                                        },
                                        "semicolonToken": {
                                            "kind": "SemicolonToken",
                                            "fullStart": 736,
                                            "fullEnd": 743,
                                            "start": 736,
                                            "end": 737,
                                            "fullWidth": 7,
                                            "width": 1,
                                            "text": ";",
                                            "value": ";",
                                            "valueText": ";",
                                            "hasTrailingTrivia": true,
                                            "hasTrailingNewLine": true,
                                            "trailingTrivia": [
                                                {
                                                    "kind": "WhitespaceTrivia",
                                                    "text": "    "
                                                },
                                                {
                                                    "kind": "NewLineTrivia",
                                                    "text": "\r\n"
                                                }
                                            ]
                                        }
                                    }
                                ],
                                "closeBraceToken": {
                                    "kind": "CloseBraceToken",
                                    "fullStart": 743,
                                    "fullEnd": 748,
                                    "start": 745,
                                    "end": 746,
                                    "fullWidth": 5,
                                    "width": 1,
                                    "text": "}",
                                    "value": "}",
                                    "valueText": "}",
                                    "hasLeadingTrivia": true,
                                    "hasTrailingTrivia": true,
                                    "hasTrailingNewLine": true,
                                    "leadingTrivia": [
                                        {
                                            "kind": "WhitespaceTrivia",
                                            "text": "  "
                                        }
                                    ],
                                    "trailingTrivia": [
                                        {
                                            "kind": "NewLineTrivia",
                                            "text": "\r\n"
                                        }
                                    ]
                                }
                            }
                        },
                        {
                            "kind": "ExpressionStatement",
                            "fullStart": 748,
                            "fullEnd": 775,
                            "start": 750,
                            "end": 773,
                            "fullWidth": 27,
                            "width": 23,
                            "expression": {
                                "kind": "AssignmentExpression",
                                "fullStart": 748,
                                "fullEnd": 772,
                                "start": 750,
                                "end": 772,
                                "fullWidth": 24,
                                "width": 22,
                                "left": {
                                    "kind": "ElementAccessExpression",
                                    "fullStart": 748,
                                    "fullEnd": 769,
                                    "start": 750,
                                    "end": 768,
                                    "fullWidth": 21,
                                    "width": 18,
                                    "expression": {
                                        "kind": "MemberAccessExpression",
                                        "fullStart": 748,
                                        "fullEnd": 765,
                                        "start": 750,
                                        "end": 765,
                                        "fullWidth": 17,
                                        "width": 15,
                                        "expression": {
                                            "kind": "IdentifierName",
                                            "fullStart": 748,
                                            "fullEnd": 755,
                                            "start": 750,
                                            "end": 755,
                                            "fullWidth": 7,
                                            "width": 5,
                                            "text": "Array",
                                            "value": "Array",
                                            "valueText": "Array",
                                            "hasLeadingTrivia": true,
                                            "leadingTrivia": [
                                                {
                                                    "kind": "WhitespaceTrivia",
                                                    "text": "  "
                                                }
                                            ]
                                        },
                                        "dotToken": {
                                            "kind": "DotToken",
                                            "fullStart": 755,
                                            "fullEnd": 756,
                                            "start": 755,
                                            "end": 756,
                                            "fullWidth": 1,
                                            "width": 1,
                                            "text": ".",
                                            "value": ".",
                                            "valueText": "."
                                        },
                                        "name": {
                                            "kind": "IdentifierName",
                                            "fullStart": 756,
                                            "fullEnd": 765,
                                            "start": 756,
                                            "end": 765,
                                            "fullWidth": 9,
                                            "width": 9,
                                            "text": "prototype",
                                            "value": "prototype",
                                            "valueText": "prototype"
                                        }
                                    },
                                    "openBracketToken": {
                                        "kind": "OpenBracketToken",
                                        "fullStart": 765,
                                        "fullEnd": 766,
                                        "start": 765,
                                        "end": 766,
                                        "fullWidth": 1,
                                        "width": 1,
                                        "text": "[",
                                        "value": "[",
                                        "valueText": "["
                                    },
                                    "argumentExpression": {
                                        "kind": "NumericLiteral",
                                        "fullStart": 766,
                                        "fullEnd": 767,
                                        "start": 766,
                                        "end": 767,
                                        "fullWidth": 1,
                                        "width": 1,
                                        "text": "2",
                                        "value": 2,
                                        "valueText": "2"
                                    },
                                    "closeBracketToken": {
                                        "kind": "CloseBracketToken",
                                        "fullStart": 767,
                                        "fullEnd": 769,
                                        "start": 767,
                                        "end": 768,
                                        "fullWidth": 2,
                                        "width": 1,
                                        "text": "]",
                                        "value": "]",
                                        "valueText": "]",
                                        "hasTrailingTrivia": true,
                                        "trailingTrivia": [
                                            {
                                                "kind": "WhitespaceTrivia",
                                                "text": " "
                                            }
                                        ]
                                    }
                                },
                                "operatorToken": {
                                    "kind": "EqualsToken",
                                    "fullStart": 769,
                                    "fullEnd": 771,
                                    "start": 769,
                                    "end": 770,
                                    "fullWidth": 2,
                                    "width": 1,
                                    "text": "=",
                                    "value": "=",
                                    "valueText": "=",
                                    "hasTrailingTrivia": true,
                                    "trailingTrivia": [
                                        {
                                            "kind": "WhitespaceTrivia",
                                            "text": " "
                                        }
                                    ]
                                },
                                "right": {
                                    "kind": "NumericLiteral",
                                    "fullStart": 771,
                                    "fullEnd": 772,
                                    "start": 771,
                                    "end": 772,
                                    "fullWidth": 1,
                                    "width": 1,
                                    "text": "6",
                                    "value": 6,
                                    "valueText": "6"
                                }
                            },
                            "semicolonToken": {
                                "kind": "SemicolonToken",
                                "fullStart": 772,
                                "fullEnd": 775,
                                "start": 772,
                                "end": 773,
                                "fullWidth": 3,
                                "width": 1,
                                "text": ";",
                                "value": ";",
                                "valueText": ";",
                                "hasTrailingTrivia": true,
                                "hasTrailingNewLine": true,
                                "trailingTrivia": [
                                    {
                                        "kind": "NewLineTrivia",
                                        "text": "\r\n"
                                    }
                                ]
                            }
                        },
                        {
                            "kind": "VariableStatement",
                            "fullStart": 775,
                            "fullEnd": 803,
                            "start": 777,
                            "end": 801,
                            "fullWidth": 28,
                            "width": 24,
                            "modifiers": [],
                            "variableDeclaration": {
                                "kind": "VariableDeclaration",
                                "fullStart": 775,
                                "fullEnd": 800,
                                "start": 777,
                                "end": 800,
                                "fullWidth": 25,
                                "width": 23,
                                "varKeyword": {
                                    "kind": "VarKeyword",
                                    "fullStart": 775,
                                    "fullEnd": 781,
                                    "start": 777,
                                    "end": 780,
                                    "fullWidth": 6,
                                    "width": 3,
                                    "text": "var",
                                    "value": "var",
                                    "valueText": "var",
                                    "hasLeadingTrivia": true,
                                    "hasTrailingTrivia": true,
                                    "leadingTrivia": [
                                        {
                                            "kind": "WhitespaceTrivia",
                                            "text": "  "
                                        }
                                    ],
                                    "trailingTrivia": [
                                        {
                                            "kind": "WhitespaceTrivia",
                                            "text": " "
                                        }
                                    ]
                                },
                                "variableDeclarators": [
                                    {
                                        "kind": "VariableDeclarator",
                                        "fullStart": 781,
                                        "fullEnd": 800,
                                        "start": 781,
                                        "end": 800,
                                        "fullWidth": 19,
<<<<<<< HEAD
                                        "width": 19,
                                        "identifier": {
=======
                                        "propertyName": {
>>>>>>> 85e84683
                                            "kind": "IdentifierName",
                                            "fullStart": 781,
                                            "fullEnd": 785,
                                            "start": 781,
                                            "end": 784,
                                            "fullWidth": 4,
                                            "width": 3,
                                            "text": "arr",
                                            "value": "arr",
                                            "valueText": "arr",
                                            "hasTrailingTrivia": true,
                                            "trailingTrivia": [
                                                {
                                                    "kind": "WhitespaceTrivia",
                                                    "text": " "
                                                }
                                            ]
                                        },
                                        "equalsValueClause": {
                                            "kind": "EqualsValueClause",
                                            "fullStart": 785,
                                            "fullEnd": 800,
                                            "start": 785,
                                            "end": 800,
                                            "fullWidth": 15,
                                            "width": 15,
                                            "equalsToken": {
                                                "kind": "EqualsToken",
                                                "fullStart": 785,
                                                "fullEnd": 787,
                                                "start": 785,
                                                "end": 786,
                                                "fullWidth": 2,
                                                "width": 1,
                                                "text": "=",
                                                "value": "=",
                                                "valueText": "=",
                                                "hasTrailingTrivia": true,
                                                "trailingTrivia": [
                                                    {
                                                        "kind": "WhitespaceTrivia",
                                                        "text": " "
                                                    }
                                                ]
                                            },
                                            "value": {
                                                "kind": "ArrayLiteralExpression",
                                                "fullStart": 787,
                                                "fullEnd": 800,
                                                "start": 787,
                                                "end": 800,
                                                "fullWidth": 13,
                                                "width": 13,
                                                "openBracketToken": {
                                                    "kind": "OpenBracketToken",
                                                    "fullStart": 787,
                                                    "fullEnd": 788,
                                                    "start": 787,
                                                    "end": 788,
                                                    "fullWidth": 1,
                                                    "width": 1,
                                                    "text": "[",
                                                    "value": "[",
                                                    "valueText": "["
                                                },
                                                "expressions": [
                                                    {
                                                        "kind": "StringLiteral",
                                                        "fullStart": 788,
                                                        "fullEnd": 791,
                                                        "start": 788,
                                                        "end": 791,
                                                        "fullWidth": 3,
                                                        "width": 3,
                                                        "text": "'1'",
                                                        "value": "1",
                                                        "valueText": "1"
                                                    },
                                                    {
                                                        "kind": "CommaToken",
                                                        "fullStart": 791,
                                                        "fullEnd": 792,
                                                        "start": 791,
                                                        "end": 792,
                                                        "fullWidth": 1,
                                                        "width": 1,
                                                        "text": ",",
                                                        "value": ",",
                                                        "valueText": ","
                                                    },
                                                    {
                                                        "kind": "NumericLiteral",
                                                        "fullStart": 792,
                                                        "fullEnd": 793,
                                                        "start": 792,
                                                        "end": 793,
                                                        "fullWidth": 1,
                                                        "width": 1,
                                                        "text": "2",
                                                        "value": 2,
                                                        "valueText": "2"
                                                    },
                                                    {
                                                        "kind": "CommaToken",
                                                        "fullStart": 793,
                                                        "fullEnd": 794,
                                                        "start": 793,
                                                        "end": 794,
                                                        "fullWidth": 1,
                                                        "width": 1,
                                                        "text": ",",
                                                        "value": ",",
                                                        "valueText": ","
                                                    },
                                                    {
                                                        "kind": "NumericLiteral",
                                                        "fullStart": 794,
                                                        "fullEnd": 795,
                                                        "start": 794,
                                                        "end": 795,
                                                        "fullWidth": 1,
                                                        "width": 1,
                                                        "text": "3",
                                                        "value": 3,
                                                        "valueText": "3"
                                                    },
                                                    {
                                                        "kind": "CommaToken",
                                                        "fullStart": 795,
                                                        "fullEnd": 796,
                                                        "start": 795,
                                                        "end": 796,
                                                        "fullWidth": 1,
                                                        "width": 1,
                                                        "text": ",",
                                                        "value": ",",
                                                        "valueText": ","
                                                    },
                                                    {
                                                        "kind": "NumericLiteral",
                                                        "fullStart": 796,
                                                        "fullEnd": 797,
                                                        "start": 796,
                                                        "end": 797,
                                                        "fullWidth": 1,
                                                        "width": 1,
                                                        "text": "4",
                                                        "value": 4,
                                                        "valueText": "4"
                                                    },
                                                    {
                                                        "kind": "CommaToken",
                                                        "fullStart": 797,
                                                        "fullEnd": 798,
                                                        "start": 797,
                                                        "end": 798,
                                                        "fullWidth": 1,
                                                        "width": 1,
                                                        "text": ",",
                                                        "value": ",",
                                                        "valueText": ","
                                                    },
                                                    {
                                                        "kind": "NumericLiteral",
                                                        "fullStart": 798,
                                                        "fullEnd": 799,
                                                        "start": 798,
                                                        "end": 799,
                                                        "fullWidth": 1,
                                                        "width": 1,
                                                        "text": "5",
                                                        "value": 5,
                                                        "valueText": "5"
                                                    }
                                                ],
                                                "closeBracketToken": {
                                                    "kind": "CloseBracketToken",
                                                    "fullStart": 799,
                                                    "fullEnd": 800,
                                                    "start": 799,
                                                    "end": 800,
                                                    "fullWidth": 1,
                                                    "width": 1,
                                                    "text": "]",
                                                    "value": "]",
                                                    "valueText": "]"
                                                }
                                            }
                                        }
                                    }
                                ]
                            },
                            "semicolonToken": {
                                "kind": "SemicolonToken",
                                "fullStart": 800,
                                "fullEnd": 803,
                                "start": 800,
                                "end": 801,
                                "fullWidth": 3,
                                "width": 1,
                                "text": ";",
                                "value": ";",
                                "valueText": ";",
                                "hasTrailingTrivia": true,
                                "hasTrailingNewLine": true,
                                "trailingTrivia": [
                                    {
                                        "kind": "NewLineTrivia",
                                        "text": "\r\n"
                                    }
                                ]
                            }
                        },
                        {
                            "kind": "VariableStatement",
                            "fullStart": 803,
                            "fullEnd": 845,
                            "start": 805,
                            "end": 843,
                            "fullWidth": 42,
                            "width": 38,
                            "modifiers": [],
                            "variableDeclaration": {
                                "kind": "VariableDeclaration",
                                "fullStart": 803,
                                "fullEnd": 842,
                                "start": 805,
                                "end": 842,
                                "fullWidth": 39,
                                "width": 37,
                                "varKeyword": {
                                    "kind": "VarKeyword",
                                    "fullStart": 803,
                                    "fullEnd": 809,
                                    "start": 805,
                                    "end": 808,
                                    "fullWidth": 6,
                                    "width": 3,
                                    "text": "var",
                                    "value": "var",
                                    "valueText": "var",
                                    "hasLeadingTrivia": true,
                                    "hasTrailingTrivia": true,
                                    "leadingTrivia": [
                                        {
                                            "kind": "WhitespaceTrivia",
                                            "text": "  "
                                        }
                                    ],
                                    "trailingTrivia": [
                                        {
                                            "kind": "WhitespaceTrivia",
                                            "text": " "
                                        }
                                    ]
                                },
                                "variableDeclarators": [
                                    {
                                        "kind": "VariableDeclarator",
                                        "fullStart": 809,
                                        "fullEnd": 842,
                                        "start": 809,
                                        "end": 842,
                                        "fullWidth": 33,
<<<<<<< HEAD
                                        "width": 33,
                                        "identifier": {
=======
                                        "propertyName": {
>>>>>>> 85e84683
                                            "kind": "IdentifierName",
                                            "fullStart": 809,
                                            "fullEnd": 813,
                                            "start": 809,
                                            "end": 812,
                                            "fullWidth": 4,
                                            "width": 3,
                                            "text": "res",
                                            "value": "res",
                                            "valueText": "res",
                                            "hasTrailingTrivia": true,
                                            "trailingTrivia": [
                                                {
                                                    "kind": "WhitespaceTrivia",
                                                    "text": " "
                                                }
                                            ]
                                        },
                                        "equalsValueClause": {
                                            "kind": "EqualsValueClause",
                                            "fullStart": 813,
                                            "fullEnd": 842,
                                            "start": 813,
                                            "end": 842,
                                            "fullWidth": 29,
                                            "width": 29,
                                            "equalsToken": {
                                                "kind": "EqualsToken",
                                                "fullStart": 813,
                                                "fullEnd": 815,
                                                "start": 813,
                                                "end": 814,
                                                "fullWidth": 2,
                                                "width": 1,
                                                "text": "=",
                                                "value": "=",
                                                "valueText": "=",
                                                "hasTrailingTrivia": true,
                                                "trailingTrivia": [
                                                    {
                                                        "kind": "WhitespaceTrivia",
                                                        "text": " "
                                                    }
                                                ]
                                            },
                                            "value": {
                                                "kind": "InvocationExpression",
                                                "fullStart": 815,
                                                "fullEnd": 842,
                                                "start": 815,
                                                "end": 842,
                                                "fullWidth": 27,
                                                "width": 27,
                                                "expression": {
                                                    "kind": "MemberAccessExpression",
                                                    "fullStart": 815,
                                                    "fullEnd": 830,
                                                    "start": 815,
                                                    "end": 830,
                                                    "fullWidth": 15,
                                                    "width": 15,
                                                    "expression": {
                                                        "kind": "IdentifierName",
                                                        "fullStart": 815,
                                                        "fullEnd": 818,
                                                        "start": 815,
                                                        "end": 818,
                                                        "fullWidth": 3,
                                                        "width": 3,
                                                        "text": "arr",
                                                        "value": "arr",
                                                        "valueText": "arr"
                                                    },
                                                    "dotToken": {
                                                        "kind": "DotToken",
                                                        "fullStart": 818,
                                                        "fullEnd": 819,
                                                        "start": 818,
                                                        "end": 819,
                                                        "fullWidth": 1,
                                                        "width": 1,
                                                        "text": ".",
                                                        "value": ".",
                                                        "valueText": "."
                                                    },
                                                    "name": {
                                                        "kind": "IdentifierName",
                                                        "fullStart": 819,
                                                        "fullEnd": 830,
                                                        "start": 819,
                                                        "end": 830,
                                                        "fullWidth": 11,
                                                        "width": 11,
                                                        "text": "reduceRight",
                                                        "value": "reduceRight",
                                                        "valueText": "reduceRight"
                                                    }
                                                },
                                                "argumentList": {
                                                    "kind": "ArgumentList",
                                                    "fullStart": 830,
                                                    "fullEnd": 842,
                                                    "start": 830,
                                                    "end": 842,
                                                    "fullWidth": 12,
                                                    "width": 12,
                                                    "openParenToken": {
                                                        "kind": "OpenParenToken",
                                                        "fullStart": 830,
                                                        "fullEnd": 831,
                                                        "start": 830,
                                                        "end": 831,
                                                        "fullWidth": 1,
                                                        "width": 1,
                                                        "text": "(",
                                                        "value": "(",
                                                        "valueText": "("
                                                    },
                                                    "arguments": [
                                                        {
                                                            "kind": "IdentifierName",
                                                            "fullStart": 831,
                                                            "fullEnd": 841,
                                                            "start": 831,
                                                            "end": 841,
                                                            "fullWidth": 10,
                                                            "width": 10,
                                                            "text": "callbackfn",
                                                            "value": "callbackfn",
                                                            "valueText": "callbackfn"
                                                        }
                                                    ],
                                                    "closeParenToken": {
                                                        "kind": "CloseParenToken",
                                                        "fullStart": 841,
                                                        "fullEnd": 842,
                                                        "start": 841,
                                                        "end": 842,
                                                        "fullWidth": 1,
                                                        "width": 1,
                                                        "text": ")",
                                                        "value": ")",
                                                        "valueText": ")"
                                                    }
                                                }
                                            }
                                        }
                                    }
                                ]
                            },
                            "semicolonToken": {
                                "kind": "SemicolonToken",
                                "fullStart": 842,
                                "fullEnd": 845,
                                "start": 842,
                                "end": 843,
                                "fullWidth": 3,
                                "width": 1,
                                "text": ";",
                                "value": ";",
                                "valueText": ";",
                                "hasTrailingTrivia": true,
                                "hasTrailingNewLine": true,
                                "trailingTrivia": [
                                    {
                                        "kind": "NewLineTrivia",
                                        "text": "\r\n"
                                    }
                                ]
                            }
                        },
                        {
                            "kind": "ExpressionStatement",
                            "fullStart": 845,
                            "fullEnd": 875,
                            "start": 847,
                            "end": 873,
                            "fullWidth": 30,
                            "width": 26,
                            "expression": {
                                "kind": "DeleteExpression",
                                "fullStart": 845,
                                "fullEnd": 872,
                                "start": 847,
                                "end": 872,
                                "fullWidth": 27,
                                "width": 25,
                                "deleteKeyword": {
                                    "kind": "DeleteKeyword",
                                    "fullStart": 845,
                                    "fullEnd": 854,
                                    "start": 847,
                                    "end": 853,
                                    "fullWidth": 9,
                                    "width": 6,
                                    "text": "delete",
                                    "value": "delete",
                                    "valueText": "delete",
                                    "hasLeadingTrivia": true,
                                    "hasTrailingTrivia": true,
                                    "leadingTrivia": [
                                        {
                                            "kind": "WhitespaceTrivia",
                                            "text": "  "
                                        }
                                    ],
                                    "trailingTrivia": [
                                        {
                                            "kind": "WhitespaceTrivia",
                                            "text": " "
                                        }
                                    ]
                                },
                                "expression": {
                                    "kind": "ElementAccessExpression",
                                    "fullStart": 854,
                                    "fullEnd": 872,
                                    "start": 854,
                                    "end": 872,
                                    "fullWidth": 18,
                                    "width": 18,
                                    "expression": {
                                        "kind": "MemberAccessExpression",
                                        "fullStart": 854,
                                        "fullEnd": 869,
                                        "start": 854,
                                        "end": 869,
                                        "fullWidth": 15,
                                        "width": 15,
                                        "expression": {
                                            "kind": "IdentifierName",
                                            "fullStart": 854,
                                            "fullEnd": 859,
                                            "start": 854,
                                            "end": 859,
                                            "fullWidth": 5,
                                            "width": 5,
                                            "text": "Array",
                                            "value": "Array",
                                            "valueText": "Array"
                                        },
                                        "dotToken": {
                                            "kind": "DotToken",
                                            "fullStart": 859,
                                            "fullEnd": 860,
                                            "start": 859,
                                            "end": 860,
                                            "fullWidth": 1,
                                            "width": 1,
                                            "text": ".",
                                            "value": ".",
                                            "valueText": "."
                                        },
                                        "name": {
                                            "kind": "IdentifierName",
                                            "fullStart": 860,
                                            "fullEnd": 869,
                                            "start": 860,
                                            "end": 869,
                                            "fullWidth": 9,
                                            "width": 9,
                                            "text": "prototype",
                                            "value": "prototype",
                                            "valueText": "prototype"
                                        }
                                    },
                                    "openBracketToken": {
                                        "kind": "OpenBracketToken",
                                        "fullStart": 869,
                                        "fullEnd": 870,
                                        "start": 869,
                                        "end": 870,
                                        "fullWidth": 1,
                                        "width": 1,
                                        "text": "[",
                                        "value": "[",
                                        "valueText": "["
                                    },
                                    "argumentExpression": {
                                        "kind": "NumericLiteral",
                                        "fullStart": 870,
                                        "fullEnd": 871,
                                        "start": 870,
                                        "end": 871,
                                        "fullWidth": 1,
                                        "width": 1,
                                        "text": "2",
                                        "value": 2,
                                        "valueText": "2"
                                    },
                                    "closeBracketToken": {
                                        "kind": "CloseBracketToken",
                                        "fullStart": 871,
                                        "fullEnd": 872,
                                        "start": 871,
                                        "end": 872,
                                        "fullWidth": 1,
                                        "width": 1,
                                        "text": "]",
                                        "value": "]",
                                        "valueText": "]"
                                    }
                                }
                            },
                            "semicolonToken": {
                                "kind": "SemicolonToken",
                                "fullStart": 872,
                                "fullEnd": 875,
                                "start": 872,
                                "end": 873,
                                "fullWidth": 3,
                                "width": 1,
                                "text": ";",
                                "value": ";",
                                "valueText": ";",
                                "hasTrailingTrivia": true,
                                "hasTrailingNewLine": true,
                                "trailingTrivia": [
                                    {
                                        "kind": "NewLineTrivia",
                                        "text": "\r\n"
                                    }
                                ]
                            }
                        },
                        {
                            "kind": "IfStatement",
                            "fullStart": 875,
                            "fullEnd": 944,
                            "start": 879,
                            "end": 940,
                            "fullWidth": 69,
                            "width": 61,
                            "ifKeyword": {
                                "kind": "IfKeyword",
                                "fullStart": 875,
                                "fullEnd": 881,
                                "start": 879,
                                "end": 881,
                                "fullWidth": 6,
                                "width": 2,
                                "text": "if",
                                "value": "if",
                                "valueText": "if",
                                "hasLeadingTrivia": true,
                                "hasLeadingNewLine": true,
                                "leadingTrivia": [
                                    {
                                        "kind": "NewLineTrivia",
                                        "text": "\r\n"
                                    },
                                    {
                                        "kind": "WhitespaceTrivia",
                                        "text": "  "
                                    }
                                ]
                            },
                            "openParenToken": {
                                "kind": "OpenParenToken",
                                "fullStart": 881,
                                "fullEnd": 882,
                                "start": 881,
                                "end": 882,
                                "fullWidth": 1,
                                "width": 1,
                                "text": "(",
                                "value": "(",
                                "valueText": "("
                            },
                            "condition": {
                                "kind": "EqualsExpression",
                                "fullStart": 882,
                                "fullEnd": 896,
                                "start": 882,
                                "end": 895,
                                "fullWidth": 14,
                                "width": 13,
                                "left": {
                                    "kind": "IdentifierName",
                                    "fullStart": 882,
                                    "fullEnd": 886,
                                    "start": 882,
                                    "end": 885,
                                    "fullWidth": 4,
                                    "width": 3,
                                    "text": "res",
                                    "value": "res",
                                    "valueText": "res",
                                    "hasTrailingTrivia": true,
                                    "trailingTrivia": [
                                        {
                                            "kind": "WhitespaceTrivia",
                                            "text": " "
                                        }
                                    ]
                                },
                                "operatorToken": {
                                    "kind": "EqualsEqualsEqualsToken",
                                    "fullStart": 886,
                                    "fullEnd": 890,
                                    "start": 886,
                                    "end": 889,
                                    "fullWidth": 4,
                                    "width": 3,
                                    "text": "===",
                                    "value": "===",
                                    "valueText": "===",
                                    "hasTrailingTrivia": true,
                                    "trailingTrivia": [
                                        {
                                            "kind": "WhitespaceTrivia",
                                            "text": " "
                                        }
                                    ]
                                },
                                "right": {
                                    "kind": "StringLiteral",
                                    "fullStart": 890,
                                    "fullEnd": 896,
                                    "start": 890,
                                    "end": 895,
                                    "fullWidth": 6,
                                    "width": 5,
                                    "text": "\"151\"",
                                    "value": "151",
                                    "valueText": "151",
                                    "hasTrailingTrivia": true,
                                    "trailingTrivia": [
                                        {
                                            "kind": "WhitespaceTrivia",
                                            "text": " "
                                        }
                                    ]
                                }
                            },
                            "closeParenToken": {
                                "kind": "CloseParenToken",
                                "fullStart": 896,
                                "fullEnd": 924,
                                "start": 896,
                                "end": 897,
                                "fullWidth": 28,
                                "width": 1,
                                "text": ")",
                                "value": ")",
                                "valueText": ")",
                                "hasTrailingTrivia": true,
                                "hasTrailingComment": true,
                                "hasTrailingNewLine": true,
                                "trailingTrivia": [
                                    {
                                        "kind": "WhitespaceTrivia",
                                        "text": "    "
                                    },
                                    {
                                        "kind": "SingleLineCommentTrivia",
                                        "text": "//one element deleted"
                                    },
                                    {
                                        "kind": "NewLineTrivia",
                                        "text": "\r\n"
                                    }
                                ]
                            },
                            "statement": {
                                "kind": "ReturnStatement",
                                "fullStart": 924,
                                "fullEnd": 944,
                                "start": 928,
                                "end": 940,
                                "fullWidth": 20,
                                "width": 12,
                                "returnKeyword": {
                                    "kind": "ReturnKeyword",
                                    "fullStart": 924,
                                    "fullEnd": 935,
                                    "start": 928,
                                    "end": 934,
                                    "fullWidth": 11,
                                    "width": 6,
                                    "text": "return",
                                    "value": "return",
                                    "valueText": "return",
                                    "hasLeadingTrivia": true,
                                    "hasTrailingTrivia": true,
                                    "leadingTrivia": [
                                        {
                                            "kind": "WhitespaceTrivia",
                                            "text": "    "
                                        }
                                    ],
                                    "trailingTrivia": [
                                        {
                                            "kind": "WhitespaceTrivia",
                                            "text": " "
                                        }
                                    ]
                                },
                                "expression": {
                                    "kind": "TrueKeyword",
                                    "fullStart": 935,
                                    "fullEnd": 939,
                                    "start": 935,
                                    "end": 939,
                                    "fullWidth": 4,
                                    "width": 4,
                                    "text": "true",
                                    "value": true,
                                    "valueText": "true"
                                },
                                "semicolonToken": {
                                    "kind": "SemicolonToken",
                                    "fullStart": 939,
                                    "fullEnd": 944,
                                    "start": 939,
                                    "end": 940,
                                    "fullWidth": 5,
                                    "width": 1,
                                    "text": ";",
                                    "value": ";",
                                    "valueText": ";",
                                    "hasTrailingTrivia": true,
                                    "hasTrailingNewLine": true,
                                    "trailingTrivia": [
                                        {
                                            "kind": "WhitespaceTrivia",
                                            "text": "  "
                                        },
                                        {
                                            "kind": "NewLineTrivia",
                                            "text": "\r\n"
                                        }
                                    ]
                                }
                            }
                        }
                    ],
                    "closeBraceToken": {
                        "kind": "CloseBraceToken",
                        "fullStart": 944,
                        "fullEnd": 952,
                        "start": 949,
                        "end": 950,
                        "fullWidth": 8,
                        "width": 1,
                        "text": "}",
                        "value": "}",
                        "valueText": "}",
                        "hasLeadingTrivia": true,
                        "hasLeadingNewLine": true,
                        "hasTrailingTrivia": true,
                        "hasTrailingNewLine": true,
                        "leadingTrivia": [
                            {
                                "kind": "WhitespaceTrivia",
                                "text": "  "
                            },
                            {
                                "kind": "NewLineTrivia",
                                "text": "\r\n"
                            },
                            {
                                "kind": "WhitespaceTrivia",
                                "text": " "
                            }
                        ],
                        "trailingTrivia": [
                            {
                                "kind": "NewLineTrivia",
                                "text": "\r\n"
                            }
                        ]
                    }
                }
            },
            {
                "kind": "ExpressionStatement",
                "fullStart": 952,
                "fullEnd": 976,
                "start": 952,
                "end": 974,
                "fullWidth": 24,
                "width": 22,
                "expression": {
                    "kind": "InvocationExpression",
                    "fullStart": 952,
                    "fullEnd": 973,
                    "start": 952,
                    "end": 973,
                    "fullWidth": 21,
                    "width": 21,
                    "expression": {
                        "kind": "IdentifierName",
                        "fullStart": 952,
                        "fullEnd": 963,
                        "start": 952,
                        "end": 963,
                        "fullWidth": 11,
                        "width": 11,
                        "text": "runTestCase",
                        "value": "runTestCase",
                        "valueText": "runTestCase"
                    },
                    "argumentList": {
                        "kind": "ArgumentList",
                        "fullStart": 963,
                        "fullEnd": 973,
                        "start": 963,
                        "end": 973,
                        "fullWidth": 10,
                        "width": 10,
                        "openParenToken": {
                            "kind": "OpenParenToken",
                            "fullStart": 963,
                            "fullEnd": 964,
                            "start": 963,
                            "end": 964,
                            "fullWidth": 1,
                            "width": 1,
                            "text": "(",
                            "value": "(",
                            "valueText": "("
                        },
                        "arguments": [
                            {
                                "kind": "IdentifierName",
                                "fullStart": 964,
                                "fullEnd": 972,
                                "start": 964,
                                "end": 972,
                                "fullWidth": 8,
                                "width": 8,
                                "text": "testcase",
                                "value": "testcase",
                                "valueText": "testcase"
                            }
                        ],
                        "closeParenToken": {
                            "kind": "CloseParenToken",
                            "fullStart": 972,
                            "fullEnd": 973,
                            "start": 972,
                            "end": 973,
                            "fullWidth": 1,
                            "width": 1,
                            "text": ")",
                            "value": ")",
                            "valueText": ")"
                        }
                    }
                },
                "semicolonToken": {
                    "kind": "SemicolonToken",
                    "fullStart": 973,
                    "fullEnd": 976,
                    "start": 973,
                    "end": 974,
                    "fullWidth": 3,
                    "width": 1,
                    "text": ";",
                    "value": ";",
                    "valueText": ";",
                    "hasTrailingTrivia": true,
                    "hasTrailingNewLine": true,
                    "trailingTrivia": [
                        {
                            "kind": "NewLineTrivia",
                            "text": "\r\n"
                        }
                    ]
                }
            }
        ],
        "endOfFileToken": {
            "kind": "EndOfFileToken",
            "fullStart": 976,
            "fullEnd": 976,
            "start": 976,
            "end": 976,
            "fullWidth": 0,
            "width": 0,
            "text": ""
        }
    },
    "lineMap": {
        "lineStarts": [
            0,
            67,
            152,
            232,
            308,
            380,
            385,
            439,
            576,
            581,
            583,
            585,
            609,
            612,
            664,
            669,
            689,
            709,
            743,
            748,
            775,
            803,
            845,
            875,
            877,
            924,
            944,
            948,
            952,
            976
        ],
        "length": 976
    }
}<|MERGE_RESOLUTION|>--- conflicted
+++ resolved
@@ -1105,12 +1105,8 @@
                                         "start": 781,
                                         "end": 800,
                                         "fullWidth": 19,
-<<<<<<< HEAD
                                         "width": 19,
-                                        "identifier": {
-=======
                                         "propertyName": {
->>>>>>> 85e84683
                                             "kind": "IdentifierName",
                                             "fullStart": 781,
                                             "fullEnd": 785,
@@ -1375,12 +1371,8 @@
                                         "start": 809,
                                         "end": 842,
                                         "fullWidth": 33,
-<<<<<<< HEAD
                                         "width": 33,
-                                        "identifier": {
-=======
                                         "propertyName": {
->>>>>>> 85e84683
                                             "kind": "IdentifierName",
                                             "fullStart": 809,
                                             "fullEnd": 813,
