--- conflicted
+++ resolved
@@ -252,12 +252,8 @@
                                         "start": 683,
                                         "end": 701,
                                         "fullWidth": 18,
-<<<<<<< HEAD
                                         "width": 18,
-                                        "identifier": {
-=======
                                         "propertyName": {
->>>>>>> 85e84683
                                             "kind": "IdentifierName",
                                             "fullStart": 683,
                                             "fullEnd": 694,
@@ -1327,12 +1323,8 @@
                                                     "start": 955,
                                                     "end": 986,
                                                     "fullWidth": 31,
-<<<<<<< HEAD
                                                     "width": 31,
-                                                    "identifier": {
-=======
                                                     "propertyName": {
->>>>>>> 85e84683
                                                         "kind": "IdentifierName",
                                                         "fullStart": 955,
                                                         "fullEnd": 959,
