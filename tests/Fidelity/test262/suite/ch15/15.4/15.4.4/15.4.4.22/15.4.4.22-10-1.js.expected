{
    "isDeclaration": false,
    "languageVersion": "EcmaScript5",
    "parseOptions": {
        "allowAutomaticSemicolonInsertion": true
    },
    "sourceUnit": {
        "kind": "SourceUnit",
        "fullStart": 0,
        "fullEnd": 890,
        "start": 544,
        "end": 890,
        "fullWidth": 890,
        "width": 346,
        "isIncrementallyUnusable": true,
        "moduleElements": [
            {
                "kind": "FunctionDeclaration",
                "fullStart": 0,
                "fullEnd": 866,
                "start": 544,
                "end": 864,
                "fullWidth": 866,
                "width": 320,
                "modifiers": [],
                "functionKeyword": {
                    "kind": "FunctionKeyword",
                    "fullStart": 0,
                    "fullEnd": 553,
                    "start": 544,
                    "end": 552,
                    "fullWidth": 553,
                    "width": 8,
                    "text": "function",
                    "value": "function",
                    "valueText": "function",
                    "hasLeadingTrivia": true,
                    "hasLeadingComment": true,
                    "hasLeadingNewLine": true,
                    "hasTrailingTrivia": true,
                    "leadingTrivia": [
                        {
                            "kind": "SingleLineCommentTrivia",
                            "text": "/// Copyright (c) 2012 Ecma International.  All rights reserved. "
                        },
                        {
                            "kind": "NewLineTrivia",
                            "text": "\r\n"
                        },
                        {
                            "kind": "SingleLineCommentTrivia",
                            "text": "/// Ecma International makes this code available under the terms and conditions set"
                        },
                        {
                            "kind": "NewLineTrivia",
                            "text": "\r\n"
                        },
                        {
                            "kind": "SingleLineCommentTrivia",
                            "text": "/// forth on http://hg.ecmascript.org/tests/test262/raw-file/tip/LICENSE (the "
                        },
                        {
                            "kind": "NewLineTrivia",
                            "text": "\r\n"
                        },
                        {
                            "kind": "SingleLineCommentTrivia",
                            "text": "/// \"Use Terms\").   Any redistribution of this code must retain the above "
                        },
                        {
                            "kind": "NewLineTrivia",
                            "text": "\r\n"
                        },
                        {
                            "kind": "SingleLineCommentTrivia",
                            "text": "/// copyright and this notice and otherwise comply with the Use Terms."
                        },
                        {
                            "kind": "NewLineTrivia",
                            "text": "\r\n"
                        },
                        {
                            "kind": "MultiLineCommentTrivia",
                            "text": "/**\r\n * @path ch15/15.4/15.4.4/15.4.4.22/15.4.4.22-10-1.js\r\n * @description Array.prototype.reduceRight doesn't mutate the Array on which it is called on\r\n */"
                        },
                        {
                            "kind": "NewLineTrivia",
                            "text": "\r\n"
                        },
                        {
                            "kind": "NewLineTrivia",
                            "text": "\r\n"
                        },
                        {
                            "kind": "NewLineTrivia",
                            "text": "\r\n"
                        }
                    ],
                    "trailingTrivia": [
                        {
                            "kind": "WhitespaceTrivia",
                            "text": " "
                        }
                    ]
                },
                "identifier": {
                    "kind": "IdentifierName",
                    "fullStart": 553,
                    "fullEnd": 561,
                    "start": 553,
                    "end": 561,
                    "fullWidth": 8,
                    "width": 8,
                    "text": "testcase",
                    "value": "testcase",
                    "valueText": "testcase"
                },
                "callSignature": {
                    "kind": "CallSignature",
                    "fullStart": 561,
                    "fullEnd": 564,
                    "start": 561,
                    "end": 563,
                    "fullWidth": 3,
                    "width": 2,
                    "parameterList": {
                        "kind": "ParameterList",
                        "fullStart": 561,
                        "fullEnd": 564,
                        "start": 561,
                        "end": 563,
                        "fullWidth": 3,
                        "width": 2,
                        "openParenToken": {
                            "kind": "OpenParenToken",
                            "fullStart": 561,
                            "fullEnd": 562,
                            "start": 561,
                            "end": 562,
                            "fullWidth": 1,
                            "width": 1,
                            "text": "(",
                            "value": "(",
                            "valueText": "("
                        },
                        "parameters": [],
                        "closeParenToken": {
                            "kind": "CloseParenToken",
                            "fullStart": 562,
                            "fullEnd": 564,
                            "start": 562,
                            "end": 563,
                            "fullWidth": 2,
                            "width": 1,
                            "text": ")",
                            "value": ")",
                            "valueText": ")",
                            "hasTrailingTrivia": true,
                            "trailingTrivia": [
                                {
                                    "kind": "WhitespaceTrivia",
                                    "text": " "
                                }
                            ]
                        }
                    }
                },
                "block": {
                    "kind": "Block",
                    "fullStart": 564,
                    "fullEnd": 866,
                    "start": 564,
                    "end": 864,
                    "fullWidth": 302,
                    "width": 300,
                    "openBraceToken": {
                        "kind": "OpenBraceToken",
                        "fullStart": 564,
                        "fullEnd": 567,
                        "start": 564,
                        "end": 565,
                        "fullWidth": 3,
                        "width": 1,
                        "text": "{",
                        "value": "{",
                        "valueText": "{",
                        "hasTrailingTrivia": true,
                        "hasTrailingNewLine": true,
                        "trailingTrivia": [
                            {
                                "kind": "NewLineTrivia",
                                "text": "\r\n"
                            }
                        ]
                    },
                    "statements": [
                        {
                            "kind": "FunctionDeclaration",
                            "fullStart": 567,
                            "fullEnd": 645,
                            "start": 571,
                            "end": 643,
                            "fullWidth": 78,
                            "width": 72,
                            "modifiers": [],
                            "functionKeyword": {
                                "kind": "FunctionKeyword",
                                "fullStart": 567,
                                "fullEnd": 580,
                                "start": 571,
                                "end": 579,
                                "fullWidth": 13,
                                "width": 8,
                                "text": "function",
                                "value": "function",
                                "valueText": "function",
                                "hasLeadingTrivia": true,
                                "hasLeadingNewLine": true,
                                "hasTrailingTrivia": true,
                                "leadingTrivia": [
                                    {
                                        "kind": "NewLineTrivia",
                                        "text": "\r\n"
                                    },
                                    {
                                        "kind": "WhitespaceTrivia",
                                        "text": "  "
                                    }
                                ],
                                "trailingTrivia": [
                                    {
                                        "kind": "WhitespaceTrivia",
                                        "text": " "
                                    }
                                ]
                            },
                            "identifier": {
                                "kind": "IdentifierName",
                                "fullStart": 580,
                                "fullEnd": 590,
                                "start": 580,
                                "end": 590,
                                "fullWidth": 10,
                                "width": 10,
                                "text": "callbackfn",
                                "value": "callbackfn",
                                "valueText": "callbackfn"
                            },
                            "callSignature": {
                                "kind": "CallSignature",
                                "fullStart": 590,
                                "fullEnd": 620,
                                "start": 590,
                                "end": 618,
                                "fullWidth": 30,
                                "width": 28,
                                "parameterList": {
                                    "kind": "ParameterList",
                                    "fullStart": 590,
                                    "fullEnd": 620,
                                    "start": 590,
                                    "end": 618,
                                    "fullWidth": 30,
                                    "width": 28,
                                    "openParenToken": {
                                        "kind": "OpenParenToken",
                                        "fullStart": 590,
                                        "fullEnd": 591,
                                        "start": 590,
                                        "end": 591,
                                        "fullWidth": 1,
                                        "width": 1,
                                        "text": "(",
                                        "value": "(",
                                        "valueText": "("
                                    },
                                    "parameters": [
                                        {
                                            "kind": "Parameter",
                                            "fullStart": 591,
                                            "fullEnd": 598,
                                            "start": 591,
                                            "end": 598,
                                            "fullWidth": 7,
                                            "width": 7,
                                            "modifiers": [],
                                            "identifier": {
                                                "kind": "IdentifierName",
                                                "fullStart": 591,
                                                "fullEnd": 598,
                                                "start": 591,
                                                "end": 598,
                                                "fullWidth": 7,
                                                "width": 7,
                                                "text": "prevVal",
                                                "value": "prevVal",
                                                "valueText": "prevVal"
                                            }
                                        },
                                        {
                                            "kind": "CommaToken",
                                            "fullStart": 598,
                                            "fullEnd": 600,
                                            "start": 598,
                                            "end": 599,
                                            "fullWidth": 2,
                                            "width": 1,
                                            "text": ",",
                                            "value": ",",
                                            "valueText": ",",
                                            "hasTrailingTrivia": true,
                                            "trailingTrivia": [
                                                {
                                                    "kind": "WhitespaceTrivia",
                                                    "text": " "
                                                }
                                            ]
                                        },
                                        {
                                            "kind": "Parameter",
                                            "fullStart": 600,
                                            "fullEnd": 606,
                                            "start": 600,
                                            "end": 606,
                                            "fullWidth": 6,
                                            "width": 6,
                                            "modifiers": [],
                                            "identifier": {
                                                "kind": "IdentifierName",
                                                "fullStart": 600,
                                                "fullEnd": 606,
                                                "start": 600,
                                                "end": 606,
                                                "fullWidth": 6,
                                                "width": 6,
                                                "text": "curVal",
                                                "value": "curVal",
                                                "valueText": "curVal"
                                            }
                                        },
                                        {
                                            "kind": "CommaToken",
                                            "fullStart": 606,
                                            "fullEnd": 609,
                                            "start": 606,
                                            "end": 607,
                                            "fullWidth": 3,
                                            "width": 1,
                                            "text": ",",
                                            "value": ",",
                                            "valueText": ",",
                                            "hasTrailingTrivia": true,
                                            "trailingTrivia": [
                                                {
                                                    "kind": "WhitespaceTrivia",
                                                    "text": "  "
                                                }
                                            ]
                                        },
                                        {
                                            "kind": "Parameter",
                                            "fullStart": 609,
                                            "fullEnd": 612,
                                            "start": 609,
                                            "end": 612,
                                            "fullWidth": 3,
                                            "width": 3,
                                            "modifiers": [],
                                            "identifier": {
                                                "kind": "IdentifierName",
                                                "fullStart": 609,
                                                "fullEnd": 612,
                                                "start": 609,
                                                "end": 612,
                                                "fullWidth": 3,
                                                "width": 3,
                                                "text": "idx",
                                                "value": "idx",
                                                "valueText": "idx"
                                            }
                                        },
                                        {
                                            "kind": "CommaToken",
                                            "fullStart": 612,
                                            "fullEnd": 614,
                                            "start": 612,
                                            "end": 613,
                                            "fullWidth": 2,
                                            "width": 1,
                                            "text": ",",
                                            "value": ",",
                                            "valueText": ",",
                                            "hasTrailingTrivia": true,
                                            "trailingTrivia": [
                                                {
                                                    "kind": "WhitespaceTrivia",
                                                    "text": " "
                                                }
                                            ]
                                        },
                                        {
                                            "kind": "Parameter",
                                            "fullStart": 614,
                                            "fullEnd": 617,
                                            "start": 614,
                                            "end": 617,
                                            "fullWidth": 3,
                                            "width": 3,
                                            "modifiers": [],
                                            "identifier": {
                                                "kind": "IdentifierName",
                                                "fullStart": 614,
                                                "fullEnd": 617,
                                                "start": 614,
                                                "end": 617,
                                                "fullWidth": 3,
                                                "width": 3,
                                                "text": "obj",
                                                "value": "obj",
                                                "valueText": "obj"
                                            }
                                        }
                                    ],
                                    "closeParenToken": {
                                        "kind": "CloseParenToken",
                                        "fullStart": 617,
                                        "fullEnd": 620,
                                        "start": 617,
                                        "end": 618,
                                        "fullWidth": 3,
                                        "width": 1,
                                        "text": ")",
                                        "value": ")",
                                        "valueText": ")",
                                        "hasTrailingTrivia": true,
                                        "hasTrailingNewLine": true,
                                        "trailingTrivia": [
                                            {
                                                "kind": "NewLineTrivia",
                                                "text": "\r\n"
                                            }
                                        ]
                                    }
                                }
                            },
                            "block": {
                                "kind": "Block",
                                "fullStart": 620,
                                "fullEnd": 645,
                                "start": 622,
                                "end": 643,
                                "fullWidth": 25,
                                "width": 21,
                                "openBraceToken": {
                                    "kind": "OpenBraceToken",
                                    "fullStart": 620,
                                    "fullEnd": 625,
                                    "start": 622,
                                    "end": 623,
                                    "fullWidth": 5,
                                    "width": 1,
                                    "text": "{",
                                    "value": "{",
                                    "valueText": "{",
                                    "hasLeadingTrivia": true,
                                    "hasTrailingTrivia": true,
                                    "hasTrailingNewLine": true,
                                    "leadingTrivia": [
                                        {
                                            "kind": "WhitespaceTrivia",
                                            "text": "  "
                                        }
                                    ],
                                    "trailingTrivia": [
                                        {
                                            "kind": "NewLineTrivia",
                                            "text": "\r\n"
                                        }
                                    ]
                                },
                                "statements": [
                                    {
                                        "kind": "ReturnStatement",
                                        "fullStart": 625,
                                        "fullEnd": 640,
                                        "start": 629,
                                        "end": 638,
                                        "fullWidth": 15,
                                        "width": 9,
                                        "returnKeyword": {
                                            "kind": "ReturnKeyword",
                                            "fullStart": 625,
                                            "fullEnd": 636,
                                            "start": 629,
                                            "end": 635,
                                            "fullWidth": 11,
                                            "width": 6,
                                            "text": "return",
                                            "value": "return",
                                            "valueText": "return",
                                            "hasLeadingTrivia": true,
                                            "hasTrailingTrivia": true,
                                            "leadingTrivia": [
                                                {
                                                    "kind": "WhitespaceTrivia",
                                                    "text": "    "
                                                }
                                            ],
                                            "trailingTrivia": [
                                                {
                                                    "kind": "WhitespaceTrivia",
                                                    "text": " "
                                                }
                                            ]
                                        },
                                        "expression": {
                                            "kind": "NumericLiteral",
                                            "fullStart": 636,
                                            "fullEnd": 637,
                                            "start": 636,
                                            "end": 637,
                                            "fullWidth": 1,
                                            "width": 1,
                                            "text": "1",
                                            "value": 1,
                                            "valueText": "1"
                                        },
                                        "semicolonToken": {
                                            "kind": "SemicolonToken",
                                            "fullStart": 637,
                                            "fullEnd": 640,
                                            "start": 637,
                                            "end": 638,
                                            "fullWidth": 3,
                                            "width": 1,
                                            "text": ";",
                                            "value": ";",
                                            "valueText": ";",
                                            "hasTrailingTrivia": true,
                                            "hasTrailingNewLine": true,
                                            "trailingTrivia": [
                                                {
                                                    "kind": "NewLineTrivia",
                                                    "text": "\r\n"
                                                }
                                            ]
                                        }
                                    }
                                ],
                                "closeBraceToken": {
                                    "kind": "CloseBraceToken",
                                    "fullStart": 640,
                                    "fullEnd": 645,
                                    "start": 642,
                                    "end": 643,
                                    "fullWidth": 5,
                                    "width": 1,
                                    "text": "}",
                                    "value": "}",
                                    "valueText": "}",
                                    "hasLeadingTrivia": true,
                                    "hasTrailingTrivia": true,
                                    "hasTrailingNewLine": true,
                                    "leadingTrivia": [
                                        {
                                            "kind": "WhitespaceTrivia",
                                            "text": "  "
                                        }
                                    ],
                                    "trailingTrivia": [
                                        {
                                            "kind": "NewLineTrivia",
                                            "text": "\r\n"
                                        }
                                    ]
                                }
                            }
                        },
                        {
                            "kind": "VariableStatement",
                            "fullStart": 645,
                            "fullEnd": 674,
                            "start": 647,
                            "end": 672,
                            "fullWidth": 29,
                            "width": 25,
                            "modifiers": [],
                            "variableDeclaration": {
                                "kind": "VariableDeclaration",
                                "fullStart": 645,
                                "fullEnd": 671,
                                "start": 647,
                                "end": 671,
                                "fullWidth": 26,
                                "width": 24,
                                "varKeyword": {
                                    "kind": "VarKeyword",
                                    "fullStart": 645,
                                    "fullEnd": 651,
                                    "start": 647,
                                    "end": 650,
                                    "fullWidth": 6,
                                    "width": 3,
                                    "text": "var",
                                    "value": "var",
                                    "valueText": "var",
                                    "hasLeadingTrivia": true,
                                    "hasTrailingTrivia": true,
                                    "leadingTrivia": [
                                        {
                                            "kind": "WhitespaceTrivia",
                                            "text": "  "
                                        }
                                    ],
                                    "trailingTrivia": [
                                        {
                                            "kind": "WhitespaceTrivia",
                                            "text": " "
                                        }
                                    ]
                                },
                                "variableDeclarators": [
                                    {
                                        "kind": "VariableDeclarator",
                                        "fullStart": 651,
                                        "fullEnd": 671,
                                        "start": 651,
                                        "end": 671,
                                        "fullWidth": 20,
<<<<<<< HEAD
                                        "width": 20,
                                        "identifier": {
=======
                                        "propertyName": {
>>>>>>> 85e84683
                                            "kind": "IdentifierName",
                                            "fullStart": 651,
                                            "fullEnd": 658,
                                            "start": 651,
                                            "end": 657,
                                            "fullWidth": 7,
                                            "width": 6,
                                            "text": "srcArr",
                                            "value": "srcArr",
                                            "valueText": "srcArr",
                                            "hasTrailingTrivia": true,
                                            "trailingTrivia": [
                                                {
                                                    "kind": "WhitespaceTrivia",
                                                    "text": " "
                                                }
                                            ]
                                        },
                                        "equalsValueClause": {
                                            "kind": "EqualsValueClause",
                                            "fullStart": 658,
                                            "fullEnd": 671,
                                            "start": 658,
                                            "end": 671,
                                            "fullWidth": 13,
                                            "width": 13,
                                            "equalsToken": {
                                                "kind": "EqualsToken",
                                                "fullStart": 658,
                                                "fullEnd": 660,
                                                "start": 658,
                                                "end": 659,
                                                "fullWidth": 2,
                                                "width": 1,
                                                "text": "=",
                                                "value": "=",
                                                "valueText": "=",
                                                "hasTrailingTrivia": true,
                                                "trailingTrivia": [
                                                    {
                                                        "kind": "WhitespaceTrivia",
                                                        "text": " "
                                                    }
                                                ]
                                            },
                                            "value": {
                                                "kind": "ArrayLiteralExpression",
                                                "fullStart": 660,
                                                "fullEnd": 671,
                                                "start": 660,
                                                "end": 671,
                                                "fullWidth": 11,
                                                "width": 11,
                                                "openBracketToken": {
                                                    "kind": "OpenBracketToken",
                                                    "fullStart": 660,
                                                    "fullEnd": 661,
                                                    "start": 660,
                                                    "end": 661,
                                                    "fullWidth": 1,
                                                    "width": 1,
                                                    "text": "[",
                                                    "value": "[",
                                                    "valueText": "["
                                                },
                                                "expressions": [
                                                    {
                                                        "kind": "NumericLiteral",
                                                        "fullStart": 661,
                                                        "fullEnd": 662,
                                                        "start": 661,
                                                        "end": 662,
                                                        "fullWidth": 1,
                                                        "width": 1,
                                                        "text": "1",
                                                        "value": 1,
                                                        "valueText": "1"
                                                    },
                                                    {
                                                        "kind": "CommaToken",
                                                        "fullStart": 662,
                                                        "fullEnd": 663,
                                                        "start": 662,
                                                        "end": 663,
                                                        "fullWidth": 1,
                                                        "width": 1,
                                                        "text": ",",
                                                        "value": ",",
                                                        "valueText": ","
                                                    },
                                                    {
                                                        "kind": "NumericLiteral",
                                                        "fullStart": 663,
                                                        "fullEnd": 664,
                                                        "start": 663,
                                                        "end": 664,
                                                        "fullWidth": 1,
                                                        "width": 1,
                                                        "text": "2",
                                                        "value": 2,
                                                        "valueText": "2"
                                                    },
                                                    {
                                                        "kind": "CommaToken",
                                                        "fullStart": 664,
                                                        "fullEnd": 665,
                                                        "start": 664,
                                                        "end": 665,
                                                        "fullWidth": 1,
                                                        "width": 1,
                                                        "text": ",",
                                                        "value": ",",
                                                        "valueText": ","
                                                    },
                                                    {
                                                        "kind": "NumericLiteral",
                                                        "fullStart": 665,
                                                        "fullEnd": 666,
                                                        "start": 665,
                                                        "end": 666,
                                                        "fullWidth": 1,
                                                        "width": 1,
                                                        "text": "3",
                                                        "value": 3,
                                                        "valueText": "3"
                                                    },
                                                    {
                                                        "kind": "CommaToken",
                                                        "fullStart": 666,
                                                        "fullEnd": 667,
                                                        "start": 666,
                                                        "end": 667,
                                                        "fullWidth": 1,
                                                        "width": 1,
                                                        "text": ",",
                                                        "value": ",",
                                                        "valueText": ","
                                                    },
                                                    {
                                                        "kind": "NumericLiteral",
                                                        "fullStart": 667,
                                                        "fullEnd": 668,
                                                        "start": 667,
                                                        "end": 668,
                                                        "fullWidth": 1,
                                                        "width": 1,
                                                        "text": "4",
                                                        "value": 4,
                                                        "valueText": "4"
                                                    },
                                                    {
                                                        "kind": "CommaToken",
                                                        "fullStart": 668,
                                                        "fullEnd": 669,
                                                        "start": 668,
                                                        "end": 669,
                                                        "fullWidth": 1,
                                                        "width": 1,
                                                        "text": ",",
                                                        "value": ",",
                                                        "valueText": ","
                                                    },
                                                    {
                                                        "kind": "NumericLiteral",
                                                        "fullStart": 669,
                                                        "fullEnd": 670,
                                                        "start": 669,
                                                        "end": 670,
                                                        "fullWidth": 1,
                                                        "width": 1,
                                                        "text": "5",
                                                        "value": 5,
                                                        "valueText": "5"
                                                    }
                                                ],
                                                "closeBracketToken": {
                                                    "kind": "CloseBracketToken",
                                                    "fullStart": 670,
                                                    "fullEnd": 671,
                                                    "start": 670,
                                                    "end": 671,
                                                    "fullWidth": 1,
                                                    "width": 1,
                                                    "text": "]",
                                                    "value": "]",
                                                    "valueText": "]"
                                                }
                                            }
                                        }
                                    }
                                ]
                            },
                            "semicolonToken": {
                                "kind": "SemicolonToken",
                                "fullStart": 671,
                                "fullEnd": 674,
                                "start": 671,
                                "end": 672,
                                "fullWidth": 3,
                                "width": 1,
                                "text": ";",
                                "value": ";",
                                "valueText": ";",
                                "hasTrailingTrivia": true,
                                "hasTrailingNewLine": true,
                                "trailingTrivia": [
                                    {
                                        "kind": "NewLineTrivia",
                                        "text": "\r\n"
                                    }
                                ]
                            }
                        },
                        {
                            "kind": "ExpressionStatement",
                            "fullStart": 674,
                            "fullEnd": 709,
                            "start": 676,
                            "end": 707,
                            "fullWidth": 35,
                            "width": 31,
                            "expression": {
                                "kind": "InvocationExpression",
                                "fullStart": 674,
                                "fullEnd": 706,
                                "start": 676,
                                "end": 706,
                                "fullWidth": 32,
                                "width": 30,
                                "expression": {
                                    "kind": "MemberAccessExpression",
                                    "fullStart": 674,
                                    "fullEnd": 694,
                                    "start": 676,
                                    "end": 694,
                                    "fullWidth": 20,
                                    "width": 18,
                                    "expression": {
                                        "kind": "IdentifierName",
                                        "fullStart": 674,
                                        "fullEnd": 682,
                                        "start": 676,
                                        "end": 682,
                                        "fullWidth": 8,
                                        "width": 6,
                                        "text": "srcArr",
                                        "value": "srcArr",
                                        "valueText": "srcArr",
                                        "hasLeadingTrivia": true,
                                        "leadingTrivia": [
                                            {
                                                "kind": "WhitespaceTrivia",
                                                "text": "  "
                                            }
                                        ]
                                    },
                                    "dotToken": {
                                        "kind": "DotToken",
                                        "fullStart": 682,
                                        "fullEnd": 683,
                                        "start": 682,
                                        "end": 683,
                                        "fullWidth": 1,
                                        "width": 1,
                                        "text": ".",
                                        "value": ".",
                                        "valueText": "."
                                    },
                                    "name": {
                                        "kind": "IdentifierName",
                                        "fullStart": 683,
                                        "fullEnd": 694,
                                        "start": 683,
                                        "end": 694,
                                        "fullWidth": 11,
                                        "width": 11,
                                        "text": "reduceRight",
                                        "value": "reduceRight",
                                        "valueText": "reduceRight"
                                    }
                                },
                                "argumentList": {
                                    "kind": "ArgumentList",
                                    "fullStart": 694,
                                    "fullEnd": 706,
                                    "start": 694,
                                    "end": 706,
                                    "fullWidth": 12,
                                    "width": 12,
                                    "openParenToken": {
                                        "kind": "OpenParenToken",
                                        "fullStart": 694,
                                        "fullEnd": 695,
                                        "start": 694,
                                        "end": 695,
                                        "fullWidth": 1,
                                        "width": 1,
                                        "text": "(",
                                        "value": "(",
                                        "valueText": "("
                                    },
                                    "arguments": [
                                        {
                                            "kind": "IdentifierName",
                                            "fullStart": 695,
                                            "fullEnd": 705,
                                            "start": 695,
                                            "end": 705,
                                            "fullWidth": 10,
                                            "width": 10,
                                            "text": "callbackfn",
                                            "value": "callbackfn",
                                            "valueText": "callbackfn"
                                        }
                                    ],
                                    "closeParenToken": {
                                        "kind": "CloseParenToken",
                                        "fullStart": 705,
                                        "fullEnd": 706,
                                        "start": 705,
                                        "end": 706,
                                        "fullWidth": 1,
                                        "width": 1,
                                        "text": ")",
                                        "value": ")",
                                        "valueText": ")"
                                    }
                                }
                            },
                            "semicolonToken": {
                                "kind": "SemicolonToken",
                                "fullStart": 706,
                                "fullEnd": 709,
                                "start": 706,
                                "end": 707,
                                "fullWidth": 3,
                                "width": 1,
                                "text": ";",
                                "value": ";",
                                "valueText": ";",
                                "hasTrailingTrivia": true,
                                "hasTrailingNewLine": true,
                                "trailingTrivia": [
                                    {
                                        "kind": "NewLineTrivia",
                                        "text": "\r\n"
                                    }
                                ]
                            }
                        },
                        {
                            "kind": "IfStatement",
                            "fullStart": 709,
                            "fullEnd": 860,
                            "start": 711,
                            "end": 858,
                            "fullWidth": 151,
                            "width": 147,
                            "ifKeyword": {
                                "kind": "IfKeyword",
                                "fullStart": 709,
                                "fullEnd": 713,
                                "start": 711,
                                "end": 713,
                                "fullWidth": 4,
                                "width": 2,
                                "text": "if",
                                "value": "if",
                                "valueText": "if",
                                "hasLeadingTrivia": true,
                                "leadingTrivia": [
                                    {
                                        "kind": "WhitespaceTrivia",
                                        "text": "  "
                                    }
                                ]
                            },
                            "openParenToken": {
                                "kind": "OpenParenToken",
                                "fullStart": 713,
                                "fullEnd": 714,
                                "start": 713,
                                "end": 714,
                                "fullWidth": 1,
                                "width": 1,
                                "text": "(",
                                "value": "(",
                                "valueText": "("
                            },
                            "condition": {
                                "kind": "LogicalAndExpression",
                                "fullStart": 714,
                                "fullEnd": 829,
                                "start": 714,
                                "end": 829,
                                "fullWidth": 115,
                                "width": 115,
                                "left": {
                                    "kind": "LogicalAndExpression",
                                    "fullStart": 714,
                                    "fullEnd": 805,
                                    "start": 714,
                                    "end": 804,
                                    "fullWidth": 91,
                                    "width": 90,
                                    "left": {
                                        "kind": "LogicalAndExpression",
                                        "fullStart": 714,
                                        "fullEnd": 780,
                                        "start": 714,
                                        "end": 779,
                                        "fullWidth": 66,
                                        "width": 65,
                                        "left": {
                                            "kind": "LogicalAndExpression",
                                            "fullStart": 714,
                                            "fullEnd": 755,
                                            "start": 714,
                                            "end": 754,
                                            "fullWidth": 41,
                                            "width": 40,
                                            "left": {
                                                "kind": "EqualsExpression",
                                                "fullStart": 714,
                                                "fullEnd": 730,
                                                "start": 714,
                                                "end": 729,
                                                "fullWidth": 16,
                                                "width": 15,
                                                "left": {
                                                    "kind": "ElementAccessExpression",
                                                    "fullStart": 714,
                                                    "fullEnd": 724,
                                                    "start": 714,
                                                    "end": 723,
                                                    "fullWidth": 10,
                                                    "width": 9,
                                                    "expression": {
                                                        "kind": "IdentifierName",
                                                        "fullStart": 714,
                                                        "fullEnd": 720,
                                                        "start": 714,
                                                        "end": 720,
                                                        "fullWidth": 6,
                                                        "width": 6,
                                                        "text": "srcArr",
                                                        "value": "srcArr",
                                                        "valueText": "srcArr"
                                                    },
                                                    "openBracketToken": {
                                                        "kind": "OpenBracketToken",
                                                        "fullStart": 720,
                                                        "fullEnd": 721,
                                                        "start": 720,
                                                        "end": 721,
                                                        "fullWidth": 1,
                                                        "width": 1,
                                                        "text": "[",
                                                        "value": "[",
                                                        "valueText": "["
                                                    },
                                                    "argumentExpression": {
                                                        "kind": "NumericLiteral",
                                                        "fullStart": 721,
                                                        "fullEnd": 722,
                                                        "start": 721,
                                                        "end": 722,
                                                        "fullWidth": 1,
                                                        "width": 1,
                                                        "text": "0",
                                                        "value": 0,
                                                        "valueText": "0"
                                                    },
                                                    "closeBracketToken": {
                                                        "kind": "CloseBracketToken",
                                                        "fullStart": 722,
                                                        "fullEnd": 724,
                                                        "start": 722,
                                                        "end": 723,
                                                        "fullWidth": 2,
                                                        "width": 1,
                                                        "text": "]",
                                                        "value": "]",
                                                        "valueText": "]",
                                                        "hasTrailingTrivia": true,
                                                        "trailingTrivia": [
                                                            {
                                                                "kind": "WhitespaceTrivia",
                                                                "text": " "
                                                            }
                                                        ]
                                                    }
                                                },
                                                "operatorToken": {
                                                    "kind": "EqualsEqualsEqualsToken",
                                                    "fullStart": 724,
                                                    "fullEnd": 728,
                                                    "start": 724,
                                                    "end": 727,
                                                    "fullWidth": 4,
                                                    "width": 3,
                                                    "text": "===",
                                                    "value": "===",
                                                    "valueText": "===",
                                                    "hasTrailingTrivia": true,
                                                    "trailingTrivia": [
                                                        {
                                                            "kind": "WhitespaceTrivia",
                                                            "text": " "
                                                        }
                                                    ]
                                                },
                                                "right": {
                                                    "kind": "NumericLiteral",
                                                    "fullStart": 728,
                                                    "fullEnd": 730,
                                                    "start": 728,
                                                    "end": 729,
                                                    "fullWidth": 2,
                                                    "width": 1,
                                                    "text": "1",
                                                    "value": 1,
                                                    "valueText": "1",
                                                    "hasTrailingTrivia": true,
                                                    "trailingTrivia": [
                                                        {
                                                            "kind": "WhitespaceTrivia",
                                                            "text": " "
                                                        }
                                                    ]
                                                }
                                            },
                                            "operatorToken": {
                                                "kind": "AmpersandAmpersandToken",
                                                "fullStart": 730,
                                                "fullEnd": 734,
                                                "start": 730,
                                                "end": 732,
                                                "fullWidth": 4,
                                                "width": 2,
                                                "text": "&&",
                                                "value": "&&",
                                                "valueText": "&&",
                                                "hasTrailingTrivia": true,
                                                "hasTrailingNewLine": true,
                                                "trailingTrivia": [
                                                    {
                                                        "kind": "NewLineTrivia",
                                                        "text": "\r\n"
                                                    }
                                                ]
                                            },
                                            "right": {
                                                "kind": "EqualsExpression",
                                                "fullStart": 734,
                                                "fullEnd": 755,
                                                "start": 739,
                                                "end": 754,
                                                "fullWidth": 21,
                                                "width": 15,
                                                "left": {
                                                    "kind": "ElementAccessExpression",
                                                    "fullStart": 734,
                                                    "fullEnd": 749,
                                                    "start": 739,
                                                    "end": 748,
                                                    "fullWidth": 15,
                                                    "width": 9,
                                                    "expression": {
                                                        "kind": "IdentifierName",
                                                        "fullStart": 734,
                                                        "fullEnd": 745,
                                                        "start": 739,
                                                        "end": 745,
                                                        "fullWidth": 11,
                                                        "width": 6,
                                                        "text": "srcArr",
                                                        "value": "srcArr",
                                                        "valueText": "srcArr",
                                                        "hasLeadingTrivia": true,
                                                        "leadingTrivia": [
                                                            {
                                                                "kind": "WhitespaceTrivia",
                                                                "text": "     "
                                                            }
                                                        ]
                                                    },
                                                    "openBracketToken": {
                                                        "kind": "OpenBracketToken",
                                                        "fullStart": 745,
                                                        "fullEnd": 746,
                                                        "start": 745,
                                                        "end": 746,
                                                        "fullWidth": 1,
                                                        "width": 1,
                                                        "text": "[",
                                                        "value": "[",
                                                        "valueText": "["
                                                    },
                                                    "argumentExpression": {
                                                        "kind": "NumericLiteral",
                                                        "fullStart": 746,
                                                        "fullEnd": 747,
                                                        "start": 746,
                                                        "end": 747,
                                                        "fullWidth": 1,
                                                        "width": 1,
                                                        "text": "1",
                                                        "value": 1,
                                                        "valueText": "1"
                                                    },
                                                    "closeBracketToken": {
                                                        "kind": "CloseBracketToken",
                                                        "fullStart": 747,
                                                        "fullEnd": 749,
                                                        "start": 747,
                                                        "end": 748,
                                                        "fullWidth": 2,
                                                        "width": 1,
                                                        "text": "]",
                                                        "value": "]",
                                                        "valueText": "]",
                                                        "hasTrailingTrivia": true,
                                                        "trailingTrivia": [
                                                            {
                                                                "kind": "WhitespaceTrivia",
                                                                "text": " "
                                                            }
                                                        ]
                                                    }
                                                },
                                                "operatorToken": {
                                                    "kind": "EqualsEqualsEqualsToken",
                                                    "fullStart": 749,
                                                    "fullEnd": 753,
                                                    "start": 749,
                                                    "end": 752,
                                                    "fullWidth": 4,
                                                    "width": 3,
                                                    "text": "===",
                                                    "value": "===",
                                                    "valueText": "===",
                                                    "hasTrailingTrivia": true,
                                                    "trailingTrivia": [
                                                        {
                                                            "kind": "WhitespaceTrivia",
                                                            "text": " "
                                                        }
                                                    ]
                                                },
                                                "right": {
                                                    "kind": "NumericLiteral",
                                                    "fullStart": 753,
                                                    "fullEnd": 755,
                                                    "start": 753,
                                                    "end": 754,
                                                    "fullWidth": 2,
                                                    "width": 1,
                                                    "text": "2",
                                                    "value": 2,
                                                    "valueText": "2",
                                                    "hasTrailingTrivia": true,
                                                    "trailingTrivia": [
                                                        {
                                                            "kind": "WhitespaceTrivia",
                                                            "text": " "
                                                        }
                                                    ]
                                                }
                                            }
                                        },
                                        "operatorToken": {
                                            "kind": "AmpersandAmpersandToken",
                                            "fullStart": 755,
                                            "fullEnd": 759,
                                            "start": 755,
                                            "end": 757,
                                            "fullWidth": 4,
                                            "width": 2,
                                            "text": "&&",
                                            "value": "&&",
                                            "valueText": "&&",
                                            "hasTrailingTrivia": true,
                                            "hasTrailingNewLine": true,
                                            "trailingTrivia": [
                                                {
                                                    "kind": "NewLineTrivia",
                                                    "text": "\r\n"
                                                }
                                            ]
                                        },
                                        "right": {
                                            "kind": "EqualsExpression",
                                            "fullStart": 759,
                                            "fullEnd": 780,
                                            "start": 764,
                                            "end": 779,
                                            "fullWidth": 21,
                                            "width": 15,
                                            "left": {
                                                "kind": "ElementAccessExpression",
                                                "fullStart": 759,
                                                "fullEnd": 774,
                                                "start": 764,
                                                "end": 773,
                                                "fullWidth": 15,
                                                "width": 9,
                                                "expression": {
                                                    "kind": "IdentifierName",
                                                    "fullStart": 759,
                                                    "fullEnd": 770,
                                                    "start": 764,
                                                    "end": 770,
                                                    "fullWidth": 11,
                                                    "width": 6,
                                                    "text": "srcArr",
                                                    "value": "srcArr",
                                                    "valueText": "srcArr",
                                                    "hasLeadingTrivia": true,
                                                    "leadingTrivia": [
                                                        {
                                                            "kind": "WhitespaceTrivia",
                                                            "text": "     "
                                                        }
                                                    ]
                                                },
                                                "openBracketToken": {
                                                    "kind": "OpenBracketToken",
                                                    "fullStart": 770,
                                                    "fullEnd": 771,
                                                    "start": 770,
                                                    "end": 771,
                                                    "fullWidth": 1,
                                                    "width": 1,
                                                    "text": "[",
                                                    "value": "[",
                                                    "valueText": "["
                                                },
                                                "argumentExpression": {
                                                    "kind": "NumericLiteral",
                                                    "fullStart": 771,
                                                    "fullEnd": 772,
                                                    "start": 771,
                                                    "end": 772,
                                                    "fullWidth": 1,
                                                    "width": 1,
                                                    "text": "2",
                                                    "value": 2,
                                                    "valueText": "2"
                                                },
                                                "closeBracketToken": {
                                                    "kind": "CloseBracketToken",
                                                    "fullStart": 772,
                                                    "fullEnd": 774,
                                                    "start": 772,
                                                    "end": 773,
                                                    "fullWidth": 2,
                                                    "width": 1,
                                                    "text": "]",
                                                    "value": "]",
                                                    "valueText": "]",
                                                    "hasTrailingTrivia": true,
                                                    "trailingTrivia": [
                                                        {
                                                            "kind": "WhitespaceTrivia",
                                                            "text": " "
                                                        }
                                                    ]
                                                }
                                            },
                                            "operatorToken": {
                                                "kind": "EqualsEqualsEqualsToken",
                                                "fullStart": 774,
                                                "fullEnd": 778,
                                                "start": 774,
                                                "end": 777,
                                                "fullWidth": 4,
                                                "width": 3,
                                                "text": "===",
                                                "value": "===",
                                                "valueText": "===",
                                                "hasTrailingTrivia": true,
                                                "trailingTrivia": [
                                                    {
                                                        "kind": "WhitespaceTrivia",
                                                        "text": " "
                                                    }
                                                ]
                                            },
                                            "right": {
                                                "kind": "NumericLiteral",
                                                "fullStart": 778,
                                                "fullEnd": 780,
                                                "start": 778,
                                                "end": 779,
                                                "fullWidth": 2,
                                                "width": 1,
                                                "text": "3",
                                                "value": 3,
                                                "valueText": "3",
                                                "hasTrailingTrivia": true,
                                                "trailingTrivia": [
                                                    {
                                                        "kind": "WhitespaceTrivia",
                                                        "text": " "
                                                    }
                                                ]
                                            }
                                        }
                                    },
                                    "operatorToken": {
                                        "kind": "AmpersandAmpersandToken",
                                        "fullStart": 780,
                                        "fullEnd": 784,
                                        "start": 780,
                                        "end": 782,
                                        "fullWidth": 4,
                                        "width": 2,
                                        "text": "&&",
                                        "value": "&&",
                                        "valueText": "&&",
                                        "hasTrailingTrivia": true,
                                        "hasTrailingNewLine": true,
                                        "trailingTrivia": [
                                            {
                                                "kind": "NewLineTrivia",
                                                "text": "\r\n"
                                            }
                                        ]
                                    },
                                    "right": {
                                        "kind": "EqualsExpression",
                                        "fullStart": 784,
                                        "fullEnd": 805,
                                        "start": 789,
                                        "end": 804,
                                        "fullWidth": 21,
                                        "width": 15,
                                        "left": {
                                            "kind": "ElementAccessExpression",
                                            "fullStart": 784,
                                            "fullEnd": 799,
                                            "start": 789,
                                            "end": 798,
                                            "fullWidth": 15,
                                            "width": 9,
                                            "expression": {
                                                "kind": "IdentifierName",
                                                "fullStart": 784,
                                                "fullEnd": 795,
                                                "start": 789,
                                                "end": 795,
                                                "fullWidth": 11,
                                                "width": 6,
                                                "text": "srcArr",
                                                "value": "srcArr",
                                                "valueText": "srcArr",
                                                "hasLeadingTrivia": true,
                                                "leadingTrivia": [
                                                    {
                                                        "kind": "WhitespaceTrivia",
                                                        "text": "     "
                                                    }
                                                ]
                                            },
                                            "openBracketToken": {
                                                "kind": "OpenBracketToken",
                                                "fullStart": 795,
                                                "fullEnd": 796,
                                                "start": 795,
                                                "end": 796,
                                                "fullWidth": 1,
                                                "width": 1,
                                                "text": "[",
                                                "value": "[",
                                                "valueText": "["
                                            },
                                            "argumentExpression": {
                                                "kind": "NumericLiteral",
                                                "fullStart": 796,
                                                "fullEnd": 797,
                                                "start": 796,
                                                "end": 797,
                                                "fullWidth": 1,
                                                "width": 1,
                                                "text": "3",
                                                "value": 3,
                                                "valueText": "3"
                                            },
                                            "closeBracketToken": {
                                                "kind": "CloseBracketToken",
                                                "fullStart": 797,
                                                "fullEnd": 799,
                                                "start": 797,
                                                "end": 798,
                                                "fullWidth": 2,
                                                "width": 1,
                                                "text": "]",
                                                "value": "]",
                                                "valueText": "]",
                                                "hasTrailingTrivia": true,
                                                "trailingTrivia": [
                                                    {
                                                        "kind": "WhitespaceTrivia",
                                                        "text": " "
                                                    }
                                                ]
                                            }
                                        },
                                        "operatorToken": {
                                            "kind": "EqualsEqualsEqualsToken",
                                            "fullStart": 799,
                                            "fullEnd": 803,
                                            "start": 799,
                                            "end": 802,
                                            "fullWidth": 4,
                                            "width": 3,
                                            "text": "===",
                                            "value": "===",
                                            "valueText": "===",
                                            "hasTrailingTrivia": true,
                                            "trailingTrivia": [
                                                {
                                                    "kind": "WhitespaceTrivia",
                                                    "text": " "
                                                }
                                            ]
                                        },
                                        "right": {
                                            "kind": "NumericLiteral",
                                            "fullStart": 803,
                                            "fullEnd": 805,
                                            "start": 803,
                                            "end": 804,
                                            "fullWidth": 2,
                                            "width": 1,
                                            "text": "4",
                                            "value": 4,
                                            "valueText": "4",
                                            "hasTrailingTrivia": true,
                                            "trailingTrivia": [
                                                {
                                                    "kind": "WhitespaceTrivia",
                                                    "text": " "
                                                }
                                            ]
                                        }
                                    }
                                },
                                "operatorToken": {
                                    "kind": "AmpersandAmpersandToken",
                                    "fullStart": 805,
                                    "fullEnd": 809,
                                    "start": 805,
                                    "end": 807,
                                    "fullWidth": 4,
                                    "width": 2,
                                    "text": "&&",
                                    "value": "&&",
                                    "valueText": "&&",
                                    "hasTrailingTrivia": true,
                                    "hasTrailingNewLine": true,
                                    "trailingTrivia": [
                                        {
                                            "kind": "NewLineTrivia",
                                            "text": "\r\n"
                                        }
                                    ]
                                },
                                "right": {
                                    "kind": "EqualsExpression",
                                    "fullStart": 809,
                                    "fullEnd": 829,
                                    "start": 814,
                                    "end": 829,
                                    "fullWidth": 20,
                                    "width": 15,
                                    "left": {
                                        "kind": "ElementAccessExpression",
                                        "fullStart": 809,
                                        "fullEnd": 824,
                                        "start": 814,
                                        "end": 823,
                                        "fullWidth": 15,
                                        "width": 9,
                                        "expression": {
                                            "kind": "IdentifierName",
                                            "fullStart": 809,
                                            "fullEnd": 820,
                                            "start": 814,
                                            "end": 820,
                                            "fullWidth": 11,
                                            "width": 6,
                                            "text": "srcArr",
                                            "value": "srcArr",
                                            "valueText": "srcArr",
                                            "hasLeadingTrivia": true,
                                            "leadingTrivia": [
                                                {
                                                    "kind": "WhitespaceTrivia",
                                                    "text": "     "
                                                }
                                            ]
                                        },
                                        "openBracketToken": {
                                            "kind": "OpenBracketToken",
                                            "fullStart": 820,
                                            "fullEnd": 821,
                                            "start": 820,
                                            "end": 821,
                                            "fullWidth": 1,
                                            "width": 1,
                                            "text": "[",
                                            "value": "[",
                                            "valueText": "["
                                        },
                                        "argumentExpression": {
                                            "kind": "NumericLiteral",
                                            "fullStart": 821,
                                            "fullEnd": 822,
                                            "start": 821,
                                            "end": 822,
                                            "fullWidth": 1,
                                            "width": 1,
                                            "text": "4",
                                            "value": 4,
                                            "valueText": "4"
                                        },
                                        "closeBracketToken": {
                                            "kind": "CloseBracketToken",
                                            "fullStart": 822,
                                            "fullEnd": 824,
                                            "start": 822,
                                            "end": 823,
                                            "fullWidth": 2,
                                            "width": 1,
                                            "text": "]",
                                            "value": "]",
                                            "valueText": "]",
                                            "hasTrailingTrivia": true,
                                            "trailingTrivia": [
                                                {
                                                    "kind": "WhitespaceTrivia",
                                                    "text": " "
                                                }
                                            ]
                                        }
                                    },
                                    "operatorToken": {
                                        "kind": "EqualsEqualsEqualsToken",
                                        "fullStart": 824,
                                        "fullEnd": 828,
                                        "start": 824,
                                        "end": 827,
                                        "fullWidth": 4,
                                        "width": 3,
                                        "text": "===",
                                        "value": "===",
                                        "valueText": "===",
                                        "hasTrailingTrivia": true,
                                        "trailingTrivia": [
                                            {
                                                "kind": "WhitespaceTrivia",
                                                "text": " "
                                            }
                                        ]
                                    },
                                    "right": {
                                        "kind": "NumericLiteral",
                                        "fullStart": 828,
                                        "fullEnd": 829,
                                        "start": 828,
                                        "end": 829,
                                        "fullWidth": 1,
                                        "width": 1,
                                        "text": "5",
                                        "value": 5,
                                        "valueText": "5"
                                    }
                                }
                            },
                            "closeParenToken": {
                                "kind": "CloseParenToken",
                                "fullStart": 829,
                                "fullEnd": 832,
                                "start": 829,
                                "end": 830,
                                "fullWidth": 3,
                                "width": 1,
                                "text": ")",
                                "value": ")",
                                "valueText": ")",
                                "hasTrailingTrivia": true,
                                "hasTrailingNewLine": true,
                                "trailingTrivia": [
                                    {
                                        "kind": "NewLineTrivia",
                                        "text": "\r\n"
                                    }
                                ]
                            },
                            "statement": {
                                "kind": "Block",
                                "fullStart": 832,
                                "fullEnd": 860,
                                "start": 834,
                                "end": 858,
                                "fullWidth": 28,
                                "width": 24,
                                "openBraceToken": {
                                    "kind": "OpenBraceToken",
                                    "fullStart": 832,
                                    "fullEnd": 837,
                                    "start": 834,
                                    "end": 835,
                                    "fullWidth": 5,
                                    "width": 1,
                                    "text": "{",
                                    "value": "{",
                                    "valueText": "{",
                                    "hasLeadingTrivia": true,
                                    "hasTrailingTrivia": true,
                                    "hasTrailingNewLine": true,
                                    "leadingTrivia": [
                                        {
                                            "kind": "WhitespaceTrivia",
                                            "text": "  "
                                        }
                                    ],
                                    "trailingTrivia": [
                                        {
                                            "kind": "NewLineTrivia",
                                            "text": "\r\n"
                                        }
                                    ]
                                },
                                "statements": [
                                    {
                                        "kind": "ReturnStatement",
                                        "fullStart": 837,
                                        "fullEnd": 855,
                                        "start": 841,
                                        "end": 853,
                                        "fullWidth": 18,
                                        "width": 12,
                                        "returnKeyword": {
                                            "kind": "ReturnKeyword",
                                            "fullStart": 837,
                                            "fullEnd": 848,
                                            "start": 841,
                                            "end": 847,
                                            "fullWidth": 11,
                                            "width": 6,
                                            "text": "return",
                                            "value": "return",
                                            "valueText": "return",
                                            "hasLeadingTrivia": true,
                                            "hasTrailingTrivia": true,
                                            "leadingTrivia": [
                                                {
                                                    "kind": "WhitespaceTrivia",
                                                    "text": "    "
                                                }
                                            ],
                                            "trailingTrivia": [
                                                {
                                                    "kind": "WhitespaceTrivia",
                                                    "text": " "
                                                }
                                            ]
                                        },
                                        "expression": {
                                            "kind": "TrueKeyword",
                                            "fullStart": 848,
                                            "fullEnd": 852,
                                            "start": 848,
                                            "end": 852,
                                            "fullWidth": 4,
                                            "width": 4,
                                            "text": "true",
                                            "value": true,
                                            "valueText": "true"
                                        },
                                        "semicolonToken": {
                                            "kind": "SemicolonToken",
                                            "fullStart": 852,
                                            "fullEnd": 855,
                                            "start": 852,
                                            "end": 853,
                                            "fullWidth": 3,
                                            "width": 1,
                                            "text": ";",
                                            "value": ";",
                                            "valueText": ";",
                                            "hasTrailingTrivia": true,
                                            "hasTrailingNewLine": true,
                                            "trailingTrivia": [
                                                {
                                                    "kind": "NewLineTrivia",
                                                    "text": "\r\n"
                                                }
                                            ]
                                        }
                                    }
                                ],
                                "closeBraceToken": {
                                    "kind": "CloseBraceToken",
                                    "fullStart": 855,
                                    "fullEnd": 860,
                                    "start": 857,
                                    "end": 858,
                                    "fullWidth": 5,
                                    "width": 1,
                                    "text": "}",
                                    "value": "}",
                                    "valueText": "}",
                                    "hasLeadingTrivia": true,
                                    "hasTrailingTrivia": true,
                                    "hasTrailingNewLine": true,
                                    "leadingTrivia": [
                                        {
                                            "kind": "WhitespaceTrivia",
                                            "text": "  "
                                        }
                                    ],
                                    "trailingTrivia": [
                                        {
                                            "kind": "NewLineTrivia",
                                            "text": "\r\n"
                                        }
                                    ]
                                }
                            }
                        }
                    ],
                    "closeBraceToken": {
                        "kind": "CloseBraceToken",
                        "fullStart": 860,
                        "fullEnd": 866,
                        "start": 863,
                        "end": 864,
                        "fullWidth": 6,
                        "width": 1,
                        "text": "}",
                        "value": "}",
                        "valueText": "}",
                        "hasLeadingTrivia": true,
                        "hasLeadingNewLine": true,
                        "hasTrailingTrivia": true,
                        "hasTrailingNewLine": true,
                        "leadingTrivia": [
                            {
                                "kind": "NewLineTrivia",
                                "text": "\r\n"
                            },
                            {
                                "kind": "WhitespaceTrivia",
                                "text": " "
                            }
                        ],
                        "trailingTrivia": [
                            {
                                "kind": "NewLineTrivia",
                                "text": "\r\n"
                            }
                        ]
                    }
                }
            },
            {
                "kind": "ExpressionStatement",
                "fullStart": 866,
                "fullEnd": 890,
                "start": 866,
                "end": 888,
                "fullWidth": 24,
                "width": 22,
                "expression": {
                    "kind": "InvocationExpression",
                    "fullStart": 866,
                    "fullEnd": 887,
                    "start": 866,
                    "end": 887,
                    "fullWidth": 21,
                    "width": 21,
                    "expression": {
                        "kind": "IdentifierName",
                        "fullStart": 866,
                        "fullEnd": 877,
                        "start": 866,
                        "end": 877,
                        "fullWidth": 11,
                        "width": 11,
                        "text": "runTestCase",
                        "value": "runTestCase",
                        "valueText": "runTestCase"
                    },
                    "argumentList": {
                        "kind": "ArgumentList",
                        "fullStart": 877,
                        "fullEnd": 887,
                        "start": 877,
                        "end": 887,
                        "fullWidth": 10,
                        "width": 10,
                        "openParenToken": {
                            "kind": "OpenParenToken",
                            "fullStart": 877,
                            "fullEnd": 878,
                            "start": 877,
                            "end": 878,
                            "fullWidth": 1,
                            "width": 1,
                            "text": "(",
                            "value": "(",
                            "valueText": "("
                        },
                        "arguments": [
                            {
                                "kind": "IdentifierName",
                                "fullStart": 878,
                                "fullEnd": 886,
                                "start": 878,
                                "end": 886,
                                "fullWidth": 8,
                                "width": 8,
                                "text": "testcase",
                                "value": "testcase",
                                "valueText": "testcase"
                            }
                        ],
                        "closeParenToken": {
                            "kind": "CloseParenToken",
                            "fullStart": 886,
                            "fullEnd": 887,
                            "start": 886,
                            "end": 887,
                            "fullWidth": 1,
                            "width": 1,
                            "text": ")",
                            "value": ")",
                            "valueText": ")"
                        }
                    }
                },
                "semicolonToken": {
                    "kind": "SemicolonToken",
                    "fullStart": 887,
                    "fullEnd": 890,
                    "start": 887,
                    "end": 888,
                    "fullWidth": 3,
                    "width": 1,
                    "text": ";",
                    "value": ";",
                    "valueText": ";",
                    "hasTrailingTrivia": true,
                    "hasTrailingNewLine": true,
                    "trailingTrivia": [
                        {
                            "kind": "NewLineTrivia",
                            "text": "\r\n"
                        }
                    ]
                }
            }
        ],
        "endOfFileToken": {
            "kind": "EndOfFileToken",
            "fullStart": 890,
            "fullEnd": 890,
            "start": 890,
            "end": 890,
            "fullWidth": 0,
            "width": 0,
            "text": ""
        }
    },
    "lineMap": {
        "lineStarts": [
            0,
            67,
            152,
            232,
            308,
            380,
            385,
            440,
            535,
            540,
            542,
            544,
            567,
            569,
            620,
            625,
            640,
            645,
            674,
            709,
            734,
            759,
            784,
            809,
            832,
            837,
            855,
            860,
            862,
            866,
            890
        ],
        "length": 890
    }
}<|MERGE_RESOLUTION|>--- conflicted
+++ resolved
@@ -627,12 +627,8 @@
                                         "start": 651,
                                         "end": 671,
                                         "fullWidth": 20,
-<<<<<<< HEAD
                                         "width": 20,
-                                        "identifier": {
-=======
                                         "propertyName": {
->>>>>>> 85e84683
                                             "kind": "IdentifierName",
                                             "fullStart": 651,
                                             "fullEnd": 658,
