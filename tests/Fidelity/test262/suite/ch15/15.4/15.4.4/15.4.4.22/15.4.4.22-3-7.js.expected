--- conflicted
+++ resolved
@@ -250,12 +250,8 @@
                                         "start": 582,
                                         "end": 600,
                                         "fullWidth": 18,
-<<<<<<< HEAD
                                         "width": 18,
-                                        "identifier": {
-=======
                                         "propertyName": {
->>>>>>> 85e84683
                                             "kind": "IdentifierName",
                                             "fullStart": 582,
                                             "fullEnd": 594,
@@ -389,12 +385,8 @@
                                         "start": 615,
                                         "end": 634,
                                         "fullWidth": 19,
-<<<<<<< HEAD
                                         "width": 19,
-                                        "identifier": {
-=======
                                         "propertyName": {
->>>>>>> 85e84683
                                             "kind": "IdentifierName",
                                             "fullStart": 615,
                                             "fullEnd": 627,
@@ -1463,12 +1455,8 @@
                                         "start": 912,
                                         "end": 954,
                                         "fullWidth": 42,
-<<<<<<< HEAD
                                         "width": 42,
-                                        "identifier": {
-=======
                                         "propertyName": {
->>>>>>> 85e84683
                                             "kind": "IdentifierName",
                                             "fullStart": 912,
                                             "fullEnd": 916,
