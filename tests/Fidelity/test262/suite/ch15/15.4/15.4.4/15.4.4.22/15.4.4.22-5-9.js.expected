{
    "isDeclaration": false,
    "languageVersion": "EcmaScript5",
    "parseOptions": {
        "allowAutomaticSemicolonInsertion": true
    },
    "sourceUnit": {
        "kind": "SourceUnit",
        "fullStart": 0,
        "fullEnd": 734,
        "start": 566,
        "end": 734,
        "fullWidth": 734,
        "width": 168,
        "isIncrementallyUnusable": true,
        "moduleElements": [
            {
                "kind": "FunctionDeclaration",
                "fullStart": 0,
                "fullEnd": 710,
                "start": 566,
                "end": 708,
                "fullWidth": 710,
                "width": 142,
                "modifiers": [],
                "functionKeyword": {
                    "kind": "FunctionKeyword",
                    "fullStart": 0,
                    "fullEnd": 575,
                    "start": 566,
                    "end": 574,
                    "fullWidth": 575,
                    "width": 8,
                    "text": "function",
                    "value": "function",
                    "valueText": "function",
                    "hasLeadingTrivia": true,
                    "hasLeadingComment": true,
                    "hasLeadingNewLine": true,
                    "hasTrailingTrivia": true,
                    "leadingTrivia": [
                        {
                            "kind": "SingleLineCommentTrivia",
                            "text": "/// Copyright (c) 2012 Ecma International.  All rights reserved. "
                        },
                        {
                            "kind": "NewLineTrivia",
                            "text": "\r\n"
                        },
                        {
                            "kind": "SingleLineCommentTrivia",
                            "text": "/// Ecma International makes this code available under the terms and conditions set"
                        },
                        {
                            "kind": "NewLineTrivia",
                            "text": "\r\n"
                        },
                        {
                            "kind": "SingleLineCommentTrivia",
                            "text": "/// forth on http://hg.ecmascript.org/tests/test262/raw-file/tip/LICENSE (the "
                        },
                        {
                            "kind": "NewLineTrivia",
                            "text": "\r\n"
                        },
                        {
                            "kind": "SingleLineCommentTrivia",
                            "text": "/// \"Use Terms\").   Any redistribution of this code must retain the above "
                        },
                        {
                            "kind": "NewLineTrivia",
                            "text": "\r\n"
                        },
                        {
                            "kind": "SingleLineCommentTrivia",
                            "text": "/// copyright and this notice and otherwise comply with the Use Terms."
                        },
                        {
                            "kind": "NewLineTrivia",
                            "text": "\r\n"
                        },
                        {
                            "kind": "MultiLineCommentTrivia",
                            "text": "/**\r\n * @path ch15/15.4/15.4.4/15.4.4.22/15.4.4.22-5-9.js\r\n * @description Array.prototype.reduceRight - 'initialValue' is returned if 'len' is 0 and 'initialValue' is present\r\n */"
                        },
                        {
                            "kind": "NewLineTrivia",
                            "text": "\r\n"
                        },
                        {
                            "kind": "NewLineTrivia",
                            "text": "\r\n"
                        },
                        {
                            "kind": "NewLineTrivia",
                            "text": "\r\n"
                        }
                    ],
                    "trailingTrivia": [
                        {
                            "kind": "WhitespaceTrivia",
                            "text": " "
                        }
                    ]
                },
                "identifier": {
                    "kind": "IdentifierName",
                    "fullStart": 575,
                    "fullEnd": 583,
                    "start": 575,
                    "end": 583,
                    "fullWidth": 8,
                    "width": 8,
                    "text": "testcase",
                    "value": "testcase",
                    "valueText": "testcase"
                },
                "callSignature": {
                    "kind": "CallSignature",
                    "fullStart": 583,
                    "fullEnd": 586,
                    "start": 583,
                    "end": 585,
                    "fullWidth": 3,
                    "width": 2,
                    "parameterList": {
                        "kind": "ParameterList",
                        "fullStart": 583,
                        "fullEnd": 586,
                        "start": 583,
                        "end": 585,
                        "fullWidth": 3,
                        "width": 2,
                        "openParenToken": {
                            "kind": "OpenParenToken",
                            "fullStart": 583,
                            "fullEnd": 584,
                            "start": 583,
                            "end": 584,
                            "fullWidth": 1,
                            "width": 1,
                            "text": "(",
                            "value": "(",
                            "valueText": "("
                        },
                        "parameters": [],
                        "closeParenToken": {
                            "kind": "CloseParenToken",
                            "fullStart": 584,
                            "fullEnd": 586,
                            "start": 584,
                            "end": 585,
                            "fullWidth": 2,
                            "width": 1,
                            "text": ")",
                            "value": ")",
                            "valueText": ")",
                            "hasTrailingTrivia": true,
                            "trailingTrivia": [
                                {
                                    "kind": "WhitespaceTrivia",
                                    "text": " "
                                }
                            ]
                        }
                    }
                },
                "block": {
                    "kind": "Block",
                    "fullStart": 586,
                    "fullEnd": 710,
                    "start": 586,
                    "end": 708,
                    "fullWidth": 124,
                    "width": 122,
                    "openBraceToken": {
                        "kind": "OpenBraceToken",
                        "fullStart": 586,
                        "fullEnd": 589,
                        "start": 586,
                        "end": 587,
                        "fullWidth": 3,
                        "width": 1,
                        "text": "{",
                        "value": "{",
                        "valueText": "{",
                        "hasTrailingTrivia": true,
                        "hasTrailingNewLine": true,
                        "trailingTrivia": [
                            {
                                "kind": "NewLineTrivia",
                                "text": "\r\n"
                            }
                        ]
                    },
                    "statements": [
                        {
                            "kind": "VariableStatement",
                            "fullStart": 589,
                            "fullEnd": 623,
                            "start": 599,
                            "end": 621,
                            "fullWidth": 34,
                            "width": 22,
                            "modifiers": [],
                            "variableDeclaration": {
                                "kind": "VariableDeclaration",
                                "fullStart": 589,
                                "fullEnd": 620,
                                "start": 599,
                                "end": 620,
                                "fullWidth": 31,
                                "width": 21,
                                "varKeyword": {
                                    "kind": "VarKeyword",
                                    "fullStart": 589,
                                    "fullEnd": 603,
                                    "start": 599,
                                    "end": 602,
                                    "fullWidth": 14,
                                    "width": 3,
                                    "text": "var",
                                    "value": "var",
                                    "valueText": "var",
                                    "hasLeadingTrivia": true,
                                    "hasLeadingNewLine": true,
                                    "hasTrailingTrivia": true,
                                    "leadingTrivia": [
                                        {
                                            "kind": "NewLineTrivia",
                                            "text": "\r\n"
                                        },
                                        {
                                            "kind": "WhitespaceTrivia",
                                            "text": "        "
                                        }
                                    ],
                                    "trailingTrivia": [
                                        {
                                            "kind": "WhitespaceTrivia",
                                            "text": " "
                                        }
                                    ]
                                },
                                "variableDeclarators": [
                                    {
                                        "kind": "VariableDeclarator",
                                        "fullStart": 603,
                                        "fullEnd": 620,
                                        "start": 603,
                                        "end": 620,
                                        "fullWidth": 17,
<<<<<<< HEAD
                                        "width": 17,
                                        "identifier": {
=======
                                        "propertyName": {
>>>>>>> 85e84683
                                            "kind": "IdentifierName",
                                            "fullStart": 603,
                                            "fullEnd": 616,
                                            "start": 603,
                                            "end": 615,
                                            "fullWidth": 13,
                                            "width": 12,
                                            "text": "initialValue",
                                            "value": "initialValue",
                                            "valueText": "initialValue",
                                            "hasTrailingTrivia": true,
                                            "trailingTrivia": [
                                                {
                                                    "kind": "WhitespaceTrivia",
                                                    "text": " "
                                                }
                                            ]
                                        },
                                        "equalsValueClause": {
                                            "kind": "EqualsValueClause",
                                            "fullStart": 616,
                                            "fullEnd": 620,
                                            "start": 616,
                                            "end": 620,
                                            "fullWidth": 4,
                                            "width": 4,
                                            "equalsToken": {
                                                "kind": "EqualsToken",
                                                "fullStart": 616,
                                                "fullEnd": 618,
                                                "start": 616,
                                                "end": 617,
                                                "fullWidth": 2,
                                                "width": 1,
                                                "text": "=",
                                                "value": "=",
                                                "valueText": "=",
                                                "hasTrailingTrivia": true,
                                                "trailingTrivia": [
                                                    {
                                                        "kind": "WhitespaceTrivia",
                                                        "text": " "
                                                    }
                                                ]
                                            },
                                            "value": {
                                                "kind": "NumericLiteral",
                                                "fullStart": 618,
                                                "fullEnd": 620,
                                                "start": 618,
                                                "end": 620,
                                                "fullWidth": 2,
                                                "width": 2,
                                                "text": "10",
                                                "value": 10,
                                                "valueText": "10"
                                            }
                                        }
                                    }
                                ]
                            },
                            "semicolonToken": {
                                "kind": "SemicolonToken",
                                "fullStart": 620,
                                "fullEnd": 623,
                                "start": 620,
                                "end": 621,
                                "fullWidth": 3,
                                "width": 1,
                                "text": ";",
                                "value": ";",
                                "valueText": ";",
                                "hasTrailingTrivia": true,
                                "hasTrailingNewLine": true,
                                "trailingTrivia": [
                                    {
                                        "kind": "NewLineTrivia",
                                        "text": "\r\n"
                                    }
                                ]
                            }
                        },
                        {
                            "kind": "ReturnStatement",
                            "fullStart": 623,
                            "fullEnd": 703,
                            "start": 631,
                            "end": 701,
                            "fullWidth": 80,
                            "width": 70,
                            "returnKeyword": {
                                "kind": "ReturnKeyword",
                                "fullStart": 623,
                                "fullEnd": 638,
                                "start": 631,
                                "end": 637,
                                "fullWidth": 15,
                                "width": 6,
                                "text": "return",
                                "value": "return",
                                "valueText": "return",
                                "hasLeadingTrivia": true,
                                "hasTrailingTrivia": true,
                                "leadingTrivia": [
                                    {
                                        "kind": "WhitespaceTrivia",
                                        "text": "        "
                                    }
                                ],
                                "trailingTrivia": [
                                    {
                                        "kind": "WhitespaceTrivia",
                                        "text": " "
                                    }
                                ]
                            },
                            "expression": {
                                "kind": "EqualsExpression",
                                "fullStart": 638,
                                "fullEnd": 700,
                                "start": 638,
                                "end": 700,
                                "fullWidth": 62,
                                "width": 62,
                                "left": {
                                    "kind": "IdentifierName",
                                    "fullStart": 638,
                                    "fullEnd": 651,
                                    "start": 638,
                                    "end": 650,
                                    "fullWidth": 13,
                                    "width": 12,
                                    "text": "initialValue",
                                    "value": "initialValue",
                                    "valueText": "initialValue",
                                    "hasTrailingTrivia": true,
                                    "trailingTrivia": [
                                        {
                                            "kind": "WhitespaceTrivia",
                                            "text": " "
                                        }
                                    ]
                                },
                                "operatorToken": {
                                    "kind": "EqualsEqualsEqualsToken",
                                    "fullStart": 651,
                                    "fullEnd": 655,
                                    "start": 651,
                                    "end": 654,
                                    "fullWidth": 4,
                                    "width": 3,
                                    "text": "===",
                                    "value": "===",
                                    "valueText": "===",
                                    "hasTrailingTrivia": true,
                                    "trailingTrivia": [
                                        {
                                            "kind": "WhitespaceTrivia",
                                            "text": " "
                                        }
                                    ]
                                },
                                "right": {
                                    "kind": "InvocationExpression",
                                    "fullStart": 655,
                                    "fullEnd": 700,
                                    "start": 655,
                                    "end": 700,
                                    "fullWidth": 45,
                                    "width": 45,
                                    "expression": {
                                        "kind": "MemberAccessExpression",
                                        "fullStart": 655,
                                        "fullEnd": 669,
                                        "start": 655,
                                        "end": 669,
                                        "fullWidth": 14,
                                        "width": 14,
                                        "expression": {
                                            "kind": "ArrayLiteralExpression",
                                            "fullStart": 655,
                                            "fullEnd": 657,
                                            "start": 655,
                                            "end": 657,
                                            "fullWidth": 2,
                                            "width": 2,
                                            "openBracketToken": {
                                                "kind": "OpenBracketToken",
                                                "fullStart": 655,
                                                "fullEnd": 656,
                                                "start": 655,
                                                "end": 656,
                                                "fullWidth": 1,
                                                "width": 1,
                                                "text": "[",
                                                "value": "[",
                                                "valueText": "["
                                            },
                                            "expressions": [],
                                            "closeBracketToken": {
                                                "kind": "CloseBracketToken",
                                                "fullStart": 656,
                                                "fullEnd": 657,
                                                "start": 656,
                                                "end": 657,
                                                "fullWidth": 1,
                                                "width": 1,
                                                "text": "]",
                                                "value": "]",
                                                "valueText": "]"
                                            }
                                        },
                                        "dotToken": {
                                            "kind": "DotToken",
                                            "fullStart": 657,
                                            "fullEnd": 658,
                                            "start": 657,
                                            "end": 658,
                                            "fullWidth": 1,
                                            "width": 1,
                                            "text": ".",
                                            "value": ".",
                                            "valueText": "."
                                        },
                                        "name": {
                                            "kind": "IdentifierName",
                                            "fullStart": 658,
                                            "fullEnd": 669,
                                            "start": 658,
                                            "end": 669,
                                            "fullWidth": 11,
                                            "width": 11,
                                            "text": "reduceRight",
                                            "value": "reduceRight",
                                            "valueText": "reduceRight"
                                        }
                                    },
                                    "argumentList": {
                                        "kind": "ArgumentList",
                                        "fullStart": 669,
                                        "fullEnd": 700,
                                        "start": 669,
                                        "end": 700,
                                        "fullWidth": 31,
                                        "width": 31,
                                        "openParenToken": {
                                            "kind": "OpenParenToken",
                                            "fullStart": 669,
                                            "fullEnd": 670,
                                            "start": 669,
                                            "end": 670,
                                            "fullWidth": 1,
                                            "width": 1,
                                            "text": "(",
                                            "value": "(",
                                            "valueText": "("
                                        },
                                        "arguments": [
                                            {
                                                "kind": "FunctionExpression",
                                                "fullStart": 670,
                                                "fullEnd": 685,
                                                "start": 670,
                                                "end": 685,
                                                "fullWidth": 15,
                                                "width": 15,
                                                "functionKeyword": {
                                                    "kind": "FunctionKeyword",
                                                    "fullStart": 670,
                                                    "fullEnd": 679,
                                                    "start": 670,
                                                    "end": 678,
                                                    "fullWidth": 9,
                                                    "width": 8,
                                                    "text": "function",
                                                    "value": "function",
                                                    "valueText": "function",
                                                    "hasTrailingTrivia": true,
                                                    "trailingTrivia": [
                                                        {
                                                            "kind": "WhitespaceTrivia",
                                                            "text": " "
                                                        }
                                                    ]
                                                },
                                                "callSignature": {
                                                    "kind": "CallSignature",
                                                    "fullStart": 679,
                                                    "fullEnd": 682,
                                                    "start": 679,
                                                    "end": 681,
                                                    "fullWidth": 3,
                                                    "width": 2,
                                                    "parameterList": {
                                                        "kind": "ParameterList",
                                                        "fullStart": 679,
                                                        "fullEnd": 682,
                                                        "start": 679,
                                                        "end": 681,
                                                        "fullWidth": 3,
                                                        "width": 2,
                                                        "openParenToken": {
                                                            "kind": "OpenParenToken",
                                                            "fullStart": 679,
                                                            "fullEnd": 680,
                                                            "start": 679,
                                                            "end": 680,
                                                            "fullWidth": 1,
                                                            "width": 1,
                                                            "text": "(",
                                                            "value": "(",
                                                            "valueText": "("
                                                        },
                                                        "parameters": [],
                                                        "closeParenToken": {
                                                            "kind": "CloseParenToken",
                                                            "fullStart": 680,
                                                            "fullEnd": 682,
                                                            "start": 680,
                                                            "end": 681,
                                                            "fullWidth": 2,
                                                            "width": 1,
                                                            "text": ")",
                                                            "value": ")",
                                                            "valueText": ")",
                                                            "hasTrailingTrivia": true,
                                                            "trailingTrivia": [
                                                                {
                                                                    "kind": "WhitespaceTrivia",
                                                                    "text": " "
                                                                }
                                                            ]
                                                        }
                                                    }
                                                },
                                                "block": {
                                                    "kind": "Block",
                                                    "fullStart": 682,
                                                    "fullEnd": 685,
                                                    "start": 682,
                                                    "end": 685,
                                                    "fullWidth": 3,
                                                    "width": 3,
                                                    "openBraceToken": {
                                                        "kind": "OpenBraceToken",
                                                        "fullStart": 682,
                                                        "fullEnd": 684,
                                                        "start": 682,
                                                        "end": 683,
                                                        "fullWidth": 2,
                                                        "width": 1,
                                                        "text": "{",
                                                        "value": "{",
                                                        "valueText": "{",
                                                        "hasTrailingTrivia": true,
                                                        "trailingTrivia": [
                                                            {
                                                                "kind": "WhitespaceTrivia",
                                                                "text": " "
                                                            }
                                                        ]
                                                    },
                                                    "statements": [],
                                                    "closeBraceToken": {
                                                        "kind": "CloseBraceToken",
                                                        "fullStart": 684,
                                                        "fullEnd": 685,
                                                        "start": 684,
                                                        "end": 685,
                                                        "fullWidth": 1,
                                                        "width": 1,
                                                        "text": "}",
                                                        "value": "}",
                                                        "valueText": "}"
                                                    }
                                                }
                                            },
                                            {
                                                "kind": "CommaToken",
                                                "fullStart": 685,
                                                "fullEnd": 687,
                                                "start": 685,
                                                "end": 686,
                                                "fullWidth": 2,
                                                "width": 1,
                                                "text": ",",
                                                "value": ",",
                                                "valueText": ",",
                                                "hasTrailingTrivia": true,
                                                "trailingTrivia": [
                                                    {
                                                        "kind": "WhitespaceTrivia",
                                                        "text": " "
                                                    }
                                                ]
                                            },
                                            {
                                                "kind": "IdentifierName",
                                                "fullStart": 687,
                                                "fullEnd": 699,
                                                "start": 687,
                                                "end": 699,
                                                "fullWidth": 12,
                                                "width": 12,
                                                "text": "initialValue",
                                                "value": "initialValue",
                                                "valueText": "initialValue"
                                            }
                                        ],
                                        "closeParenToken": {
                                            "kind": "CloseParenToken",
                                            "fullStart": 699,
                                            "fullEnd": 700,
                                            "start": 699,
                                            "end": 700,
                                            "fullWidth": 1,
                                            "width": 1,
                                            "text": ")",
                                            "value": ")",
                                            "valueText": ")"
                                        }
                                    }
                                }
                            },
                            "semicolonToken": {
                                "kind": "SemicolonToken",
                                "fullStart": 700,
                                "fullEnd": 703,
                                "start": 700,
                                "end": 701,
                                "fullWidth": 3,
                                "width": 1,
                                "text": ";",
                                "value": ";",
                                "valueText": ";",
                                "hasTrailingTrivia": true,
                                "hasTrailingNewLine": true,
                                "trailingTrivia": [
                                    {
                                        "kind": "NewLineTrivia",
                                        "text": "\r\n"
                                    }
                                ]
                            }
                        }
                    ],
                    "closeBraceToken": {
                        "kind": "CloseBraceToken",
                        "fullStart": 703,
                        "fullEnd": 710,
                        "start": 707,
                        "end": 708,
                        "fullWidth": 7,
                        "width": 1,
                        "text": "}",
                        "value": "}",
                        "valueText": "}",
                        "hasLeadingTrivia": true,
                        "hasTrailingTrivia": true,
                        "hasTrailingNewLine": true,
                        "leadingTrivia": [
                            {
                                "kind": "WhitespaceTrivia",
                                "text": "    "
                            }
                        ],
                        "trailingTrivia": [
                            {
                                "kind": "NewLineTrivia",
                                "text": "\r\n"
                            }
                        ]
                    }
                }
            },
            {
                "kind": "ExpressionStatement",
                "fullStart": 710,
                "fullEnd": 734,
                "start": 710,
                "end": 732,
                "fullWidth": 24,
                "width": 22,
                "expression": {
                    "kind": "InvocationExpression",
                    "fullStart": 710,
                    "fullEnd": 731,
                    "start": 710,
                    "end": 731,
                    "fullWidth": 21,
                    "width": 21,
                    "expression": {
                        "kind": "IdentifierName",
                        "fullStart": 710,
                        "fullEnd": 721,
                        "start": 710,
                        "end": 721,
                        "fullWidth": 11,
                        "width": 11,
                        "text": "runTestCase",
                        "value": "runTestCase",
                        "valueText": "runTestCase"
                    },
                    "argumentList": {
                        "kind": "ArgumentList",
                        "fullStart": 721,
                        "fullEnd": 731,
                        "start": 721,
                        "end": 731,
                        "fullWidth": 10,
                        "width": 10,
                        "openParenToken": {
                            "kind": "OpenParenToken",
                            "fullStart": 721,
                            "fullEnd": 722,
                            "start": 721,
                            "end": 722,
                            "fullWidth": 1,
                            "width": 1,
                            "text": "(",
                            "value": "(",
                            "valueText": "("
                        },
                        "arguments": [
                            {
                                "kind": "IdentifierName",
                                "fullStart": 722,
                                "fullEnd": 730,
                                "start": 722,
                                "end": 730,
                                "fullWidth": 8,
                                "width": 8,
                                "text": "testcase",
                                "value": "testcase",
                                "valueText": "testcase"
                            }
                        ],
                        "closeParenToken": {
                            "kind": "CloseParenToken",
                            "fullStart": 730,
                            "fullEnd": 731,
                            "start": 730,
                            "end": 731,
                            "fullWidth": 1,
                            "width": 1,
                            "text": ")",
                            "value": ")",
                            "valueText": ")"
                        }
                    }
                },
                "semicolonToken": {
                    "kind": "SemicolonToken",
                    "fullStart": 731,
                    "fullEnd": 734,
                    "start": 731,
                    "end": 732,
                    "fullWidth": 3,
                    "width": 1,
                    "text": ";",
                    "value": ";",
                    "valueText": ";",
                    "hasTrailingTrivia": true,
                    "hasTrailingNewLine": true,
                    "trailingTrivia": [
                        {
                            "kind": "NewLineTrivia",
                            "text": "\r\n"
                        }
                    ]
                }
            }
        ],
        "endOfFileToken": {
            "kind": "EndOfFileToken",
            "fullStart": 734,
            "fullEnd": 734,
            "start": 734,
            "end": 734,
            "fullWidth": 0,
            "width": 0,
            "text": ""
        }
    },
    "lineMap": {
        "lineStarts": [
            0,
            67,
            152,
            232,
            308,
            380,
            385,
            439,
            557,
            562,
            564,
            566,
            589,
            591,
            623,
            703,
            710,
            734
        ],
        "length": 734
    }
}<|MERGE_RESOLUTION|>--- conflicted
+++ resolved
@@ -250,12 +250,8 @@
                                         "start": 603,
                                         "end": 620,
                                         "fullWidth": 17,
-<<<<<<< HEAD
                                         "width": 17,
-                                        "identifier": {
-=======
                                         "propertyName": {
->>>>>>> 85e84683
                                             "kind": "IdentifierName",
                                             "fullStart": 603,
                                             "fullEnd": 616,
