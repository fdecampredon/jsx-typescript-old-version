--- conflicted
+++ resolved
@@ -250,12 +250,8 @@
                                         "start": 575,
                                         "end": 591,
                                         "fullWidth": 16,
-<<<<<<< HEAD
                                         "width": 16,
-                                        "identifier": {
-=======
                                         "propertyName": {
->>>>>>> 85e84683
                                             "kind": "IdentifierName",
                                             "fullStart": 575,
                                             "fullEnd": 584,
@@ -796,12 +792,8 @@
                                         "start": 709,
                                         "end": 734,
                                         "fullWidth": 25,
-<<<<<<< HEAD
                                         "width": 25,
-                                        "identifier": {
-=======
                                         "propertyName": {
->>>>>>> 85e84683
                                             "kind": "IdentifierName",
                                             "fullStart": 709,
                                             "fullEnd": 713,
