--- conflicted
+++ resolved
@@ -252,12 +252,8 @@
                                         "start": 622,
                                         "end": 638,
                                         "fullWidth": 16,
-<<<<<<< HEAD
                                         "width": 16,
-                                        "identifier": {
-=======
                                         "propertyName": {
->>>>>>> 85e84683
                                             "kind": "IdentifierName",
                                             "fullStart": 622,
                                             "fullEnd": 631,
@@ -980,12 +976,8 @@
                                         "start": 804,
                                         "end": 835,
                                         "fullWidth": 31,
-<<<<<<< HEAD
                                         "width": 31,
-                                        "identifier": {
-=======
                                         "propertyName": {
->>>>>>> 85e84683
                                             "kind": "IdentifierName",
                                             "fullStart": 804,
                                             "fullEnd": 808,
