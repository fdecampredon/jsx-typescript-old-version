{
    "isDeclaration": false,
    "languageVersion": "EcmaScript5",
    "parseOptions": {
        "allowAutomaticSemicolonInsertion": true
    },
    "sourceUnit": {
        "kind": "SourceUnit",
        "fullStart": 0,
        "fullEnd": 828,
        "start": 553,
        "end": 828,
        "fullWidth": 828,
        "width": 275,
        "isIncrementallyUnusable": true,
        "moduleElements": [
            {
                "kind": "FunctionDeclaration",
                "fullStart": 0,
                "fullEnd": 804,
                "start": 553,
                "end": 802,
                "fullWidth": 804,
                "width": 249,
                "modifiers": [],
                "functionKeyword": {
                    "kind": "FunctionKeyword",
                    "fullStart": 0,
                    "fullEnd": 562,
                    "start": 553,
                    "end": 561,
                    "fullWidth": 562,
                    "width": 8,
                    "text": "function",
                    "value": "function",
                    "valueText": "function",
                    "hasLeadingTrivia": true,
                    "hasLeadingComment": true,
                    "hasLeadingNewLine": true,
                    "hasTrailingTrivia": true,
                    "leadingTrivia": [
                        {
                            "kind": "SingleLineCommentTrivia",
                            "text": "/// Copyright (c) 2012 Ecma International.  All rights reserved. "
                        },
                        {
                            "kind": "NewLineTrivia",
                            "text": "\r\n"
                        },
                        {
                            "kind": "SingleLineCommentTrivia",
                            "text": "/// Ecma International makes this code available under the terms and conditions set"
                        },
                        {
                            "kind": "NewLineTrivia",
                            "text": "\r\n"
                        },
                        {
                            "kind": "SingleLineCommentTrivia",
                            "text": "/// forth on http://hg.ecmascript.org/tests/test262/raw-file/tip/LICENSE (the "
                        },
                        {
                            "kind": "NewLineTrivia",
                            "text": "\r\n"
                        },
                        {
                            "kind": "SingleLineCommentTrivia",
                            "text": "/// \"Use Terms\").   Any redistribution of this code must retain the above "
                        },
                        {
                            "kind": "NewLineTrivia",
                            "text": "\r\n"
                        },
                        {
                            "kind": "SingleLineCommentTrivia",
                            "text": "/// copyright and this notice and otherwise comply with the Use Terms."
                        },
                        {
                            "kind": "NewLineTrivia",
                            "text": "\r\n"
                        },
                        {
                            "kind": "MultiLineCommentTrivia",
                            "text": "/**\r\n * @path ch15/15.4/15.4.4/15.4.4.22/15.4.4.22-9-2.js\r\n * @description Array.prototype.reduceRight considers new value of elements in array after it is called\r\n */"
                        },
                        {
                            "kind": "NewLineTrivia",
                            "text": "\r\n"
                        },
                        {
                            "kind": "NewLineTrivia",
                            "text": "\r\n"
                        },
                        {
                            "kind": "NewLineTrivia",
                            "text": "\r\n"
                        }
                    ],
                    "trailingTrivia": [
                        {
                            "kind": "WhitespaceTrivia",
                            "text": " "
                        }
                    ]
                },
                "identifier": {
                    "kind": "IdentifierName",
                    "fullStart": 562,
                    "fullEnd": 570,
                    "start": 562,
                    "end": 570,
                    "fullWidth": 8,
                    "width": 8,
                    "text": "testcase",
                    "value": "testcase",
                    "valueText": "testcase"
                },
                "callSignature": {
                    "kind": "CallSignature",
                    "fullStart": 570,
                    "fullEnd": 573,
                    "start": 570,
                    "end": 572,
                    "fullWidth": 3,
                    "width": 2,
                    "parameterList": {
                        "kind": "ParameterList",
                        "fullStart": 570,
                        "fullEnd": 573,
                        "start": 570,
                        "end": 572,
                        "fullWidth": 3,
                        "width": 2,
                        "openParenToken": {
                            "kind": "OpenParenToken",
                            "fullStart": 570,
                            "fullEnd": 571,
                            "start": 570,
                            "end": 571,
                            "fullWidth": 1,
                            "width": 1,
                            "text": "(",
                            "value": "(",
                            "valueText": "("
                        },
                        "parameters": [],
                        "closeParenToken": {
                            "kind": "CloseParenToken",
                            "fullStart": 571,
                            "fullEnd": 573,
                            "start": 571,
                            "end": 572,
                            "fullWidth": 2,
                            "width": 1,
                            "text": ")",
                            "value": ")",
                            "valueText": ")",
                            "hasTrailingTrivia": true,
                            "trailingTrivia": [
                                {
                                    "kind": "WhitespaceTrivia",
                                    "text": " "
                                }
                            ]
                        }
                    }
                },
                "block": {
                    "kind": "Block",
                    "fullStart": 573,
                    "fullEnd": 804,
                    "start": 573,
                    "end": 802,
                    "fullWidth": 231,
                    "width": 229,
                    "openBraceToken": {
                        "kind": "OpenBraceToken",
                        "fullStart": 573,
                        "fullEnd": 577,
                        "start": 573,
                        "end": 574,
                        "fullWidth": 4,
                        "width": 1,
                        "text": "{",
                        "value": "{",
                        "valueText": "{",
                        "hasTrailingTrivia": true,
                        "hasTrailingNewLine": true,
                        "trailingTrivia": [
                            {
                                "kind": "WhitespaceTrivia",
                                "text": " "
                            },
                            {
                                "kind": "NewLineTrivia",
                                "text": "\r\n"
                            }
                        ]
                    },
                    "statements": [
                        {
                            "kind": "FunctionDeclaration",
                            "fullStart": 577,
                            "fullEnd": 706,
                            "start": 582,
                            "end": 704,
                            "fullWidth": 129,
                            "width": 122,
                            "modifiers": [],
                            "functionKeyword": {
                                "kind": "FunctionKeyword",
                                "fullStart": 577,
                                "fullEnd": 591,
                                "start": 582,
                                "end": 590,
                                "fullWidth": 14,
                                "width": 8,
                                "text": "function",
                                "value": "function",
                                "valueText": "function",
                                "hasLeadingTrivia": true,
                                "hasLeadingNewLine": true,
                                "hasTrailingTrivia": true,
                                "leadingTrivia": [
                                    {
                                        "kind": "WhitespaceTrivia",
                                        "text": " "
                                    },
                                    {
                                        "kind": "NewLineTrivia",
                                        "text": "\r\n"
                                    },
                                    {
                                        "kind": "WhitespaceTrivia",
                                        "text": "  "
                                    }
                                ],
                                "trailingTrivia": [
                                    {
                                        "kind": "WhitespaceTrivia",
                                        "text": " "
                                    }
                                ]
                            },
                            "identifier": {
                                "kind": "IdentifierName",
                                "fullStart": 591,
                                "fullEnd": 601,
                                "start": 591,
                                "end": 601,
                                "fullWidth": 10,
                                "width": 10,
                                "text": "callbackfn",
                                "value": "callbackfn",
                                "valueText": "callbackfn"
                            },
                            "callSignature": {
                                "kind": "CallSignature",
                                "fullStart": 601,
                                "fullEnd": 630,
                                "start": 601,
                                "end": 628,
                                "fullWidth": 29,
                                "width": 27,
                                "parameterList": {
                                    "kind": "ParameterList",
                                    "fullStart": 601,
                                    "fullEnd": 630,
                                    "start": 601,
                                    "end": 628,
                                    "fullWidth": 29,
                                    "width": 27,
                                    "openParenToken": {
                                        "kind": "OpenParenToken",
                                        "fullStart": 601,
                                        "fullEnd": 602,
                                        "start": 601,
                                        "end": 602,
                                        "fullWidth": 1,
                                        "width": 1,
                                        "text": "(",
                                        "value": "(",
                                        "valueText": "("
                                    },
                                    "parameters": [
                                        {
                                            "kind": "Parameter",
                                            "fullStart": 602,
                                            "fullEnd": 609,
                                            "start": 602,
                                            "end": 609,
                                            "fullWidth": 7,
<<<<<<< HEAD
                                            "width": 7,
=======
                                            "modifiers": [],
>>>>>>> e3c38734
                                            "identifier": {
                                                "kind": "IdentifierName",
                                                "fullStart": 602,
                                                "fullEnd": 609,
                                                "start": 602,
                                                "end": 609,
                                                "fullWidth": 7,
                                                "width": 7,
                                                "text": "prevVal",
                                                "value": "prevVal",
                                                "valueText": "prevVal"
                                            }
                                        },
                                        {
                                            "kind": "CommaToken",
                                            "fullStart": 609,
                                            "fullEnd": 611,
                                            "start": 609,
                                            "end": 610,
                                            "fullWidth": 2,
                                            "width": 1,
                                            "text": ",",
                                            "value": ",",
                                            "valueText": ",",
                                            "hasTrailingTrivia": true,
                                            "trailingTrivia": [
                                                {
                                                    "kind": "WhitespaceTrivia",
                                                    "text": " "
                                                }
                                            ]
                                        },
                                        {
                                            "kind": "Parameter",
                                            "fullStart": 611,
                                            "fullEnd": 617,
                                            "start": 611,
                                            "end": 617,
                                            "fullWidth": 6,
<<<<<<< HEAD
                                            "width": 6,
=======
                                            "modifiers": [],
>>>>>>> e3c38734
                                            "identifier": {
                                                "kind": "IdentifierName",
                                                "fullStart": 611,
                                                "fullEnd": 617,
                                                "start": 611,
                                                "end": 617,
                                                "fullWidth": 6,
                                                "width": 6,
                                                "text": "curVal",
                                                "value": "curVal",
                                                "valueText": "curVal"
                                            }
                                        },
                                        {
                                            "kind": "CommaToken",
                                            "fullStart": 617,
                                            "fullEnd": 619,
                                            "start": 617,
                                            "end": 618,
                                            "fullWidth": 2,
                                            "width": 1,
                                            "text": ",",
                                            "value": ",",
                                            "valueText": ",",
                                            "hasTrailingTrivia": true,
                                            "trailingTrivia": [
                                                {
                                                    "kind": "WhitespaceTrivia",
                                                    "text": " "
                                                }
                                            ]
                                        },
                                        {
                                            "kind": "Parameter",
                                            "fullStart": 619,
                                            "fullEnd": 622,
                                            "start": 619,
                                            "end": 622,
                                            "fullWidth": 3,
<<<<<<< HEAD
                                            "width": 3,
=======
                                            "modifiers": [],
>>>>>>> e3c38734
                                            "identifier": {
                                                "kind": "IdentifierName",
                                                "fullStart": 619,
                                                "fullEnd": 622,
                                                "start": 619,
                                                "end": 622,
                                                "fullWidth": 3,
                                                "width": 3,
                                                "text": "idx",
                                                "value": "idx",
                                                "valueText": "idx"
                                            }
                                        },
                                        {
                                            "kind": "CommaToken",
                                            "fullStart": 622,
                                            "fullEnd": 624,
                                            "start": 622,
                                            "end": 623,
                                            "fullWidth": 2,
                                            "width": 1,
                                            "text": ",",
                                            "value": ",",
                                            "valueText": ",",
                                            "hasTrailingTrivia": true,
                                            "trailingTrivia": [
                                                {
                                                    "kind": "WhitespaceTrivia",
                                                    "text": " "
                                                }
                                            ]
                                        },
                                        {
                                            "kind": "Parameter",
                                            "fullStart": 624,
                                            "fullEnd": 627,
                                            "start": 624,
                                            "end": 627,
                                            "fullWidth": 3,
<<<<<<< HEAD
                                            "width": 3,
=======
                                            "modifiers": [],
>>>>>>> e3c38734
                                            "identifier": {
                                                "kind": "IdentifierName",
                                                "fullStart": 624,
                                                "fullEnd": 627,
                                                "start": 624,
                                                "end": 627,
                                                "fullWidth": 3,
                                                "width": 3,
                                                "text": "obj",
                                                "value": "obj",
                                                "valueText": "obj"
                                            }
                                        }
                                    ],
                                    "closeParenToken": {
                                        "kind": "CloseParenToken",
                                        "fullStart": 627,
                                        "fullEnd": 630,
                                        "start": 627,
                                        "end": 628,
                                        "fullWidth": 3,
                                        "width": 1,
                                        "text": ")",
                                        "value": ")",
                                        "valueText": ")",
                                        "hasTrailingTrivia": true,
                                        "hasTrailingNewLine": true,
                                        "trailingTrivia": [
                                            {
                                                "kind": "NewLineTrivia",
                                                "text": "\r\n"
                                            }
                                        ]
                                    }
                                }
                            },
                            "block": {
                                "kind": "Block",
                                "fullStart": 630,
                                "fullEnd": 706,
                                "start": 632,
                                "end": 704,
                                "fullWidth": 76,
                                "width": 72,
                                "openBraceToken": {
                                    "kind": "OpenBraceToken",
                                    "fullStart": 630,
                                    "fullEnd": 635,
                                    "start": 632,
                                    "end": 633,
                                    "fullWidth": 5,
                                    "width": 1,
                                    "text": "{",
                                    "value": "{",
                                    "valueText": "{",
                                    "hasLeadingTrivia": true,
                                    "hasTrailingTrivia": true,
                                    "hasTrailingNewLine": true,
                                    "leadingTrivia": [
                                        {
                                            "kind": "WhitespaceTrivia",
                                            "text": "  "
                                        }
                                    ],
                                    "trailingTrivia": [
                                        {
                                            "kind": "NewLineTrivia",
                                            "text": "\r\n"
                                        }
                                    ]
                                },
                                "statements": [
                                    {
                                        "kind": "ExpressionStatement",
                                        "fullStart": 635,
                                        "fullEnd": 653,
                                        "start": 639,
                                        "end": 651,
                                        "fullWidth": 18,
                                        "width": 12,
                                        "expression": {
                                            "kind": "AssignmentExpression",
                                            "fullStart": 635,
                                            "fullEnd": 650,
                                            "start": 639,
                                            "end": 650,
                                            "fullWidth": 15,
                                            "width": 11,
                                            "left": {
                                                "kind": "ElementAccessExpression",
                                                "fullStart": 635,
                                                "fullEnd": 646,
                                                "start": 639,
                                                "end": 645,
                                                "fullWidth": 11,
                                                "width": 6,
                                                "expression": {
                                                    "kind": "IdentifierName",
                                                    "fullStart": 635,
                                                    "fullEnd": 642,
                                                    "start": 639,
                                                    "end": 642,
                                                    "fullWidth": 7,
                                                    "width": 3,
                                                    "text": "arr",
                                                    "value": "arr",
                                                    "valueText": "arr",
                                                    "hasLeadingTrivia": true,
                                                    "leadingTrivia": [
                                                        {
                                                            "kind": "WhitespaceTrivia",
                                                            "text": "    "
                                                        }
                                                    ]
                                                },
                                                "openBracketToken": {
                                                    "kind": "OpenBracketToken",
                                                    "fullStart": 642,
                                                    "fullEnd": 643,
                                                    "start": 642,
                                                    "end": 643,
                                                    "fullWidth": 1,
                                                    "width": 1,
                                                    "text": "[",
                                                    "value": "[",
                                                    "valueText": "["
                                                },
                                                "argumentExpression": {
                                                    "kind": "NumericLiteral",
                                                    "fullStart": 643,
                                                    "fullEnd": 644,
                                                    "start": 643,
                                                    "end": 644,
                                                    "fullWidth": 1,
                                                    "width": 1,
                                                    "text": "3",
                                                    "value": 3,
                                                    "valueText": "3"
                                                },
                                                "closeBracketToken": {
                                                    "kind": "CloseBracketToken",
                                                    "fullStart": 644,
                                                    "fullEnd": 646,
                                                    "start": 644,
                                                    "end": 645,
                                                    "fullWidth": 2,
                                                    "width": 1,
                                                    "text": "]",
                                                    "value": "]",
                                                    "valueText": "]",
                                                    "hasTrailingTrivia": true,
                                                    "trailingTrivia": [
                                                        {
                                                            "kind": "WhitespaceTrivia",
                                                            "text": " "
                                                        }
                                                    ]
                                                }
                                            },
                                            "operatorToken": {
                                                "kind": "EqualsToken",
                                                "fullStart": 646,
                                                "fullEnd": 648,
                                                "start": 646,
                                                "end": 647,
                                                "fullWidth": 2,
                                                "width": 1,
                                                "text": "=",
                                                "value": "=",
                                                "valueText": "=",
                                                "hasTrailingTrivia": true,
                                                "trailingTrivia": [
                                                    {
                                                        "kind": "WhitespaceTrivia",
                                                        "text": " "
                                                    }
                                                ]
                                            },
                                            "right": {
                                                "kind": "NegateExpression",
                                                "fullStart": 648,
                                                "fullEnd": 650,
                                                "start": 648,
                                                "end": 650,
                                                "fullWidth": 2,
                                                "width": 2,
                                                "operatorToken": {
                                                    "kind": "MinusToken",
                                                    "fullStart": 648,
                                                    "fullEnd": 649,
                                                    "start": 648,
                                                    "end": 649,
                                                    "fullWidth": 1,
                                                    "width": 1,
                                                    "text": "-",
                                                    "value": "-",
                                                    "valueText": "-"
                                                },
                                                "operand": {
                                                    "kind": "NumericLiteral",
                                                    "fullStart": 649,
                                                    "fullEnd": 650,
                                                    "start": 649,
                                                    "end": 650,
                                                    "fullWidth": 1,
                                                    "width": 1,
                                                    "text": "2",
                                                    "value": 2,
                                                    "valueText": "2"
                                                }
                                            }
                                        },
                                        "semicolonToken": {
                                            "kind": "SemicolonToken",
                                            "fullStart": 650,
                                            "fullEnd": 653,
                                            "start": 650,
                                            "end": 651,
                                            "fullWidth": 3,
                                            "width": 1,
                                            "text": ";",
                                            "value": ";",
                                            "valueText": ";",
                                            "hasTrailingTrivia": true,
                                            "hasTrailingNewLine": true,
                                            "trailingTrivia": [
                                                {
                                                    "kind": "NewLineTrivia",
                                                    "text": "\r\n"
                                                }
                                            ]
                                        }
                                    },
                                    {
                                        "kind": "ExpressionStatement",
                                        "fullStart": 653,
                                        "fullEnd": 671,
                                        "start": 657,
                                        "end": 669,
                                        "fullWidth": 18,
                                        "width": 12,
                                        "expression": {
                                            "kind": "AssignmentExpression",
                                            "fullStart": 653,
                                            "fullEnd": 668,
                                            "start": 657,
                                            "end": 668,
                                            "fullWidth": 15,
                                            "width": 11,
                                            "left": {
                                                "kind": "ElementAccessExpression",
                                                "fullStart": 653,
                                                "fullEnd": 664,
                                                "start": 657,
                                                "end": 663,
                                                "fullWidth": 11,
                                                "width": 6,
                                                "expression": {
                                                    "kind": "IdentifierName",
                                                    "fullStart": 653,
                                                    "fullEnd": 660,
                                                    "start": 657,
                                                    "end": 660,
                                                    "fullWidth": 7,
                                                    "width": 3,
                                                    "text": "arr",
                                                    "value": "arr",
                                                    "valueText": "arr",
                                                    "hasLeadingTrivia": true,
                                                    "leadingTrivia": [
                                                        {
                                                            "kind": "WhitespaceTrivia",
                                                            "text": "    "
                                                        }
                                                    ]
                                                },
                                                "openBracketToken": {
                                                    "kind": "OpenBracketToken",
                                                    "fullStart": 660,
                                                    "fullEnd": 661,
                                                    "start": 660,
                                                    "end": 661,
                                                    "fullWidth": 1,
                                                    "width": 1,
                                                    "text": "[",
                                                    "value": "[",
                                                    "valueText": "["
                                                },
                                                "argumentExpression": {
                                                    "kind": "NumericLiteral",
                                                    "fullStart": 661,
                                                    "fullEnd": 662,
                                                    "start": 661,
                                                    "end": 662,
                                                    "fullWidth": 1,
                                                    "width": 1,
                                                    "text": "0",
                                                    "value": 0,
                                                    "valueText": "0"
                                                },
                                                "closeBracketToken": {
                                                    "kind": "CloseBracketToken",
                                                    "fullStart": 662,
                                                    "fullEnd": 664,
                                                    "start": 662,
                                                    "end": 663,
                                                    "fullWidth": 2,
                                                    "width": 1,
                                                    "text": "]",
                                                    "value": "]",
                                                    "valueText": "]",
                                                    "hasTrailingTrivia": true,
                                                    "trailingTrivia": [
                                                        {
                                                            "kind": "WhitespaceTrivia",
                                                            "text": " "
                                                        }
                                                    ]
                                                }
                                            },
                                            "operatorToken": {
                                                "kind": "EqualsToken",
                                                "fullStart": 664,
                                                "fullEnd": 666,
                                                "start": 664,
                                                "end": 665,
                                                "fullWidth": 2,
                                                "width": 1,
                                                "text": "=",
                                                "value": "=",
                                                "valueText": "=",
                                                "hasTrailingTrivia": true,
                                                "trailingTrivia": [
                                                    {
                                                        "kind": "WhitespaceTrivia",
                                                        "text": " "
                                                    }
                                                ]
                                            },
                                            "right": {
                                                "kind": "NegateExpression",
                                                "fullStart": 666,
                                                "fullEnd": 668,
                                                "start": 666,
                                                "end": 668,
                                                "fullWidth": 2,
                                                "width": 2,
                                                "operatorToken": {
                                                    "kind": "MinusToken",
                                                    "fullStart": 666,
                                                    "fullEnd": 667,
                                                    "start": 666,
                                                    "end": 667,
                                                    "fullWidth": 1,
                                                    "width": 1,
                                                    "text": "-",
                                                    "value": "-",
                                                    "valueText": "-"
                                                },
                                                "operand": {
                                                    "kind": "NumericLiteral",
                                                    "fullStart": 667,
                                                    "fullEnd": 668,
                                                    "start": 667,
                                                    "end": 668,
                                                    "fullWidth": 1,
                                                    "width": 1,
                                                    "text": "1",
                                                    "value": 1,
                                                    "valueText": "1"
                                                }
                                            }
                                        },
                                        "semicolonToken": {
                                            "kind": "SemicolonToken",
                                            "fullStart": 668,
                                            "fullEnd": 671,
                                            "start": 668,
                                            "end": 669,
                                            "fullWidth": 3,
                                            "width": 1,
                                            "text": ";",
                                            "value": ";",
                                            "valueText": ";",
                                            "hasTrailingTrivia": true,
                                            "hasTrailingNewLine": true,
                                            "trailingTrivia": [
                                                {
                                                    "kind": "NewLineTrivia",
                                                    "text": "\r\n"
                                                }
                                            ]
                                        }
                                    },
                                    {
                                        "kind": "ReturnStatement",
                                        "fullStart": 671,
                                        "fullEnd": 701,
                                        "start": 675,
                                        "end": 699,
                                        "fullWidth": 30,
                                        "width": 24,
                                        "returnKeyword": {
                                            "kind": "ReturnKeyword",
                                            "fullStart": 671,
                                            "fullEnd": 682,
                                            "start": 675,
                                            "end": 681,
                                            "fullWidth": 11,
                                            "width": 6,
                                            "text": "return",
                                            "value": "return",
                                            "valueText": "return",
                                            "hasLeadingTrivia": true,
                                            "hasTrailingTrivia": true,
                                            "leadingTrivia": [
                                                {
                                                    "kind": "WhitespaceTrivia",
                                                    "text": "    "
                                                }
                                            ],
                                            "trailingTrivia": [
                                                {
                                                    "kind": "WhitespaceTrivia",
                                                    "text": " "
                                                }
                                            ]
                                        },
                                        "expression": {
                                            "kind": "AddExpression",
                                            "fullStart": 682,
                                            "fullEnd": 698,
                                            "start": 682,
                                            "end": 698,
                                            "fullWidth": 16,
                                            "width": 16,
                                            "left": {
                                                "kind": "IdentifierName",
                                                "fullStart": 682,
                                                "fullEnd": 690,
                                                "start": 682,
                                                "end": 689,
                                                "fullWidth": 8,
                                                "width": 7,
                                                "text": "prevVal",
                                                "value": "prevVal",
                                                "valueText": "prevVal",
                                                "hasTrailingTrivia": true,
                                                "trailingTrivia": [
                                                    {
                                                        "kind": "WhitespaceTrivia",
                                                        "text": " "
                                                    }
                                                ]
                                            },
                                            "operatorToken": {
                                                "kind": "PlusToken",
                                                "fullStart": 690,
                                                "fullEnd": 692,
                                                "start": 690,
                                                "end": 691,
                                                "fullWidth": 2,
                                                "width": 1,
                                                "text": "+",
                                                "value": "+",
                                                "valueText": "+",
                                                "hasTrailingTrivia": true,
                                                "trailingTrivia": [
                                                    {
                                                        "kind": "WhitespaceTrivia",
                                                        "text": " "
                                                    }
                                                ]
                                            },
                                            "right": {
                                                "kind": "IdentifierName",
                                                "fullStart": 692,
                                                "fullEnd": 698,
                                                "start": 692,
                                                "end": 698,
                                                "fullWidth": 6,
                                                "width": 6,
                                                "text": "curVal",
                                                "value": "curVal",
                                                "valueText": "curVal"
                                            }
                                        },
                                        "semicolonToken": {
                                            "kind": "SemicolonToken",
                                            "fullStart": 698,
                                            "fullEnd": 701,
                                            "start": 698,
                                            "end": 699,
                                            "fullWidth": 3,
                                            "width": 1,
                                            "text": ";",
                                            "value": ";",
                                            "valueText": ";",
                                            "hasTrailingTrivia": true,
                                            "hasTrailingNewLine": true,
                                            "trailingTrivia": [
                                                {
                                                    "kind": "NewLineTrivia",
                                                    "text": "\r\n"
                                                }
                                            ]
                                        }
                                    }
                                ],
                                "closeBraceToken": {
                                    "kind": "CloseBraceToken",
                                    "fullStart": 701,
                                    "fullEnd": 706,
                                    "start": 703,
                                    "end": 704,
                                    "fullWidth": 5,
                                    "width": 1,
                                    "text": "}",
                                    "value": "}",
                                    "valueText": "}",
                                    "hasLeadingTrivia": true,
                                    "hasTrailingTrivia": true,
                                    "hasTrailingNewLine": true,
                                    "leadingTrivia": [
                                        {
                                            "kind": "WhitespaceTrivia",
                                            "text": "  "
                                        }
                                    ],
                                    "trailingTrivia": [
                                        {
                                            "kind": "NewLineTrivia",
                                            "text": "\r\n"
                                        }
                                    ]
                                }
                            }
                        },
                        {
                            "kind": "VariableStatement",
                            "fullStart": 706,
                            "fullEnd": 734,
                            "start": 710,
                            "end": 732,
                            "fullWidth": 28,
                            "width": 22,
                            "modifiers": [],
                            "variableDeclaration": {
                                "kind": "VariableDeclaration",
                                "fullStart": 706,
                                "fullEnd": 731,
                                "start": 710,
                                "end": 731,
                                "fullWidth": 25,
                                "width": 21,
                                "varKeyword": {
                                    "kind": "VarKeyword",
                                    "fullStart": 706,
                                    "fullEnd": 714,
                                    "start": 710,
                                    "end": 713,
                                    "fullWidth": 8,
                                    "width": 3,
                                    "text": "var",
                                    "value": "var",
                                    "valueText": "var",
                                    "hasLeadingTrivia": true,
                                    "hasLeadingNewLine": true,
                                    "hasTrailingTrivia": true,
                                    "leadingTrivia": [
                                        {
                                            "kind": "NewLineTrivia",
                                            "text": "\r\n"
                                        },
                                        {
                                            "kind": "WhitespaceTrivia",
                                            "text": "  "
                                        }
                                    ],
                                    "trailingTrivia": [
                                        {
                                            "kind": "WhitespaceTrivia",
                                            "text": " "
                                        }
                                    ]
                                },
                                "variableDeclarators": [
                                    {
                                        "kind": "VariableDeclarator",
                                        "fullStart": 714,
                                        "fullEnd": 731,
                                        "start": 714,
                                        "end": 731,
                                        "fullWidth": 17,
                                        "width": 17,
                                        "identifier": {
                                            "kind": "IdentifierName",
                                            "fullStart": 714,
                                            "fullEnd": 718,
                                            "start": 714,
                                            "end": 717,
                                            "fullWidth": 4,
                                            "width": 3,
                                            "text": "arr",
                                            "value": "arr",
                                            "valueText": "arr",
                                            "hasTrailingTrivia": true,
                                            "trailingTrivia": [
                                                {
                                                    "kind": "WhitespaceTrivia",
                                                    "text": " "
                                                }
                                            ]
                                        },
                                        "equalsValueClause": {
                                            "kind": "EqualsValueClause",
                                            "fullStart": 718,
                                            "fullEnd": 731,
                                            "start": 718,
                                            "end": 731,
                                            "fullWidth": 13,
                                            "width": 13,
                                            "equalsToken": {
                                                "kind": "EqualsToken",
                                                "fullStart": 718,
                                                "fullEnd": 720,
                                                "start": 718,
                                                "end": 719,
                                                "fullWidth": 2,
                                                "width": 1,
                                                "text": "=",
                                                "value": "=",
                                                "valueText": "=",
                                                "hasTrailingTrivia": true,
                                                "trailingTrivia": [
                                                    {
                                                        "kind": "WhitespaceTrivia",
                                                        "text": " "
                                                    }
                                                ]
                                            },
                                            "value": {
                                                "kind": "ArrayLiteralExpression",
                                                "fullStart": 720,
                                                "fullEnd": 731,
                                                "start": 720,
                                                "end": 731,
                                                "fullWidth": 11,
                                                "width": 11,
                                                "openBracketToken": {
                                                    "kind": "OpenBracketToken",
                                                    "fullStart": 720,
                                                    "fullEnd": 721,
                                                    "start": 720,
                                                    "end": 721,
                                                    "fullWidth": 1,
                                                    "width": 1,
                                                    "text": "[",
                                                    "value": "[",
                                                    "valueText": "["
                                                },
                                                "expressions": [
                                                    {
                                                        "kind": "NumericLiteral",
                                                        "fullStart": 721,
                                                        "fullEnd": 722,
                                                        "start": 721,
                                                        "end": 722,
                                                        "fullWidth": 1,
                                                        "width": 1,
                                                        "text": "1",
                                                        "value": 1,
                                                        "valueText": "1"
                                                    },
                                                    {
                                                        "kind": "CommaToken",
                                                        "fullStart": 722,
                                                        "fullEnd": 723,
                                                        "start": 722,
                                                        "end": 723,
                                                        "fullWidth": 1,
                                                        "width": 1,
                                                        "text": ",",
                                                        "value": ",",
                                                        "valueText": ","
                                                    },
                                                    {
                                                        "kind": "NumericLiteral",
                                                        "fullStart": 723,
                                                        "fullEnd": 724,
                                                        "start": 723,
                                                        "end": 724,
                                                        "fullWidth": 1,
                                                        "width": 1,
                                                        "text": "2",
                                                        "value": 2,
                                                        "valueText": "2"
                                                    },
                                                    {
                                                        "kind": "CommaToken",
                                                        "fullStart": 724,
                                                        "fullEnd": 725,
                                                        "start": 724,
                                                        "end": 725,
                                                        "fullWidth": 1,
                                                        "width": 1,
                                                        "text": ",",
                                                        "value": ",",
                                                        "valueText": ","
                                                    },
                                                    {
                                                        "kind": "NumericLiteral",
                                                        "fullStart": 725,
                                                        "fullEnd": 726,
                                                        "start": 725,
                                                        "end": 726,
                                                        "fullWidth": 1,
                                                        "width": 1,
                                                        "text": "3",
                                                        "value": 3,
                                                        "valueText": "3"
                                                    },
                                                    {
                                                        "kind": "CommaToken",
                                                        "fullStart": 726,
                                                        "fullEnd": 727,
                                                        "start": 726,
                                                        "end": 727,
                                                        "fullWidth": 1,
                                                        "width": 1,
                                                        "text": ",",
                                                        "value": ",",
                                                        "valueText": ","
                                                    },
                                                    {
                                                        "kind": "NumericLiteral",
                                                        "fullStart": 727,
                                                        "fullEnd": 728,
                                                        "start": 727,
                                                        "end": 728,
                                                        "fullWidth": 1,
                                                        "width": 1,
                                                        "text": "4",
                                                        "value": 4,
                                                        "valueText": "4"
                                                    },
                                                    {
                                                        "kind": "CommaToken",
                                                        "fullStart": 728,
                                                        "fullEnd": 729,
                                                        "start": 728,
                                                        "end": 729,
                                                        "fullWidth": 1,
                                                        "width": 1,
                                                        "text": ",",
                                                        "value": ",",
                                                        "valueText": ","
                                                    },
                                                    {
                                                        "kind": "NumericLiteral",
                                                        "fullStart": 729,
                                                        "fullEnd": 730,
                                                        "start": 729,
                                                        "end": 730,
                                                        "fullWidth": 1,
                                                        "width": 1,
                                                        "text": "5",
                                                        "value": 5,
                                                        "valueText": "5"
                                                    }
                                                ],
                                                "closeBracketToken": {
                                                    "kind": "CloseBracketToken",
                                                    "fullStart": 730,
                                                    "fullEnd": 731,
                                                    "start": 730,
                                                    "end": 731,
                                                    "fullWidth": 1,
                                                    "width": 1,
                                                    "text": "]",
                                                    "value": "]",
                                                    "valueText": "]"
                                                }
                                            }
                                        }
                                    }
                                ]
                            },
                            "semicolonToken": {
                                "kind": "SemicolonToken",
                                "fullStart": 731,
                                "fullEnd": 734,
                                "start": 731,
                                "end": 732,
                                "fullWidth": 3,
                                "width": 1,
                                "text": ";",
                                "value": ";",
                                "valueText": ";",
                                "hasTrailingTrivia": true,
                                "hasTrailingNewLine": true,
                                "trailingTrivia": [
                                    {
                                        "kind": "NewLineTrivia",
                                        "text": "\r\n"
                                    }
                                ]
                            }
                        },
                        {
                            "kind": "IfStatement",
                            "fullStart": 734,
                            "fullEnd": 796,
                            "start": 736,
                            "end": 792,
                            "fullWidth": 62,
                            "width": 56,
                            "ifKeyword": {
                                "kind": "IfKeyword",
                                "fullStart": 734,
                                "fullEnd": 738,
                                "start": 736,
                                "end": 738,
                                "fullWidth": 4,
                                "width": 2,
                                "text": "if",
                                "value": "if",
                                "valueText": "if",
                                "hasLeadingTrivia": true,
                                "leadingTrivia": [
                                    {
                                        "kind": "WhitespaceTrivia",
                                        "text": "  "
                                    }
                                ]
                            },
                            "openParenToken": {
                                "kind": "OpenParenToken",
                                "fullStart": 738,
                                "fullEnd": 739,
                                "start": 738,
                                "end": 739,
                                "fullWidth": 1,
                                "width": 1,
                                "text": "(",
                                "value": "(",
                                "valueText": "("
                            },
                            "condition": {
                                "kind": "EqualsExpression",
                                "fullStart": 739,
                                "fullEnd": 773,
                                "start": 739,
                                "end": 773,
                                "fullWidth": 34,
                                "width": 34,
                                "left": {
                                    "kind": "InvocationExpression",
                                    "fullStart": 739,
                                    "fullEnd": 767,
                                    "start": 739,
                                    "end": 766,
                                    "fullWidth": 28,
                                    "width": 27,
                                    "expression": {
                                        "kind": "MemberAccessExpression",
                                        "fullStart": 739,
                                        "fullEnd": 754,
                                        "start": 739,
                                        "end": 754,
                                        "fullWidth": 15,
                                        "width": 15,
                                        "expression": {
                                            "kind": "IdentifierName",
                                            "fullStart": 739,
                                            "fullEnd": 742,
                                            "start": 739,
                                            "end": 742,
                                            "fullWidth": 3,
                                            "width": 3,
                                            "text": "arr",
                                            "value": "arr",
                                            "valueText": "arr"
                                        },
                                        "dotToken": {
                                            "kind": "DotToken",
                                            "fullStart": 742,
                                            "fullEnd": 743,
                                            "start": 742,
                                            "end": 743,
                                            "fullWidth": 1,
                                            "width": 1,
                                            "text": ".",
                                            "value": ".",
                                            "valueText": "."
                                        },
                                        "name": {
                                            "kind": "IdentifierName",
                                            "fullStart": 743,
                                            "fullEnd": 754,
                                            "start": 743,
                                            "end": 754,
                                            "fullWidth": 11,
                                            "width": 11,
                                            "text": "reduceRight",
                                            "value": "reduceRight",
                                            "valueText": "reduceRight"
                                        }
                                    },
                                    "argumentList": {
                                        "kind": "ArgumentList",
                                        "fullStart": 754,
                                        "fullEnd": 767,
                                        "start": 754,
                                        "end": 766,
                                        "fullWidth": 13,
                                        "width": 12,
                                        "openParenToken": {
                                            "kind": "OpenParenToken",
                                            "fullStart": 754,
                                            "fullEnd": 755,
                                            "start": 754,
                                            "end": 755,
                                            "fullWidth": 1,
                                            "width": 1,
                                            "text": "(",
                                            "value": "(",
                                            "valueText": "("
                                        },
                                        "arguments": [
                                            {
                                                "kind": "IdentifierName",
                                                "fullStart": 755,
                                                "fullEnd": 765,
                                                "start": 755,
                                                "end": 765,
                                                "fullWidth": 10,
                                                "width": 10,
                                                "text": "callbackfn",
                                                "value": "callbackfn",
                                                "valueText": "callbackfn"
                                            }
                                        ],
                                        "closeParenToken": {
                                            "kind": "CloseParenToken",
                                            "fullStart": 765,
                                            "fullEnd": 767,
                                            "start": 765,
                                            "end": 766,
                                            "fullWidth": 2,
                                            "width": 1,
                                            "text": ")",
                                            "value": ")",
                                            "valueText": ")",
                                            "hasTrailingTrivia": true,
                                            "trailingTrivia": [
                                                {
                                                    "kind": "WhitespaceTrivia",
                                                    "text": " "
                                                }
                                            ]
                                        }
                                    }
                                },
                                "operatorToken": {
                                    "kind": "EqualsEqualsEqualsToken",
                                    "fullStart": 767,
                                    "fullEnd": 771,
                                    "start": 767,
                                    "end": 770,
                                    "fullWidth": 4,
                                    "width": 3,
                                    "text": "===",
                                    "value": "===",
                                    "valueText": "===",
                                    "hasTrailingTrivia": true,
                                    "trailingTrivia": [
                                        {
                                            "kind": "WhitespaceTrivia",
                                            "text": " "
                                        }
                                    ]
                                },
                                "right": {
                                    "kind": "NumericLiteral",
                                    "fullStart": 771,
                                    "fullEnd": 773,
                                    "start": 771,
                                    "end": 773,
                                    "fullWidth": 2,
                                    "width": 2,
                                    "text": "13",
                                    "value": 13,
                                    "valueText": "13"
                                }
                            },
                            "closeParenToken": {
                                "kind": "CloseParenToken",
                                "fullStart": 773,
                                "fullEnd": 776,
                                "start": 773,
                                "end": 774,
                                "fullWidth": 3,
                                "width": 1,
                                "text": ")",
                                "value": ")",
                                "valueText": ")",
                                "hasTrailingTrivia": true,
                                "hasTrailingNewLine": true,
                                "trailingTrivia": [
                                    {
                                        "kind": "NewLineTrivia",
                                        "text": "\r\n"
                                    }
                                ]
                            },
                            "statement": {
                                "kind": "ReturnStatement",
                                "fullStart": 776,
                                "fullEnd": 796,
                                "start": 780,
                                "end": 792,
                                "fullWidth": 20,
                                "width": 12,
                                "returnKeyword": {
                                    "kind": "ReturnKeyword",
                                    "fullStart": 776,
                                    "fullEnd": 787,
                                    "start": 780,
                                    "end": 786,
                                    "fullWidth": 11,
                                    "width": 6,
                                    "text": "return",
                                    "value": "return",
                                    "valueText": "return",
                                    "hasLeadingTrivia": true,
                                    "hasTrailingTrivia": true,
                                    "leadingTrivia": [
                                        {
                                            "kind": "WhitespaceTrivia",
                                            "text": "    "
                                        }
                                    ],
                                    "trailingTrivia": [
                                        {
                                            "kind": "WhitespaceTrivia",
                                            "text": " "
                                        }
                                    ]
                                },
                                "expression": {
                                    "kind": "TrueKeyword",
                                    "fullStart": 787,
                                    "fullEnd": 791,
                                    "start": 787,
                                    "end": 791,
                                    "fullWidth": 4,
                                    "width": 4,
                                    "text": "true",
                                    "value": true,
                                    "valueText": "true"
                                },
                                "semicolonToken": {
                                    "kind": "SemicolonToken",
                                    "fullStart": 791,
                                    "fullEnd": 796,
                                    "start": 791,
                                    "end": 792,
                                    "fullWidth": 5,
                                    "width": 1,
                                    "text": ";",
                                    "value": ";",
                                    "valueText": ";",
                                    "hasTrailingTrivia": true,
                                    "hasTrailingNewLine": true,
                                    "trailingTrivia": [
                                        {
                                            "kind": "WhitespaceTrivia",
                                            "text": "  "
                                        },
                                        {
                                            "kind": "NewLineTrivia",
                                            "text": "\r\n"
                                        }
                                    ]
                                }
                            }
                        }
                    ],
                    "closeBraceToken": {
                        "kind": "CloseBraceToken",
                        "fullStart": 796,
                        "fullEnd": 804,
                        "start": 801,
                        "end": 802,
                        "fullWidth": 8,
                        "width": 1,
                        "text": "}",
                        "value": "}",
                        "valueText": "}",
                        "hasLeadingTrivia": true,
                        "hasLeadingNewLine": true,
                        "hasTrailingTrivia": true,
                        "hasTrailingNewLine": true,
                        "leadingTrivia": [
                            {
                                "kind": "WhitespaceTrivia",
                                "text": "  "
                            },
                            {
                                "kind": "NewLineTrivia",
                                "text": "\r\n"
                            },
                            {
                                "kind": "WhitespaceTrivia",
                                "text": " "
                            }
                        ],
                        "trailingTrivia": [
                            {
                                "kind": "NewLineTrivia",
                                "text": "\r\n"
                            }
                        ]
                    }
                }
            },
            {
                "kind": "ExpressionStatement",
                "fullStart": 804,
                "fullEnd": 828,
                "start": 804,
                "end": 826,
                "fullWidth": 24,
                "width": 22,
                "expression": {
                    "kind": "InvocationExpression",
                    "fullStart": 804,
                    "fullEnd": 825,
                    "start": 804,
                    "end": 825,
                    "fullWidth": 21,
                    "width": 21,
                    "expression": {
                        "kind": "IdentifierName",
                        "fullStart": 804,
                        "fullEnd": 815,
                        "start": 804,
                        "end": 815,
                        "fullWidth": 11,
                        "width": 11,
                        "text": "runTestCase",
                        "value": "runTestCase",
                        "valueText": "runTestCase"
                    },
                    "argumentList": {
                        "kind": "ArgumentList",
                        "fullStart": 815,
                        "fullEnd": 825,
                        "start": 815,
                        "end": 825,
                        "fullWidth": 10,
                        "width": 10,
                        "openParenToken": {
                            "kind": "OpenParenToken",
                            "fullStart": 815,
                            "fullEnd": 816,
                            "start": 815,
                            "end": 816,
                            "fullWidth": 1,
                            "width": 1,
                            "text": "(",
                            "value": "(",
                            "valueText": "("
                        },
                        "arguments": [
                            {
                                "kind": "IdentifierName",
                                "fullStart": 816,
                                "fullEnd": 824,
                                "start": 816,
                                "end": 824,
                                "fullWidth": 8,
                                "width": 8,
                                "text": "testcase",
                                "value": "testcase",
                                "valueText": "testcase"
                            }
                        ],
                        "closeParenToken": {
                            "kind": "CloseParenToken",
                            "fullStart": 824,
                            "fullEnd": 825,
                            "start": 824,
                            "end": 825,
                            "fullWidth": 1,
                            "width": 1,
                            "text": ")",
                            "value": ")",
                            "valueText": ")"
                        }
                    }
                },
                "semicolonToken": {
                    "kind": "SemicolonToken",
                    "fullStart": 825,
                    "fullEnd": 828,
                    "start": 825,
                    "end": 826,
                    "fullWidth": 3,
                    "width": 1,
                    "text": ";",
                    "value": ";",
                    "valueText": ";",
                    "hasTrailingTrivia": true,
                    "hasTrailingNewLine": true,
                    "trailingTrivia": [
                        {
                            "kind": "NewLineTrivia",
                            "text": "\r\n"
                        }
                    ]
                }
            }
        ],
        "endOfFileToken": {
            "kind": "EndOfFileToken",
            "fullStart": 828,
            "fullEnd": 828,
            "start": 828,
            "end": 828,
            "fullWidth": 0,
            "width": 0,
            "text": ""
        }
    },
    "lineMap": {
        "lineStarts": [
            0,
            67,
            152,
            232,
            308,
            380,
            385,
            439,
            544,
            549,
            551,
            553,
            577,
            580,
            630,
            635,
            653,
            671,
            701,
            706,
            708,
            734,
            776,
            796,
            800,
            804,
            828
        ],
        "length": 828
    }
}<|MERGE_RESOLUTION|>--- conflicted
+++ resolved
@@ -290,11 +290,8 @@
                                             "start": 602,
                                             "end": 609,
                                             "fullWidth": 7,
-<<<<<<< HEAD
                                             "width": 7,
-=======
                                             "modifiers": [],
->>>>>>> e3c38734
                                             "identifier": {
                                                 "kind": "IdentifierName",
                                                 "fullStart": 602,
@@ -334,11 +331,8 @@
                                             "start": 611,
                                             "end": 617,
                                             "fullWidth": 6,
-<<<<<<< HEAD
                                             "width": 6,
-=======
                                             "modifiers": [],
->>>>>>> e3c38734
                                             "identifier": {
                                                 "kind": "IdentifierName",
                                                 "fullStart": 611,
@@ -378,11 +372,8 @@
                                             "start": 619,
                                             "end": 622,
                                             "fullWidth": 3,
-<<<<<<< HEAD
                                             "width": 3,
-=======
                                             "modifiers": [],
->>>>>>> e3c38734
                                             "identifier": {
                                                 "kind": "IdentifierName",
                                                 "fullStart": 619,
@@ -422,11 +413,8 @@
                                             "start": 624,
                                             "end": 627,
                                             "fullWidth": 3,
-<<<<<<< HEAD
                                             "width": 3,
-=======
                                             "modifiers": [],
->>>>>>> e3c38734
                                             "identifier": {
                                                 "kind": "IdentifierName",
                                                 "fullStart": 624,
