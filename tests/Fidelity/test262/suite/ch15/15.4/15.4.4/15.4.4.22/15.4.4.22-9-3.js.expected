--- conflicted
+++ resolved
@@ -290,11 +290,8 @@
                                             "start": 610,
                                             "end": 617,
                                             "fullWidth": 7,
-<<<<<<< HEAD
                                             "width": 7,
-=======
                                             "modifiers": [],
->>>>>>> e3c38734
                                             "identifier": {
                                                 "kind": "IdentifierName",
                                                 "fullStart": 610,
@@ -334,11 +331,8 @@
                                             "start": 619,
                                             "end": 625,
                                             "fullWidth": 6,
-<<<<<<< HEAD
                                             "width": 6,
-=======
                                             "modifiers": [],
->>>>>>> e3c38734
                                             "identifier": {
                                                 "kind": "IdentifierName",
                                                 "fullStart": 619,
@@ -378,11 +372,8 @@
                                             "start": 627,
                                             "end": 630,
                                             "fullWidth": 3,
-<<<<<<< HEAD
                                             "width": 3,
-=======
                                             "modifiers": [],
->>>>>>> e3c38734
                                             "identifier": {
                                                 "kind": "IdentifierName",
                                                 "fullStart": 627,
@@ -422,11 +413,8 @@
                                             "start": 632,
                                             "end": 635,
                                             "fullWidth": 3,
-<<<<<<< HEAD
                                             "width": 3,
-=======
                                             "modifiers": [],
->>>>>>> e3c38734
                                             "identifier": {
                                                 "kind": "IdentifierName",
                                                 "fullStart": 632,
