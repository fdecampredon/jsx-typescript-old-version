--- conflicted
+++ resolved
@@ -252,12 +252,8 @@
                                         "start": 594,
                                         "end": 612,
                                         "fullWidth": 18,
-<<<<<<< HEAD
                                         "width": 18,
-                                        "identifier": {
-=======
                                         "propertyName": {
->>>>>>> 85e84683
                                             "kind": "IdentifierName",
                                             "fullStart": 594,
                                             "fullEnd": 605,
