{
    "isDeclaration": false,
    "languageVersion": "EcmaScript5",
    "parseOptions": {
        "allowAutomaticSemicolonInsertion": true
    },
    "sourceUnit": {
        "kind": "SourceUnit",
        "fullStart": 0,
        "fullEnd": 1335,
        "start": 579,
        "end": 1335,
        "fullWidth": 1335,
        "width": 756,
        "isIncrementallyUnusable": true,
        "moduleElements": [
            {
                "kind": "FunctionDeclaration",
                "fullStart": 0,
                "fullEnd": 1311,
                "start": 579,
                "end": 1309,
                "fullWidth": 1311,
                "width": 730,
                "isIncrementallyUnusable": true,
                "modifiers": [],
                "functionKeyword": {
                    "kind": "FunctionKeyword",
                    "fullStart": 0,
                    "fullEnd": 588,
                    "start": 579,
                    "end": 587,
                    "fullWidth": 588,
                    "width": 8,
                    "text": "function",
                    "value": "function",
                    "valueText": "function",
                    "hasLeadingTrivia": true,
                    "hasLeadingComment": true,
                    "hasLeadingNewLine": true,
                    "hasTrailingTrivia": true,
                    "leadingTrivia": [
                        {
                            "kind": "SingleLineCommentTrivia",
                            "text": "/// Copyright (c) 2012 Ecma International.  All rights reserved. "
                        },
                        {
                            "kind": "NewLineTrivia",
                            "text": "\r\n"
                        },
                        {
                            "kind": "SingleLineCommentTrivia",
                            "text": "/// Ecma International makes this code available under the terms and conditions set"
                        },
                        {
                            "kind": "NewLineTrivia",
                            "text": "\r\n"
                        },
                        {
                            "kind": "SingleLineCommentTrivia",
                            "text": "/// forth on http://hg.ecmascript.org/tests/test262/raw-file/tip/LICENSE (the "
                        },
                        {
                            "kind": "NewLineTrivia",
                            "text": "\r\n"
                        },
                        {
                            "kind": "SingleLineCommentTrivia",
                            "text": "/// \"Use Terms\").   Any redistribution of this code must retain the above "
                        },
                        {
                            "kind": "NewLineTrivia",
                            "text": "\r\n"
                        },
                        {
                            "kind": "SingleLineCommentTrivia",
                            "text": "/// copyright and this notice and otherwise comply with the Use Terms."
                        },
                        {
                            "kind": "NewLineTrivia",
                            "text": "\r\n"
                        },
                        {
                            "kind": "MultiLineCommentTrivia",
                            "text": "/**\r\n * @path ch15/15.4/15.4.4/15.4.4.22/15.4.4.22-9-b-16.js\r\n * @description Array.prototype.reduceRight - decreasing length of array in step 8 does not delete non-configurable properties\r\n */"
                        },
                        {
                            "kind": "NewLineTrivia",
                            "text": "\r\n"
                        },
                        {
                            "kind": "NewLineTrivia",
                            "text": "\r\n"
                        },
                        {
                            "kind": "NewLineTrivia",
                            "text": "\r\n"
                        }
                    ],
                    "trailingTrivia": [
                        {
                            "kind": "WhitespaceTrivia",
                            "text": " "
                        }
                    ]
                },
                "identifier": {
                    "kind": "IdentifierName",
                    "fullStart": 588,
                    "fullEnd": 596,
                    "start": 588,
                    "end": 596,
                    "fullWidth": 8,
                    "width": 8,
                    "text": "testcase",
                    "value": "testcase",
                    "valueText": "testcase"
                },
                "callSignature": {
                    "kind": "CallSignature",
                    "fullStart": 596,
                    "fullEnd": 599,
                    "start": 596,
                    "end": 598,
                    "fullWidth": 3,
                    "width": 2,
                    "parameterList": {
                        "kind": "ParameterList",
                        "fullStart": 596,
                        "fullEnd": 599,
                        "start": 596,
                        "end": 598,
                        "fullWidth": 3,
                        "width": 2,
                        "openParenToken": {
                            "kind": "OpenParenToken",
                            "fullStart": 596,
                            "fullEnd": 597,
                            "start": 596,
                            "end": 597,
                            "fullWidth": 1,
                            "width": 1,
                            "text": "(",
                            "value": "(",
                            "valueText": "("
                        },
                        "parameters": [],
                        "closeParenToken": {
                            "kind": "CloseParenToken",
                            "fullStart": 597,
                            "fullEnd": 599,
                            "start": 597,
                            "end": 598,
                            "fullWidth": 2,
                            "width": 1,
                            "text": ")",
                            "value": ")",
                            "valueText": ")",
                            "hasTrailingTrivia": true,
                            "trailingTrivia": [
                                {
                                    "kind": "WhitespaceTrivia",
                                    "text": " "
                                }
                            ]
                        }
                    }
                },
                "block": {
                    "kind": "Block",
                    "fullStart": 599,
                    "fullEnd": 1311,
                    "start": 599,
                    "end": 1309,
                    "fullWidth": 712,
                    "width": 710,
                    "isIncrementallyUnusable": true,
                    "openBraceToken": {
                        "kind": "OpenBraceToken",
                        "fullStart": 599,
                        "fullEnd": 602,
                        "start": 599,
                        "end": 600,
                        "fullWidth": 3,
                        "width": 1,
                        "text": "{",
                        "value": "{",
                        "valueText": "{",
                        "hasTrailingTrivia": true,
                        "hasTrailingNewLine": true,
                        "trailingTrivia": [
                            {
                                "kind": "NewLineTrivia",
                                "text": "\r\n"
                            }
                        ]
                    },
                    "statements": [
                        {
                            "kind": "VariableStatement",
                            "fullStart": 602,
                            "fullEnd": 637,
                            "start": 612,
                            "end": 635,
                            "fullWidth": 35,
                            "width": 23,
                            "modifiers": [],
                            "variableDeclaration": {
                                "kind": "VariableDeclaration",
                                "fullStart": 602,
                                "fullEnd": 634,
                                "start": 612,
                                "end": 634,
                                "fullWidth": 32,
                                "width": 22,
                                "varKeyword": {
                                    "kind": "VarKeyword",
                                    "fullStart": 602,
                                    "fullEnd": 616,
                                    "start": 612,
                                    "end": 615,
                                    "fullWidth": 14,
                                    "width": 3,
                                    "text": "var",
                                    "value": "var",
                                    "valueText": "var",
                                    "hasLeadingTrivia": true,
                                    "hasLeadingNewLine": true,
                                    "hasTrailingTrivia": true,
                                    "leadingTrivia": [
                                        {
                                            "kind": "NewLineTrivia",
                                            "text": "\r\n"
                                        },
                                        {
                                            "kind": "WhitespaceTrivia",
                                            "text": "        "
                                        }
                                    ],
                                    "trailingTrivia": [
                                        {
                                            "kind": "WhitespaceTrivia",
                                            "text": " "
                                        }
                                    ]
                                },
                                "variableDeclarators": [
                                    {
                                        "kind": "VariableDeclarator",
                                        "fullStart": 616,
                                        "fullEnd": 634,
                                        "start": 616,
                                        "end": 634,
                                        "fullWidth": 18,
                                        "width": 18,
                                        "identifier": {
                                            "kind": "IdentifierName",
                                            "fullStart": 616,
                                            "fullEnd": 627,
                                            "start": 616,
                                            "end": 626,
                                            "fullWidth": 11,
                                            "width": 10,
                                            "text": "testResult",
                                            "value": "testResult",
                                            "valueText": "testResult",
                                            "hasTrailingTrivia": true,
                                            "trailingTrivia": [
                                                {
                                                    "kind": "WhitespaceTrivia",
                                                    "text": " "
                                                }
                                            ]
                                        },
                                        "equalsValueClause": {
                                            "kind": "EqualsValueClause",
                                            "fullStart": 627,
                                            "fullEnd": 634,
                                            "start": 627,
                                            "end": 634,
                                            "fullWidth": 7,
                                            "width": 7,
                                            "equalsToken": {
                                                "kind": "EqualsToken",
                                                "fullStart": 627,
                                                "fullEnd": 629,
                                                "start": 627,
                                                "end": 628,
                                                "fullWidth": 2,
                                                "width": 1,
                                                "text": "=",
                                                "value": "=",
                                                "valueText": "=",
                                                "hasTrailingTrivia": true,
                                                "trailingTrivia": [
                                                    {
                                                        "kind": "WhitespaceTrivia",
                                                        "text": " "
                                                    }
                                                ]
                                            },
                                            "value": {
                                                "kind": "FalseKeyword",
                                                "fullStart": 629,
                                                "fullEnd": 634,
                                                "start": 629,
                                                "end": 634,
                                                "fullWidth": 5,
                                                "width": 5,
                                                "text": "false",
                                                "value": false,
                                                "valueText": "false"
                                            }
                                        }
                                    }
                                ]
                            },
                            "semicolonToken": {
                                "kind": "SemicolonToken",
                                "fullStart": 634,
                                "fullEnd": 637,
                                "start": 634,
                                "end": 635,
                                "fullWidth": 3,
                                "width": 1,
                                "text": ";",
                                "value": ";",
                                "valueText": ";",
                                "hasTrailingTrivia": true,
                                "hasTrailingNewLine": true,
                                "trailingTrivia": [
                                    {
                                        "kind": "NewLineTrivia",
                                        "text": "\r\n"
                                    }
                                ]
                            }
                        },
                        {
                            "kind": "FunctionDeclaration",
                            "fullStart": 637,
                            "fullEnd": 820,
                            "start": 647,
                            "end": 818,
                            "fullWidth": 183,
                            "width": 171,
                            "modifiers": [],
                            "functionKeyword": {
                                "kind": "FunctionKeyword",
                                "fullStart": 637,
                                "fullEnd": 656,
                                "start": 647,
                                "end": 655,
                                "fullWidth": 19,
                                "width": 8,
                                "text": "function",
                                "value": "function",
                                "valueText": "function",
                                "hasLeadingTrivia": true,
                                "hasLeadingNewLine": true,
                                "hasTrailingTrivia": true,
                                "leadingTrivia": [
                                    {
                                        "kind": "NewLineTrivia",
                                        "text": "\r\n"
                                    },
                                    {
                                        "kind": "WhitespaceTrivia",
                                        "text": "        "
                                    }
                                ],
                                "trailingTrivia": [
                                    {
                                        "kind": "WhitespaceTrivia",
                                        "text": " "
                                    }
                                ]
                            },
                            "identifier": {
                                "kind": "IdentifierName",
                                "fullStart": 656,
                                "fullEnd": 666,
                                "start": 656,
                                "end": 666,
                                "fullWidth": 10,
                                "width": 10,
                                "text": "callbackfn",
                                "value": "callbackfn",
                                "valueText": "callbackfn"
                            },
                            "callSignature": {
                                "kind": "CallSignature",
                                "fullStart": 666,
                                "fullEnd": 694,
                                "start": 666,
                                "end": 693,
                                "fullWidth": 28,
                                "width": 27,
                                "parameterList": {
                                    "kind": "ParameterList",
                                    "fullStart": 666,
                                    "fullEnd": 694,
                                    "start": 666,
                                    "end": 693,
                                    "fullWidth": 28,
                                    "width": 27,
                                    "openParenToken": {
                                        "kind": "OpenParenToken",
                                        "fullStart": 666,
                                        "fullEnd": 667,
                                        "start": 666,
                                        "end": 667,
                                        "fullWidth": 1,
                                        "width": 1,
                                        "text": "(",
                                        "value": "(",
                                        "valueText": "("
                                    },
                                    "parameters": [
                                        {
                                            "kind": "Parameter",
                                            "fullStart": 667,
                                            "fullEnd": 674,
                                            "start": 667,
                                            "end": 674,
                                            "fullWidth": 7,
<<<<<<< HEAD
                                            "width": 7,
=======
                                            "modifiers": [],
>>>>>>> e3c38734
                                            "identifier": {
                                                "kind": "IdentifierName",
                                                "fullStart": 667,
                                                "fullEnd": 674,
                                                "start": 667,
                                                "end": 674,
                                                "fullWidth": 7,
                                                "width": 7,
                                                "text": "prevVal",
                                                "value": "prevVal",
                                                "valueText": "prevVal"
                                            }
                                        },
                                        {
                                            "kind": "CommaToken",
                                            "fullStart": 674,
                                            "fullEnd": 676,
                                            "start": 674,
                                            "end": 675,
                                            "fullWidth": 2,
                                            "width": 1,
                                            "text": ",",
                                            "value": ",",
                                            "valueText": ",",
                                            "hasTrailingTrivia": true,
                                            "trailingTrivia": [
                                                {
                                                    "kind": "WhitespaceTrivia",
                                                    "text": " "
                                                }
                                            ]
                                        },
                                        {
                                            "kind": "Parameter",
                                            "fullStart": 676,
                                            "fullEnd": 682,
                                            "start": 676,
                                            "end": 682,
                                            "fullWidth": 6,
<<<<<<< HEAD
                                            "width": 6,
=======
                                            "modifiers": [],
>>>>>>> e3c38734
                                            "identifier": {
                                                "kind": "IdentifierName",
                                                "fullStart": 676,
                                                "fullEnd": 682,
                                                "start": 676,
                                                "end": 682,
                                                "fullWidth": 6,
                                                "width": 6,
                                                "text": "curVal",
                                                "value": "curVal",
                                                "valueText": "curVal"
                                            }
                                        },
                                        {
                                            "kind": "CommaToken",
                                            "fullStart": 682,
                                            "fullEnd": 684,
                                            "start": 682,
                                            "end": 683,
                                            "fullWidth": 2,
                                            "width": 1,
                                            "text": ",",
                                            "value": ",",
                                            "valueText": ",",
                                            "hasTrailingTrivia": true,
                                            "trailingTrivia": [
                                                {
                                                    "kind": "WhitespaceTrivia",
                                                    "text": " "
                                                }
                                            ]
                                        },
                                        {
                                            "kind": "Parameter",
                                            "fullStart": 684,
                                            "fullEnd": 687,
                                            "start": 684,
                                            "end": 687,
                                            "fullWidth": 3,
<<<<<<< HEAD
                                            "width": 3,
=======
                                            "modifiers": [],
>>>>>>> e3c38734
                                            "identifier": {
                                                "kind": "IdentifierName",
                                                "fullStart": 684,
                                                "fullEnd": 687,
                                                "start": 684,
                                                "end": 687,
                                                "fullWidth": 3,
                                                "width": 3,
                                                "text": "idx",
                                                "value": "idx",
                                                "valueText": "idx"
                                            }
                                        },
                                        {
                                            "kind": "CommaToken",
                                            "fullStart": 687,
                                            "fullEnd": 689,
                                            "start": 687,
                                            "end": 688,
                                            "fullWidth": 2,
                                            "width": 1,
                                            "text": ",",
                                            "value": ",",
                                            "valueText": ",",
                                            "hasTrailingTrivia": true,
                                            "trailingTrivia": [
                                                {
                                                    "kind": "WhitespaceTrivia",
                                                    "text": " "
                                                }
                                            ]
                                        },
                                        {
                                            "kind": "Parameter",
                                            "fullStart": 689,
                                            "fullEnd": 692,
                                            "start": 689,
                                            "end": 692,
                                            "fullWidth": 3,
<<<<<<< HEAD
                                            "width": 3,
=======
                                            "modifiers": [],
>>>>>>> e3c38734
                                            "identifier": {
                                                "kind": "IdentifierName",
                                                "fullStart": 689,
                                                "fullEnd": 692,
                                                "start": 689,
                                                "end": 692,
                                                "fullWidth": 3,
                                                "width": 3,
                                                "text": "obj",
                                                "value": "obj",
                                                "valueText": "obj"
                                            }
                                        }
                                    ],
                                    "closeParenToken": {
                                        "kind": "CloseParenToken",
                                        "fullStart": 692,
                                        "fullEnd": 694,
                                        "start": 692,
                                        "end": 693,
                                        "fullWidth": 2,
                                        "width": 1,
                                        "text": ")",
                                        "value": ")",
                                        "valueText": ")",
                                        "hasTrailingTrivia": true,
                                        "trailingTrivia": [
                                            {
                                                "kind": "WhitespaceTrivia",
                                                "text": " "
                                            }
                                        ]
                                    }
                                }
                            },
                            "block": {
                                "kind": "Block",
                                "fullStart": 694,
                                "fullEnd": 820,
                                "start": 694,
                                "end": 818,
                                "fullWidth": 126,
                                "width": 124,
                                "openBraceToken": {
                                    "kind": "OpenBraceToken",
                                    "fullStart": 694,
                                    "fullEnd": 697,
                                    "start": 694,
                                    "end": 695,
                                    "fullWidth": 3,
                                    "width": 1,
                                    "text": "{",
                                    "value": "{",
                                    "valueText": "{",
                                    "hasTrailingTrivia": true,
                                    "hasTrailingNewLine": true,
                                    "trailingTrivia": [
                                        {
                                            "kind": "NewLineTrivia",
                                            "text": "\r\n"
                                        }
                                    ]
                                },
                                "statements": [
                                    {
                                        "kind": "IfStatement",
                                        "fullStart": 697,
                                        "fullEnd": 809,
                                        "start": 709,
                                        "end": 807,
                                        "fullWidth": 112,
                                        "width": 98,
                                        "ifKeyword": {
                                            "kind": "IfKeyword",
                                            "fullStart": 697,
                                            "fullEnd": 712,
                                            "start": 709,
                                            "end": 711,
                                            "fullWidth": 15,
                                            "width": 2,
                                            "text": "if",
                                            "value": "if",
                                            "valueText": "if",
                                            "hasLeadingTrivia": true,
                                            "hasTrailingTrivia": true,
                                            "leadingTrivia": [
                                                {
                                                    "kind": "WhitespaceTrivia",
                                                    "text": "            "
                                                }
                                            ],
                                            "trailingTrivia": [
                                                {
                                                    "kind": "WhitespaceTrivia",
                                                    "text": " "
                                                }
                                            ]
                                        },
                                        "openParenToken": {
                                            "kind": "OpenParenToken",
                                            "fullStart": 712,
                                            "fullEnd": 713,
                                            "start": 712,
                                            "end": 713,
                                            "fullWidth": 1,
                                            "width": 1,
                                            "text": "(",
                                            "value": "(",
                                            "valueText": "("
                                        },
                                        "condition": {
                                            "kind": "LogicalAndExpression",
                                            "fullStart": 713,
                                            "fullEnd": 753,
                                            "start": 713,
                                            "end": 753,
                                            "fullWidth": 40,
                                            "width": 40,
                                            "left": {
                                                "kind": "EqualsExpression",
                                                "fullStart": 713,
                                                "fullEnd": 723,
                                                "start": 713,
                                                "end": 722,
                                                "fullWidth": 10,
                                                "width": 9,
                                                "left": {
                                                    "kind": "IdentifierName",
                                                    "fullStart": 713,
                                                    "fullEnd": 717,
                                                    "start": 713,
                                                    "end": 716,
                                                    "fullWidth": 4,
                                                    "width": 3,
                                                    "text": "idx",
                                                    "value": "idx",
                                                    "valueText": "idx",
                                                    "hasTrailingTrivia": true,
                                                    "trailingTrivia": [
                                                        {
                                                            "kind": "WhitespaceTrivia",
                                                            "text": " "
                                                        }
                                                    ]
                                                },
                                                "operatorToken": {
                                                    "kind": "EqualsEqualsEqualsToken",
                                                    "fullStart": 717,
                                                    "fullEnd": 721,
                                                    "start": 717,
                                                    "end": 720,
                                                    "fullWidth": 4,
                                                    "width": 3,
                                                    "text": "===",
                                                    "value": "===",
                                                    "valueText": "===",
                                                    "hasTrailingTrivia": true,
                                                    "trailingTrivia": [
                                                        {
                                                            "kind": "WhitespaceTrivia",
                                                            "text": " "
                                                        }
                                                    ]
                                                },
                                                "right": {
                                                    "kind": "NumericLiteral",
                                                    "fullStart": 721,
                                                    "fullEnd": 723,
                                                    "start": 721,
                                                    "end": 722,
                                                    "fullWidth": 2,
                                                    "width": 1,
                                                    "text": "2",
                                                    "value": 2,
                                                    "valueText": "2",
                                                    "hasTrailingTrivia": true,
                                                    "trailingTrivia": [
                                                        {
                                                            "kind": "WhitespaceTrivia",
                                                            "text": " "
                                                        }
                                                    ]
                                                }
                                            },
                                            "operatorToken": {
                                                "kind": "AmpersandAmpersandToken",
                                                "fullStart": 723,
                                                "fullEnd": 726,
                                                "start": 723,
                                                "end": 725,
                                                "fullWidth": 3,
                                                "width": 2,
                                                "text": "&&",
                                                "value": "&&",
                                                "valueText": "&&",
                                                "hasTrailingTrivia": true,
                                                "trailingTrivia": [
                                                    {
                                                        "kind": "WhitespaceTrivia",
                                                        "text": " "
                                                    }
                                                ]
                                            },
                                            "right": {
                                                "kind": "EqualsExpression",
                                                "fullStart": 726,
                                                "fullEnd": 753,
                                                "start": 726,
                                                "end": 753,
                                                "fullWidth": 27,
                                                "width": 27,
                                                "left": {
                                                    "kind": "IdentifierName",
                                                    "fullStart": 726,
                                                    "fullEnd": 733,
                                                    "start": 726,
                                                    "end": 732,
                                                    "fullWidth": 7,
                                                    "width": 6,
                                                    "text": "curVal",
                                                    "value": "curVal",
                                                    "valueText": "curVal",
                                                    "hasTrailingTrivia": true,
                                                    "trailingTrivia": [
                                                        {
                                                            "kind": "WhitespaceTrivia",
                                                            "text": " "
                                                        }
                                                    ]
                                                },
                                                "operatorToken": {
                                                    "kind": "EqualsEqualsEqualsToken",
                                                    "fullStart": 733,
                                                    "fullEnd": 737,
                                                    "start": 733,
                                                    "end": 736,
                                                    "fullWidth": 4,
                                                    "width": 3,
                                                    "text": "===",
                                                    "value": "===",
                                                    "valueText": "===",
                                                    "hasTrailingTrivia": true,
                                                    "trailingTrivia": [
                                                        {
                                                            "kind": "WhitespaceTrivia",
                                                            "text": " "
                                                        }
                                                    ]
                                                },
                                                "right": {
                                                    "kind": "StringLiteral",
                                                    "fullStart": 737,
                                                    "fullEnd": 753,
                                                    "start": 737,
                                                    "end": 753,
                                                    "fullWidth": 16,
                                                    "width": 16,
                                                    "text": "\"unconfigurable\"",
                                                    "value": "unconfigurable",
                                                    "valueText": "unconfigurable"
                                                }
                                            }
                                        },
                                        "closeParenToken": {
                                            "kind": "CloseParenToken",
                                            "fullStart": 753,
                                            "fullEnd": 755,
                                            "start": 753,
                                            "end": 754,
                                            "fullWidth": 2,
                                            "width": 1,
                                            "text": ")",
                                            "value": ")",
                                            "valueText": ")",
                                            "hasTrailingTrivia": true,
                                            "trailingTrivia": [
                                                {
                                                    "kind": "WhitespaceTrivia",
                                                    "text": " "
                                                }
                                            ]
                                        },
                                        "statement": {
                                            "kind": "Block",
                                            "fullStart": 755,
                                            "fullEnd": 809,
                                            "start": 755,
                                            "end": 807,
                                            "fullWidth": 54,
                                            "width": 52,
                                            "openBraceToken": {
                                                "kind": "OpenBraceToken",
                                                "fullStart": 755,
                                                "fullEnd": 758,
                                                "start": 755,
                                                "end": 756,
                                                "fullWidth": 3,
                                                "width": 1,
                                                "text": "{",
                                                "value": "{",
                                                "valueText": "{",
                                                "hasTrailingTrivia": true,
                                                "hasTrailingNewLine": true,
                                                "trailingTrivia": [
                                                    {
                                                        "kind": "NewLineTrivia",
                                                        "text": "\r\n"
                                                    }
                                                ]
                                            },
                                            "statements": [
                                                {
                                                    "kind": "ExpressionStatement",
                                                    "fullStart": 758,
                                                    "fullEnd": 794,
                                                    "start": 774,
                                                    "end": 792,
                                                    "fullWidth": 36,
                                                    "width": 18,
                                                    "expression": {
                                                        "kind": "AssignmentExpression",
                                                        "fullStart": 758,
                                                        "fullEnd": 791,
                                                        "start": 774,
                                                        "end": 791,
                                                        "fullWidth": 33,
                                                        "width": 17,
                                                        "left": {
                                                            "kind": "IdentifierName",
                                                            "fullStart": 758,
                                                            "fullEnd": 785,
                                                            "start": 774,
                                                            "end": 784,
                                                            "fullWidth": 27,
                                                            "width": 10,
                                                            "text": "testResult",
                                                            "value": "testResult",
                                                            "valueText": "testResult",
                                                            "hasLeadingTrivia": true,
                                                            "hasTrailingTrivia": true,
                                                            "leadingTrivia": [
                                                                {
                                                                    "kind": "WhitespaceTrivia",
                                                                    "text": "                "
                                                                }
                                                            ],
                                                            "trailingTrivia": [
                                                                {
                                                                    "kind": "WhitespaceTrivia",
                                                                    "text": " "
                                                                }
                                                            ]
                                                        },
                                                        "operatorToken": {
                                                            "kind": "EqualsToken",
                                                            "fullStart": 785,
                                                            "fullEnd": 787,
                                                            "start": 785,
                                                            "end": 786,
                                                            "fullWidth": 2,
                                                            "width": 1,
                                                            "text": "=",
                                                            "value": "=",
                                                            "valueText": "=",
                                                            "hasTrailingTrivia": true,
                                                            "trailingTrivia": [
                                                                {
                                                                    "kind": "WhitespaceTrivia",
                                                                    "text": " "
                                                                }
                                                            ]
                                                        },
                                                        "right": {
                                                            "kind": "TrueKeyword",
                                                            "fullStart": 787,
                                                            "fullEnd": 791,
                                                            "start": 787,
                                                            "end": 791,
                                                            "fullWidth": 4,
                                                            "width": 4,
                                                            "text": "true",
                                                            "value": true,
                                                            "valueText": "true"
                                                        }
                                                    },
                                                    "semicolonToken": {
                                                        "kind": "SemicolonToken",
                                                        "fullStart": 791,
                                                        "fullEnd": 794,
                                                        "start": 791,
                                                        "end": 792,
                                                        "fullWidth": 3,
                                                        "width": 1,
                                                        "text": ";",
                                                        "value": ";",
                                                        "valueText": ";",
                                                        "hasTrailingTrivia": true,
                                                        "hasTrailingNewLine": true,
                                                        "trailingTrivia": [
                                                            {
                                                                "kind": "NewLineTrivia",
                                                                "text": "\r\n"
                                                            }
                                                        ]
                                                    }
                                                }
                                            ],
                                            "closeBraceToken": {
                                                "kind": "CloseBraceToken",
                                                "fullStart": 794,
                                                "fullEnd": 809,
                                                "start": 806,
                                                "end": 807,
                                                "fullWidth": 15,
                                                "width": 1,
                                                "text": "}",
                                                "value": "}",
                                                "valueText": "}",
                                                "hasLeadingTrivia": true,
                                                "hasTrailingTrivia": true,
                                                "hasTrailingNewLine": true,
                                                "leadingTrivia": [
                                                    {
                                                        "kind": "WhitespaceTrivia",
                                                        "text": "            "
                                                    }
                                                ],
                                                "trailingTrivia": [
                                                    {
                                                        "kind": "NewLineTrivia",
                                                        "text": "\r\n"
                                                    }
                                                ]
                                            }
                                        }
                                    }
                                ],
                                "closeBraceToken": {
                                    "kind": "CloseBraceToken",
                                    "fullStart": 809,
                                    "fullEnd": 820,
                                    "start": 817,
                                    "end": 818,
                                    "fullWidth": 11,
                                    "width": 1,
                                    "text": "}",
                                    "value": "}",
                                    "valueText": "}",
                                    "hasLeadingTrivia": true,
                                    "hasTrailingTrivia": true,
                                    "hasTrailingNewLine": true,
                                    "leadingTrivia": [
                                        {
                                            "kind": "WhitespaceTrivia",
                                            "text": "        "
                                        }
                                    ],
                                    "trailingTrivia": [
                                        {
                                            "kind": "NewLineTrivia",
                                            "text": "\r\n"
                                        }
                                    ]
                                }
                            }
                        },
                        {
                            "kind": "VariableStatement",
                            "fullStart": 820,
                            "fullEnd": 855,
                            "start": 830,
                            "end": 853,
                            "fullWidth": 35,
                            "width": 23,
                            "modifiers": [],
                            "variableDeclaration": {
                                "kind": "VariableDeclaration",
                                "fullStart": 820,
                                "fullEnd": 852,
                                "start": 830,
                                "end": 852,
                                "fullWidth": 32,
                                "width": 22,
                                "varKeyword": {
                                    "kind": "VarKeyword",
                                    "fullStart": 820,
                                    "fullEnd": 834,
                                    "start": 830,
                                    "end": 833,
                                    "fullWidth": 14,
                                    "width": 3,
                                    "text": "var",
                                    "value": "var",
                                    "valueText": "var",
                                    "hasLeadingTrivia": true,
                                    "hasLeadingNewLine": true,
                                    "hasTrailingTrivia": true,
                                    "leadingTrivia": [
                                        {
                                            "kind": "NewLineTrivia",
                                            "text": "\r\n"
                                        },
                                        {
                                            "kind": "WhitespaceTrivia",
                                            "text": "        "
                                        }
                                    ],
                                    "trailingTrivia": [
                                        {
                                            "kind": "WhitespaceTrivia",
                                            "text": " "
                                        }
                                    ]
                                },
                                "variableDeclarators": [
                                    {
                                        "kind": "VariableDeclarator",
                                        "fullStart": 834,
                                        "fullEnd": 852,
                                        "start": 834,
                                        "end": 852,
                                        "fullWidth": 18,
                                        "width": 18,
                                        "identifier": {
                                            "kind": "IdentifierName",
                                            "fullStart": 834,
                                            "fullEnd": 838,
                                            "start": 834,
                                            "end": 837,
                                            "fullWidth": 4,
                                            "width": 3,
                                            "text": "arr",
                                            "value": "arr",
                                            "valueText": "arr",
                                            "hasTrailingTrivia": true,
                                            "trailingTrivia": [
                                                {
                                                    "kind": "WhitespaceTrivia",
                                                    "text": " "
                                                }
                                            ]
                                        },
                                        "equalsValueClause": {
                                            "kind": "EqualsValueClause",
                                            "fullStart": 838,
                                            "fullEnd": 852,
                                            "start": 838,
                                            "end": 852,
                                            "fullWidth": 14,
                                            "width": 14,
                                            "equalsToken": {
                                                "kind": "EqualsToken",
                                                "fullStart": 838,
                                                "fullEnd": 840,
                                                "start": 838,
                                                "end": 839,
                                                "fullWidth": 2,
                                                "width": 1,
                                                "text": "=",
                                                "value": "=",
                                                "valueText": "=",
                                                "hasTrailingTrivia": true,
                                                "trailingTrivia": [
                                                    {
                                                        "kind": "WhitespaceTrivia",
                                                        "text": " "
                                                    }
                                                ]
                                            },
                                            "value": {
                                                "kind": "ArrayLiteralExpression",
                                                "fullStart": 840,
                                                "fullEnd": 852,
                                                "start": 840,
                                                "end": 852,
                                                "fullWidth": 12,
                                                "width": 12,
                                                "openBracketToken": {
                                                    "kind": "OpenBracketToken",
                                                    "fullStart": 840,
                                                    "fullEnd": 841,
                                                    "start": 840,
                                                    "end": 841,
                                                    "fullWidth": 1,
                                                    "width": 1,
                                                    "text": "[",
                                                    "value": "[",
                                                    "valueText": "["
                                                },
                                                "expressions": [
                                                    {
                                                        "kind": "NumericLiteral",
                                                        "fullStart": 841,
                                                        "fullEnd": 842,
                                                        "start": 841,
                                                        "end": 842,
                                                        "fullWidth": 1,
                                                        "width": 1,
                                                        "text": "0",
                                                        "value": 0,
                                                        "valueText": "0"
                                                    },
                                                    {
                                                        "kind": "CommaToken",
                                                        "fullStart": 842,
                                                        "fullEnd": 844,
                                                        "start": 842,
                                                        "end": 843,
                                                        "fullWidth": 2,
                                                        "width": 1,
                                                        "text": ",",
                                                        "value": ",",
                                                        "valueText": ",",
                                                        "hasTrailingTrivia": true,
                                                        "trailingTrivia": [
                                                            {
                                                                "kind": "WhitespaceTrivia",
                                                                "text": " "
                                                            }
                                                        ]
                                                    },
                                                    {
                                                        "kind": "NumericLiteral",
                                                        "fullStart": 844,
                                                        "fullEnd": 845,
                                                        "start": 844,
                                                        "end": 845,
                                                        "fullWidth": 1,
                                                        "width": 1,
                                                        "text": "1",
                                                        "value": 1,
                                                        "valueText": "1"
                                                    },
                                                    {
                                                        "kind": "CommaToken",
                                                        "fullStart": 845,
                                                        "fullEnd": 847,
                                                        "start": 845,
                                                        "end": 846,
                                                        "fullWidth": 2,
                                                        "width": 1,
                                                        "text": ",",
                                                        "value": ",",
                                                        "valueText": ",",
                                                        "hasTrailingTrivia": true,
                                                        "trailingTrivia": [
                                                            {
                                                                "kind": "WhitespaceTrivia",
                                                                "text": " "
                                                            }
                                                        ]
                                                    },
                                                    {
                                                        "kind": "NumericLiteral",
                                                        "fullStart": 847,
                                                        "fullEnd": 848,
                                                        "start": 847,
                                                        "end": 848,
                                                        "fullWidth": 1,
                                                        "width": 1,
                                                        "text": "2",
                                                        "value": 2,
                                                        "valueText": "2"
                                                    },
                                                    {
                                                        "kind": "CommaToken",
                                                        "fullStart": 848,
                                                        "fullEnd": 850,
                                                        "start": 848,
                                                        "end": 849,
                                                        "fullWidth": 2,
                                                        "width": 1,
                                                        "text": ",",
                                                        "value": ",",
                                                        "valueText": ",",
                                                        "hasTrailingTrivia": true,
                                                        "trailingTrivia": [
                                                            {
                                                                "kind": "WhitespaceTrivia",
                                                                "text": " "
                                                            }
                                                        ]
                                                    },
                                                    {
                                                        "kind": "NumericLiteral",
                                                        "fullStart": 850,
                                                        "fullEnd": 851,
                                                        "start": 850,
                                                        "end": 851,
                                                        "fullWidth": 1,
                                                        "width": 1,
                                                        "text": "3",
                                                        "value": 3,
                                                        "valueText": "3"
                                                    }
                                                ],
                                                "closeBracketToken": {
                                                    "kind": "CloseBracketToken",
                                                    "fullStart": 851,
                                                    "fullEnd": 852,
                                                    "start": 851,
                                                    "end": 852,
                                                    "fullWidth": 1,
                                                    "width": 1,
                                                    "text": "]",
                                                    "value": "]",
                                                    "valueText": "]"
                                                }
                                            }
                                        }
                                    }
                                ]
                            },
                            "semicolonToken": {
                                "kind": "SemicolonToken",
                                "fullStart": 852,
                                "fullEnd": 855,
                                "start": 852,
                                "end": 853,
                                "fullWidth": 3,
                                "width": 1,
                                "text": ";",
                                "value": ";",
                                "valueText": ";",
                                "hasTrailingTrivia": true,
                                "hasTrailingNewLine": true,
                                "trailingTrivia": [
                                    {
                                        "kind": "NewLineTrivia",
                                        "text": "\r\n"
                                    }
                                ]
                            }
                        },
                        {
                            "kind": "ExpressionStatement",
                            "fullStart": 855,
                            "fullEnd": 1036,
                            "start": 865,
                            "end": 1034,
                            "fullWidth": 181,
                            "width": 169,
                            "isIncrementallyUnusable": true,
                            "expression": {
                                "kind": "InvocationExpression",
                                "fullStart": 855,
                                "fullEnd": 1033,
                                "start": 865,
                                "end": 1033,
                                "fullWidth": 178,
                                "width": 168,
                                "isIncrementallyUnusable": true,
                                "expression": {
                                    "kind": "MemberAccessExpression",
                                    "fullStart": 855,
                                    "fullEnd": 886,
                                    "start": 865,
                                    "end": 886,
                                    "fullWidth": 31,
                                    "width": 21,
                                    "expression": {
                                        "kind": "IdentifierName",
                                        "fullStart": 855,
                                        "fullEnd": 871,
                                        "start": 865,
                                        "end": 871,
                                        "fullWidth": 16,
                                        "width": 6,
                                        "text": "Object",
                                        "value": "Object",
                                        "valueText": "Object",
                                        "hasLeadingTrivia": true,
                                        "hasLeadingNewLine": true,
                                        "leadingTrivia": [
                                            {
                                                "kind": "NewLineTrivia",
                                                "text": "\r\n"
                                            },
                                            {
                                                "kind": "WhitespaceTrivia",
                                                "text": "        "
                                            }
                                        ]
                                    },
                                    "dotToken": {
                                        "kind": "DotToken",
                                        "fullStart": 871,
                                        "fullEnd": 872,
                                        "start": 871,
                                        "end": 872,
                                        "fullWidth": 1,
                                        "width": 1,
                                        "text": ".",
                                        "value": ".",
                                        "valueText": "."
                                    },
                                    "name": {
                                        "kind": "IdentifierName",
                                        "fullStart": 872,
                                        "fullEnd": 886,
                                        "start": 872,
                                        "end": 886,
                                        "fullWidth": 14,
                                        "width": 14,
                                        "text": "defineProperty",
                                        "value": "defineProperty",
                                        "valueText": "defineProperty"
                                    }
                                },
                                "argumentList": {
                                    "kind": "ArgumentList",
                                    "fullStart": 886,
                                    "fullEnd": 1033,
                                    "start": 886,
                                    "end": 1033,
                                    "fullWidth": 147,
                                    "width": 147,
                                    "isIncrementallyUnusable": true,
                                    "openParenToken": {
                                        "kind": "OpenParenToken",
                                        "fullStart": 886,
                                        "fullEnd": 887,
                                        "start": 886,
                                        "end": 887,
                                        "fullWidth": 1,
                                        "width": 1,
                                        "text": "(",
                                        "value": "(",
                                        "valueText": "("
                                    },
                                    "arguments": [
                                        {
                                            "kind": "IdentifierName",
                                            "fullStart": 887,
                                            "fullEnd": 890,
                                            "start": 887,
                                            "end": 890,
                                            "fullWidth": 3,
                                            "width": 3,
                                            "text": "arr",
                                            "value": "arr",
                                            "valueText": "arr"
                                        },
                                        {
                                            "kind": "CommaToken",
                                            "fullStart": 890,
                                            "fullEnd": 892,
                                            "start": 890,
                                            "end": 891,
                                            "fullWidth": 2,
                                            "width": 1,
                                            "text": ",",
                                            "value": ",",
                                            "valueText": ",",
                                            "hasTrailingTrivia": true,
                                            "trailingTrivia": [
                                                {
                                                    "kind": "WhitespaceTrivia",
                                                    "text": " "
                                                }
                                            ]
                                        },
                                        {
                                            "kind": "StringLiteral",
                                            "fullStart": 892,
                                            "fullEnd": 895,
                                            "start": 892,
                                            "end": 895,
                                            "fullWidth": 3,
                                            "width": 3,
                                            "text": "\"2\"",
                                            "value": "2",
                                            "valueText": "2"
                                        },
                                        {
                                            "kind": "CommaToken",
                                            "fullStart": 895,
                                            "fullEnd": 897,
                                            "start": 895,
                                            "end": 896,
                                            "fullWidth": 2,
                                            "width": 1,
                                            "text": ",",
                                            "value": ",",
                                            "valueText": ",",
                                            "hasTrailingTrivia": true,
                                            "trailingTrivia": [
                                                {
                                                    "kind": "WhitespaceTrivia",
                                                    "text": " "
                                                }
                                            ]
                                        },
                                        {
                                            "kind": "ObjectLiteralExpression",
                                            "fullStart": 897,
                                            "fullEnd": 1032,
                                            "start": 897,
                                            "end": 1032,
                                            "fullWidth": 135,
                                            "width": 135,
                                            "isIncrementallyUnusable": true,
                                            "openBraceToken": {
                                                "kind": "OpenBraceToken",
                                                "fullStart": 897,
                                                "fullEnd": 900,
                                                "start": 897,
                                                "end": 898,
                                                "fullWidth": 3,
                                                "width": 1,
                                                "text": "{",
                                                "value": "{",
                                                "valueText": "{",
                                                "hasTrailingTrivia": true,
                                                "hasTrailingNewLine": true,
                                                "trailingTrivia": [
                                                    {
                                                        "kind": "NewLineTrivia",
                                                        "text": "\r\n"
                                                    }
                                                ]
                                            },
                                            "propertyAssignments": [
                                                {
                                                    "kind": "SimplePropertyAssignment",
                                                    "fullStart": 900,
                                                    "fullEnd": 987,
                                                    "start": 912,
                                                    "end": 987,
                                                    "fullWidth": 87,
                                                    "width": 75,
                                                    "isIncrementallyUnusable": true,
                                                    "propertyName": {
                                                        "kind": "IdentifierName",
                                                        "fullStart": 900,
                                                        "fullEnd": 915,
                                                        "start": 912,
                                                        "end": 915,
                                                        "fullWidth": 15,
                                                        "width": 3,
                                                        "text": "get",
                                                        "value": "get",
                                                        "valueText": "get",
                                                        "hasLeadingTrivia": true,
                                                        "leadingTrivia": [
                                                            {
                                                                "kind": "WhitespaceTrivia",
                                                                "text": "            "
                                                            }
                                                        ]
                                                    },
                                                    "colonToken": {
                                                        "kind": "ColonToken",
                                                        "fullStart": 915,
                                                        "fullEnd": 917,
                                                        "start": 915,
                                                        "end": 916,
                                                        "fullWidth": 2,
                                                        "width": 1,
                                                        "text": ":",
                                                        "value": ":",
                                                        "valueText": ":",
                                                        "hasTrailingTrivia": true,
                                                        "trailingTrivia": [
                                                            {
                                                                "kind": "WhitespaceTrivia",
                                                                "text": " "
                                                            }
                                                        ]
                                                    },
                                                    "expression": {
                                                        "kind": "FunctionExpression",
                                                        "fullStart": 917,
                                                        "fullEnd": 987,
                                                        "start": 917,
                                                        "end": 987,
                                                        "fullWidth": 70,
                                                        "width": 70,
                                                        "functionKeyword": {
                                                            "kind": "FunctionKeyword",
                                                            "fullStart": 917,
                                                            "fullEnd": 926,
                                                            "start": 917,
                                                            "end": 925,
                                                            "fullWidth": 9,
                                                            "width": 8,
                                                            "text": "function",
                                                            "value": "function",
                                                            "valueText": "function",
                                                            "hasTrailingTrivia": true,
                                                            "trailingTrivia": [
                                                                {
                                                                    "kind": "WhitespaceTrivia",
                                                                    "text": " "
                                                                }
                                                            ]
                                                        },
                                                        "callSignature": {
                                                            "kind": "CallSignature",
                                                            "fullStart": 926,
                                                            "fullEnd": 929,
                                                            "start": 926,
                                                            "end": 928,
                                                            "fullWidth": 3,
                                                            "width": 2,
                                                            "parameterList": {
                                                                "kind": "ParameterList",
                                                                "fullStart": 926,
                                                                "fullEnd": 929,
                                                                "start": 926,
                                                                "end": 928,
                                                                "fullWidth": 3,
                                                                "width": 2,
                                                                "openParenToken": {
                                                                    "kind": "OpenParenToken",
                                                                    "fullStart": 926,
                                                                    "fullEnd": 927,
                                                                    "start": 926,
                                                                    "end": 927,
                                                                    "fullWidth": 1,
                                                                    "width": 1,
                                                                    "text": "(",
                                                                    "value": "(",
                                                                    "valueText": "("
                                                                },
                                                                "parameters": [],
                                                                "closeParenToken": {
                                                                    "kind": "CloseParenToken",
                                                                    "fullStart": 927,
                                                                    "fullEnd": 929,
                                                                    "start": 927,
                                                                    "end": 928,
                                                                    "fullWidth": 2,
                                                                    "width": 1,
                                                                    "text": ")",
                                                                    "value": ")",
                                                                    "valueText": ")",
                                                                    "hasTrailingTrivia": true,
                                                                    "trailingTrivia": [
                                                                        {
                                                                            "kind": "WhitespaceTrivia",
                                                                            "text": " "
                                                                        }
                                                                    ]
                                                                }
                                                            }
                                                        },
                                                        "block": {
                                                            "kind": "Block",
                                                            "fullStart": 929,
                                                            "fullEnd": 987,
                                                            "start": 929,
                                                            "end": 987,
                                                            "fullWidth": 58,
                                                            "width": 58,
                                                            "openBraceToken": {
                                                                "kind": "OpenBraceToken",
                                                                "fullStart": 929,
                                                                "fullEnd": 932,
                                                                "start": 929,
                                                                "end": 930,
                                                                "fullWidth": 3,
                                                                "width": 1,
                                                                "text": "{",
                                                                "value": "{",
                                                                "valueText": "{",
                                                                "hasTrailingTrivia": true,
                                                                "hasTrailingNewLine": true,
                                                                "trailingTrivia": [
                                                                    {
                                                                        "kind": "NewLineTrivia",
                                                                        "text": "\r\n"
                                                                    }
                                                                ]
                                                            },
                                                            "statements": [
                                                                {
                                                                    "kind": "ReturnStatement",
                                                                    "fullStart": 932,
                                                                    "fullEnd": 974,
                                                                    "start": 948,
                                                                    "end": 972,
                                                                    "fullWidth": 42,
                                                                    "width": 24,
                                                                    "returnKeyword": {
                                                                        "kind": "ReturnKeyword",
                                                                        "fullStart": 932,
                                                                        "fullEnd": 955,
                                                                        "start": 948,
                                                                        "end": 954,
                                                                        "fullWidth": 23,
                                                                        "width": 6,
                                                                        "text": "return",
                                                                        "value": "return",
                                                                        "valueText": "return",
                                                                        "hasLeadingTrivia": true,
                                                                        "hasTrailingTrivia": true,
                                                                        "leadingTrivia": [
                                                                            {
                                                                                "kind": "WhitespaceTrivia",
                                                                                "text": "                "
                                                                            }
                                                                        ],
                                                                        "trailingTrivia": [
                                                                            {
                                                                                "kind": "WhitespaceTrivia",
                                                                                "text": " "
                                                                            }
                                                                        ]
                                                                    },
                                                                    "expression": {
                                                                        "kind": "StringLiteral",
                                                                        "fullStart": 955,
                                                                        "fullEnd": 971,
                                                                        "start": 955,
                                                                        "end": 971,
                                                                        "fullWidth": 16,
                                                                        "width": 16,
                                                                        "text": "\"unconfigurable\"",
                                                                        "value": "unconfigurable",
                                                                        "valueText": "unconfigurable"
                                                                    },
                                                                    "semicolonToken": {
                                                                        "kind": "SemicolonToken",
                                                                        "fullStart": 971,
                                                                        "fullEnd": 974,
                                                                        "start": 971,
                                                                        "end": 972,
                                                                        "fullWidth": 3,
                                                                        "width": 1,
                                                                        "text": ";",
                                                                        "value": ";",
                                                                        "valueText": ";",
                                                                        "hasTrailingTrivia": true,
                                                                        "hasTrailingNewLine": true,
                                                                        "trailingTrivia": [
                                                                            {
                                                                                "kind": "NewLineTrivia",
                                                                                "text": "\r\n"
                                                                            }
                                                                        ]
                                                                    }
                                                                }
                                                            ],
                                                            "closeBraceToken": {
                                                                "kind": "CloseBraceToken",
                                                                "fullStart": 974,
                                                                "fullEnd": 987,
                                                                "start": 986,
                                                                "end": 987,
                                                                "fullWidth": 13,
                                                                "width": 1,
                                                                "text": "}",
                                                                "value": "}",
                                                                "valueText": "}",
                                                                "hasLeadingTrivia": true,
                                                                "leadingTrivia": [
                                                                    {
                                                                        "kind": "WhitespaceTrivia",
                                                                        "text": "            "
                                                                    }
                                                                ]
                                                            }
                                                        }
                                                    }
                                                },
                                                {
                                                    "kind": "CommaToken",
                                                    "fullStart": 987,
                                                    "fullEnd": 990,
                                                    "start": 987,
                                                    "end": 988,
                                                    "fullWidth": 3,
                                                    "width": 1,
                                                    "text": ",",
                                                    "value": ",",
                                                    "valueText": ",",
                                                    "hasTrailingTrivia": true,
                                                    "hasTrailingNewLine": true,
                                                    "trailingTrivia": [
                                                        {
                                                            "kind": "NewLineTrivia",
                                                            "text": "\r\n"
                                                        }
                                                    ]
                                                },
                                                {
                                                    "kind": "SimplePropertyAssignment",
                                                    "fullStart": 990,
                                                    "fullEnd": 1023,
                                                    "start": 1002,
                                                    "end": 1021,
                                                    "fullWidth": 33,
                                                    "width": 19,
                                                    "propertyName": {
                                                        "kind": "IdentifierName",
                                                        "fullStart": 990,
                                                        "fullEnd": 1014,
                                                        "start": 1002,
                                                        "end": 1014,
                                                        "fullWidth": 24,
                                                        "width": 12,
                                                        "text": "configurable",
                                                        "value": "configurable",
                                                        "valueText": "configurable",
                                                        "hasLeadingTrivia": true,
                                                        "leadingTrivia": [
                                                            {
                                                                "kind": "WhitespaceTrivia",
                                                                "text": "            "
                                                            }
                                                        ]
                                                    },
                                                    "colonToken": {
                                                        "kind": "ColonToken",
                                                        "fullStart": 1014,
                                                        "fullEnd": 1016,
                                                        "start": 1014,
                                                        "end": 1015,
                                                        "fullWidth": 2,
                                                        "width": 1,
                                                        "text": ":",
                                                        "value": ":",
                                                        "valueText": ":",
                                                        "hasTrailingTrivia": true,
                                                        "trailingTrivia": [
                                                            {
                                                                "kind": "WhitespaceTrivia",
                                                                "text": " "
                                                            }
                                                        ]
                                                    },
                                                    "expression": {
                                                        "kind": "FalseKeyword",
                                                        "fullStart": 1016,
                                                        "fullEnd": 1023,
                                                        "start": 1016,
                                                        "end": 1021,
                                                        "fullWidth": 7,
                                                        "width": 5,
                                                        "text": "false",
                                                        "value": false,
                                                        "valueText": "false",
                                                        "hasTrailingTrivia": true,
                                                        "hasTrailingNewLine": true,
                                                        "trailingTrivia": [
                                                            {
                                                                "kind": "NewLineTrivia",
                                                                "text": "\r\n"
                                                            }
                                                        ]
                                                    }
                                                }
                                            ],
                                            "closeBraceToken": {
                                                "kind": "CloseBraceToken",
                                                "fullStart": 1023,
                                                "fullEnd": 1032,
                                                "start": 1031,
                                                "end": 1032,
                                                "fullWidth": 9,
                                                "width": 1,
                                                "text": "}",
                                                "value": "}",
                                                "valueText": "}",
                                                "hasLeadingTrivia": true,
                                                "leadingTrivia": [
                                                    {
                                                        "kind": "WhitespaceTrivia",
                                                        "text": "        "
                                                    }
                                                ]
                                            }
                                        }
                                    ],
                                    "closeParenToken": {
                                        "kind": "CloseParenToken",
                                        "fullStart": 1032,
                                        "fullEnd": 1033,
                                        "start": 1032,
                                        "end": 1033,
                                        "fullWidth": 1,
                                        "width": 1,
                                        "text": ")",
                                        "value": ")",
                                        "valueText": ")"
                                    }
                                }
                            },
                            "semicolonToken": {
                                "kind": "SemicolonToken",
                                "fullStart": 1033,
                                "fullEnd": 1036,
                                "start": 1033,
                                "end": 1034,
                                "fullWidth": 3,
                                "width": 1,
                                "text": ";",
                                "value": ";",
                                "valueText": ";",
                                "hasTrailingTrivia": true,
                                "hasTrailingNewLine": true,
                                "trailingTrivia": [
                                    {
                                        "kind": "NewLineTrivia",
                                        "text": "\r\n"
                                    }
                                ]
                            }
                        },
                        {
                            "kind": "ExpressionStatement",
                            "fullStart": 1036,
                            "fullEnd": 1234,
                            "start": 1046,
                            "end": 1232,
                            "fullWidth": 198,
                            "width": 186,
                            "isIncrementallyUnusable": true,
                            "expression": {
                                "kind": "InvocationExpression",
                                "fullStart": 1036,
                                "fullEnd": 1231,
                                "start": 1046,
                                "end": 1231,
                                "fullWidth": 195,
                                "width": 185,
                                "isIncrementallyUnusable": true,
                                "expression": {
                                    "kind": "MemberAccessExpression",
                                    "fullStart": 1036,
                                    "fullEnd": 1067,
                                    "start": 1046,
                                    "end": 1067,
                                    "fullWidth": 31,
                                    "width": 21,
                                    "expression": {
                                        "kind": "IdentifierName",
                                        "fullStart": 1036,
                                        "fullEnd": 1052,
                                        "start": 1046,
                                        "end": 1052,
                                        "fullWidth": 16,
                                        "width": 6,
                                        "text": "Object",
                                        "value": "Object",
                                        "valueText": "Object",
                                        "hasLeadingTrivia": true,
                                        "hasLeadingNewLine": true,
                                        "leadingTrivia": [
                                            {
                                                "kind": "NewLineTrivia",
                                                "text": "\r\n"
                                            },
                                            {
                                                "kind": "WhitespaceTrivia",
                                                "text": "        "
                                            }
                                        ]
                                    },
                                    "dotToken": {
                                        "kind": "DotToken",
                                        "fullStart": 1052,
                                        "fullEnd": 1053,
                                        "start": 1052,
                                        "end": 1053,
                                        "fullWidth": 1,
                                        "width": 1,
                                        "text": ".",
                                        "value": ".",
                                        "valueText": "."
                                    },
                                    "name": {
                                        "kind": "IdentifierName",
                                        "fullStart": 1053,
                                        "fullEnd": 1067,
                                        "start": 1053,
                                        "end": 1067,
                                        "fullWidth": 14,
                                        "width": 14,
                                        "text": "defineProperty",
                                        "value": "defineProperty",
                                        "valueText": "defineProperty"
                                    }
                                },
                                "argumentList": {
                                    "kind": "ArgumentList",
                                    "fullStart": 1067,
                                    "fullEnd": 1231,
                                    "start": 1067,
                                    "end": 1231,
                                    "fullWidth": 164,
                                    "width": 164,
                                    "isIncrementallyUnusable": true,
                                    "openParenToken": {
                                        "kind": "OpenParenToken",
                                        "fullStart": 1067,
                                        "fullEnd": 1068,
                                        "start": 1067,
                                        "end": 1068,
                                        "fullWidth": 1,
                                        "width": 1,
                                        "text": "(",
                                        "value": "(",
                                        "valueText": "("
                                    },
                                    "arguments": [
                                        {
                                            "kind": "IdentifierName",
                                            "fullStart": 1068,
                                            "fullEnd": 1071,
                                            "start": 1068,
                                            "end": 1071,
                                            "fullWidth": 3,
                                            "width": 3,
                                            "text": "arr",
                                            "value": "arr",
                                            "valueText": "arr"
                                        },
                                        {
                                            "kind": "CommaToken",
                                            "fullStart": 1071,
                                            "fullEnd": 1073,
                                            "start": 1071,
                                            "end": 1072,
                                            "fullWidth": 2,
                                            "width": 1,
                                            "text": ",",
                                            "value": ",",
                                            "valueText": ",",
                                            "hasTrailingTrivia": true,
                                            "trailingTrivia": [
                                                {
                                                    "kind": "WhitespaceTrivia",
                                                    "text": " "
                                                }
                                            ]
                                        },
                                        {
                                            "kind": "StringLiteral",
                                            "fullStart": 1073,
                                            "fullEnd": 1076,
                                            "start": 1073,
                                            "end": 1076,
                                            "fullWidth": 3,
                                            "width": 3,
                                            "text": "\"3\"",
                                            "value": "3",
                                            "valueText": "3"
                                        },
                                        {
                                            "kind": "CommaToken",
                                            "fullStart": 1076,
                                            "fullEnd": 1078,
                                            "start": 1076,
                                            "end": 1077,
                                            "fullWidth": 2,
                                            "width": 1,
                                            "text": ",",
                                            "value": ",",
                                            "valueText": ",",
                                            "hasTrailingTrivia": true,
                                            "trailingTrivia": [
                                                {
                                                    "kind": "WhitespaceTrivia",
                                                    "text": " "
                                                }
                                            ]
                                        },
                                        {
                                            "kind": "ObjectLiteralExpression",
                                            "fullStart": 1078,
                                            "fullEnd": 1230,
                                            "start": 1078,
                                            "end": 1230,
                                            "fullWidth": 152,
                                            "width": 152,
                                            "isIncrementallyUnusable": true,
                                            "openBraceToken": {
                                                "kind": "OpenBraceToken",
                                                "fullStart": 1078,
                                                "fullEnd": 1081,
                                                "start": 1078,
                                                "end": 1079,
                                                "fullWidth": 3,
                                                "width": 1,
                                                "text": "{",
                                                "value": "{",
                                                "valueText": "{",
                                                "hasTrailingTrivia": true,
                                                "hasTrailingNewLine": true,
                                                "trailingTrivia": [
                                                    {
                                                        "kind": "NewLineTrivia",
                                                        "text": "\r\n"
                                                    }
                                                ]
                                            },
                                            "propertyAssignments": [
                                                {
                                                    "kind": "SimplePropertyAssignment",
                                                    "fullStart": 1081,
                                                    "fullEnd": 1186,
                                                    "start": 1093,
                                                    "end": 1186,
                                                    "fullWidth": 105,
                                                    "width": 93,
                                                    "isIncrementallyUnusable": true,
                                                    "propertyName": {
                                                        "kind": "IdentifierName",
                                                        "fullStart": 1081,
                                                        "fullEnd": 1096,
                                                        "start": 1093,
                                                        "end": 1096,
                                                        "fullWidth": 15,
                                                        "width": 3,
                                                        "text": "get",
                                                        "value": "get",
                                                        "valueText": "get",
                                                        "hasLeadingTrivia": true,
                                                        "leadingTrivia": [
                                                            {
                                                                "kind": "WhitespaceTrivia",
                                                                "text": "            "
                                                            }
                                                        ]
                                                    },
                                                    "colonToken": {
                                                        "kind": "ColonToken",
                                                        "fullStart": 1096,
                                                        "fullEnd": 1098,
                                                        "start": 1096,
                                                        "end": 1097,
                                                        "fullWidth": 2,
                                                        "width": 1,
                                                        "text": ":",
                                                        "value": ":",
                                                        "valueText": ":",
                                                        "hasTrailingTrivia": true,
                                                        "trailingTrivia": [
                                                            {
                                                                "kind": "WhitespaceTrivia",
                                                                "text": " "
                                                            }
                                                        ]
                                                    },
                                                    "expression": {
                                                        "kind": "FunctionExpression",
                                                        "fullStart": 1098,
                                                        "fullEnd": 1186,
                                                        "start": 1098,
                                                        "end": 1186,
                                                        "fullWidth": 88,
                                                        "width": 88,
                                                        "functionKeyword": {
                                                            "kind": "FunctionKeyword",
                                                            "fullStart": 1098,
                                                            "fullEnd": 1107,
                                                            "start": 1098,
                                                            "end": 1106,
                                                            "fullWidth": 9,
                                                            "width": 8,
                                                            "text": "function",
                                                            "value": "function",
                                                            "valueText": "function",
                                                            "hasTrailingTrivia": true,
                                                            "trailingTrivia": [
                                                                {
                                                                    "kind": "WhitespaceTrivia",
                                                                    "text": " "
                                                                }
                                                            ]
                                                        },
                                                        "callSignature": {
                                                            "kind": "CallSignature",
                                                            "fullStart": 1107,
                                                            "fullEnd": 1110,
                                                            "start": 1107,
                                                            "end": 1109,
                                                            "fullWidth": 3,
                                                            "width": 2,
                                                            "parameterList": {
                                                                "kind": "ParameterList",
                                                                "fullStart": 1107,
                                                                "fullEnd": 1110,
                                                                "start": 1107,
                                                                "end": 1109,
                                                                "fullWidth": 3,
                                                                "width": 2,
                                                                "openParenToken": {
                                                                    "kind": "OpenParenToken",
                                                                    "fullStart": 1107,
                                                                    "fullEnd": 1108,
                                                                    "start": 1107,
                                                                    "end": 1108,
                                                                    "fullWidth": 1,
                                                                    "width": 1,
                                                                    "text": "(",
                                                                    "value": "(",
                                                                    "valueText": "("
                                                                },
                                                                "parameters": [],
                                                                "closeParenToken": {
                                                                    "kind": "CloseParenToken",
                                                                    "fullStart": 1108,
                                                                    "fullEnd": 1110,
                                                                    "start": 1108,
                                                                    "end": 1109,
                                                                    "fullWidth": 2,
                                                                    "width": 1,
                                                                    "text": ")",
                                                                    "value": ")",
                                                                    "valueText": ")",
                                                                    "hasTrailingTrivia": true,
                                                                    "trailingTrivia": [
                                                                        {
                                                                            "kind": "WhitespaceTrivia",
                                                                            "text": " "
                                                                        }
                                                                    ]
                                                                }
                                                            }
                                                        },
                                                        "block": {
                                                            "kind": "Block",
                                                            "fullStart": 1110,
                                                            "fullEnd": 1186,
                                                            "start": 1110,
                                                            "end": 1186,
                                                            "fullWidth": 76,
                                                            "width": 76,
                                                            "openBraceToken": {
                                                                "kind": "OpenBraceToken",
                                                                "fullStart": 1110,
                                                                "fullEnd": 1113,
                                                                "start": 1110,
                                                                "end": 1111,
                                                                "fullWidth": 3,
                                                                "width": 1,
                                                                "text": "{",
                                                                "value": "{",
                                                                "valueText": "{",
                                                                "hasTrailingTrivia": true,
                                                                "hasTrailingNewLine": true,
                                                                "trailingTrivia": [
                                                                    {
                                                                        "kind": "NewLineTrivia",
                                                                        "text": "\r\n"
                                                                    }
                                                                ]
                                                            },
                                                            "statements": [
                                                                {
                                                                    "kind": "ExpressionStatement",
                                                                    "fullStart": 1113,
                                                                    "fullEnd": 1146,
                                                                    "start": 1129,
                                                                    "end": 1144,
                                                                    "fullWidth": 33,
                                                                    "width": 15,
                                                                    "expression": {
                                                                        "kind": "AssignmentExpression",
                                                                        "fullStart": 1113,
                                                                        "fullEnd": 1143,
                                                                        "start": 1129,
                                                                        "end": 1143,
                                                                        "fullWidth": 30,
                                                                        "width": 14,
                                                                        "left": {
                                                                            "kind": "MemberAccessExpression",
                                                                            "fullStart": 1113,
                                                                            "fullEnd": 1140,
                                                                            "start": 1129,
                                                                            "end": 1139,
                                                                            "fullWidth": 27,
                                                                            "width": 10,
                                                                            "expression": {
                                                                                "kind": "IdentifierName",
                                                                                "fullStart": 1113,
                                                                                "fullEnd": 1132,
                                                                                "start": 1129,
                                                                                "end": 1132,
                                                                                "fullWidth": 19,
                                                                                "width": 3,
                                                                                "text": "arr",
                                                                                "value": "arr",
                                                                                "valueText": "arr",
                                                                                "hasLeadingTrivia": true,
                                                                                "leadingTrivia": [
                                                                                    {
                                                                                        "kind": "WhitespaceTrivia",
                                                                                        "text": "                "
                                                                                    }
                                                                                ]
                                                                            },
                                                                            "dotToken": {
                                                                                "kind": "DotToken",
                                                                                "fullStart": 1132,
                                                                                "fullEnd": 1133,
                                                                                "start": 1132,
                                                                                "end": 1133,
                                                                                "fullWidth": 1,
                                                                                "width": 1,
                                                                                "text": ".",
                                                                                "value": ".",
                                                                                "valueText": "."
                                                                            },
                                                                            "name": {
                                                                                "kind": "IdentifierName",
                                                                                "fullStart": 1133,
                                                                                "fullEnd": 1140,
                                                                                "start": 1133,
                                                                                "end": 1139,
                                                                                "fullWidth": 7,
                                                                                "width": 6,
                                                                                "text": "length",
                                                                                "value": "length",
                                                                                "valueText": "length",
                                                                                "hasTrailingTrivia": true,
                                                                                "trailingTrivia": [
                                                                                    {
                                                                                        "kind": "WhitespaceTrivia",
                                                                                        "text": " "
                                                                                    }
                                                                                ]
                                                                            }
                                                                        },
                                                                        "operatorToken": {
                                                                            "kind": "EqualsToken",
                                                                            "fullStart": 1140,
                                                                            "fullEnd": 1142,
                                                                            "start": 1140,
                                                                            "end": 1141,
                                                                            "fullWidth": 2,
                                                                            "width": 1,
                                                                            "text": "=",
                                                                            "value": "=",
                                                                            "valueText": "=",
                                                                            "hasTrailingTrivia": true,
                                                                            "trailingTrivia": [
                                                                                {
                                                                                    "kind": "WhitespaceTrivia",
                                                                                    "text": " "
                                                                                }
                                                                            ]
                                                                        },
                                                                        "right": {
                                                                            "kind": "NumericLiteral",
                                                                            "fullStart": 1142,
                                                                            "fullEnd": 1143,
                                                                            "start": 1142,
                                                                            "end": 1143,
                                                                            "fullWidth": 1,
                                                                            "width": 1,
                                                                            "text": "2",
                                                                            "value": 2,
                                                                            "valueText": "2"
                                                                        }
                                                                    },
                                                                    "semicolonToken": {
                                                                        "kind": "SemicolonToken",
                                                                        "fullStart": 1143,
                                                                        "fullEnd": 1146,
                                                                        "start": 1143,
                                                                        "end": 1144,
                                                                        "fullWidth": 3,
                                                                        "width": 1,
                                                                        "text": ";",
                                                                        "value": ";",
                                                                        "valueText": ";",
                                                                        "hasTrailingTrivia": true,
                                                                        "hasTrailingNewLine": true,
                                                                        "trailingTrivia": [
                                                                            {
                                                                                "kind": "NewLineTrivia",
                                                                                "text": "\r\n"
                                                                            }
                                                                        ]
                                                                    }
                                                                },
                                                                {
                                                                    "kind": "ReturnStatement",
                                                                    "fullStart": 1146,
                                                                    "fullEnd": 1173,
                                                                    "start": 1162,
                                                                    "end": 1171,
                                                                    "fullWidth": 27,
                                                                    "width": 9,
                                                                    "returnKeyword": {
                                                                        "kind": "ReturnKeyword",
                                                                        "fullStart": 1146,
                                                                        "fullEnd": 1169,
                                                                        "start": 1162,
                                                                        "end": 1168,
                                                                        "fullWidth": 23,
                                                                        "width": 6,
                                                                        "text": "return",
                                                                        "value": "return",
                                                                        "valueText": "return",
                                                                        "hasLeadingTrivia": true,
                                                                        "hasTrailingTrivia": true,
                                                                        "leadingTrivia": [
                                                                            {
                                                                                "kind": "WhitespaceTrivia",
                                                                                "text": "                "
                                                                            }
                                                                        ],
                                                                        "trailingTrivia": [
                                                                            {
                                                                                "kind": "WhitespaceTrivia",
                                                                                "text": " "
                                                                            }
                                                                        ]
                                                                    },
                                                                    "expression": {
                                                                        "kind": "NumericLiteral",
                                                                        "fullStart": 1169,
                                                                        "fullEnd": 1170,
                                                                        "start": 1169,
                                                                        "end": 1170,
                                                                        "fullWidth": 1,
                                                                        "width": 1,
                                                                        "text": "1",
                                                                        "value": 1,
                                                                        "valueText": "1"
                                                                    },
                                                                    "semicolonToken": {
                                                                        "kind": "SemicolonToken",
                                                                        "fullStart": 1170,
                                                                        "fullEnd": 1173,
                                                                        "start": 1170,
                                                                        "end": 1171,
                                                                        "fullWidth": 3,
                                                                        "width": 1,
                                                                        "text": ";",
                                                                        "value": ";",
                                                                        "valueText": ";",
                                                                        "hasTrailingTrivia": true,
                                                                        "hasTrailingNewLine": true,
                                                                        "trailingTrivia": [
                                                                            {
                                                                                "kind": "NewLineTrivia",
                                                                                "text": "\r\n"
                                                                            }
                                                                        ]
                                                                    }
                                                                }
                                                            ],
                                                            "closeBraceToken": {
                                                                "kind": "CloseBraceToken",
                                                                "fullStart": 1173,
                                                                "fullEnd": 1186,
                                                                "start": 1185,
                                                                "end": 1186,
                                                                "fullWidth": 13,
                                                                "width": 1,
                                                                "text": "}",
                                                                "value": "}",
                                                                "valueText": "}",
                                                                "hasLeadingTrivia": true,
                                                                "leadingTrivia": [
                                                                    {
                                                                        "kind": "WhitespaceTrivia",
                                                                        "text": "            "
                                                                    }
                                                                ]
                                                            }
                                                        }
                                                    }
                                                },
                                                {
                                                    "kind": "CommaToken",
                                                    "fullStart": 1186,
                                                    "fullEnd": 1189,
                                                    "start": 1186,
                                                    "end": 1187,
                                                    "fullWidth": 3,
                                                    "width": 1,
                                                    "text": ",",
                                                    "value": ",",
                                                    "valueText": ",",
                                                    "hasTrailingTrivia": true,
                                                    "hasTrailingNewLine": true,
                                                    "trailingTrivia": [
                                                        {
                                                            "kind": "NewLineTrivia",
                                                            "text": "\r\n"
                                                        }
                                                    ]
                                                },
                                                {
                                                    "kind": "SimplePropertyAssignment",
                                                    "fullStart": 1189,
                                                    "fullEnd": 1221,
                                                    "start": 1201,
                                                    "end": 1219,
                                                    "fullWidth": 32,
                                                    "width": 18,
                                                    "propertyName": {
                                                        "kind": "IdentifierName",
                                                        "fullStart": 1189,
                                                        "fullEnd": 1213,
                                                        "start": 1201,
                                                        "end": 1213,
                                                        "fullWidth": 24,
                                                        "width": 12,
                                                        "text": "configurable",
                                                        "value": "configurable",
                                                        "valueText": "configurable",
                                                        "hasLeadingTrivia": true,
                                                        "leadingTrivia": [
                                                            {
                                                                "kind": "WhitespaceTrivia",
                                                                "text": "            "
                                                            }
                                                        ]
                                                    },
                                                    "colonToken": {
                                                        "kind": "ColonToken",
                                                        "fullStart": 1213,
                                                        "fullEnd": 1215,
                                                        "start": 1213,
                                                        "end": 1214,
                                                        "fullWidth": 2,
                                                        "width": 1,
                                                        "text": ":",
                                                        "value": ":",
                                                        "valueText": ":",
                                                        "hasTrailingTrivia": true,
                                                        "trailingTrivia": [
                                                            {
                                                                "kind": "WhitespaceTrivia",
                                                                "text": " "
                                                            }
                                                        ]
                                                    },
                                                    "expression": {
                                                        "kind": "TrueKeyword",
                                                        "fullStart": 1215,
                                                        "fullEnd": 1221,
                                                        "start": 1215,
                                                        "end": 1219,
                                                        "fullWidth": 6,
                                                        "width": 4,
                                                        "text": "true",
                                                        "value": true,
                                                        "valueText": "true",
                                                        "hasTrailingTrivia": true,
                                                        "hasTrailingNewLine": true,
                                                        "trailingTrivia": [
                                                            {
                                                                "kind": "NewLineTrivia",
                                                                "text": "\r\n"
                                                            }
                                                        ]
                                                    }
                                                }
                                            ],
                                            "closeBraceToken": {
                                                "kind": "CloseBraceToken",
                                                "fullStart": 1221,
                                                "fullEnd": 1230,
                                                "start": 1229,
                                                "end": 1230,
                                                "fullWidth": 9,
                                                "width": 1,
                                                "text": "}",
                                                "value": "}",
                                                "valueText": "}",
                                                "hasLeadingTrivia": true,
                                                "leadingTrivia": [
                                                    {
                                                        "kind": "WhitespaceTrivia",
                                                        "text": "        "
                                                    }
                                                ]
                                            }
                                        }
                                    ],
                                    "closeParenToken": {
                                        "kind": "CloseParenToken",
                                        "fullStart": 1230,
                                        "fullEnd": 1231,
                                        "start": 1230,
                                        "end": 1231,
                                        "fullWidth": 1,
                                        "width": 1,
                                        "text": ")",
                                        "value": ")",
                                        "valueText": ")"
                                    }
                                }
                            },
                            "semicolonToken": {
                                "kind": "SemicolonToken",
                                "fullStart": 1231,
                                "fullEnd": 1234,
                                "start": 1231,
                                "end": 1232,
                                "fullWidth": 3,
                                "width": 1,
                                "text": ";",
                                "value": ";",
                                "valueText": ";",
                                "hasTrailingTrivia": true,
                                "hasTrailingNewLine": true,
                                "trailingTrivia": [
                                    {
                                        "kind": "NewLineTrivia",
                                        "text": "\r\n"
                                    }
                                ]
                            }
                        },
                        {
                            "kind": "ExpressionStatement",
                            "fullStart": 1234,
                            "fullEnd": 1274,
                            "start": 1244,
                            "end": 1272,
                            "fullWidth": 40,
                            "width": 28,
                            "expression": {
                                "kind": "InvocationExpression",
                                "fullStart": 1234,
                                "fullEnd": 1271,
                                "start": 1244,
                                "end": 1271,
                                "fullWidth": 37,
                                "width": 27,
                                "expression": {
                                    "kind": "MemberAccessExpression",
                                    "fullStart": 1234,
                                    "fullEnd": 1259,
                                    "start": 1244,
                                    "end": 1259,
                                    "fullWidth": 25,
                                    "width": 15,
                                    "expression": {
                                        "kind": "IdentifierName",
                                        "fullStart": 1234,
                                        "fullEnd": 1247,
                                        "start": 1244,
                                        "end": 1247,
                                        "fullWidth": 13,
                                        "width": 3,
                                        "text": "arr",
                                        "value": "arr",
                                        "valueText": "arr",
                                        "hasLeadingTrivia": true,
                                        "hasLeadingNewLine": true,
                                        "leadingTrivia": [
                                            {
                                                "kind": "NewLineTrivia",
                                                "text": "\r\n"
                                            },
                                            {
                                                "kind": "WhitespaceTrivia",
                                                "text": "        "
                                            }
                                        ]
                                    },
                                    "dotToken": {
                                        "kind": "DotToken",
                                        "fullStart": 1247,
                                        "fullEnd": 1248,
                                        "start": 1247,
                                        "end": 1248,
                                        "fullWidth": 1,
                                        "width": 1,
                                        "text": ".",
                                        "value": ".",
                                        "valueText": "."
                                    },
                                    "name": {
                                        "kind": "IdentifierName",
                                        "fullStart": 1248,
                                        "fullEnd": 1259,
                                        "start": 1248,
                                        "end": 1259,
                                        "fullWidth": 11,
                                        "width": 11,
                                        "text": "reduceRight",
                                        "value": "reduceRight",
                                        "valueText": "reduceRight"
                                    }
                                },
                                "argumentList": {
                                    "kind": "ArgumentList",
                                    "fullStart": 1259,
                                    "fullEnd": 1271,
                                    "start": 1259,
                                    "end": 1271,
                                    "fullWidth": 12,
                                    "width": 12,
                                    "openParenToken": {
                                        "kind": "OpenParenToken",
                                        "fullStart": 1259,
                                        "fullEnd": 1260,
                                        "start": 1259,
                                        "end": 1260,
                                        "fullWidth": 1,
                                        "width": 1,
                                        "text": "(",
                                        "value": "(",
                                        "valueText": "("
                                    },
                                    "arguments": [
                                        {
                                            "kind": "IdentifierName",
                                            "fullStart": 1260,
                                            "fullEnd": 1270,
                                            "start": 1260,
                                            "end": 1270,
                                            "fullWidth": 10,
                                            "width": 10,
                                            "text": "callbackfn",
                                            "value": "callbackfn",
                                            "valueText": "callbackfn"
                                        }
                                    ],
                                    "closeParenToken": {
                                        "kind": "CloseParenToken",
                                        "fullStart": 1270,
                                        "fullEnd": 1271,
                                        "start": 1270,
                                        "end": 1271,
                                        "fullWidth": 1,
                                        "width": 1,
                                        "text": ")",
                                        "value": ")",
                                        "valueText": ")"
                                    }
                                }
                            },
                            "semicolonToken": {
                                "kind": "SemicolonToken",
                                "fullStart": 1271,
                                "fullEnd": 1274,
                                "start": 1271,
                                "end": 1272,
                                "fullWidth": 3,
                                "width": 1,
                                "text": ";",
                                "value": ";",
                                "valueText": ";",
                                "hasTrailingTrivia": true,
                                "hasTrailingNewLine": true,
                                "trailingTrivia": [
                                    {
                                        "kind": "NewLineTrivia",
                                        "text": "\r\n"
                                    }
                                ]
                            }
                        },
                        {
                            "kind": "ReturnStatement",
                            "fullStart": 1274,
                            "fullEnd": 1304,
                            "start": 1284,
                            "end": 1302,
                            "fullWidth": 30,
                            "width": 18,
                            "returnKeyword": {
                                "kind": "ReturnKeyword",
                                "fullStart": 1274,
                                "fullEnd": 1291,
                                "start": 1284,
                                "end": 1290,
                                "fullWidth": 17,
                                "width": 6,
                                "text": "return",
                                "value": "return",
                                "valueText": "return",
                                "hasLeadingTrivia": true,
                                "hasLeadingNewLine": true,
                                "hasTrailingTrivia": true,
                                "leadingTrivia": [
                                    {
                                        "kind": "NewLineTrivia",
                                        "text": "\r\n"
                                    },
                                    {
                                        "kind": "WhitespaceTrivia",
                                        "text": "        "
                                    }
                                ],
                                "trailingTrivia": [
                                    {
                                        "kind": "WhitespaceTrivia",
                                        "text": " "
                                    }
                                ]
                            },
                            "expression": {
                                "kind": "IdentifierName",
                                "fullStart": 1291,
                                "fullEnd": 1301,
                                "start": 1291,
                                "end": 1301,
                                "fullWidth": 10,
                                "width": 10,
                                "text": "testResult",
                                "value": "testResult",
                                "valueText": "testResult"
                            },
                            "semicolonToken": {
                                "kind": "SemicolonToken",
                                "fullStart": 1301,
                                "fullEnd": 1304,
                                "start": 1301,
                                "end": 1302,
                                "fullWidth": 3,
                                "width": 1,
                                "text": ";",
                                "value": ";",
                                "valueText": ";",
                                "hasTrailingTrivia": true,
                                "hasTrailingNewLine": true,
                                "trailingTrivia": [
                                    {
                                        "kind": "NewLineTrivia",
                                        "text": "\r\n"
                                    }
                                ]
                            }
                        }
                    ],
                    "closeBraceToken": {
                        "kind": "CloseBraceToken",
                        "fullStart": 1304,
                        "fullEnd": 1311,
                        "start": 1308,
                        "end": 1309,
                        "fullWidth": 7,
                        "width": 1,
                        "text": "}",
                        "value": "}",
                        "valueText": "}",
                        "hasLeadingTrivia": true,
                        "hasTrailingTrivia": true,
                        "hasTrailingNewLine": true,
                        "leadingTrivia": [
                            {
                                "kind": "WhitespaceTrivia",
                                "text": "    "
                            }
                        ],
                        "trailingTrivia": [
                            {
                                "kind": "NewLineTrivia",
                                "text": "\r\n"
                            }
                        ]
                    }
                }
            },
            {
                "kind": "ExpressionStatement",
                "fullStart": 1311,
                "fullEnd": 1335,
                "start": 1311,
                "end": 1333,
                "fullWidth": 24,
                "width": 22,
                "expression": {
                    "kind": "InvocationExpression",
                    "fullStart": 1311,
                    "fullEnd": 1332,
                    "start": 1311,
                    "end": 1332,
                    "fullWidth": 21,
                    "width": 21,
                    "expression": {
                        "kind": "IdentifierName",
                        "fullStart": 1311,
                        "fullEnd": 1322,
                        "start": 1311,
                        "end": 1322,
                        "fullWidth": 11,
                        "width": 11,
                        "text": "runTestCase",
                        "value": "runTestCase",
                        "valueText": "runTestCase"
                    },
                    "argumentList": {
                        "kind": "ArgumentList",
                        "fullStart": 1322,
                        "fullEnd": 1332,
                        "start": 1322,
                        "end": 1332,
                        "fullWidth": 10,
                        "width": 10,
                        "openParenToken": {
                            "kind": "OpenParenToken",
                            "fullStart": 1322,
                            "fullEnd": 1323,
                            "start": 1322,
                            "end": 1323,
                            "fullWidth": 1,
                            "width": 1,
                            "text": "(",
                            "value": "(",
                            "valueText": "("
                        },
                        "arguments": [
                            {
                                "kind": "IdentifierName",
                                "fullStart": 1323,
                                "fullEnd": 1331,
                                "start": 1323,
                                "end": 1331,
                                "fullWidth": 8,
                                "width": 8,
                                "text": "testcase",
                                "value": "testcase",
                                "valueText": "testcase"
                            }
                        ],
                        "closeParenToken": {
                            "kind": "CloseParenToken",
                            "fullStart": 1331,
                            "fullEnd": 1332,
                            "start": 1331,
                            "end": 1332,
                            "fullWidth": 1,
                            "width": 1,
                            "text": ")",
                            "value": ")",
                            "valueText": ")"
                        }
                    }
                },
                "semicolonToken": {
                    "kind": "SemicolonToken",
                    "fullStart": 1332,
                    "fullEnd": 1335,
                    "start": 1332,
                    "end": 1333,
                    "fullWidth": 3,
                    "width": 1,
                    "text": ";",
                    "value": ";",
                    "valueText": ";",
                    "hasTrailingTrivia": true,
                    "hasTrailingNewLine": true,
                    "trailingTrivia": [
                        {
                            "kind": "NewLineTrivia",
                            "text": "\r\n"
                        }
                    ]
                }
            }
        ],
        "endOfFileToken": {
            "kind": "EndOfFileToken",
            "fullStart": 1335,
            "fullEnd": 1335,
            "start": 1335,
            "end": 1335,
            "fullWidth": 0,
            "width": 0,
            "text": ""
        }
    },
    "lineMap": {
        "lineStarts": [
            0,
            67,
            152,
            232,
            308,
            380,
            385,
            442,
            570,
            575,
            577,
            579,
            602,
            604,
            637,
            639,
            697,
            758,
            794,
            809,
            820,
            822,
            855,
            857,
            900,
            932,
            974,
            990,
            1023,
            1036,
            1038,
            1081,
            1113,
            1146,
            1173,
            1189,
            1221,
            1234,
            1236,
            1274,
            1276,
            1304,
            1311,
            1335
        ],
        "length": 1335
    }
}<|MERGE_RESOLUTION|>--- conflicted
+++ resolved
@@ -424,11 +424,8 @@
                                             "start": 667,
                                             "end": 674,
                                             "fullWidth": 7,
-<<<<<<< HEAD
                                             "width": 7,
-=======
                                             "modifiers": [],
->>>>>>> e3c38734
                                             "identifier": {
                                                 "kind": "IdentifierName",
                                                 "fullStart": 667,
@@ -468,11 +465,8 @@
                                             "start": 676,
                                             "end": 682,
                                             "fullWidth": 6,
-<<<<<<< HEAD
                                             "width": 6,
-=======
                                             "modifiers": [],
->>>>>>> e3c38734
                                             "identifier": {
                                                 "kind": "IdentifierName",
                                                 "fullStart": 676,
@@ -512,11 +506,8 @@
                                             "start": 684,
                                             "end": 687,
                                             "fullWidth": 3,
-<<<<<<< HEAD
                                             "width": 3,
-=======
                                             "modifiers": [],
->>>>>>> e3c38734
                                             "identifier": {
                                                 "kind": "IdentifierName",
                                                 "fullStart": 684,
@@ -556,11 +547,8 @@
                                             "start": 689,
                                             "end": 692,
                                             "fullWidth": 3,
-<<<<<<< HEAD
                                             "width": 3,
-=======
                                             "modifiers": [],
->>>>>>> e3c38734
                                             "identifier": {
                                                 "kind": "IdentifierName",
                                                 "fullStart": 689,
