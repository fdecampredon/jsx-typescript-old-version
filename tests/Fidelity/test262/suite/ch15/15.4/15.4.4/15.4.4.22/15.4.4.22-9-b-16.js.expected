--- conflicted
+++ resolved
@@ -252,12 +252,8 @@
                                         "start": 616,
                                         "end": 634,
                                         "fullWidth": 18,
-<<<<<<< HEAD
                                         "width": 18,
-                                        "identifier": {
-=======
                                         "propertyName": {
->>>>>>> 85e84683
                                             "kind": "IdentifierName",
                                             "fullStart": 616,
                                             "fullEnd": 627,
@@ -1075,12 +1071,8 @@
                                         "start": 834,
                                         "end": 852,
                                         "fullWidth": 18,
-<<<<<<< HEAD
                                         "width": 18,
-                                        "identifier": {
-=======
                                         "propertyName": {
->>>>>>> 85e84683
                                             "kind": "IdentifierName",
                                             "fullStart": 834,
                                             "fullEnd": 838,
