{
    "isDeclaration": false,
    "languageVersion": "EcmaScript5",
    "parseOptions": {
        "allowAutomaticSemicolonInsertion": true
    },
    "sourceUnit": {
        "kind": "SourceUnit",
        "fullStart": 0,
        "fullEnd": 1454,
        "start": 564,
        "end": 1454,
        "fullWidth": 1454,
        "width": 890,
        "isIncrementallyUnusable": true,
        "moduleElements": [
            {
                "kind": "FunctionDeclaration",
                "fullStart": 0,
                "fullEnd": 1430,
                "start": 564,
                "end": 1428,
                "fullWidth": 1430,
                "width": 864,
                "isIncrementallyUnusable": true,
                "modifiers": [],
                "functionKeyword": {
                    "kind": "FunctionKeyword",
                    "fullStart": 0,
                    "fullEnd": 573,
                    "start": 564,
                    "end": 572,
                    "fullWidth": 573,
                    "width": 8,
                    "text": "function",
                    "value": "function",
                    "valueText": "function",
                    "hasLeadingTrivia": true,
                    "hasLeadingComment": true,
                    "hasLeadingNewLine": true,
                    "hasTrailingTrivia": true,
                    "leadingTrivia": [
                        {
                            "kind": "SingleLineCommentTrivia",
                            "text": "/// Copyright (c) 2012 Ecma International.  All rights reserved. "
                        },
                        {
                            "kind": "NewLineTrivia",
                            "text": "\r\n"
                        },
                        {
                            "kind": "SingleLineCommentTrivia",
                            "text": "/// Ecma International makes this code available under the terms and conditions set"
                        },
                        {
                            "kind": "NewLineTrivia",
                            "text": "\r\n"
                        },
                        {
                            "kind": "SingleLineCommentTrivia",
                            "text": "/// forth on http://hg.ecmascript.org/tests/test262/raw-file/tip/LICENSE (the "
                        },
                        {
                            "kind": "NewLineTrivia",
                            "text": "\r\n"
                        },
                        {
                            "kind": "SingleLineCommentTrivia",
                            "text": "/// \"Use Terms\").   Any redistribution of this code must retain the above "
                        },
                        {
                            "kind": "NewLineTrivia",
                            "text": "\r\n"
                        },
                        {
                            "kind": "SingleLineCommentTrivia",
                            "text": "/// copyright and this notice and otherwise comply with the Use Terms."
                        },
                        {
                            "kind": "NewLineTrivia",
                            "text": "\r\n"
                        },
                        {
                            "kind": "MultiLineCommentTrivia",
                            "text": "/**\r\n * @path ch15/15.4/15.4.4/15.4.4.22/15.4.4.22-9-b-19.js\r\n * @description Array.prototype.reduceRight - properties added to prototype are visited on an Array-like object\r\n */"
                        },
                        {
                            "kind": "NewLineTrivia",
                            "text": "\r\n"
                        },
                        {
                            "kind": "NewLineTrivia",
                            "text": "\r\n"
                        },
                        {
                            "kind": "NewLineTrivia",
                            "text": "\r\n"
                        }
                    ],
                    "trailingTrivia": [
                        {
                            "kind": "WhitespaceTrivia",
                            "text": " "
                        }
                    ]
                },
                "identifier": {
                    "kind": "IdentifierName",
                    "fullStart": 573,
                    "fullEnd": 581,
                    "start": 573,
                    "end": 581,
                    "fullWidth": 8,
                    "width": 8,
                    "text": "testcase",
                    "value": "testcase",
                    "valueText": "testcase"
                },
                "callSignature": {
                    "kind": "CallSignature",
                    "fullStart": 581,
                    "fullEnd": 584,
                    "start": 581,
                    "end": 583,
                    "fullWidth": 3,
                    "width": 2,
                    "parameterList": {
                        "kind": "ParameterList",
                        "fullStart": 581,
                        "fullEnd": 584,
                        "start": 581,
                        "end": 583,
                        "fullWidth": 3,
                        "width": 2,
                        "openParenToken": {
                            "kind": "OpenParenToken",
                            "fullStart": 581,
                            "fullEnd": 582,
                            "start": 581,
                            "end": 582,
                            "fullWidth": 1,
                            "width": 1,
                            "text": "(",
                            "value": "(",
                            "valueText": "("
                        },
                        "parameters": [],
                        "closeParenToken": {
                            "kind": "CloseParenToken",
                            "fullStart": 582,
                            "fullEnd": 584,
                            "start": 582,
                            "end": 583,
                            "fullWidth": 2,
                            "width": 1,
                            "text": ")",
                            "value": ")",
                            "valueText": ")",
                            "hasTrailingTrivia": true,
                            "trailingTrivia": [
                                {
                                    "kind": "WhitespaceTrivia",
                                    "text": " "
                                }
                            ]
                        }
                    }
                },
                "block": {
                    "kind": "Block",
                    "fullStart": 584,
                    "fullEnd": 1430,
                    "start": 584,
                    "end": 1428,
                    "fullWidth": 846,
                    "width": 844,
                    "isIncrementallyUnusable": true,
                    "openBraceToken": {
                        "kind": "OpenBraceToken",
                        "fullStart": 584,
                        "fullEnd": 587,
                        "start": 584,
                        "end": 585,
                        "fullWidth": 3,
                        "width": 1,
                        "text": "{",
                        "value": "{",
                        "valueText": "{",
                        "hasTrailingTrivia": true,
                        "hasTrailingNewLine": true,
                        "trailingTrivia": [
                            {
                                "kind": "NewLineTrivia",
                                "text": "\r\n"
                            }
                        ]
                    },
                    "statements": [
                        {
                            "kind": "VariableStatement",
                            "fullStart": 587,
                            "fullEnd": 622,
                            "start": 597,
                            "end": 620,
                            "fullWidth": 35,
                            "width": 23,
                            "modifiers": [],
                            "variableDeclaration": {
                                "kind": "VariableDeclaration",
                                "fullStart": 587,
                                "fullEnd": 619,
                                "start": 597,
                                "end": 619,
                                "fullWidth": 32,
                                "width": 22,
                                "varKeyword": {
                                    "kind": "VarKeyword",
                                    "fullStart": 587,
                                    "fullEnd": 601,
                                    "start": 597,
                                    "end": 600,
                                    "fullWidth": 14,
                                    "width": 3,
                                    "text": "var",
                                    "value": "var",
                                    "valueText": "var",
                                    "hasLeadingTrivia": true,
                                    "hasLeadingNewLine": true,
                                    "hasTrailingTrivia": true,
                                    "leadingTrivia": [
                                        {
                                            "kind": "NewLineTrivia",
                                            "text": "\r\n"
                                        },
                                        {
                                            "kind": "WhitespaceTrivia",
                                            "text": "        "
                                        }
                                    ],
                                    "trailingTrivia": [
                                        {
                                            "kind": "WhitespaceTrivia",
                                            "text": " "
                                        }
                                    ]
                                },
                                "variableDeclarators": [
                                    {
                                        "kind": "VariableDeclarator",
                                        "fullStart": 601,
                                        "fullEnd": 619,
                                        "start": 601,
                                        "end": 619,
                                        "fullWidth": 18,
                                        "width": 18,
                                        "identifier": {
                                            "kind": "IdentifierName",
                                            "fullStart": 601,
                                            "fullEnd": 612,
                                            "start": 601,
                                            "end": 611,
                                            "fullWidth": 11,
                                            "width": 10,
                                            "text": "testResult",
                                            "value": "testResult",
                                            "valueText": "testResult",
                                            "hasTrailingTrivia": true,
                                            "trailingTrivia": [
                                                {
                                                    "kind": "WhitespaceTrivia",
                                                    "text": " "
                                                }
                                            ]
                                        },
                                        "equalsValueClause": {
                                            "kind": "EqualsValueClause",
                                            "fullStart": 612,
                                            "fullEnd": 619,
                                            "start": 612,
                                            "end": 619,
                                            "fullWidth": 7,
                                            "width": 7,
                                            "equalsToken": {
                                                "kind": "EqualsToken",
                                                "fullStart": 612,
                                                "fullEnd": 614,
                                                "start": 612,
                                                "end": 613,
                                                "fullWidth": 2,
                                                "width": 1,
                                                "text": "=",
                                                "value": "=",
                                                "valueText": "=",
                                                "hasTrailingTrivia": true,
                                                "trailingTrivia": [
                                                    {
                                                        "kind": "WhitespaceTrivia",
                                                        "text": " "
                                                    }
                                                ]
                                            },
                                            "value": {
                                                "kind": "FalseKeyword",
                                                "fullStart": 614,
                                                "fullEnd": 619,
                                                "start": 614,
                                                "end": 619,
                                                "fullWidth": 5,
                                                "width": 5,
                                                "text": "false",
                                                "value": false,
                                                "valueText": "false"
                                            }
                                        }
                                    }
                                ]
                            },
                            "semicolonToken": {
                                "kind": "SemicolonToken",
                                "fullStart": 619,
                                "fullEnd": 622,
                                "start": 619,
                                "end": 620,
                                "fullWidth": 3,
                                "width": 1,
                                "text": ";",
                                "value": ";",
                                "valueText": ";",
                                "hasTrailingTrivia": true,
                                "hasTrailingNewLine": true,
                                "trailingTrivia": [
                                    {
                                        "kind": "NewLineTrivia",
                                        "text": "\r\n"
                                    }
                                ]
                            }
                        },
                        {
                            "kind": "FunctionDeclaration",
                            "fullStart": 622,
                            "fullEnd": 793,
                            "start": 632,
                            "end": 791,
                            "fullWidth": 171,
                            "width": 159,
                            "modifiers": [],
                            "functionKeyword": {
                                "kind": "FunctionKeyword",
                                "fullStart": 622,
                                "fullEnd": 641,
                                "start": 632,
                                "end": 640,
                                "fullWidth": 19,
                                "width": 8,
                                "text": "function",
                                "value": "function",
                                "valueText": "function",
                                "hasLeadingTrivia": true,
                                "hasLeadingNewLine": true,
                                "hasTrailingTrivia": true,
                                "leadingTrivia": [
                                    {
                                        "kind": "NewLineTrivia",
                                        "text": "\r\n"
                                    },
                                    {
                                        "kind": "WhitespaceTrivia",
                                        "text": "        "
                                    }
                                ],
                                "trailingTrivia": [
                                    {
                                        "kind": "WhitespaceTrivia",
                                        "text": " "
                                    }
                                ]
                            },
                            "identifier": {
                                "kind": "IdentifierName",
                                "fullStart": 641,
                                "fullEnd": 651,
                                "start": 641,
                                "end": 651,
                                "fullWidth": 10,
                                "width": 10,
                                "text": "callbackfn",
                                "value": "callbackfn",
                                "valueText": "callbackfn"
                            },
                            "callSignature": {
                                "kind": "CallSignature",
                                "fullStart": 651,
                                "fullEnd": 679,
                                "start": 651,
                                "end": 678,
                                "fullWidth": 28,
                                "width": 27,
                                "parameterList": {
                                    "kind": "ParameterList",
                                    "fullStart": 651,
                                    "fullEnd": 679,
                                    "start": 651,
                                    "end": 678,
                                    "fullWidth": 28,
                                    "width": 27,
                                    "openParenToken": {
                                        "kind": "OpenParenToken",
                                        "fullStart": 651,
                                        "fullEnd": 652,
                                        "start": 651,
                                        "end": 652,
                                        "fullWidth": 1,
                                        "width": 1,
                                        "text": "(",
                                        "value": "(",
                                        "valueText": "("
                                    },
                                    "parameters": [
                                        {
                                            "kind": "Parameter",
                                            "fullStart": 652,
                                            "fullEnd": 659,
                                            "start": 652,
                                            "end": 659,
                                            "fullWidth": 7,
<<<<<<< HEAD
                                            "width": 7,
=======
                                            "modifiers": [],
>>>>>>> e3c38734
                                            "identifier": {
                                                "kind": "IdentifierName",
                                                "fullStart": 652,
                                                "fullEnd": 659,
                                                "start": 652,
                                                "end": 659,
                                                "fullWidth": 7,
                                                "width": 7,
                                                "text": "prevVal",
                                                "value": "prevVal",
                                                "valueText": "prevVal"
                                            }
                                        },
                                        {
                                            "kind": "CommaToken",
                                            "fullStart": 659,
                                            "fullEnd": 661,
                                            "start": 659,
                                            "end": 660,
                                            "fullWidth": 2,
                                            "width": 1,
                                            "text": ",",
                                            "value": ",",
                                            "valueText": ",",
                                            "hasTrailingTrivia": true,
                                            "trailingTrivia": [
                                                {
                                                    "kind": "WhitespaceTrivia",
                                                    "text": " "
                                                }
                                            ]
                                        },
                                        {
                                            "kind": "Parameter",
                                            "fullStart": 661,
                                            "fullEnd": 667,
                                            "start": 661,
                                            "end": 667,
                                            "fullWidth": 6,
<<<<<<< HEAD
                                            "width": 6,
=======
                                            "modifiers": [],
>>>>>>> e3c38734
                                            "identifier": {
                                                "kind": "IdentifierName",
                                                "fullStart": 661,
                                                "fullEnd": 667,
                                                "start": 661,
                                                "end": 667,
                                                "fullWidth": 6,
                                                "width": 6,
                                                "text": "curVal",
                                                "value": "curVal",
                                                "valueText": "curVal"
                                            }
                                        },
                                        {
                                            "kind": "CommaToken",
                                            "fullStart": 667,
                                            "fullEnd": 669,
                                            "start": 667,
                                            "end": 668,
                                            "fullWidth": 2,
                                            "width": 1,
                                            "text": ",",
                                            "value": ",",
                                            "valueText": ",",
                                            "hasTrailingTrivia": true,
                                            "trailingTrivia": [
                                                {
                                                    "kind": "WhitespaceTrivia",
                                                    "text": " "
                                                }
                                            ]
                                        },
                                        {
                                            "kind": "Parameter",
                                            "fullStart": 669,
                                            "fullEnd": 672,
                                            "start": 669,
                                            "end": 672,
                                            "fullWidth": 3,
<<<<<<< HEAD
                                            "width": 3,
=======
                                            "modifiers": [],
>>>>>>> e3c38734
                                            "identifier": {
                                                "kind": "IdentifierName",
                                                "fullStart": 669,
                                                "fullEnd": 672,
                                                "start": 669,
                                                "end": 672,
                                                "fullWidth": 3,
                                                "width": 3,
                                                "text": "idx",
                                                "value": "idx",
                                                "valueText": "idx"
                                            }
                                        },
                                        {
                                            "kind": "CommaToken",
                                            "fullStart": 672,
                                            "fullEnd": 674,
                                            "start": 672,
                                            "end": 673,
                                            "fullWidth": 2,
                                            "width": 1,
                                            "text": ",",
                                            "value": ",",
                                            "valueText": ",",
                                            "hasTrailingTrivia": true,
                                            "trailingTrivia": [
                                                {
                                                    "kind": "WhitespaceTrivia",
                                                    "text": " "
                                                }
                                            ]
                                        },
                                        {
                                            "kind": "Parameter",
                                            "fullStart": 674,
                                            "fullEnd": 677,
                                            "start": 674,
                                            "end": 677,
                                            "fullWidth": 3,
<<<<<<< HEAD
                                            "width": 3,
=======
                                            "modifiers": [],
>>>>>>> e3c38734
                                            "identifier": {
                                                "kind": "IdentifierName",
                                                "fullStart": 674,
                                                "fullEnd": 677,
                                                "start": 674,
                                                "end": 677,
                                                "fullWidth": 3,
                                                "width": 3,
                                                "text": "obj",
                                                "value": "obj",
                                                "valueText": "obj"
                                            }
                                        }
                                    ],
                                    "closeParenToken": {
                                        "kind": "CloseParenToken",
                                        "fullStart": 677,
                                        "fullEnd": 679,
                                        "start": 677,
                                        "end": 678,
                                        "fullWidth": 2,
                                        "width": 1,
                                        "text": ")",
                                        "value": ")",
                                        "valueText": ")",
                                        "hasTrailingTrivia": true,
                                        "trailingTrivia": [
                                            {
                                                "kind": "WhitespaceTrivia",
                                                "text": " "
                                            }
                                        ]
                                    }
                                }
                            },
                            "block": {
                                "kind": "Block",
                                "fullStart": 679,
                                "fullEnd": 793,
                                "start": 679,
                                "end": 791,
                                "fullWidth": 114,
                                "width": 112,
                                "openBraceToken": {
                                    "kind": "OpenBraceToken",
                                    "fullStart": 679,
                                    "fullEnd": 682,
                                    "start": 679,
                                    "end": 680,
                                    "fullWidth": 3,
                                    "width": 1,
                                    "text": "{",
                                    "value": "{",
                                    "valueText": "{",
                                    "hasTrailingTrivia": true,
                                    "hasTrailingNewLine": true,
                                    "trailingTrivia": [
                                        {
                                            "kind": "NewLineTrivia",
                                            "text": "\r\n"
                                        }
                                    ]
                                },
                                "statements": [
                                    {
                                        "kind": "IfStatement",
                                        "fullStart": 682,
                                        "fullEnd": 782,
                                        "start": 694,
                                        "end": 780,
                                        "fullWidth": 100,
                                        "width": 86,
                                        "ifKeyword": {
                                            "kind": "IfKeyword",
                                            "fullStart": 682,
                                            "fullEnd": 697,
                                            "start": 694,
                                            "end": 696,
                                            "fullWidth": 15,
                                            "width": 2,
                                            "text": "if",
                                            "value": "if",
                                            "valueText": "if",
                                            "hasLeadingTrivia": true,
                                            "hasTrailingTrivia": true,
                                            "leadingTrivia": [
                                                {
                                                    "kind": "WhitespaceTrivia",
                                                    "text": "            "
                                                }
                                            ],
                                            "trailingTrivia": [
                                                {
                                                    "kind": "WhitespaceTrivia",
                                                    "text": " "
                                                }
                                            ]
                                        },
                                        "openParenToken": {
                                            "kind": "OpenParenToken",
                                            "fullStart": 697,
                                            "fullEnd": 698,
                                            "start": 697,
                                            "end": 698,
                                            "fullWidth": 1,
                                            "width": 1,
                                            "text": "(",
                                            "value": "(",
                                            "valueText": "("
                                        },
                                        "condition": {
                                            "kind": "LogicalAndExpression",
                                            "fullStart": 698,
                                            "fullEnd": 726,
                                            "start": 698,
                                            "end": 726,
                                            "fullWidth": 28,
                                            "width": 28,
                                            "left": {
                                                "kind": "EqualsExpression",
                                                "fullStart": 698,
                                                "fullEnd": 708,
                                                "start": 698,
                                                "end": 707,
                                                "fullWidth": 10,
                                                "width": 9,
                                                "left": {
                                                    "kind": "IdentifierName",
                                                    "fullStart": 698,
                                                    "fullEnd": 702,
                                                    "start": 698,
                                                    "end": 701,
                                                    "fullWidth": 4,
                                                    "width": 3,
                                                    "text": "idx",
                                                    "value": "idx",
                                                    "valueText": "idx",
                                                    "hasTrailingTrivia": true,
                                                    "trailingTrivia": [
                                                        {
                                                            "kind": "WhitespaceTrivia",
                                                            "text": " "
                                                        }
                                                    ]
                                                },
                                                "operatorToken": {
                                                    "kind": "EqualsEqualsEqualsToken",
                                                    "fullStart": 702,
                                                    "fullEnd": 706,
                                                    "start": 702,
                                                    "end": 705,
                                                    "fullWidth": 4,
                                                    "width": 3,
                                                    "text": "===",
                                                    "value": "===",
                                                    "valueText": "===",
                                                    "hasTrailingTrivia": true,
                                                    "trailingTrivia": [
                                                        {
                                                            "kind": "WhitespaceTrivia",
                                                            "text": " "
                                                        }
                                                    ]
                                                },
                                                "right": {
                                                    "kind": "NumericLiteral",
                                                    "fullStart": 706,
                                                    "fullEnd": 708,
                                                    "start": 706,
                                                    "end": 707,
                                                    "fullWidth": 2,
                                                    "width": 1,
                                                    "text": "1",
                                                    "value": 1,
                                                    "valueText": "1",
                                                    "hasTrailingTrivia": true,
                                                    "trailingTrivia": [
                                                        {
                                                            "kind": "WhitespaceTrivia",
                                                            "text": " "
                                                        }
                                                    ]
                                                }
                                            },
                                            "operatorToken": {
                                                "kind": "AmpersandAmpersandToken",
                                                "fullStart": 708,
                                                "fullEnd": 711,
                                                "start": 708,
                                                "end": 710,
                                                "fullWidth": 3,
                                                "width": 2,
                                                "text": "&&",
                                                "value": "&&",
                                                "valueText": "&&",
                                                "hasTrailingTrivia": true,
                                                "trailingTrivia": [
                                                    {
                                                        "kind": "WhitespaceTrivia",
                                                        "text": " "
                                                    }
                                                ]
                                            },
                                            "right": {
                                                "kind": "EqualsExpression",
                                                "fullStart": 711,
                                                "fullEnd": 726,
                                                "start": 711,
                                                "end": 726,
                                                "fullWidth": 15,
                                                "width": 15,
                                                "left": {
                                                    "kind": "IdentifierName",
                                                    "fullStart": 711,
                                                    "fullEnd": 718,
                                                    "start": 711,
                                                    "end": 717,
                                                    "fullWidth": 7,
                                                    "width": 6,
                                                    "text": "curVal",
                                                    "value": "curVal",
                                                    "valueText": "curVal",
                                                    "hasTrailingTrivia": true,
                                                    "trailingTrivia": [
                                                        {
                                                            "kind": "WhitespaceTrivia",
                                                            "text": " "
                                                        }
                                                    ]
                                                },
                                                "operatorToken": {
                                                    "kind": "EqualsEqualsEqualsToken",
                                                    "fullStart": 718,
                                                    "fullEnd": 722,
                                                    "start": 718,
                                                    "end": 721,
                                                    "fullWidth": 4,
                                                    "width": 3,
                                                    "text": "===",
                                                    "value": "===",
                                                    "valueText": "===",
                                                    "hasTrailingTrivia": true,
                                                    "trailingTrivia": [
                                                        {
                                                            "kind": "WhitespaceTrivia",
                                                            "text": " "
                                                        }
                                                    ]
                                                },
                                                "right": {
                                                    "kind": "NumericLiteral",
                                                    "fullStart": 722,
                                                    "fullEnd": 726,
                                                    "start": 722,
                                                    "end": 726,
                                                    "fullWidth": 4,
                                                    "width": 4,
                                                    "text": "6.99",
                                                    "value": 6.99,
                                                    "valueText": "6.99"
                                                }
                                            }
                                        },
                                        "closeParenToken": {
                                            "kind": "CloseParenToken",
                                            "fullStart": 726,
                                            "fullEnd": 728,
                                            "start": 726,
                                            "end": 727,
                                            "fullWidth": 2,
                                            "width": 1,
                                            "text": ")",
                                            "value": ")",
                                            "valueText": ")",
                                            "hasTrailingTrivia": true,
                                            "trailingTrivia": [
                                                {
                                                    "kind": "WhitespaceTrivia",
                                                    "text": " "
                                                }
                                            ]
                                        },
                                        "statement": {
                                            "kind": "Block",
                                            "fullStart": 728,
                                            "fullEnd": 782,
                                            "start": 728,
                                            "end": 780,
                                            "fullWidth": 54,
                                            "width": 52,
                                            "openBraceToken": {
                                                "kind": "OpenBraceToken",
                                                "fullStart": 728,
                                                "fullEnd": 731,
                                                "start": 728,
                                                "end": 729,
                                                "fullWidth": 3,
                                                "width": 1,
                                                "text": "{",
                                                "value": "{",
                                                "valueText": "{",
                                                "hasTrailingTrivia": true,
                                                "hasTrailingNewLine": true,
                                                "trailingTrivia": [
                                                    {
                                                        "kind": "NewLineTrivia",
                                                        "text": "\r\n"
                                                    }
                                                ]
                                            },
                                            "statements": [
                                                {
                                                    "kind": "ExpressionStatement",
                                                    "fullStart": 731,
                                                    "fullEnd": 767,
                                                    "start": 747,
                                                    "end": 765,
                                                    "fullWidth": 36,
                                                    "width": 18,
                                                    "expression": {
                                                        "kind": "AssignmentExpression",
                                                        "fullStart": 731,
                                                        "fullEnd": 764,
                                                        "start": 747,
                                                        "end": 764,
                                                        "fullWidth": 33,
                                                        "width": 17,
                                                        "left": {
                                                            "kind": "IdentifierName",
                                                            "fullStart": 731,
                                                            "fullEnd": 758,
                                                            "start": 747,
                                                            "end": 757,
                                                            "fullWidth": 27,
                                                            "width": 10,
                                                            "text": "testResult",
                                                            "value": "testResult",
                                                            "valueText": "testResult",
                                                            "hasLeadingTrivia": true,
                                                            "hasTrailingTrivia": true,
                                                            "leadingTrivia": [
                                                                {
                                                                    "kind": "WhitespaceTrivia",
                                                                    "text": "                "
                                                                }
                                                            ],
                                                            "trailingTrivia": [
                                                                {
                                                                    "kind": "WhitespaceTrivia",
                                                                    "text": " "
                                                                }
                                                            ]
                                                        },
                                                        "operatorToken": {
                                                            "kind": "EqualsToken",
                                                            "fullStart": 758,
                                                            "fullEnd": 760,
                                                            "start": 758,
                                                            "end": 759,
                                                            "fullWidth": 2,
                                                            "width": 1,
                                                            "text": "=",
                                                            "value": "=",
                                                            "valueText": "=",
                                                            "hasTrailingTrivia": true,
                                                            "trailingTrivia": [
                                                                {
                                                                    "kind": "WhitespaceTrivia",
                                                                    "text": " "
                                                                }
                                                            ]
                                                        },
                                                        "right": {
                                                            "kind": "TrueKeyword",
                                                            "fullStart": 760,
                                                            "fullEnd": 764,
                                                            "start": 760,
                                                            "end": 764,
                                                            "fullWidth": 4,
                                                            "width": 4,
                                                            "text": "true",
                                                            "value": true,
                                                            "valueText": "true"
                                                        }
                                                    },
                                                    "semicolonToken": {
                                                        "kind": "SemicolonToken",
                                                        "fullStart": 764,
                                                        "fullEnd": 767,
                                                        "start": 764,
                                                        "end": 765,
                                                        "fullWidth": 3,
                                                        "width": 1,
                                                        "text": ";",
                                                        "value": ";",
                                                        "valueText": ";",
                                                        "hasTrailingTrivia": true,
                                                        "hasTrailingNewLine": true,
                                                        "trailingTrivia": [
                                                            {
                                                                "kind": "NewLineTrivia",
                                                                "text": "\r\n"
                                                            }
                                                        ]
                                                    }
                                                }
                                            ],
                                            "closeBraceToken": {
                                                "kind": "CloseBraceToken",
                                                "fullStart": 767,
                                                "fullEnd": 782,
                                                "start": 779,
                                                "end": 780,
                                                "fullWidth": 15,
                                                "width": 1,
                                                "text": "}",
                                                "value": "}",
                                                "valueText": "}",
                                                "hasLeadingTrivia": true,
                                                "hasTrailingTrivia": true,
                                                "hasTrailingNewLine": true,
                                                "leadingTrivia": [
                                                    {
                                                        "kind": "WhitespaceTrivia",
                                                        "text": "            "
                                                    }
                                                ],
                                                "trailingTrivia": [
                                                    {
                                                        "kind": "NewLineTrivia",
                                                        "text": "\r\n"
                                                    }
                                                ]
                                            }
                                        }
                                    }
                                ],
                                "closeBraceToken": {
                                    "kind": "CloseBraceToken",
                                    "fullStart": 782,
                                    "fullEnd": 793,
                                    "start": 790,
                                    "end": 791,
                                    "fullWidth": 11,
                                    "width": 1,
                                    "text": "}",
                                    "value": "}",
                                    "valueText": "}",
                                    "hasLeadingTrivia": true,
                                    "hasTrailingTrivia": true,
                                    "hasTrailingNewLine": true,
                                    "leadingTrivia": [
                                        {
                                            "kind": "WhitespaceTrivia",
                                            "text": "        "
                                        }
                                    ],
                                    "trailingTrivia": [
                                        {
                                            "kind": "NewLineTrivia",
                                            "text": "\r\n"
                                        }
                                    ]
                                }
                            }
                        },
                        {
                            "kind": "VariableStatement",
                            "fullStart": 793,
                            "fullEnd": 829,
                            "start": 803,
                            "end": 827,
                            "fullWidth": 36,
                            "width": 24,
                            "modifiers": [],
                            "variableDeclaration": {
                                "kind": "VariableDeclaration",
                                "fullStart": 793,
                                "fullEnd": 826,
                                "start": 803,
                                "end": 826,
                                "fullWidth": 33,
                                "width": 23,
                                "varKeyword": {
                                    "kind": "VarKeyword",
                                    "fullStart": 793,
                                    "fullEnd": 807,
                                    "start": 803,
                                    "end": 806,
                                    "fullWidth": 14,
                                    "width": 3,
                                    "text": "var",
                                    "value": "var",
                                    "valueText": "var",
                                    "hasLeadingTrivia": true,
                                    "hasLeadingNewLine": true,
                                    "hasTrailingTrivia": true,
                                    "leadingTrivia": [
                                        {
                                            "kind": "NewLineTrivia",
                                            "text": "\r\n"
                                        },
                                        {
                                            "kind": "WhitespaceTrivia",
                                            "text": "        "
                                        }
                                    ],
                                    "trailingTrivia": [
                                        {
                                            "kind": "WhitespaceTrivia",
                                            "text": " "
                                        }
                                    ]
                                },
                                "variableDeclarators": [
                                    {
                                        "kind": "VariableDeclarator",
                                        "fullStart": 807,
                                        "fullEnd": 826,
                                        "start": 807,
                                        "end": 826,
                                        "fullWidth": 19,
                                        "width": 19,
                                        "identifier": {
                                            "kind": "IdentifierName",
                                            "fullStart": 807,
                                            "fullEnd": 811,
                                            "start": 807,
                                            "end": 810,
                                            "fullWidth": 4,
                                            "width": 3,
                                            "text": "obj",
                                            "value": "obj",
                                            "valueText": "obj",
                                            "hasTrailingTrivia": true,
                                            "trailingTrivia": [
                                                {
                                                    "kind": "WhitespaceTrivia",
                                                    "text": " "
                                                }
                                            ]
                                        },
                                        "equalsValueClause": {
                                            "kind": "EqualsValueClause",
                                            "fullStart": 811,
                                            "fullEnd": 826,
                                            "start": 811,
                                            "end": 826,
                                            "fullWidth": 15,
                                            "width": 15,
                                            "equalsToken": {
                                                "kind": "EqualsToken",
                                                "fullStart": 811,
                                                "fullEnd": 813,
                                                "start": 811,
                                                "end": 812,
                                                "fullWidth": 2,
                                                "width": 1,
                                                "text": "=",
                                                "value": "=",
                                                "valueText": "=",
                                                "hasTrailingTrivia": true,
                                                "trailingTrivia": [
                                                    {
                                                        "kind": "WhitespaceTrivia",
                                                        "text": " "
                                                    }
                                                ]
                                            },
                                            "value": {
                                                "kind": "ObjectLiteralExpression",
                                                "fullStart": 813,
                                                "fullEnd": 826,
                                                "start": 813,
                                                "end": 826,
                                                "fullWidth": 13,
                                                "width": 13,
                                                "openBraceToken": {
                                                    "kind": "OpenBraceToken",
                                                    "fullStart": 813,
                                                    "fullEnd": 815,
                                                    "start": 813,
                                                    "end": 814,
                                                    "fullWidth": 2,
                                                    "width": 1,
                                                    "text": "{",
                                                    "value": "{",
                                                    "valueText": "{",
                                                    "hasTrailingTrivia": true,
                                                    "trailingTrivia": [
                                                        {
                                                            "kind": "WhitespaceTrivia",
                                                            "text": " "
                                                        }
                                                    ]
                                                },
                                                "propertyAssignments": [
                                                    {
                                                        "kind": "SimplePropertyAssignment",
                                                        "fullStart": 815,
                                                        "fullEnd": 825,
                                                        "start": 815,
                                                        "end": 824,
                                                        "fullWidth": 10,
                                                        "width": 9,
                                                        "propertyName": {
                                                            "kind": "IdentifierName",
                                                            "fullStart": 815,
                                                            "fullEnd": 821,
                                                            "start": 815,
                                                            "end": 821,
                                                            "fullWidth": 6,
                                                            "width": 6,
                                                            "text": "length",
                                                            "value": "length",
                                                            "valueText": "length"
                                                        },
                                                        "colonToken": {
                                                            "kind": "ColonToken",
                                                            "fullStart": 821,
                                                            "fullEnd": 823,
                                                            "start": 821,
                                                            "end": 822,
                                                            "fullWidth": 2,
                                                            "width": 1,
                                                            "text": ":",
                                                            "value": ":",
                                                            "valueText": ":",
                                                            "hasTrailingTrivia": true,
                                                            "trailingTrivia": [
                                                                {
                                                                    "kind": "WhitespaceTrivia",
                                                                    "text": " "
                                                                }
                                                            ]
                                                        },
                                                        "expression": {
                                                            "kind": "NumericLiteral",
                                                            "fullStart": 823,
                                                            "fullEnd": 825,
                                                            "start": 823,
                                                            "end": 824,
                                                            "fullWidth": 2,
                                                            "width": 1,
                                                            "text": "6",
                                                            "value": 6,
                                                            "valueText": "6",
                                                            "hasTrailingTrivia": true,
                                                            "trailingTrivia": [
                                                                {
                                                                    "kind": "WhitespaceTrivia",
                                                                    "text": " "
                                                                }
                                                            ]
                                                        }
                                                    }
                                                ],
                                                "closeBraceToken": {
                                                    "kind": "CloseBraceToken",
                                                    "fullStart": 825,
                                                    "fullEnd": 826,
                                                    "start": 825,
                                                    "end": 826,
                                                    "fullWidth": 1,
                                                    "width": 1,
                                                    "text": "}",
                                                    "value": "}",
                                                    "valueText": "}"
                                                }
                                            }
                                        }
                                    }
                                ]
                            },
                            "semicolonToken": {
                                "kind": "SemicolonToken",
                                "fullStart": 826,
                                "fullEnd": 829,
                                "start": 826,
                                "end": 827,
                                "fullWidth": 3,
                                "width": 1,
                                "text": ";",
                                "value": ";",
                                "valueText": ";",
                                "hasTrailingTrivia": true,
                                "hasTrailingNewLine": true,
                                "trailingTrivia": [
                                    {
                                        "kind": "NewLineTrivia",
                                        "text": "\r\n"
                                    }
                                ]
                            }
                        },
                        {
                            "kind": "ExpressionStatement",
                            "fullStart": 829,
                            "fullEnd": 1221,
                            "start": 839,
                            "end": 1219,
                            "fullWidth": 392,
                            "width": 380,
                            "isIncrementallyUnusable": true,
                            "expression": {
                                "kind": "InvocationExpression",
                                "fullStart": 829,
                                "fullEnd": 1218,
                                "start": 839,
                                "end": 1218,
                                "fullWidth": 389,
                                "width": 379,
                                "isIncrementallyUnusable": true,
                                "expression": {
                                    "kind": "MemberAccessExpression",
                                    "fullStart": 829,
                                    "fullEnd": 860,
                                    "start": 839,
                                    "end": 860,
                                    "fullWidth": 31,
                                    "width": 21,
                                    "expression": {
                                        "kind": "IdentifierName",
                                        "fullStart": 829,
                                        "fullEnd": 845,
                                        "start": 839,
                                        "end": 845,
                                        "fullWidth": 16,
                                        "width": 6,
                                        "text": "Object",
                                        "value": "Object",
                                        "valueText": "Object",
                                        "hasLeadingTrivia": true,
                                        "hasLeadingNewLine": true,
                                        "leadingTrivia": [
                                            {
                                                "kind": "NewLineTrivia",
                                                "text": "\r\n"
                                            },
                                            {
                                                "kind": "WhitespaceTrivia",
                                                "text": "        "
                                            }
                                        ]
                                    },
                                    "dotToken": {
                                        "kind": "DotToken",
                                        "fullStart": 845,
                                        "fullEnd": 846,
                                        "start": 845,
                                        "end": 846,
                                        "fullWidth": 1,
                                        "width": 1,
                                        "text": ".",
                                        "value": ".",
                                        "valueText": "."
                                    },
                                    "name": {
                                        "kind": "IdentifierName",
                                        "fullStart": 846,
                                        "fullEnd": 860,
                                        "start": 846,
                                        "end": 860,
                                        "fullWidth": 14,
                                        "width": 14,
                                        "text": "defineProperty",
                                        "value": "defineProperty",
                                        "valueText": "defineProperty"
                                    }
                                },
                                "argumentList": {
                                    "kind": "ArgumentList",
                                    "fullStart": 860,
                                    "fullEnd": 1218,
                                    "start": 860,
                                    "end": 1218,
                                    "fullWidth": 358,
                                    "width": 358,
                                    "isIncrementallyUnusable": true,
                                    "openParenToken": {
                                        "kind": "OpenParenToken",
                                        "fullStart": 860,
                                        "fullEnd": 861,
                                        "start": 860,
                                        "end": 861,
                                        "fullWidth": 1,
                                        "width": 1,
                                        "text": "(",
                                        "value": "(",
                                        "valueText": "("
                                    },
                                    "arguments": [
                                        {
                                            "kind": "IdentifierName",
                                            "fullStart": 861,
                                            "fullEnd": 864,
                                            "start": 861,
                                            "end": 864,
                                            "fullWidth": 3,
                                            "width": 3,
                                            "text": "obj",
                                            "value": "obj",
                                            "valueText": "obj"
                                        },
                                        {
                                            "kind": "CommaToken",
                                            "fullStart": 864,
                                            "fullEnd": 866,
                                            "start": 864,
                                            "end": 865,
                                            "fullWidth": 2,
                                            "width": 1,
                                            "text": ",",
                                            "value": ",",
                                            "valueText": ",",
                                            "hasTrailingTrivia": true,
                                            "trailingTrivia": [
                                                {
                                                    "kind": "WhitespaceTrivia",
                                                    "text": " "
                                                }
                                            ]
                                        },
                                        {
                                            "kind": "StringLiteral",
                                            "fullStart": 866,
                                            "fullEnd": 869,
                                            "start": 866,
                                            "end": 869,
                                            "fullWidth": 3,
                                            "width": 3,
                                            "text": "\"2\"",
                                            "value": "2",
                                            "valueText": "2"
                                        },
                                        {
                                            "kind": "CommaToken",
                                            "fullStart": 869,
                                            "fullEnd": 871,
                                            "start": 869,
                                            "end": 870,
                                            "fullWidth": 2,
                                            "width": 1,
                                            "text": ",",
                                            "value": ",",
                                            "valueText": ",",
                                            "hasTrailingTrivia": true,
                                            "trailingTrivia": [
                                                {
                                                    "kind": "WhitespaceTrivia",
                                                    "text": " "
                                                }
                                            ]
                                        },
                                        {
                                            "kind": "ObjectLiteralExpression",
                                            "fullStart": 871,
                                            "fullEnd": 1217,
                                            "start": 871,
                                            "end": 1217,
                                            "fullWidth": 346,
                                            "width": 346,
                                            "isIncrementallyUnusable": true,
                                            "openBraceToken": {
                                                "kind": "OpenBraceToken",
                                                "fullStart": 871,
                                                "fullEnd": 874,
                                                "start": 871,
                                                "end": 872,
                                                "fullWidth": 3,
                                                "width": 1,
                                                "text": "{",
                                                "value": "{",
                                                "valueText": "{",
                                                "hasTrailingTrivia": true,
                                                "hasTrailingNewLine": true,
                                                "trailingTrivia": [
                                                    {
                                                        "kind": "NewLineTrivia",
                                                        "text": "\r\n"
                                                    }
                                                ]
                                            },
                                            "propertyAssignments": [
                                                {
                                                    "kind": "SimplePropertyAssignment",
                                                    "fullStart": 874,
                                                    "fullEnd": 1173,
                                                    "start": 886,
                                                    "end": 1173,
                                                    "fullWidth": 299,
                                                    "width": 287,
                                                    "isIncrementallyUnusable": true,
                                                    "propertyName": {
                                                        "kind": "IdentifierName",
                                                        "fullStart": 874,
                                                        "fullEnd": 889,
                                                        "start": 886,
                                                        "end": 889,
                                                        "fullWidth": 15,
                                                        "width": 3,
                                                        "text": "get",
                                                        "value": "get",
                                                        "valueText": "get",
                                                        "hasLeadingTrivia": true,
                                                        "leadingTrivia": [
                                                            {
                                                                "kind": "WhitespaceTrivia",
                                                                "text": "            "
                                                            }
                                                        ]
                                                    },
                                                    "colonToken": {
                                                        "kind": "ColonToken",
                                                        "fullStart": 889,
                                                        "fullEnd": 891,
                                                        "start": 889,
                                                        "end": 890,
                                                        "fullWidth": 2,
                                                        "width": 1,
                                                        "text": ":",
                                                        "value": ":",
                                                        "valueText": ":",
                                                        "hasTrailingTrivia": true,
                                                        "trailingTrivia": [
                                                            {
                                                                "kind": "WhitespaceTrivia",
                                                                "text": " "
                                                            }
                                                        ]
                                                    },
                                                    "expression": {
                                                        "kind": "FunctionExpression",
                                                        "fullStart": 891,
                                                        "fullEnd": 1173,
                                                        "start": 891,
                                                        "end": 1173,
                                                        "fullWidth": 282,
                                                        "width": 282,
                                                        "isIncrementallyUnusable": true,
                                                        "functionKeyword": {
                                                            "kind": "FunctionKeyword",
                                                            "fullStart": 891,
                                                            "fullEnd": 900,
                                                            "start": 891,
                                                            "end": 899,
                                                            "fullWidth": 9,
                                                            "width": 8,
                                                            "text": "function",
                                                            "value": "function",
                                                            "valueText": "function",
                                                            "hasTrailingTrivia": true,
                                                            "trailingTrivia": [
                                                                {
                                                                    "kind": "WhitespaceTrivia",
                                                                    "text": " "
                                                                }
                                                            ]
                                                        },
                                                        "callSignature": {
                                                            "kind": "CallSignature",
                                                            "fullStart": 900,
                                                            "fullEnd": 903,
                                                            "start": 900,
                                                            "end": 902,
                                                            "fullWidth": 3,
                                                            "width": 2,
                                                            "parameterList": {
                                                                "kind": "ParameterList",
                                                                "fullStart": 900,
                                                                "fullEnd": 903,
                                                                "start": 900,
                                                                "end": 902,
                                                                "fullWidth": 3,
                                                                "width": 2,
                                                                "openParenToken": {
                                                                    "kind": "OpenParenToken",
                                                                    "fullStart": 900,
                                                                    "fullEnd": 901,
                                                                    "start": 900,
                                                                    "end": 901,
                                                                    "fullWidth": 1,
                                                                    "width": 1,
                                                                    "text": "(",
                                                                    "value": "(",
                                                                    "valueText": "("
                                                                },
                                                                "parameters": [],
                                                                "closeParenToken": {
                                                                    "kind": "CloseParenToken",
                                                                    "fullStart": 901,
                                                                    "fullEnd": 903,
                                                                    "start": 901,
                                                                    "end": 902,
                                                                    "fullWidth": 2,
                                                                    "width": 1,
                                                                    "text": ")",
                                                                    "value": ")",
                                                                    "valueText": ")",
                                                                    "hasTrailingTrivia": true,
                                                                    "trailingTrivia": [
                                                                        {
                                                                            "kind": "WhitespaceTrivia",
                                                                            "text": " "
                                                                        }
                                                                    ]
                                                                }
                                                            }
                                                        },
                                                        "block": {
                                                            "kind": "Block",
                                                            "fullStart": 903,
                                                            "fullEnd": 1173,
                                                            "start": 903,
                                                            "end": 1173,
                                                            "fullWidth": 270,
                                                            "width": 270,
                                                            "isIncrementallyUnusable": true,
                                                            "openBraceToken": {
                                                                "kind": "OpenBraceToken",
                                                                "fullStart": 903,
                                                                "fullEnd": 906,
                                                                "start": 903,
                                                                "end": 904,
                                                                "fullWidth": 3,
                                                                "width": 1,
                                                                "text": "{",
                                                                "value": "{",
                                                                "valueText": "{",
                                                                "hasTrailingTrivia": true,
                                                                "hasTrailingNewLine": true,
                                                                "trailingTrivia": [
                                                                    {
                                                                        "kind": "NewLineTrivia",
                                                                        "text": "\r\n"
                                                                    }
                                                                ]
                                                            },
                                                            "statements": [
                                                                {
                                                                    "kind": "ExpressionStatement",
                                                                    "fullStart": 906,
                                                                    "fullEnd": 1133,
                                                                    "start": 922,
                                                                    "end": 1131,
                                                                    "fullWidth": 227,
                                                                    "width": 209,
                                                                    "isIncrementallyUnusable": true,
                                                                    "expression": {
                                                                        "kind": "InvocationExpression",
                                                                        "fullStart": 906,
                                                                        "fullEnd": 1130,
                                                                        "start": 922,
                                                                        "end": 1130,
                                                                        "fullWidth": 224,
                                                                        "width": 208,
                                                                        "isIncrementallyUnusable": true,
                                                                        "expression": {
                                                                            "kind": "MemberAccessExpression",
                                                                            "fullStart": 906,
                                                                            "fullEnd": 943,
                                                                            "start": 922,
                                                                            "end": 943,
                                                                            "fullWidth": 37,
                                                                            "width": 21,
                                                                            "expression": {
                                                                                "kind": "IdentifierName",
                                                                                "fullStart": 906,
                                                                                "fullEnd": 928,
                                                                                "start": 922,
                                                                                "end": 928,
                                                                                "fullWidth": 22,
                                                                                "width": 6,
                                                                                "text": "Object",
                                                                                "value": "Object",
                                                                                "valueText": "Object",
                                                                                "hasLeadingTrivia": true,
                                                                                "leadingTrivia": [
                                                                                    {
                                                                                        "kind": "WhitespaceTrivia",
                                                                                        "text": "                "
                                                                                    }
                                                                                ]
                                                                            },
                                                                            "dotToken": {
                                                                                "kind": "DotToken",
                                                                                "fullStart": 928,
                                                                                "fullEnd": 929,
                                                                                "start": 928,
                                                                                "end": 929,
                                                                                "fullWidth": 1,
                                                                                "width": 1,
                                                                                "text": ".",
                                                                                "value": ".",
                                                                                "valueText": "."
                                                                            },
                                                                            "name": {
                                                                                "kind": "IdentifierName",
                                                                                "fullStart": 929,
                                                                                "fullEnd": 943,
                                                                                "start": 929,
                                                                                "end": 943,
                                                                                "fullWidth": 14,
                                                                                "width": 14,
                                                                                "text": "defineProperty",
                                                                                "value": "defineProperty",
                                                                                "valueText": "defineProperty"
                                                                            }
                                                                        },
                                                                        "argumentList": {
                                                                            "kind": "ArgumentList",
                                                                            "fullStart": 943,
                                                                            "fullEnd": 1130,
                                                                            "start": 943,
                                                                            "end": 1130,
                                                                            "fullWidth": 187,
                                                                            "width": 187,
                                                                            "isIncrementallyUnusable": true,
                                                                            "openParenToken": {
                                                                                "kind": "OpenParenToken",
                                                                                "fullStart": 943,
                                                                                "fullEnd": 944,
                                                                                "start": 943,
                                                                                "end": 944,
                                                                                "fullWidth": 1,
                                                                                "width": 1,
                                                                                "text": "(",
                                                                                "value": "(",
                                                                                "valueText": "("
                                                                            },
                                                                            "arguments": [
                                                                                {
                                                                                    "kind": "MemberAccessExpression",
                                                                                    "fullStart": 944,
                                                                                    "fullEnd": 960,
                                                                                    "start": 944,
                                                                                    "end": 960,
                                                                                    "fullWidth": 16,
                                                                                    "width": 16,
                                                                                    "expression": {
                                                                                        "kind": "IdentifierName",
                                                                                        "fullStart": 944,
                                                                                        "fullEnd": 950,
                                                                                        "start": 944,
                                                                                        "end": 950,
                                                                                        "fullWidth": 6,
                                                                                        "width": 6,
                                                                                        "text": "Object",
                                                                                        "value": "Object",
                                                                                        "valueText": "Object"
                                                                                    },
                                                                                    "dotToken": {
                                                                                        "kind": "DotToken",
                                                                                        "fullStart": 950,
                                                                                        "fullEnd": 951,
                                                                                        "start": 950,
                                                                                        "end": 951,
                                                                                        "fullWidth": 1,
                                                                                        "width": 1,
                                                                                        "text": ".",
                                                                                        "value": ".",
                                                                                        "valueText": "."
                                                                                    },
                                                                                    "name": {
                                                                                        "kind": "IdentifierName",
                                                                                        "fullStart": 951,
                                                                                        "fullEnd": 960,
                                                                                        "start": 951,
                                                                                        "end": 960,
                                                                                        "fullWidth": 9,
                                                                                        "width": 9,
                                                                                        "text": "prototype",
                                                                                        "value": "prototype",
                                                                                        "valueText": "prototype"
                                                                                    }
                                                                                },
                                                                                {
                                                                                    "kind": "CommaToken",
                                                                                    "fullStart": 960,
                                                                                    "fullEnd": 962,
                                                                                    "start": 960,
                                                                                    "end": 961,
                                                                                    "fullWidth": 2,
                                                                                    "width": 1,
                                                                                    "text": ",",
                                                                                    "value": ",",
                                                                                    "valueText": ",",
                                                                                    "hasTrailingTrivia": true,
                                                                                    "trailingTrivia": [
                                                                                        {
                                                                                            "kind": "WhitespaceTrivia",
                                                                                            "text": " "
                                                                                        }
                                                                                    ]
                                                                                },
                                                                                {
                                                                                    "kind": "StringLiteral",
                                                                                    "fullStart": 962,
                                                                                    "fullEnd": 965,
                                                                                    "start": 962,
                                                                                    "end": 965,
                                                                                    "fullWidth": 3,
                                                                                    "width": 3,
                                                                                    "text": "\"1\"",
                                                                                    "value": "1",
                                                                                    "valueText": "1"
                                                                                },
                                                                                {
                                                                                    "kind": "CommaToken",
                                                                                    "fullStart": 965,
                                                                                    "fullEnd": 967,
                                                                                    "start": 965,
                                                                                    "end": 966,
                                                                                    "fullWidth": 2,
                                                                                    "width": 1,
                                                                                    "text": ",",
                                                                                    "value": ",",
                                                                                    "valueText": ",",
                                                                                    "hasTrailingTrivia": true,
                                                                                    "trailingTrivia": [
                                                                                        {
                                                                                            "kind": "WhitespaceTrivia",
                                                                                            "text": " "
                                                                                        }
                                                                                    ]
                                                                                },
                                                                                {
                                                                                    "kind": "ObjectLiteralExpression",
                                                                                    "fullStart": 967,
                                                                                    "fullEnd": 1129,
                                                                                    "start": 967,
                                                                                    "end": 1129,
                                                                                    "fullWidth": 162,
                                                                                    "width": 162,
                                                                                    "isIncrementallyUnusable": true,
                                                                                    "openBraceToken": {
                                                                                        "kind": "OpenBraceToken",
                                                                                        "fullStart": 967,
                                                                                        "fullEnd": 970,
                                                                                        "start": 967,
                                                                                        "end": 968,
                                                                                        "fullWidth": 3,
                                                                                        "width": 1,
                                                                                        "text": "{",
                                                                                        "value": "{",
                                                                                        "valueText": "{",
                                                                                        "hasTrailingTrivia": true,
                                                                                        "hasTrailingNewLine": true,
                                                                                        "trailingTrivia": [
                                                                                            {
                                                                                                "kind": "NewLineTrivia",
                                                                                                "text": "\r\n"
                                                                                            }
                                                                                        ]
                                                                                    },
                                                                                    "propertyAssignments": [
                                                                                        {
                                                                                            "kind": "SimplePropertyAssignment",
                                                                                            "fullStart": 970,
                                                                                            "fullEnd": 1069,
                                                                                            "start": 990,
                                                                                            "end": 1069,
                                                                                            "fullWidth": 99,
                                                                                            "width": 79,
                                                                                            "isIncrementallyUnusable": true,
                                                                                            "propertyName": {
                                                                                                "kind": "IdentifierName",
                                                                                                "fullStart": 970,
                                                                                                "fullEnd": 993,
                                                                                                "start": 990,
                                                                                                "end": 993,
                                                                                                "fullWidth": 23,
                                                                                                "width": 3,
                                                                                                "text": "get",
                                                                                                "value": "get",
                                                                                                "valueText": "get",
                                                                                                "hasLeadingTrivia": true,
                                                                                                "leadingTrivia": [
                                                                                                    {
                                                                                                        "kind": "WhitespaceTrivia",
                                                                                                        "text": "                    "
                                                                                                    }
                                                                                                ]
                                                                                            },
                                                                                            "colonToken": {
                                                                                                "kind": "ColonToken",
                                                                                                "fullStart": 993,
                                                                                                "fullEnd": 995,
                                                                                                "start": 993,
                                                                                                "end": 994,
                                                                                                "fullWidth": 2,
                                                                                                "width": 1,
                                                                                                "text": ":",
                                                                                                "value": ":",
                                                                                                "valueText": ":",
                                                                                                "hasTrailingTrivia": true,
                                                                                                "trailingTrivia": [
                                                                                                    {
                                                                                                        "kind": "WhitespaceTrivia",
                                                                                                        "text": " "
                                                                                                    }
                                                                                                ]
                                                                                            },
                                                                                            "expression": {
                                                                                                "kind": "FunctionExpression",
                                                                                                "fullStart": 995,
                                                                                                "fullEnd": 1069,
                                                                                                "start": 995,
                                                                                                "end": 1069,
                                                                                                "fullWidth": 74,
                                                                                                "width": 74,
                                                                                                "functionKeyword": {
                                                                                                    "kind": "FunctionKeyword",
                                                                                                    "fullStart": 995,
                                                                                                    "fullEnd": 1004,
                                                                                                    "start": 995,
                                                                                                    "end": 1003,
                                                                                                    "fullWidth": 9,
                                                                                                    "width": 8,
                                                                                                    "text": "function",
                                                                                                    "value": "function",
                                                                                                    "valueText": "function",
                                                                                                    "hasTrailingTrivia": true,
                                                                                                    "trailingTrivia": [
                                                                                                        {
                                                                                                            "kind": "WhitespaceTrivia",
                                                                                                            "text": " "
                                                                                                        }
                                                                                                    ]
                                                                                                },
                                                                                                "callSignature": {
                                                                                                    "kind": "CallSignature",
                                                                                                    "fullStart": 1004,
                                                                                                    "fullEnd": 1007,
                                                                                                    "start": 1004,
                                                                                                    "end": 1006,
                                                                                                    "fullWidth": 3,
                                                                                                    "width": 2,
                                                                                                    "parameterList": {
                                                                                                        "kind": "ParameterList",
                                                                                                        "fullStart": 1004,
                                                                                                        "fullEnd": 1007,
                                                                                                        "start": 1004,
                                                                                                        "end": 1006,
                                                                                                        "fullWidth": 3,
                                                                                                        "width": 2,
                                                                                                        "openParenToken": {
                                                                                                            "kind": "OpenParenToken",
                                                                                                            "fullStart": 1004,
                                                                                                            "fullEnd": 1005,
                                                                                                            "start": 1004,
                                                                                                            "end": 1005,
                                                                                                            "fullWidth": 1,
                                                                                                            "width": 1,
                                                                                                            "text": "(",
                                                                                                            "value": "(",
                                                                                                            "valueText": "("
                                                                                                        },
                                                                                                        "parameters": [],
                                                                                                        "closeParenToken": {
                                                                                                            "kind": "CloseParenToken",
                                                                                                            "fullStart": 1005,
                                                                                                            "fullEnd": 1007,
                                                                                                            "start": 1005,
                                                                                                            "end": 1006,
                                                                                                            "fullWidth": 2,
                                                                                                            "width": 1,
                                                                                                            "text": ")",
                                                                                                            "value": ")",
                                                                                                            "valueText": ")",
                                                                                                            "hasTrailingTrivia": true,
                                                                                                            "trailingTrivia": [
                                                                                                                {
                                                                                                                    "kind": "WhitespaceTrivia",
                                                                                                                    "text": " "
                                                                                                                }
                                                                                                            ]
                                                                                                        }
                                                                                                    }
                                                                                                },
                                                                                                "block": {
                                                                                                    "kind": "Block",
                                                                                                    "fullStart": 1007,
                                                                                                    "fullEnd": 1069,
                                                                                                    "start": 1007,
                                                                                                    "end": 1069,
                                                                                                    "fullWidth": 62,
                                                                                                    "width": 62,
                                                                                                    "openBraceToken": {
                                                                                                        "kind": "OpenBraceToken",
                                                                                                        "fullStart": 1007,
                                                                                                        "fullEnd": 1010,
                                                                                                        "start": 1007,
                                                                                                        "end": 1008,
                                                                                                        "fullWidth": 3,
                                                                                                        "width": 1,
                                                                                                        "text": "{",
                                                                                                        "value": "{",
                                                                                                        "valueText": "{",
                                                                                                        "hasTrailingTrivia": true,
                                                                                                        "hasTrailingNewLine": true,
                                                                                                        "trailingTrivia": [
                                                                                                            {
                                                                                                                "kind": "NewLineTrivia",
                                                                                                                "text": "\r\n"
                                                                                                            }
                                                                                                        ]
                                                                                                    },
                                                                                                    "statements": [
                                                                                                        {
                                                                                                            "kind": "ReturnStatement",
                                                                                                            "fullStart": 1010,
                                                                                                            "fullEnd": 1048,
                                                                                                            "start": 1034,
                                                                                                            "end": 1046,
                                                                                                            "fullWidth": 38,
                                                                                                            "width": 12,
                                                                                                            "returnKeyword": {
                                                                                                                "kind": "ReturnKeyword",
                                                                                                                "fullStart": 1010,
                                                                                                                "fullEnd": 1041,
                                                                                                                "start": 1034,
                                                                                                                "end": 1040,
                                                                                                                "fullWidth": 31,
                                                                                                                "width": 6,
                                                                                                                "text": "return",
                                                                                                                "value": "return",
                                                                                                                "valueText": "return",
                                                                                                                "hasLeadingTrivia": true,
                                                                                                                "hasTrailingTrivia": true,
                                                                                                                "leadingTrivia": [
                                                                                                                    {
                                                                                                                        "kind": "WhitespaceTrivia",
                                                                                                                        "text": "                        "
                                                                                                                    }
                                                                                                                ],
                                                                                                                "trailingTrivia": [
                                                                                                                    {
                                                                                                                        "kind": "WhitespaceTrivia",
                                                                                                                        "text": " "
                                                                                                                    }
                                                                                                                ]
                                                                                                            },
                                                                                                            "expression": {
                                                                                                                "kind": "NumericLiteral",
                                                                                                                "fullStart": 1041,
                                                                                                                "fullEnd": 1045,
                                                                                                                "start": 1041,
                                                                                                                "end": 1045,
                                                                                                                "fullWidth": 4,
                                                                                                                "width": 4,
                                                                                                                "text": "6.99",
                                                                                                                "value": 6.99,
                                                                                                                "valueText": "6.99"
                                                                                                            },
                                                                                                            "semicolonToken": {
                                                                                                                "kind": "SemicolonToken",
                                                                                                                "fullStart": 1045,
                                                                                                                "fullEnd": 1048,
                                                                                                                "start": 1045,
                                                                                                                "end": 1046,
                                                                                                                "fullWidth": 3,
                                                                                                                "width": 1,
                                                                                                                "text": ";",
                                                                                                                "value": ";",
                                                                                                                "valueText": ";",
                                                                                                                "hasTrailingTrivia": true,
                                                                                                                "hasTrailingNewLine": true,
                                                                                                                "trailingTrivia": [
                                                                                                                    {
                                                                                                                        "kind": "NewLineTrivia",
                                                                                                                        "text": "\r\n"
                                                                                                                    }
                                                                                                                ]
                                                                                                            }
                                                                                                        }
                                                                                                    ],
                                                                                                    "closeBraceToken": {
                                                                                                        "kind": "CloseBraceToken",
                                                                                                        "fullStart": 1048,
                                                                                                        "fullEnd": 1069,
                                                                                                        "start": 1068,
                                                                                                        "end": 1069,
                                                                                                        "fullWidth": 21,
                                                                                                        "width": 1,
                                                                                                        "text": "}",
                                                                                                        "value": "}",
                                                                                                        "valueText": "}",
                                                                                                        "hasLeadingTrivia": true,
                                                                                                        "leadingTrivia": [
                                                                                                            {
                                                                                                                "kind": "WhitespaceTrivia",
                                                                                                                "text": "                    "
                                                                                                            }
                                                                                                        ]
                                                                                                    }
                                                                                                }
                                                                                            }
                                                                                        },
                                                                                        {
                                                                                            "kind": "CommaToken",
                                                                                            "fullStart": 1069,
                                                                                            "fullEnd": 1072,
                                                                                            "start": 1069,
                                                                                            "end": 1070,
                                                                                            "fullWidth": 3,
                                                                                            "width": 1,
                                                                                            "text": ",",
                                                                                            "value": ",",
                                                                                            "valueText": ",",
                                                                                            "hasTrailingTrivia": true,
                                                                                            "hasTrailingNewLine": true,
                                                                                            "trailingTrivia": [
                                                                                                {
                                                                                                    "kind": "NewLineTrivia",
                                                                                                    "text": "\r\n"
                                                                                                }
                                                                                            ]
                                                                                        },
                                                                                        {
                                                                                            "kind": "SimplePropertyAssignment",
                                                                                            "fullStart": 1072,
                                                                                            "fullEnd": 1112,
                                                                                            "start": 1092,
                                                                                            "end": 1110,
                                                                                            "fullWidth": 40,
                                                                                            "width": 18,
                                                                                            "propertyName": {
                                                                                                "kind": "IdentifierName",
                                                                                                "fullStart": 1072,
                                                                                                "fullEnd": 1104,
                                                                                                "start": 1092,
                                                                                                "end": 1104,
                                                                                                "fullWidth": 32,
                                                                                                "width": 12,
                                                                                                "text": "configurable",
                                                                                                "value": "configurable",
                                                                                                "valueText": "configurable",
                                                                                                "hasLeadingTrivia": true,
                                                                                                "leadingTrivia": [
                                                                                                    {
                                                                                                        "kind": "WhitespaceTrivia",
                                                                                                        "text": "                    "
                                                                                                    }
                                                                                                ]
                                                                                            },
                                                                                            "colonToken": {
                                                                                                "kind": "ColonToken",
                                                                                                "fullStart": 1104,
                                                                                                "fullEnd": 1106,
                                                                                                "start": 1104,
                                                                                                "end": 1105,
                                                                                                "fullWidth": 2,
                                                                                                "width": 1,
                                                                                                "text": ":",
                                                                                                "value": ":",
                                                                                                "valueText": ":",
                                                                                                "hasTrailingTrivia": true,
                                                                                                "trailingTrivia": [
                                                                                                    {
                                                                                                        "kind": "WhitespaceTrivia",
                                                                                                        "text": " "
                                                                                                    }
                                                                                                ]
                                                                                            },
                                                                                            "expression": {
                                                                                                "kind": "TrueKeyword",
                                                                                                "fullStart": 1106,
                                                                                                "fullEnd": 1112,
                                                                                                "start": 1106,
                                                                                                "end": 1110,
                                                                                                "fullWidth": 6,
                                                                                                "width": 4,
                                                                                                "text": "true",
                                                                                                "value": true,
                                                                                                "valueText": "true",
                                                                                                "hasTrailingTrivia": true,
                                                                                                "hasTrailingNewLine": true,
                                                                                                "trailingTrivia": [
                                                                                                    {
                                                                                                        "kind": "NewLineTrivia",
                                                                                                        "text": "\r\n"
                                                                                                    }
                                                                                                ]
                                                                                            }
                                                                                        }
                                                                                    ],
                                                                                    "closeBraceToken": {
                                                                                        "kind": "CloseBraceToken",
                                                                                        "fullStart": 1112,
                                                                                        "fullEnd": 1129,
                                                                                        "start": 1128,
                                                                                        "end": 1129,
                                                                                        "fullWidth": 17,
                                                                                        "width": 1,
                                                                                        "text": "}",
                                                                                        "value": "}",
                                                                                        "valueText": "}",
                                                                                        "hasLeadingTrivia": true,
                                                                                        "leadingTrivia": [
                                                                                            {
                                                                                                "kind": "WhitespaceTrivia",
                                                                                                "text": "                "
                                                                                            }
                                                                                        ]
                                                                                    }
                                                                                }
                                                                            ],
                                                                            "closeParenToken": {
                                                                                "kind": "CloseParenToken",
                                                                                "fullStart": 1129,
                                                                                "fullEnd": 1130,
                                                                                "start": 1129,
                                                                                "end": 1130,
                                                                                "fullWidth": 1,
                                                                                "width": 1,
                                                                                "text": ")",
                                                                                "value": ")",
                                                                                "valueText": ")"
                                                                            }
                                                                        }
                                                                    },
                                                                    "semicolonToken": {
                                                                        "kind": "SemicolonToken",
                                                                        "fullStart": 1130,
                                                                        "fullEnd": 1133,
                                                                        "start": 1130,
                                                                        "end": 1131,
                                                                        "fullWidth": 3,
                                                                        "width": 1,
                                                                        "text": ";",
                                                                        "value": ";",
                                                                        "valueText": ";",
                                                                        "hasTrailingTrivia": true,
                                                                        "hasTrailingNewLine": true,
                                                                        "trailingTrivia": [
                                                                            {
                                                                                "kind": "NewLineTrivia",
                                                                                "text": "\r\n"
                                                                            }
                                                                        ]
                                                                    }
                                                                },
                                                                {
                                                                    "kind": "ReturnStatement",
                                                                    "fullStart": 1133,
                                                                    "fullEnd": 1160,
                                                                    "start": 1149,
                                                                    "end": 1158,
                                                                    "fullWidth": 27,
                                                                    "width": 9,
                                                                    "returnKeyword": {
                                                                        "kind": "ReturnKeyword",
                                                                        "fullStart": 1133,
                                                                        "fullEnd": 1156,
                                                                        "start": 1149,
                                                                        "end": 1155,
                                                                        "fullWidth": 23,
                                                                        "width": 6,
                                                                        "text": "return",
                                                                        "value": "return",
                                                                        "valueText": "return",
                                                                        "hasLeadingTrivia": true,
                                                                        "hasTrailingTrivia": true,
                                                                        "leadingTrivia": [
                                                                            {
                                                                                "kind": "WhitespaceTrivia",
                                                                                "text": "                "
                                                                            }
                                                                        ],
                                                                        "trailingTrivia": [
                                                                            {
                                                                                "kind": "WhitespaceTrivia",
                                                                                "text": " "
                                                                            }
                                                                        ]
                                                                    },
                                                                    "expression": {
                                                                        "kind": "NumericLiteral",
                                                                        "fullStart": 1156,
                                                                        "fullEnd": 1157,
                                                                        "start": 1156,
                                                                        "end": 1157,
                                                                        "fullWidth": 1,
                                                                        "width": 1,
                                                                        "text": "0",
                                                                        "value": 0,
                                                                        "valueText": "0"
                                                                    },
                                                                    "semicolonToken": {
                                                                        "kind": "SemicolonToken",
                                                                        "fullStart": 1157,
                                                                        "fullEnd": 1160,
                                                                        "start": 1157,
                                                                        "end": 1158,
                                                                        "fullWidth": 3,
                                                                        "width": 1,
                                                                        "text": ";",
                                                                        "value": ";",
                                                                        "valueText": ";",
                                                                        "hasTrailingTrivia": true,
                                                                        "hasTrailingNewLine": true,
                                                                        "trailingTrivia": [
                                                                            {
                                                                                "kind": "NewLineTrivia",
                                                                                "text": "\r\n"
                                                                            }
                                                                        ]
                                                                    }
                                                                }
                                                            ],
                                                            "closeBraceToken": {
                                                                "kind": "CloseBraceToken",
                                                                "fullStart": 1160,
                                                                "fullEnd": 1173,
                                                                "start": 1172,
                                                                "end": 1173,
                                                                "fullWidth": 13,
                                                                "width": 1,
                                                                "text": "}",
                                                                "value": "}",
                                                                "valueText": "}",
                                                                "hasLeadingTrivia": true,
                                                                "leadingTrivia": [
                                                                    {
                                                                        "kind": "WhitespaceTrivia",
                                                                        "text": "            "
                                                                    }
                                                                ]
                                                            }
                                                        }
                                                    }
                                                },
                                                {
                                                    "kind": "CommaToken",
                                                    "fullStart": 1173,
                                                    "fullEnd": 1176,
                                                    "start": 1173,
                                                    "end": 1174,
                                                    "fullWidth": 3,
                                                    "width": 1,
                                                    "text": ",",
                                                    "value": ",",
                                                    "valueText": ",",
                                                    "hasTrailingTrivia": true,
                                                    "hasTrailingNewLine": true,
                                                    "trailingTrivia": [
                                                        {
                                                            "kind": "NewLineTrivia",
                                                            "text": "\r\n"
                                                        }
                                                    ]
                                                },
                                                {
                                                    "kind": "SimplePropertyAssignment",
                                                    "fullStart": 1176,
                                                    "fullEnd": 1208,
                                                    "start": 1188,
                                                    "end": 1206,
                                                    "fullWidth": 32,
                                                    "width": 18,
                                                    "propertyName": {
                                                        "kind": "IdentifierName",
                                                        "fullStart": 1176,
                                                        "fullEnd": 1200,
                                                        "start": 1188,
                                                        "end": 1200,
                                                        "fullWidth": 24,
                                                        "width": 12,
                                                        "text": "configurable",
                                                        "value": "configurable",
                                                        "valueText": "configurable",
                                                        "hasLeadingTrivia": true,
                                                        "leadingTrivia": [
                                                            {
                                                                "kind": "WhitespaceTrivia",
                                                                "text": "            "
                                                            }
                                                        ]
                                                    },
                                                    "colonToken": {
                                                        "kind": "ColonToken",
                                                        "fullStart": 1200,
                                                        "fullEnd": 1202,
                                                        "start": 1200,
                                                        "end": 1201,
                                                        "fullWidth": 2,
                                                        "width": 1,
                                                        "text": ":",
                                                        "value": ":",
                                                        "valueText": ":",
                                                        "hasTrailingTrivia": true,
                                                        "trailingTrivia": [
                                                            {
                                                                "kind": "WhitespaceTrivia",
                                                                "text": " "
                                                            }
                                                        ]
                                                    },
                                                    "expression": {
                                                        "kind": "TrueKeyword",
                                                        "fullStart": 1202,
                                                        "fullEnd": 1208,
                                                        "start": 1202,
                                                        "end": 1206,
                                                        "fullWidth": 6,
                                                        "width": 4,
                                                        "text": "true",
                                                        "value": true,
                                                        "valueText": "true",
                                                        "hasTrailingTrivia": true,
                                                        "hasTrailingNewLine": true,
                                                        "trailingTrivia": [
                                                            {
                                                                "kind": "NewLineTrivia",
                                                                "text": "\r\n"
                                                            }
                                                        ]
                                                    }
                                                }
                                            ],
                                            "closeBraceToken": {
                                                "kind": "CloseBraceToken",
                                                "fullStart": 1208,
                                                "fullEnd": 1217,
                                                "start": 1216,
                                                "end": 1217,
                                                "fullWidth": 9,
                                                "width": 1,
                                                "text": "}",
                                                "value": "}",
                                                "valueText": "}",
                                                "hasLeadingTrivia": true,
                                                "leadingTrivia": [
                                                    {
                                                        "kind": "WhitespaceTrivia",
                                                        "text": "        "
                                                    }
                                                ]
                                            }
                                        }
                                    ],
                                    "closeParenToken": {
                                        "kind": "CloseParenToken",
                                        "fullStart": 1217,
                                        "fullEnd": 1218,
                                        "start": 1217,
                                        "end": 1218,
                                        "fullWidth": 1,
                                        "width": 1,
                                        "text": ")",
                                        "value": ")",
                                        "valueText": ")"
                                    }
                                }
                            },
                            "semicolonToken": {
                                "kind": "SemicolonToken",
                                "fullStart": 1218,
                                "fullEnd": 1221,
                                "start": 1218,
                                "end": 1219,
                                "fullWidth": 3,
                                "width": 1,
                                "text": ";",
                                "value": ";",
                                "valueText": ";",
                                "hasTrailingTrivia": true,
                                "hasTrailingNewLine": true,
                                "trailingTrivia": [
                                    {
                                        "kind": "NewLineTrivia",
                                        "text": "\r\n"
                                    }
                                ]
                            }
                        },
                        {
                            "kind": "TryStatement",
                            "fullStart": 1221,
                            "fullEnd": 1423,
                            "start": 1231,
                            "end": 1421,
                            "fullWidth": 202,
                            "width": 190,
                            "tryKeyword": {
                                "kind": "TryKeyword",
                                "fullStart": 1221,
                                "fullEnd": 1235,
                                "start": 1231,
                                "end": 1234,
                                "fullWidth": 14,
                                "width": 3,
                                "text": "try",
                                "value": "try",
                                "valueText": "try",
                                "hasLeadingTrivia": true,
                                "hasLeadingNewLine": true,
                                "hasTrailingTrivia": true,
                                "leadingTrivia": [
                                    {
                                        "kind": "NewLineTrivia",
                                        "text": "\r\n"
                                    },
                                    {
                                        "kind": "WhitespaceTrivia",
                                        "text": "        "
                                    }
                                ],
                                "trailingTrivia": [
                                    {
                                        "kind": "WhitespaceTrivia",
                                        "text": " "
                                    }
                                ]
                            },
                            "block": {
                                "kind": "Block",
                                "fullStart": 1235,
                                "fullEnd": 1360,
                                "start": 1235,
                                "end": 1359,
                                "fullWidth": 125,
                                "width": 124,
                                "openBraceToken": {
                                    "kind": "OpenBraceToken",
                                    "fullStart": 1235,
                                    "fullEnd": 1238,
                                    "start": 1235,
                                    "end": 1236,
                                    "fullWidth": 3,
                                    "width": 1,
                                    "text": "{",
                                    "value": "{",
                                    "valueText": "{",
                                    "hasTrailingTrivia": true,
                                    "hasTrailingNewLine": true,
                                    "trailingTrivia": [
                                        {
                                            "kind": "NewLineTrivia",
                                            "text": "\r\n"
                                        }
                                    ]
                                },
                                "statements": [
                                    {
                                        "kind": "ExpressionStatement",
                                        "fullStart": 1238,
                                        "fullEnd": 1318,
                                        "start": 1250,
                                        "end": 1316,
                                        "fullWidth": 80,
                                        "width": 66,
                                        "expression": {
                                            "kind": "InvocationExpression",
                                            "fullStart": 1238,
                                            "fullEnd": 1315,
                                            "start": 1250,
                                            "end": 1315,
                                            "fullWidth": 77,
                                            "width": 65,
                                            "expression": {
                                                "kind": "MemberAccessExpression",
                                                "fullStart": 1238,
                                                "fullEnd": 1282,
                                                "start": 1250,
                                                "end": 1282,
                                                "fullWidth": 44,
                                                "width": 32,
                                                "expression": {
                                                    "kind": "MemberAccessExpression",
                                                    "fullStart": 1238,
                                                    "fullEnd": 1277,
                                                    "start": 1250,
                                                    "end": 1277,
                                                    "fullWidth": 39,
                                                    "width": 27,
                                                    "expression": {
                                                        "kind": "MemberAccessExpression",
                                                        "fullStart": 1238,
                                                        "fullEnd": 1265,
                                                        "start": 1250,
                                                        "end": 1265,
                                                        "fullWidth": 27,
                                                        "width": 15,
                                                        "expression": {
                                                            "kind": "IdentifierName",
                                                            "fullStart": 1238,
                                                            "fullEnd": 1255,
                                                            "start": 1250,
                                                            "end": 1255,
                                                            "fullWidth": 17,
                                                            "width": 5,
                                                            "text": "Array",
                                                            "value": "Array",
                                                            "valueText": "Array",
                                                            "hasLeadingTrivia": true,
                                                            "leadingTrivia": [
                                                                {
                                                                    "kind": "WhitespaceTrivia",
                                                                    "text": "            "
                                                                }
                                                            ]
                                                        },
                                                        "dotToken": {
                                                            "kind": "DotToken",
                                                            "fullStart": 1255,
                                                            "fullEnd": 1256,
                                                            "start": 1255,
                                                            "end": 1256,
                                                            "fullWidth": 1,
                                                            "width": 1,
                                                            "text": ".",
                                                            "value": ".",
                                                            "valueText": "."
                                                        },
                                                        "name": {
                                                            "kind": "IdentifierName",
                                                            "fullStart": 1256,
                                                            "fullEnd": 1265,
                                                            "start": 1256,
                                                            "end": 1265,
                                                            "fullWidth": 9,
                                                            "width": 9,
                                                            "text": "prototype",
                                                            "value": "prototype",
                                                            "valueText": "prototype"
                                                        }
                                                    },
                                                    "dotToken": {
                                                        "kind": "DotToken",
                                                        "fullStart": 1265,
                                                        "fullEnd": 1266,
                                                        "start": 1265,
                                                        "end": 1266,
                                                        "fullWidth": 1,
                                                        "width": 1,
                                                        "text": ".",
                                                        "value": ".",
                                                        "valueText": "."
                                                    },
                                                    "name": {
                                                        "kind": "IdentifierName",
                                                        "fullStart": 1266,
                                                        "fullEnd": 1277,
                                                        "start": 1266,
                                                        "end": 1277,
                                                        "fullWidth": 11,
                                                        "width": 11,
                                                        "text": "reduceRight",
                                                        "value": "reduceRight",
                                                        "valueText": "reduceRight"
                                                    }
                                                },
                                                "dotToken": {
                                                    "kind": "DotToken",
                                                    "fullStart": 1277,
                                                    "fullEnd": 1278,
                                                    "start": 1277,
                                                    "end": 1278,
                                                    "fullWidth": 1,
                                                    "width": 1,
                                                    "text": ".",
                                                    "value": ".",
                                                    "valueText": "."
                                                },
                                                "name": {
                                                    "kind": "IdentifierName",
                                                    "fullStart": 1278,
                                                    "fullEnd": 1282,
                                                    "start": 1278,
                                                    "end": 1282,
                                                    "fullWidth": 4,
                                                    "width": 4,
                                                    "text": "call",
                                                    "value": "call",
                                                    "valueText": "call"
                                                }
                                            },
                                            "argumentList": {
                                                "kind": "ArgumentList",
                                                "fullStart": 1282,
                                                "fullEnd": 1315,
                                                "start": 1282,
                                                "end": 1315,
                                                "fullWidth": 33,
                                                "width": 33,
                                                "openParenToken": {
                                                    "kind": "OpenParenToken",
                                                    "fullStart": 1282,
                                                    "fullEnd": 1283,
                                                    "start": 1282,
                                                    "end": 1283,
                                                    "fullWidth": 1,
                                                    "width": 1,
                                                    "text": "(",
                                                    "value": "(",
                                                    "valueText": "("
                                                },
                                                "arguments": [
                                                    {
                                                        "kind": "IdentifierName",
                                                        "fullStart": 1283,
                                                        "fullEnd": 1286,
                                                        "start": 1283,
                                                        "end": 1286,
                                                        "fullWidth": 3,
                                                        "width": 3,
                                                        "text": "obj",
                                                        "value": "obj",
                                                        "valueText": "obj"
                                                    },
                                                    {
                                                        "kind": "CommaToken",
                                                        "fullStart": 1286,
                                                        "fullEnd": 1288,
                                                        "start": 1286,
                                                        "end": 1287,
                                                        "fullWidth": 2,
                                                        "width": 1,
                                                        "text": ",",
                                                        "value": ",",
                                                        "valueText": ",",
                                                        "hasTrailingTrivia": true,
                                                        "trailingTrivia": [
                                                            {
                                                                "kind": "WhitespaceTrivia",
                                                                "text": " "
                                                            }
                                                        ]
                                                    },
                                                    {
                                                        "kind": "IdentifierName",
                                                        "fullStart": 1288,
                                                        "fullEnd": 1298,
                                                        "start": 1288,
                                                        "end": 1298,
                                                        "fullWidth": 10,
                                                        "width": 10,
                                                        "text": "callbackfn",
                                                        "value": "callbackfn",
                                                        "valueText": "callbackfn"
                                                    },
                                                    {
                                                        "kind": "CommaToken",
                                                        "fullStart": 1298,
                                                        "fullEnd": 1300,
                                                        "start": 1298,
                                                        "end": 1299,
                                                        "fullWidth": 2,
                                                        "width": 1,
                                                        "text": ",",
                                                        "value": ",",
                                                        "valueText": ",",
                                                        "hasTrailingTrivia": true,
                                                        "trailingTrivia": [
                                                            {
                                                                "kind": "WhitespaceTrivia",
                                                                "text": " "
                                                            }
                                                        ]
                                                    },
                                                    {
                                                        "kind": "StringLiteral",
                                                        "fullStart": 1300,
                                                        "fullEnd": 1314,
                                                        "start": 1300,
                                                        "end": 1314,
                                                        "fullWidth": 14,
                                                        "width": 14,
                                                        "text": "\"initialValue\"",
                                                        "value": "initialValue",
                                                        "valueText": "initialValue"
                                                    }
                                                ],
                                                "closeParenToken": {
                                                    "kind": "CloseParenToken",
                                                    "fullStart": 1314,
                                                    "fullEnd": 1315,
                                                    "start": 1314,
                                                    "end": 1315,
                                                    "fullWidth": 1,
                                                    "width": 1,
                                                    "text": ")",
                                                    "value": ")",
                                                    "valueText": ")"
                                                }
                                            }
                                        },
                                        "semicolonToken": {
                                            "kind": "SemicolonToken",
                                            "fullStart": 1315,
                                            "fullEnd": 1318,
                                            "start": 1315,
                                            "end": 1316,
                                            "fullWidth": 3,
                                            "width": 1,
                                            "text": ";",
                                            "value": ";",
                                            "valueText": ";",
                                            "hasTrailingTrivia": true,
                                            "hasTrailingNewLine": true,
                                            "trailingTrivia": [
                                                {
                                                    "kind": "NewLineTrivia",
                                                    "text": "\r\n"
                                                }
                                            ]
                                        }
                                    },
                                    {
                                        "kind": "ReturnStatement",
                                        "fullStart": 1318,
                                        "fullEnd": 1350,
                                        "start": 1330,
                                        "end": 1348,
                                        "fullWidth": 32,
                                        "width": 18,
                                        "returnKeyword": {
                                            "kind": "ReturnKeyword",
                                            "fullStart": 1318,
                                            "fullEnd": 1337,
                                            "start": 1330,
                                            "end": 1336,
                                            "fullWidth": 19,
                                            "width": 6,
                                            "text": "return",
                                            "value": "return",
                                            "valueText": "return",
                                            "hasLeadingTrivia": true,
                                            "hasTrailingTrivia": true,
                                            "leadingTrivia": [
                                                {
                                                    "kind": "WhitespaceTrivia",
                                                    "text": "            "
                                                }
                                            ],
                                            "trailingTrivia": [
                                                {
                                                    "kind": "WhitespaceTrivia",
                                                    "text": " "
                                                }
                                            ]
                                        },
                                        "expression": {
                                            "kind": "IdentifierName",
                                            "fullStart": 1337,
                                            "fullEnd": 1347,
                                            "start": 1337,
                                            "end": 1347,
                                            "fullWidth": 10,
                                            "width": 10,
                                            "text": "testResult",
                                            "value": "testResult",
                                            "valueText": "testResult"
                                        },
                                        "semicolonToken": {
                                            "kind": "SemicolonToken",
                                            "fullStart": 1347,
                                            "fullEnd": 1350,
                                            "start": 1347,
                                            "end": 1348,
                                            "fullWidth": 3,
                                            "width": 1,
                                            "text": ";",
                                            "value": ";",
                                            "valueText": ";",
                                            "hasTrailingTrivia": true,
                                            "hasTrailingNewLine": true,
                                            "trailingTrivia": [
                                                {
                                                    "kind": "NewLineTrivia",
                                                    "text": "\r\n"
                                                }
                                            ]
                                        }
                                    }
                                ],
                                "closeBraceToken": {
                                    "kind": "CloseBraceToken",
                                    "fullStart": 1350,
                                    "fullEnd": 1360,
                                    "start": 1358,
                                    "end": 1359,
                                    "fullWidth": 10,
                                    "width": 1,
                                    "text": "}",
                                    "value": "}",
                                    "valueText": "}",
                                    "hasLeadingTrivia": true,
                                    "hasTrailingTrivia": true,
                                    "leadingTrivia": [
                                        {
                                            "kind": "WhitespaceTrivia",
                                            "text": "        "
                                        }
                                    ],
                                    "trailingTrivia": [
                                        {
                                            "kind": "WhitespaceTrivia",
                                            "text": " "
                                        }
                                    ]
                                }
                            },
                            "finallyClause": {
                                "kind": "FinallyClause",
                                "fullStart": 1360,
                                "fullEnd": 1423,
                                "start": 1360,
                                "end": 1421,
                                "fullWidth": 63,
                                "width": 61,
                                "finallyKeyword": {
                                    "kind": "FinallyKeyword",
                                    "fullStart": 1360,
                                    "fullEnd": 1368,
                                    "start": 1360,
                                    "end": 1367,
                                    "fullWidth": 8,
                                    "width": 7,
                                    "text": "finally",
                                    "value": "finally",
                                    "valueText": "finally",
                                    "hasTrailingTrivia": true,
                                    "trailingTrivia": [
                                        {
                                            "kind": "WhitespaceTrivia",
                                            "text": " "
                                        }
                                    ]
                                },
                                "block": {
                                    "kind": "Block",
                                    "fullStart": 1368,
                                    "fullEnd": 1423,
                                    "start": 1368,
                                    "end": 1421,
                                    "fullWidth": 55,
                                    "width": 53,
                                    "openBraceToken": {
                                        "kind": "OpenBraceToken",
                                        "fullStart": 1368,
                                        "fullEnd": 1371,
                                        "start": 1368,
                                        "end": 1369,
                                        "fullWidth": 3,
                                        "width": 1,
                                        "text": "{",
                                        "value": "{",
                                        "valueText": "{",
                                        "hasTrailingTrivia": true,
                                        "hasTrailingNewLine": true,
                                        "trailingTrivia": [
                                            {
                                                "kind": "NewLineTrivia",
                                                "text": "\r\n"
                                            }
                                        ]
                                    },
                                    "statements": [
                                        {
                                            "kind": "ExpressionStatement",
                                            "fullStart": 1371,
                                            "fullEnd": 1412,
                                            "start": 1383,
                                            "end": 1410,
                                            "fullWidth": 41,
                                            "width": 27,
                                            "expression": {
                                                "kind": "DeleteExpression",
                                                "fullStart": 1371,
                                                "fullEnd": 1409,
                                                "start": 1383,
                                                "end": 1409,
                                                "fullWidth": 38,
                                                "width": 26,
                                                "deleteKeyword": {
                                                    "kind": "DeleteKeyword",
                                                    "fullStart": 1371,
                                                    "fullEnd": 1390,
                                                    "start": 1383,
                                                    "end": 1389,
                                                    "fullWidth": 19,
                                                    "width": 6,
                                                    "text": "delete",
                                                    "value": "delete",
                                                    "valueText": "delete",
                                                    "hasLeadingTrivia": true,
                                                    "hasTrailingTrivia": true,
                                                    "leadingTrivia": [
                                                        {
                                                            "kind": "WhitespaceTrivia",
                                                            "text": "            "
                                                        }
                                                    ],
                                                    "trailingTrivia": [
                                                        {
                                                            "kind": "WhitespaceTrivia",
                                                            "text": " "
                                                        }
                                                    ]
                                                },
                                                "expression": {
                                                    "kind": "ElementAccessExpression",
                                                    "fullStart": 1390,
                                                    "fullEnd": 1409,
                                                    "start": 1390,
                                                    "end": 1409,
                                                    "fullWidth": 19,
                                                    "width": 19,
                                                    "expression": {
                                                        "kind": "MemberAccessExpression",
                                                        "fullStart": 1390,
                                                        "fullEnd": 1406,
                                                        "start": 1390,
                                                        "end": 1406,
                                                        "fullWidth": 16,
                                                        "width": 16,
                                                        "expression": {
                                                            "kind": "IdentifierName",
                                                            "fullStart": 1390,
                                                            "fullEnd": 1396,
                                                            "start": 1390,
                                                            "end": 1396,
                                                            "fullWidth": 6,
                                                            "width": 6,
                                                            "text": "Object",
                                                            "value": "Object",
                                                            "valueText": "Object"
                                                        },
                                                        "dotToken": {
                                                            "kind": "DotToken",
                                                            "fullStart": 1396,
                                                            "fullEnd": 1397,
                                                            "start": 1396,
                                                            "end": 1397,
                                                            "fullWidth": 1,
                                                            "width": 1,
                                                            "text": ".",
                                                            "value": ".",
                                                            "valueText": "."
                                                        },
                                                        "name": {
                                                            "kind": "IdentifierName",
                                                            "fullStart": 1397,
                                                            "fullEnd": 1406,
                                                            "start": 1397,
                                                            "end": 1406,
                                                            "fullWidth": 9,
                                                            "width": 9,
                                                            "text": "prototype",
                                                            "value": "prototype",
                                                            "valueText": "prototype"
                                                        }
                                                    },
                                                    "openBracketToken": {
                                                        "kind": "OpenBracketToken",
                                                        "fullStart": 1406,
                                                        "fullEnd": 1407,
                                                        "start": 1406,
                                                        "end": 1407,
                                                        "fullWidth": 1,
                                                        "width": 1,
                                                        "text": "[",
                                                        "value": "[",
                                                        "valueText": "["
                                                    },
                                                    "argumentExpression": {
                                                        "kind": "NumericLiteral",
                                                        "fullStart": 1407,
                                                        "fullEnd": 1408,
                                                        "start": 1407,
                                                        "end": 1408,
                                                        "fullWidth": 1,
                                                        "width": 1,
                                                        "text": "1",
                                                        "value": 1,
                                                        "valueText": "1"
                                                    },
                                                    "closeBracketToken": {
                                                        "kind": "CloseBracketToken",
                                                        "fullStart": 1408,
                                                        "fullEnd": 1409,
                                                        "start": 1408,
                                                        "end": 1409,
                                                        "fullWidth": 1,
                                                        "width": 1,
                                                        "text": "]",
                                                        "value": "]",
                                                        "valueText": "]"
                                                    }
                                                }
                                            },
                                            "semicolonToken": {
                                                "kind": "SemicolonToken",
                                                "fullStart": 1409,
                                                "fullEnd": 1412,
                                                "start": 1409,
                                                "end": 1410,
                                                "fullWidth": 3,
                                                "width": 1,
                                                "text": ";",
                                                "value": ";",
                                                "valueText": ";",
                                                "hasTrailingTrivia": true,
                                                "hasTrailingNewLine": true,
                                                "trailingTrivia": [
                                                    {
                                                        "kind": "NewLineTrivia",
                                                        "text": "\r\n"
                                                    }
                                                ]
                                            }
                                        }
                                    ],
                                    "closeBraceToken": {
                                        "kind": "CloseBraceToken",
                                        "fullStart": 1412,
                                        "fullEnd": 1423,
                                        "start": 1420,
                                        "end": 1421,
                                        "fullWidth": 11,
                                        "width": 1,
                                        "text": "}",
                                        "value": "}",
                                        "valueText": "}",
                                        "hasLeadingTrivia": true,
                                        "hasTrailingTrivia": true,
                                        "hasTrailingNewLine": true,
                                        "leadingTrivia": [
                                            {
                                                "kind": "WhitespaceTrivia",
                                                "text": "        "
                                            }
                                        ],
                                        "trailingTrivia": [
                                            {
                                                "kind": "NewLineTrivia",
                                                "text": "\r\n"
                                            }
                                        ]
                                    }
                                }
                            }
                        }
                    ],
                    "closeBraceToken": {
                        "kind": "CloseBraceToken",
                        "fullStart": 1423,
                        "fullEnd": 1430,
                        "start": 1427,
                        "end": 1428,
                        "fullWidth": 7,
                        "width": 1,
                        "text": "}",
                        "value": "}",
                        "valueText": "}",
                        "hasLeadingTrivia": true,
                        "hasTrailingTrivia": true,
                        "hasTrailingNewLine": true,
                        "leadingTrivia": [
                            {
                                "kind": "WhitespaceTrivia",
                                "text": "    "
                            }
                        ],
                        "trailingTrivia": [
                            {
                                "kind": "NewLineTrivia",
                                "text": "\r\n"
                            }
                        ]
                    }
                }
            },
            {
                "kind": "ExpressionStatement",
                "fullStart": 1430,
                "fullEnd": 1454,
                "start": 1430,
                "end": 1452,
                "fullWidth": 24,
                "width": 22,
                "expression": {
                    "kind": "InvocationExpression",
                    "fullStart": 1430,
                    "fullEnd": 1451,
                    "start": 1430,
                    "end": 1451,
                    "fullWidth": 21,
                    "width": 21,
                    "expression": {
                        "kind": "IdentifierName",
                        "fullStart": 1430,
                        "fullEnd": 1441,
                        "start": 1430,
                        "end": 1441,
                        "fullWidth": 11,
                        "width": 11,
                        "text": "runTestCase",
                        "value": "runTestCase",
                        "valueText": "runTestCase"
                    },
                    "argumentList": {
                        "kind": "ArgumentList",
                        "fullStart": 1441,
                        "fullEnd": 1451,
                        "start": 1441,
                        "end": 1451,
                        "fullWidth": 10,
                        "width": 10,
                        "openParenToken": {
                            "kind": "OpenParenToken",
                            "fullStart": 1441,
                            "fullEnd": 1442,
                            "start": 1441,
                            "end": 1442,
                            "fullWidth": 1,
                            "width": 1,
                            "text": "(",
                            "value": "(",
                            "valueText": "("
                        },
                        "arguments": [
                            {
                                "kind": "IdentifierName",
                                "fullStart": 1442,
                                "fullEnd": 1450,
                                "start": 1442,
                                "end": 1450,
                                "fullWidth": 8,
                                "width": 8,
                                "text": "testcase",
                                "value": "testcase",
                                "valueText": "testcase"
                            }
                        ],
                        "closeParenToken": {
                            "kind": "CloseParenToken",
                            "fullStart": 1450,
                            "fullEnd": 1451,
                            "start": 1450,
                            "end": 1451,
                            "fullWidth": 1,
                            "width": 1,
                            "text": ")",
                            "value": ")",
                            "valueText": ")"
                        }
                    }
                },
                "semicolonToken": {
                    "kind": "SemicolonToken",
                    "fullStart": 1451,
                    "fullEnd": 1454,
                    "start": 1451,
                    "end": 1452,
                    "fullWidth": 3,
                    "width": 1,
                    "text": ";",
                    "value": ";",
                    "valueText": ";",
                    "hasTrailingTrivia": true,
                    "hasTrailingNewLine": true,
                    "trailingTrivia": [
                        {
                            "kind": "NewLineTrivia",
                            "text": "\r\n"
                        }
                    ]
                }
            }
        ],
        "endOfFileToken": {
            "kind": "EndOfFileToken",
            "fullStart": 1454,
            "fullEnd": 1454,
            "start": 1454,
            "end": 1454,
            "fullWidth": 0,
            "width": 0,
            "text": ""
        }
    },
    "lineMap": {
        "lineStarts": [
            0,
            67,
            152,
            232,
            308,
            380,
            385,
            442,
            555,
            560,
            562,
            564,
            587,
            589,
            622,
            624,
            682,
            731,
            767,
            782,
            793,
            795,
            829,
            831,
            874,
            906,
            970,
            1010,
            1048,
            1072,
            1112,
            1133,
            1160,
            1176,
            1208,
            1221,
            1223,
            1238,
            1318,
            1350,
            1371,
            1412,
            1423,
            1430,
            1454
        ],
        "length": 1454
    }
}<|MERGE_RESOLUTION|>--- conflicted
+++ resolved
@@ -424,11 +424,8 @@
                                             "start": 652,
                                             "end": 659,
                                             "fullWidth": 7,
-<<<<<<< HEAD
                                             "width": 7,
-=======
                                             "modifiers": [],
->>>>>>> e3c38734
                                             "identifier": {
                                                 "kind": "IdentifierName",
                                                 "fullStart": 652,
@@ -468,11 +465,8 @@
                                             "start": 661,
                                             "end": 667,
                                             "fullWidth": 6,
-<<<<<<< HEAD
                                             "width": 6,
-=======
                                             "modifiers": [],
->>>>>>> e3c38734
                                             "identifier": {
                                                 "kind": "IdentifierName",
                                                 "fullStart": 661,
@@ -512,11 +506,8 @@
                                             "start": 669,
                                             "end": 672,
                                             "fullWidth": 3,
-<<<<<<< HEAD
                                             "width": 3,
-=======
                                             "modifiers": [],
->>>>>>> e3c38734
                                             "identifier": {
                                                 "kind": "IdentifierName",
                                                 "fullStart": 669,
@@ -556,11 +547,8 @@
                                             "start": 674,
                                             "end": 677,
                                             "fullWidth": 3,
-<<<<<<< HEAD
                                             "width": 3,
-=======
                                             "modifiers": [],
->>>>>>> e3c38734
                                             "identifier": {
                                                 "kind": "IdentifierName",
                                                 "fullStart": 674,
